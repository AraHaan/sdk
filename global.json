{
  "sdk": {
    "version": "9.0.100-alpha.1.23511.2",
    "allowPrerelease": true,
    "rollForward": "major"
  },
  "tools": {
<<<<<<< HEAD
    "dotnet": "8.0.100-rtm.23506.1"
=======
    "dotnet": "9.0.100-alpha.1.23511.2"
>>>>>>> 57d13ca9
  },
  "msbuild-sdks": {
    "Microsoft.DotNet.Arcade.Sdk": "9.0.0-beta.23518.2"
  }
}<|MERGE_RESOLUTION|>--- conflicted
+++ resolved
@@ -5,11 +5,7 @@
     "rollForward": "major"
   },
   "tools": {
-<<<<<<< HEAD
-    "dotnet": "8.0.100-rtm.23506.1"
-=======
     "dotnet": "9.0.100-alpha.1.23511.2"
->>>>>>> 57d13ca9
   },
   "msbuild-sdks": {
     "Microsoft.DotNet.Arcade.Sdk": "9.0.0-beta.23518.2"
