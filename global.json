{
<<<<<<< HEAD
  "tools": {
    "dotnet": "6.0.110"
  },
  "sdk": {
    "version": "6.0.110",
=======
  "sdk": {
    "version": "7.0.100-preview.7.22377.5",
    "allowPrerelease": true,
>>>>>>> 4af786a6
    "rollForward": "major"
  },
  "tools": {
    "dotnet": "7.0.100-preview.7.22377.5",
    "runtimes": {
      "dotnet": [
        "6.0.3"
      ]
    }
  },
  "msbuild-sdks": {
<<<<<<< HEAD
    "Microsoft.DotNet.Arcade.Sdk": "6.0.0-beta.22517.1"
=======
    "Microsoft.DotNet.Arcade.Sdk": "8.0.0-beta.22431.1"
>>>>>>> 4af786a6
  }
}<|MERGE_RESOLUTION|>--- conflicted
+++ resolved
@@ -1,15 +1,7 @@
 {
-<<<<<<< HEAD
-  "tools": {
-    "dotnet": "6.0.110"
-  },
-  "sdk": {
-    "version": "6.0.110",
-=======
   "sdk": {
     "version": "7.0.100-preview.7.22377.5",
     "allowPrerelease": true,
->>>>>>> 4af786a6
     "rollForward": "major"
   },
   "tools": {
@@ -21,10 +13,6 @@
     }
   },
   "msbuild-sdks": {
-<<<<<<< HEAD
-    "Microsoft.DotNet.Arcade.Sdk": "6.0.0-beta.22517.1"
-=======
     "Microsoft.DotNet.Arcade.Sdk": "8.0.0-beta.22431.1"
->>>>>>> 4af786a6
   }
 }