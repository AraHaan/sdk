﻿using System.CommandLine;
using Microsoft.NET.Build.Containers;
using System.Text.Json;
using System.CommandLine.Parsing;
using System.Text;

var publishDirectoryArg = new Argument<DirectoryInfo>(
    name: "PublishDirectory",
    description: "The directory for the build outputs to be published.")
    .LegalFilePathsOnly().ExistingOnly();

var baseRegistryOpt = new Option<string>(
    name: "--baseregistry",
    description: "The registry to use for the base image.")
{
    IsRequired = true
};

var baseImageNameOpt = new Option<string>(
    name: "--baseimagename",
    description: "The base image to pull.")
{
    IsRequired = true
};

var baseImageTagOpt = new Option<string>(
    name: "--baseimagetag",
    description: "The base image tag. Ex: 6.0",
    getDefaultValue: () => "latest");

var outputRegistryOpt = new Option<string>(
    name: "--outputregistry",
    description: "The registry to push to.")
{
    IsRequired = true
};

var imageNameOpt = new Option<string>(
    name: "--imagename",
    description: "The name of the output image that will be pushed to the registry.")
{
    IsRequired = true
};
<<<<<<< HEAD
rootCommand.SetHandler(Containerize,
    fileOption,
    workingDir,
    registryUri,
    baseImageName,
    baseImageTag, 
    entrypoint,
    imageName,
    imageTag
    );

return await rootCommand.InvokeAsync(args);

async Task Containerize(DirectoryInfo folder, string workingDir, string registryName, string baseName, string baseTag, string[] entrypoint, string imageName, string imageTag)
{
    try
    {
        Registry registry = new Registry(new Uri($"https://{registryName}"));

        Console.WriteLine($"Reading from {registry.BaseUri}");

        Image x = await registry.GetImageManifest(baseName, baseTag);
        x.WorkingDirectory = workingDir;

        JsonSerializerOptions options = new()
        {
            WriteIndented = true,
        };

        Console.WriteLine($"Copying from {folder.FullName} to {workingDir}");
        Layer l = Layer.FromDirectory(folder.FullName, workingDir);

        x.AddLayer(l);

        x.SetEntrypoint(entrypoint);

        // File.WriteAllTextAsync("manifest.json", x.manifest.ToJsonString(options));
        // File.WriteAllTextAsync("config.json", x.config.ToJsonString(options));

        //await LocalDocker.Load(x, imageName, imageTag, baseName);
        await registry.Push(x, imageName, imageTag, baseName);

        Console.WriteLine($"Loaded image into local Docker daemon. Use 'docker run --rm -it --name {imageName} {registryName}/{imageName}:{imageTag}' to run the application.");
    }
    catch (Exception ex)
    {
        Console.Error.Write("error CONTAINER999: unhandled exception in containerize. Exception: ");
        Console.Error.WriteLine(ex.ToString());

        throw;
    }
}
=======

var imageTagsOpt = new Option<string[]>(
    name: "--imagetags",
    description: "The tags to associate with the new image.")
{
    AllowMultipleArgumentsPerToken = true
};

var workingDirectoryOpt = new Option<string>(
    name: "--workingdirectory",
    description: "The working directory of the container.")
{
    IsRequired = true
};

var entrypointOpt = new Option<string[]>(
    name: "--entrypoint",
    description: "The entrypoint application of the container.")
{
    IsRequired = true,
    AllowMultipleArgumentsPerToken = true
};

var entrypointArgsOpt = new Option<string[]>(
    name: "--entrypointargs",
    description: "Arguments to pass alongside Entrypoint.")
{
    AllowMultipleArgumentsPerToken = true
};

var labelsOpt = new Option<string[]>(
    name: "--labels",
    description: "Labels that the image configuration will include in metadata.",
    parseArgument: result =>
    {
        var labels = result.Tokens.Select(x => x.Value).ToArray();
        var badLabels = labels.Where((v) => v.Split('=').Length != 2);

        // Is there a non-zero number of Labels that didn't split into two elements? If so, assume invalid input and error out
        if (badLabels.Count() != 0)
        {
            result.ErrorMessage = "Incorrectly formatted labels: " + badLabels.Aggregate((x, y) => x = x + ";" + y);

            return new string[] { };
        }
        return labels;
    })
{
    AllowMultipleArgumentsPerToken = true
};

var portsOpt = new Option<Port[]>(
    name: "--ports",
    description: "Ports that the application declares that it will use. Note that this means nothing to container hosts, by default - it's mostly documentation. Ports should be of the form {number}/{type}, where {type} is tcp or udp",
    parseArgument: result => {
        var ports = result.Tokens.Select(x => x.Value).ToArray();
        var goodPorts = new List<Port>();
        var badPorts = new List<(string, ContainerHelpers.ParsePortError)>();
        
        foreach (var port in ports) {
            var split = port.Split('/');
            if (split.Length != 2) {
                badPorts.Add((port, ContainerHelpers.ParsePortError.UnknownPortFormat));
                continue;
            }
            if (ContainerHelpers.TryParsePort(split[0], split[1], out var portInfo, out var portError)) {
                goodPorts.Add(portInfo);
            } else {
                var pe = (ContainerHelpers.ParsePortError)portError!;
                badPorts.Add((port, pe));
            }
        }

        if (badPorts.Count() != 0)
        {
            var builder = new StringBuilder();
            builder.AppendLine("Incorrectly formatted ports:");
            foreach (var (badPort, error) in badPorts){
                var errors = Enum.GetValues<ContainerHelpers.ParsePortError>().Where(e => error.HasFlag(e));
                builder.AppendLine($"\t{badPort}:\t({string.Join(", ", errors)})");
            }
            result.ErrorMessage = builder.ToString();
            return new Port[] { };
        }
        return goodPorts.ToArray();
    }
){
    AllowMultipleArgumentsPerToken = true
};

RootCommand root = new RootCommand("Containerize an application without Docker.")
{
    publishDirectoryArg,
    baseRegistryOpt,
    baseImageNameOpt,
    baseImageTagOpt,
    outputRegistryOpt,
    imageNameOpt,
    imageTagsOpt,
    workingDirectoryOpt,
    entrypointOpt,
    entrypointArgsOpt,
    labelsOpt,
    portsOpt
};

root.SetHandler(async (context) =>
{
    DirectoryInfo _publishDir = context.ParseResult.GetValueForArgument(publishDirectoryArg);
    string _baseReg = context.ParseResult.GetValueForOption(baseRegistryOpt) ?? "";
    string _baseName = context.ParseResult.GetValueForOption(baseImageNameOpt) ?? "";
    string _baseTag = context.ParseResult.GetValueForOption(baseImageTagOpt) ?? "";
    string _outputReg = context.ParseResult.GetValueForOption(outputRegistryOpt) ?? "";
    string _name = context.ParseResult.GetValueForOption(imageNameOpt) ?? "";
    string[] _tags = context.ParseResult.GetValueForOption(imageTagsOpt) ?? Array.Empty<string>();
    string _workingDir = context.ParseResult.GetValueForOption(workingDirectoryOpt) ?? "";
    string[] _entrypoint = context.ParseResult.GetValueForOption(entrypointOpt) ?? Array.Empty<string>();
    string[] _entrypointArgs = context.ParseResult.GetValueForOption(entrypointArgsOpt) ?? Array.Empty<string>();
    string[] _labels = context.ParseResult.GetValueForOption(labelsOpt) ?? Array.Empty<string>();
    Port[] _ports = context.ParseResult.GetValueForOption(portsOpt) ?? Array.Empty<Port>();
    await ContainerBuilder.Containerize(_publishDir, _workingDir, _baseReg, _baseName, _baseTag, _entrypoint, _entrypointArgs, _name, _tags, _outputReg, _labels, _ports);
});

return await root.InvokeAsync(args);
>>>>>>> 733df90b
<|MERGE_RESOLUTION|>--- conflicted
+++ resolved
@@ -41,60 +41,6 @@
 {
     IsRequired = true
 };
-<<<<<<< HEAD
-rootCommand.SetHandler(Containerize,
-    fileOption,
-    workingDir,
-    registryUri,
-    baseImageName,
-    baseImageTag, 
-    entrypoint,
-    imageName,
-    imageTag
-    );
-
-return await rootCommand.InvokeAsync(args);
-
-async Task Containerize(DirectoryInfo folder, string workingDir, string registryName, string baseName, string baseTag, string[] entrypoint, string imageName, string imageTag)
-{
-    try
-    {
-        Registry registry = new Registry(new Uri($"https://{registryName}"));
-
-        Console.WriteLine($"Reading from {registry.BaseUri}");
-
-        Image x = await registry.GetImageManifest(baseName, baseTag);
-        x.WorkingDirectory = workingDir;
-
-        JsonSerializerOptions options = new()
-        {
-            WriteIndented = true,
-        };
-
-        Console.WriteLine($"Copying from {folder.FullName} to {workingDir}");
-        Layer l = Layer.FromDirectory(folder.FullName, workingDir);
-
-        x.AddLayer(l);
-
-        x.SetEntrypoint(entrypoint);
-
-        // File.WriteAllTextAsync("manifest.json", x.manifest.ToJsonString(options));
-        // File.WriteAllTextAsync("config.json", x.config.ToJsonString(options));
-
-        //await LocalDocker.Load(x, imageName, imageTag, baseName);
-        await registry.Push(x, imageName, imageTag, baseName);
-
-        Console.WriteLine($"Loaded image into local Docker daemon. Use 'docker run --rm -it --name {imageName} {registryName}/{imageName}:{imageTag}' to run the application.");
-    }
-    catch (Exception ex)
-    {
-        Console.Error.Write("error CONTAINER999: unhandled exception in containerize. Exception: ");
-        Console.Error.WriteLine(ex.ToString());
-
-        throw;
-    }
-}
-=======
 
 var imageTagsOpt = new Option<string[]>(
     name: "--imagetags",
@@ -218,5 +164,4 @@
     await ContainerBuilder.Containerize(_publishDir, _workingDir, _baseReg, _baseName, _baseTag, _entrypoint, _entrypointArgs, _name, _tags, _outputReg, _labels, _ports);
 });
 
-return await root.InvokeAsync(args);
->>>>>>> 733df90b
+return await root.InvokeAsync(args);