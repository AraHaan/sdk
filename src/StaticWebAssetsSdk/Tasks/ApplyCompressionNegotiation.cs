// Licensed to the .NET Foundation under one or more agreements.
// The .NET Foundation licenses this file to you under the MIT license.

#nullable disable

using System.Globalization;
using Microsoft.Build.Framework;

namespace Microsoft.AspNetCore.StaticWebAssets.Tasks;

public class ApplyCompressionNegotiation : Task
{
    [Required]
    public ITaskItem[] CandidateEndpoints { get; set; }

    [Required]
    public ITaskItem[] CandidateAssets { get; set; }

    [Output]
    public ITaskItem[] UpdatedEndpoints { get; set; }

    public override bool Execute()
    {
<<<<<<< HEAD
        var assetsById = CandidateAssets.Select(StaticWebAsset.FromTaskItem).ToDictionary(a => a.Identity);
=======
        var assetsById = StaticWebAsset.ToAssetDictionary(CandidateAssets);
>>>>>>> 35b730f9

        var endpointsByAsset = StaticWebAssetEndpoint.ToAssetFileDictionary(CandidateEndpoints);

        var updatedEndpoints = new HashSet<StaticWebAssetEndpoint>(CandidateEndpoints.Length, StaticWebAssetEndpoint.RouteAndAssetComparer);

        var compressionHeadersByEncoding = new Dictionary<string, StaticWebAssetEndpointResponseHeader[]>(2);

        // Add response headers to compressed endpoints
        foreach (var compressedAsset in assetsById.Values)
        {
            if (!string.Equals(compressedAsset.AssetTraitName, "Content-Encoding", StringComparison.Ordinal))
            {
                continue;
            }

            var (compressedEndpoints, relatedAssetEndpoints) = ResolveEndpoints(assetsById, endpointsByAsset, compressedAsset);

            Log.LogMessage("Processing compressed asset: {0}", compressedAsset.Identity);
            var compressionHeaders = GetOrCreateCompressionHeaders(compressionHeadersByEncoding, compressedAsset);

            var quality = ResolveQuality(compressedAsset);
            foreach (var compressedEndpoint in compressedEndpoints)
            {
                if (HasContentEncodingSelector(compressedEndpoint))
                {
                    Log.LogMessage(MessageImportance.Low, "  Skipping endpoint '{0}' since it already has a Content-Encoding selector", compressedEndpoint.Route);
                    continue;
                }

                if (!HasContentEncodingResponseHeader(compressedEndpoint))
                {
                    // Add the Content-Encoding and Vary headers
                    compressedEndpoint.ResponseHeaders = [
                        ..compressedEndpoint.ResponseHeaders,
                        ..compressionHeaders
                    ];
                }

                var compressedHeaders = GetCompressedHeaders(compressedEndpoint);

                Log.LogMessage(MessageImportance.Low, "  Updated endpoint '{0}' with Content-Encoding and Vary headers", compressedEndpoint.Route);
                updatedEndpoints.Add(compressedEndpoint);

                foreach (var relatedEndpointCandidate in relatedAssetEndpoints)
                {
                    if (!IsCompatible(compressedEndpoint, relatedEndpointCandidate))
                    {
                        continue;
                    }

                    var endpointCopy = CreateUpdatedEndpoint(compressedAsset, quality, compressedEndpoint, compressedHeaders, relatedEndpointCandidate);
                    updatedEndpoints.Add(endpointCopy);
                    // Since we are going to remove the endpoints from the associated item group and the route is
                    // the ItemSpec, we want to add the original as well so that it gets re-added.
                    // The endpoint pointing to the uncompressed asset doesn't have a Content-Encoding selector and
                    // will use the default "identity" encoding during content negotiation.
                    updatedEndpoints.Add(relatedEndpointCandidate);
                }
            }
        }

        // Before we return the updated endpoints we need to capture any other endpoint whose asset is not associated
        // with the compressed asset. This is because we are going to remove the endpoints from the associated item group
        // and the route is the ItemSpec, so it will cause those endpoints to be removed.
        // For example, we have css/app.css and Link/css/app.css where Link=css/app.css and the first asset is a build asset
        // and the second asset is a publish asset.
        // If we are processing build assets, we'll mistakenly remove the endpoints associated with the publish asset.

        // Iterate over the endpoints and find those endpoints whose route is in the set of updated endpoints but whose asset
        // is not, and add them to the updated endpoints.

        // Reuse the map we created at the beginning.
        // Remove all the endpoints that were updated to avoid adding them again.
        foreach (var endpoint in updatedEndpoints)
        {
            if (endpointsByAsset.TryGetValue(endpoint.AssetFile, out var endpointsToSkip))
            {
                foreach (var endpointToSkip in endpointsToSkip)
                {
                    Log.LogMessage(MessageImportance.Low, "    Skipping endpoint '{0}' since and endpoint for the same asset was updated.", endpointToSkip.Route);
                }
            }
            endpointsByAsset.Remove(endpoint.AssetFile);
        }

        // We now have only endpoints that might have the same route but point to different assets
        // and we want to include them in the updated endpoints so that we don't incorrectly remove
        // them from the associated item group when we update the endpoints.
        var endpointsByRoute = GetEndpointsByRoute(endpointsByAsset);
        var additionalUpdatedEndpoints = new HashSet<StaticWebAssetEndpoint>(updatedEndpoints.Count, StaticWebAssetEndpoint.RouteAndAssetComparer);
        foreach (var updatedEndpoint in updatedEndpoints)
        {
            var route = updatedEndpoint.Route;
            Log.LogMessage(MessageImportance.Low, "Processing route '{0}'", route);
            if (endpointsByRoute.TryGetValue(route, out var endpoints))
            {
                Log.LogMessage(MessageImportance.Low, "  Found endpoints for route '{0}'", route);
                foreach (var endpoint in endpoints)
                {
                    Log.LogMessage(MessageImportance.Low, "    Adding endpoint '{0}'", endpoint.AssetFile);
                }
                foreach (var endpoint in endpoints)
                {
                    additionalUpdatedEndpoints.Add(endpoint);
                }
            }
        }

        updatedEndpoints.UnionWith(additionalUpdatedEndpoints);

        UpdatedEndpoints = StaticWebAssetEndpoint.ToTaskItems(updatedEndpoints);

        return true;
    }

<<<<<<< HEAD
    private static string ResolveQuality(StaticWebAsset compressedAsset) =>
        Math.Round(1.0 / (compressedAsset.FileLength + 1), 12).ToString("F12", CultureInfo.InvariantCulture);
=======
    private static HashSet<string> GetCompressedHeaders(StaticWebAssetEndpoint compressedEndpoint)
    {
        var result = new HashSet<string>(compressedEndpoint.ResponseHeaders.Length, StringComparer.Ordinal);
        for (var i = 0; i < compressedEndpoint.ResponseHeaders.Length; i++)
        {
            var responseHeader = compressedEndpoint.ResponseHeaders[i];
            result.Add(responseHeader.Name);
        }

        return result;
    }

    private static Dictionary<string, List<StaticWebAssetEndpoint>> GetEndpointsByRoute(
        IDictionary<string, List<StaticWebAssetEndpoint>> endpointsByAsset)
    {
        var result = new Dictionary<string, List<StaticWebAssetEndpoint>>(endpointsByAsset.Count);

        foreach (var endpointsList in endpointsByAsset.Values)
        {
            foreach (var endpoint in endpointsList)
            {
                if (!result.TryGetValue(endpoint.Route, out var routeEndpoints))
                {
                    routeEndpoints = new List<StaticWebAssetEndpoint>(5);
                    result[endpoint.Route] = routeEndpoints;
                }
                routeEndpoints.Add(endpoint);
            }
        }

        return result;
    }

    private static StaticWebAssetEndpointResponseHeader[] GetOrCreateCompressionHeaders(Dictionary<string, StaticWebAssetEndpointResponseHeader[]> compressionHeadersByEncoding, StaticWebAsset compressedAsset)
    {
        if (!compressionHeadersByEncoding.TryGetValue(compressedAsset.AssetTraitValue, out var compressionHeaders))
        {
            compressionHeaders = CreateCompressionHeaders(compressedAsset);
            compressionHeadersByEncoding.Add(compressedAsset.AssetTraitValue, compressionHeaders);
        }

        return compressionHeaders;
    }

    private static StaticWebAssetEndpointResponseHeader[] CreateCompressionHeaders(StaticWebAsset compressedAsset) =>
        [
            new()
            {
                Name = "Content-Encoding",
                Value = compressedAsset.AssetTraitValue
            },
            new()
            {
                Name = "Vary",
                Value = "Content-Encoding"
            }
        ];

    private StaticWebAssetEndpoint CreateUpdatedEndpoint(
        StaticWebAsset compressedAsset,
        string quality,
        StaticWebAssetEndpoint compressedEndpoint,
        HashSet<string> compressedHeaders,
        StaticWebAssetEndpoint relatedEndpointCandidate)
    {
        Log.LogMessage(MessageImportance.Low, "Processing related endpoint '{0}'", relatedEndpointCandidate.Route);
        var encodingSelector = new StaticWebAssetEndpointSelector
        {
            Name = "Content-Encoding",
            Value = compressedAsset.AssetTraitValue,
            Quality = quality
        };
        Log.LogMessage(MessageImportance.Low, "  Created Content-Encoding selector for compressed asset '{0}' with size '{1}' is '{2}'", encodingSelector.Value, encodingSelector.Quality, relatedEndpointCandidate.Route);
        var endpointCopy = new StaticWebAssetEndpoint
        {
            AssetFile = compressedAsset.Identity,
            Route = relatedEndpointCandidate.Route,
            Selectors = [
                ..relatedEndpointCandidate.Selectors,
                encodingSelector
            ],
            EndpointProperties = relatedEndpointCandidate.EndpointProperties
        };
        var headers = new List<StaticWebAssetEndpointResponseHeader>(7);
        ApplyCompressedEndpointHeaders(headers, compressedEndpoint, relatedEndpointCandidate.Route);
        ApplyRelatedEndpointCandidateHeaders(headers, relatedEndpointCandidate, compressedHeaders);
        endpointCopy.ResponseHeaders = [.. headers];

        // Update the endpoint
        Log.LogMessage(MessageImportance.Low, "  Updated related endpoint '{0}' with Content-Encoding selector '{1}={2}'", relatedEndpointCandidate.Route, encodingSelector.Value, encodingSelector.Quality);
        return endpointCopy;
    }

    private static bool HasContentEncodingResponseHeader(StaticWebAssetEndpoint compressedEndpoint)
    {
        for (var i = 0; i < compressedEndpoint.ResponseHeaders.Length; i++)
        {
            var responseHeader = compressedEndpoint.ResponseHeaders[i];
            if (string.Equals(responseHeader.Name, "Content-Encoding", StringComparison.Ordinal))
            {
                return true;
            }
        }

        return false;
    }

    private static bool HasContentEncodingSelector(StaticWebAssetEndpoint compressedEndpoint)
    {
        for (var i = 0; i < compressedEndpoint.Selectors.Length; i++)
        {
            var selector = compressedEndpoint.Selectors[i];
            if (string.Equals(selector.Name, "Content-Encoding", StringComparison.Ordinal))
            {
                return true;
            }
        }

        return false;
    }

    private (List<StaticWebAssetEndpoint> compressedEndpoints, List<StaticWebAssetEndpoint> relatedAssetEndpoints) ResolveEndpoints(
        IDictionary<string, StaticWebAsset> assetsById,
        IDictionary<string, List<StaticWebAssetEndpoint>> endpointsByAsset,
        StaticWebAsset compressedAsset)
    {
        if (!assetsById.TryGetValue(compressedAsset.RelatedAsset, out var relatedAsset))
        {
            Log.LogWarning("Related asset not found for compressed asset: {0}", compressedAsset.Identity);
            throw new InvalidOperationException($"Related asset not found for compressed asset: {compressedAsset.Identity}");
        }

        if (!endpointsByAsset.TryGetValue(compressedAsset.Identity, out var compressedEndpoints))
        {
            Log.LogWarning("Endpoints not found for compressed asset: {0} {1}", compressedAsset.RelativePath, compressedAsset.Identity);
            throw new InvalidOperationException($"Endpoints not found for compressed asset: {compressedAsset.Identity}");
        }

        if (!endpointsByAsset.TryGetValue(relatedAsset.Identity, out var relatedAssetEndpoints))
        {
            Log.LogWarning("Endpoints not found for related asset: {0}", relatedAsset.Identity);
            throw new InvalidOperationException($"Endpoints not found for related asset: {relatedAsset.Identity}");
        }

        return (compressedEndpoints, relatedAssetEndpoints);
    }
>>>>>>> 35b730f9

    private static string ResolveQuality(StaticWebAsset compressedAsset) =>
        Math.Round(1.0 / (compressedAsset.FileLength + 1), 12).ToString("F12", CultureInfo.InvariantCulture);

    private static bool IsCompatible(StaticWebAssetEndpoint compressedEndpoint, StaticWebAssetEndpoint relatedEndpointCandidate)
    {
        var compressedFingerprint = ResolveFingerprint(compressedEndpoint);
        var relatedFingerprint = ResolveFingerprint(relatedEndpointCandidate);
        return string.Equals(compressedFingerprint.Value, relatedFingerprint.Value, StringComparison.Ordinal);
    }

    private static StaticWebAssetEndpointProperty ResolveFingerprint(StaticWebAssetEndpoint compressedEndpoint)
    {
        foreach (var property in compressedEndpoint.EndpointProperties)
        {
            if (string.Equals(property.Name, "fingerprint", StringComparison.Ordinal))
            {
                return property;
            }
        }
        return default;
    }

    private void ApplyCompressedEndpointHeaders(List<StaticWebAssetEndpointResponseHeader> headers, StaticWebAssetEndpoint compressedEndpoint, string relatedEndpointCandidateRoute)
    {
        foreach (var header in compressedEndpoint.ResponseHeaders)
        {
            if (string.Equals(header.Name, "Content-Type", StringComparison.Ordinal))
            {
                Log.LogMessage(MessageImportance.Low, "  Skipping Content-Type header for related endpoint '{0}'", relatedEndpointCandidateRoute);
                // Skip the content-type header since we are adding it from the original asset.
                continue;
            }
            else
            {
                Log.LogMessage(MessageImportance.Low, "  Adding header '{0}' to related endpoint '{1}'", header.Name, relatedEndpointCandidateRoute);
                headers.Add(header);
            }
        }
    }

    private void ApplyRelatedEndpointCandidateHeaders(List<StaticWebAssetEndpointResponseHeader> headers, StaticWebAssetEndpoint relatedEndpointCandidate, HashSet<string> compressedHeaders)
    {
        foreach (var header in relatedEndpointCandidate.ResponseHeaders)
        {
            // We need to keep the headers that are specific to the compressed asset like Content-Length,
            // Last-Modified and ETag. Any other header we should add it.
            if (!compressedHeaders.Contains(header.Name))
            {
                Log.LogMessage(MessageImportance.Low, "  Adding header '{0}' to related endpoint '{1}'", header.Name, relatedEndpointCandidate.Route);
                headers.Add(header);
            }
            else if (string.Equals(header.Name, "ETag", StringComparison.Ordinal))
            {
                // A resource can have multiple ETags. Since the uncompressed resource has an ETag,
                // and we are serving the compressed resource from the same URL, we need to update
                // the ETag on the compressed resource to indicate that is dependent on the representation
                // For example, a compressed resource has two ETags: W/"original-resource-etag" and
                // "compressed-resource-etag".
                // The browser will send both ETags in the If-None-Match header, and having the strong ETag
                // allows the server to support conditional range requests.
                Log.LogMessage(MessageImportance.Low, "  Updating ETag header for related endpoint '{0}'", relatedEndpointCandidate.Route);
                headers.Add(new StaticWebAssetEndpointResponseHeader
                {
                    Name = "ETag",
                    Value = $"W/{header.Value}"
                });
            }
            else if (string.Equals(header.Name, "Content-Type", StringComparison.Ordinal))
            {
                Log.LogMessage(MessageImportance.Low, "Adding Content-Type '{1}' header to related endpoint '{0}'", relatedEndpointCandidate.Route, header.Value);
                // Add the Content-Type to make sure it matches the original asset.
                headers.Add(header);
            }
            else
            {
                Log.LogMessage(MessageImportance.Low, "  Skipping header '{0}' for related endpoint '{1}'", header.Name, relatedEndpointCandidate.Route);
            }
        }
    }
}<|MERGE_RESOLUTION|>--- conflicted
+++ resolved
@@ -21,11 +21,7 @@
 
     public override bool Execute()
     {
-<<<<<<< HEAD
-        var assetsById = CandidateAssets.Select(StaticWebAsset.FromTaskItem).ToDictionary(a => a.Identity);
-=======
         var assetsById = StaticWebAsset.ToAssetDictionary(CandidateAssets);
->>>>>>> 35b730f9
 
         var endpointsByAsset = StaticWebAssetEndpoint.ToAssetFileDictionary(CandidateEndpoints);
 
@@ -141,10 +137,6 @@
         return true;
     }
 
-<<<<<<< HEAD
-    private static string ResolveQuality(StaticWebAsset compressedAsset) =>
-        Math.Round(1.0 / (compressedAsset.FileLength + 1), 12).ToString("F12", CultureInfo.InvariantCulture);
-=======
     private static HashSet<string> GetCompressedHeaders(StaticWebAssetEndpoint compressedEndpoint)
     {
         var result = new HashSet<string>(compressedEndpoint.ResponseHeaders.Length, StringComparer.Ordinal);
@@ -291,7 +283,6 @@
 
         return (compressedEndpoints, relatedAssetEndpoints);
     }
->>>>>>> 35b730f9
 
     private static string ResolveQuality(StaticWebAsset compressedAsset) =>
         Math.Round(1.0 / (compressedAsset.FileLength + 1), 12).ToString("F12", CultureInfo.InvariantCulture);
