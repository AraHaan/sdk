--- conflicted
+++ resolved
@@ -4,11 +4,8 @@
 #nullable disable
 
 using System.Diagnostics;
-<<<<<<< HEAD
 using System.IO;
-=======
 using System.Globalization;
->>>>>>> 2cb867c3
 using System.Security.Cryptography;
 using Microsoft.AspNetCore.StaticWebAssets.Tasks.Utils;
 using Microsoft.Build.Framework;
@@ -251,15 +248,6 @@
     private (string Fingerprint, string Integrity) ComputeFingerprintAndIntegrityIfNeeded(FileInfo file) =>
         (Fingerprint, Integrity) switch
         {
-<<<<<<< HEAD
-            var fileInfo = ResolveFile(identity, originalItemSpec);
-            return ComputeFingerprintAndIntegrity(fileInfo);
-        }
-
-        internal static (string fingerprint, string integrity) ComputeFingerprintAndIntegrity(FileInfo fileInfo)
-        {
-            using var file = fileInfo.OpenRead();
-=======
             ("", "") => ComputeFingerprintAndIntegrity(file),
             (not null, not null) => (Fingerprint, Integrity),
             _ => ComputeFingerprintAndIntegrity(file)
@@ -268,7 +256,6 @@
     internal static (string fingerprint, string integrity) ComputeFingerprintAndIntegrity(FileInfo fileInfo)
     {
         using var file = fileInfo.OpenRead();
->>>>>>> 2cb867c3
 
 #if NET6_0_OR_GREATER
         var hash = SHA256.HashData(file);
@@ -289,19 +276,6 @@
     {
         using var file = fileInfo.OpenRead();
 
-<<<<<<< HEAD
-        internal static string ComputeIntegrity(string identity, string originalItemSpec)
-        {
-            var fileInfo = ResolveFile(identity, originalItemSpec);
-            return ComputeIntegrity(fileInfo);
-        }
-
-        internal static string ComputeIntegrity(FileInfo fileInfo)
-        {
-            using var file = fileInfo.OpenRead();
-
-=======
->>>>>>> 2cb867c3
 #if NET6_0_OR_GREATER
         var hash = SHA256.HashData(file);
 #else
@@ -988,32 +962,8 @@
         {
             return fileInfo;
         }
-<<<<<<< HEAD
-
-        internal FileInfo ResolveFile() => ResolveFile(Identity, OriginalItemSpec);
-
-        internal static FileInfo ResolveFile(string identity, string originalItemSpec)
-        {
-            var fileInfo = new FileInfo(identity);
-            if (fileInfo.Exists)
-            {
-                return fileInfo;
-            }
-            fileInfo = new FileInfo(originalItemSpec);
-            if (fileInfo.Exists)
-            {
-                return fileInfo;
-            }
-
-            throw new InvalidOperationException($"No file exists for the asset at either location '{identity}' or '{originalItemSpec}'.");
-        }
-
-        [DebuggerDisplay($"{{{nameof(GetDebuggerDisplay)}(),nq}}")]
-        internal class StaticWebAssetResolvedRoute(string pathLabel, string path, Dictionary<string, string> tokens)
-=======
         fileInfo = new FileInfo(originalItemSpec);
         if (fileInfo.Exists)
->>>>>>> 2cb867c3
         {
             return fileInfo;
         }
