<!--
***********************************************************************************************
Microsoft.NET.Sdk.StaticWebAssets.JsModule.targets

WARNING:  DO NOT MODIFY this file unless you are knowledgeable about MSBuild and have
          created a backup copy.  Incorrect changes to this file will make it
          impossible to load or build your projects from the command-line or the IDE.

Copyright (c) .NET Foundation. All rights reserved.
***********************************************************************************************
-->

<Project ToolsVersion="14.0">

  <!-- General description of the JS modules pipeline and its integration with static web assets:
  * JS module files get discovered and put into a JsModule itemgroup.
  * Any file with a module.lib.js extension gets processed as a JS module file. That means:
    * It will be included in a generated list of module files "<project-name>.modules.json"
    * Users can define their own convention by adding their own JsModule file to the item group.
    * For web applications (Blazor webassembly and Blazor server) the main project is responsible for producing a bundle <project-name>.modules.json that will contain the list of modules to load
  * For packing in razor class libraries, the JsModule files will get processed and added as static web assets to the pack.

  Integration with static web assets:
  * The JS modules will be added as regular static web assets to participate in the pipeline.
    * Generated JS module files will have a unique extension '.module.lib.js' that will be used by the pipeline to identify them as such unless otherwise identified.
  * In razor class libraries these generated files will be packaged normally as part of the static web assets process and will be accessible at <<StaticWebAssetsBasePath>>/<<RelativePath>>.
    * Using the extension is useful as it allows for third party tooling to do alternative processing in an easy way, these files will be
      removed off from the list of static web assets when the default bundling is enabled, so they won't show up in the final output.
  -->

  <UsingTask TaskName="Microsoft.AspNetCore.StaticWebAssets.Tasks.GenerateJsModuleManifest" AssemblyFile="$(StaticWebAssetsSdkBuildTasksAssembly)" />
  <UsingTask TaskName="Microsoft.AspNetCore.StaticWebAssets.Tasks.ApplyJsModules" AssemblyFile="$(StaticWebAssetsSdkBuildTasksAssembly)" />

  <PropertyGroup>
    <GenerateJSModuleManifest Condition="$(GenerateJSModuleManifest) == ''">true</GenerateJSModuleManifest>

    <ResolveCoreStaticWebAssetsDependsOn>
      $(ResolveCoreStaticWebAssetsDependsOn);
      ResolveJsInitializerModuleStaticWebAssets;
    </ResolveCoreStaticWebAssetsDependsOn>

    <ResolveCoreStaticWebAssetsDependsOn Condition="'$(UsingMicrosoftNETSdkRazor)' == 'true'">
      $(ResolveCoreStaticWebAssetsDependsOn);
      ResolveJSModuleStaticWebAssets;
    </ResolveCoreStaticWebAssetsDependsOn>

  </PropertyGroup>

  <PropertyGroup>

    <!--
        ResolveStaticWebAssetsInputs
          ResolveJSModuleManifestBuildStaticWebAssets
            GenerateJSModuleManifestBuildStaticWebAssets
              ResolveJSModuleManifestBuildConfiguration
     -->
    <ResolveStaticWebAssetsInputsDependsOn>
      ResolveJSModuleManifestBuildStaticWebAssets;
      $(ResolveStaticWebAssetsInputsDependsOn)
    </ResolveStaticWebAssetsInputsDependsOn>
    <ResolveJSModuleManifestBuildStaticWebAssetsDependsOn>
      GenerateJSModuleManifestBuildStaticWebAssets;
      $(ResolveJSModuleManifestBuildStaticWebAssetsDependsOn)
    </ResolveJSModuleManifestBuildStaticWebAssetsDependsOn>
    <GenerateJSModuleManifestBuildStaticWebAssetsDependsOn>
      ResolveJSModuleManifestBuildConfiguration;
      $(GenerateJSModuleManifestBuildStaticWebAssetsDependsOn)
    </GenerateJSModuleManifestBuildStaticWebAssetsDependsOn>

    <!--
        ResolvePublishStaticWebAssets
          ResolveJSModuleManifestPublishStaticWebAssets
            GenerateJSModuleManifestPublishStaticWebAssets
              ResolveJSModuleManifestPublishConfiguration
     -->
    <ResolvePublishStaticWebAssetsDependsOn Condition="'$(GenerateJSModuleManifest)' == 'true'">
      ResolveJSModuleManifestPublishStaticWebAssets;
      $(ResolvePublishStaticWebAssetsDependsOn)
    </ResolvePublishStaticWebAssetsDependsOn>
    <ResolveJSModuleManifestPublishStaticWebAssetsDependsOn>
      GenerateJSModuleManifestPublishStaticWebAssets;
      $(ResolveJSModuleManifestPublishStaticWebAssetsDependsOn)
    </ResolveJSModuleManifestPublishStaticWebAssetsDependsOn>
    <GenerateJSModuleManifestPublishStaticWebAssetsDependsOn>
      ResolveJSModuleManifestPublishConfiguration;
      $(GenerateJSModuleManifestPublishStaticWebAssetsDependsOn)
    </GenerateJSModuleManifestPublishStaticWebAssetsDependsOn>

  </PropertyGroup>

  <Target Name="ResolveJsInitializerModuleStaticWebAssets">

    <ItemGroup>
      <_JSModuleCandidates Include="@(StaticWebAsset)" Condition="'%(SourceType)' == 'Discovered'" />
    </ItemGroup>

    <!-- This runs after we've discovered the original set of files, we already found the assets in the wwwroot, and here we just need
         to identify them and correctly clasify them. Modules from other projects or packages will already be correctly tagged when we
         retrieve them.
    -->

    <PropertyGroup>
      <_ResolveJsInitializerModuleStaticWebAssetsCachePath>$(_StaticWebAssetsManifestBase)rjimswa.dswa.cache.json</_ResolveJsInitializerModuleStaticWebAssetsCachePath>
    </PropertyGroup>

    <DefineStaticWebAssets Condition="@(_JSModuleCandidates) != ''"
      CandidateAssets="@(_JSModuleCandidates)"
      AssetTraitName="JSModule"
      AssetTraitValue="JSLibraryModule"
      RelativePathFilter="**/$(PackageId).lib.module.js"
      PropertyOverrides="AssetTraitName;AssetTraitValue"
      AssetMergeSource="$(StaticWebAssetMergeTarget)"
      CacheManifestPath="$(_ResolveJsInitializerModuleStaticWebAssetsCachePath)"
    >
      <Output TaskParameter="Assets" ItemName="_JSModuleStaticWebAsset" />
    </DefineStaticWebAssets>

    <DefineStaticWebAssetEndpoints
      CandidateAssets="@(_JSModuleStaticWebAsset)"
      ExistingEndpoints="@(StaticWebAssetEndpoint)"
      ContentTypeMappings="@(StaticWebAssetContentTypeMapping)"
    >
      <Output TaskParameter="Endpoints" ItemName="_JSModuleStaticWebAssetEndpoint" />
    </DefineStaticWebAssetEndpoints>

    <ItemGroup Condition="'@(_JSModuleStaticWebAsset)' != ''">
      <!-- Append a property 'script-type' so that we include the file on the import map -->
      <_AddPropertyToInitializers Include="Append">
        <UpdateTarget>Property</UpdateTarget>
        <Name>script-type</Name>
        <Value>module</Value>
      </_AddPropertyToInitializers>

      <!-- Append a property 'dependency-group' so that we can link and preload the file without using the name -->
      <_AddPropertyToInitializers Include="Append">
        <UpdateTarget>Property</UpdateTarget>
        <Name>dependency-group</Name>
        <Value>js-initializer</Value>
      </_AddPropertyToInitializers>
    </ItemGroup>

    <FilterStaticWebAssetEndpoints Condition="'@(_JSModuleStaticWebAsset)' != ''"
      Endpoints="@(StaticWebAssetEndpoint);@(_JSModuleStaticWebAssetEndpoint)"
      Assets="@(_JSModuleStaticWebAsset)"
      Filters=""
    >
      <Output TaskParameter="FilteredEndpoints" ItemName="_FilteredJSModuleStaticWebAssetEndpoint" />
      <Output TaskParameter="AssetsWithoutMatchingEndpoints" ItemName="_MissingJSModuleStaticWebAsset" />
    </FilterStaticWebAssetEndpoints>

    <Error Condition="'@(_MissingJSModuleStaticWebAsset)' != ''"
      Text="The following JS module files do not have matching endpoints: @(_MissingJSModuleStaticWebAsset->'%(Identity)')" />

    <UpdateStaticWebAssetEndpoints
      Condition="'@(_AddPropertyToInitializers)' != ''"
      EndpointsToUpdate="@(_FilteredJSModuleStaticWebAssetEndpoint)"
      AllEndpoints="@(_FilteredJSModuleStaticWebAssetEndpoint)"
      Operations="@(_AddPropertyToInitializers)"
    >
      <Output TaskParameter="UpdatedEndpoints" ItemName="_FilteredJSModuleStaticWebAssetEndpointWithProperty" />
    </UpdateStaticWebAssetEndpoints>

    <ItemGroup>
      <StaticWebAsset Remove="@(_JSModuleStaticWebAsset)" />
      <StaticWebAsset Include="@(_JSModuleStaticWebAsset)" />
      <StaticWebAssetEndpoint Remove="@(_FilteredJSModuleStaticWebAssetEndpointWithProperty)" />
      <StaticWebAssetEndpoint Include="@(_FilteredJSModuleStaticWebAssetEndpointWithProperty)" />
    </ItemGroup>

  </Target>

  <!-- Build -->

  <Target Name="ResolveJSModuleManifestBuildConfiguration" DependsOnTargets="ResolveCoreStaticWebAssets;ResolveJsInitializerModuleStaticWebAssets">

    <PropertyGroup>
      <_JSModuleBuildManifestPath>$(IntermediateOutputPath)jsmodules\jsmodules.build.manifest.json</_JSModuleBuildManifestPath>
      <JSModuleManifestRelativePath Condition="'$(JSModuleManifestRelativePath)' == ''">$(PackageId).modules.json</JSModuleManifestRelativePath>
    </PropertyGroup>

    <ItemGroup>
      <!-- Initializers from referenced projects and packages -->
      <_ExistingBuildJSModules
        Include="@(StaticWebAsset)"
        Condition="'%(StaticWebAsset.SourceId)' != '$(PackageId)' and '%(StaticWebAsset.AssetTraitName)' == 'JSModule' and '%(StaticWebAsset.AssetTraitValue)' == 'JSLibraryModule' and '%(StaticWebAsset.AssetKind)' != 'Publish'" />

      <_ExistingBuildJSModules
        Include="@(_JSModuleStaticWebAsset)"
        Condition="'%(_JSModuleStaticWebAsset.AssetTraitName)' == 'JSModule' and '%(_JSModuleStaticWebAsset.AssetTraitValue)' == 'JSLibraryModule' and '%(AssetKind)' != 'Publish'" />

      <_JsModuleBuildManifestCandidate Include="$(_JSModuleBuildManifestPath)">
        <RelativePath>$(JSModuleManifestRelativePath)</RelativePath>
      </_JsModuleBuildManifestCandidate>
    </ItemGroup>

  </Target>

  <Target Name="GenerateJSModuleManifestBuildStaticWebAssets" DependsOnTargets="$(GenerateJSModuleManifestBuildStaticWebAssetsDependsOn)">

  <!-- Incrementalism is built into the task itself. -->
  <ItemGroup>
    <!-- If we are in standalone hosting, we want to resolve endpoints that match the file name, that's what standalone does -->
    <_JsModuleBuildManifestFilters Include="Standalone" Condition="$(StaticWebAssetStandaloneHosting) == 'true'" />
    <!-- If we are not in standalone hosting, we want to resolve endpoints with a fingerprint where possible -->
    <_JsModuleBuildManifestFilters Include="Property" Condition="$(StaticWebAssetStandaloneHosting) != 'true'">
      <Name>fingerprint</Name>
    </_JsModuleBuildManifestFilters>
    <_JsModuleBuildManifestFiltersNoFingerprint Include="Property" Condition="$(StaticWebAssetStandaloneHosting) != 'true'">
      <Name>fingerprint</Name>
      <Mode>Exclude</Mode>
    </_JsModuleBuildManifestFiltersNoFingerprint>
  </ItemGroup>

  <FilterStaticWebAssetEndpoints Condition="'@(_ExistingBuildJSModules)' != ''"
    Endpoints="@(StaticWebAssetEndpoint)"
    Assets="@(_ExistingBuildJSModules)"
    Filters="@(_JsModuleBuildManifestFilters)"
  >
    <Output TaskParameter="FilteredEndpoints" ItemName="_FilteredBuildJSModulesEndpoints" />
    <Output TaskParameter="AssetsWithoutMatchingEndpoints" ItemName="_ExistingBuildJSModulesWithoutFingerprint" />
  </FilterStaticWebAssetEndpoints>

  <FilterStaticWebAssetEndpoints Condition="'$(StaticWebAssetStandaloneHosting)' != 'true' and '@(_ExistingBuildJSModulesWithoutFingerprint)' != ''"
    Endpoints="@(StaticWebAssetEndpoint)"
    Assets="@(_ExistingBuildJSModulesWithoutFingerprint)"
    Filters="@(_JsModuleBuildManifestFiltersNoFingerprint)"
  >
    <Output TaskParameter="FilteredEndpoints" ItemName="_FilteredBuildJSModulesEndpoints" />
    <Output TaskParameter="AssetsWithoutMatchingEndpoints" ItemName="_BuildJSModulessWithoutEndpoints" />
  </FilterStaticWebAssetEndpoints>

  <Error Condition="'@(_ExistingBuildJSModules)' != '' and '@(_BuildJSModulessWithoutEndpoints)' != ''"
    Text="The following scoped css bundles do not have matching endpoints: @(_BuildJSModulessWithoutEndpoints->'%(RelativePath)')" />

  <ResolveStaticWebAssetEndpointRoutes
    Condition="'@(_ExistingBuildJSModules)' != ''"
    Endpoints="@(_FilteredBuildJSModulesEndpoints)"
    Assets="@(_ExistingBuildJSModules)"
  >
    <Output TaskParameter="ResolvedEndpoints" ItemName="_ResolvedJSBuildModuleEndpoints" />
  </ResolveStaticWebAssetEndpointRoutes>

    <GenerateJsModuleManifest
      Condition="'@(_ExistingBuildJSModules)' != ''"
      OutputFile="@(_JsModuleBuildManifestCandidate)"
      JsModules="@(_ResolvedJSBuildModuleEndpoints)" />

    <ItemGroup>
      <FileWrites Condition="'@(_ExistingBuildJSModules)' != ''" Include="@(_JsModuleBuildManifestCandidate)" />
    </ItemGroup>

  </Target>

  <Target Name="ResolveJSModuleManifestBuildStaticWebAssets" DependsOnTargets="$(ResolveJSModuleManifestBuildStaticWebAssetsDependsOn)"
    Condition="'$(GenerateJSModuleManifest)' == 'true'"
  >
    <DefineStaticWebAssets Condition="@(_ExistingBuildJSModules) != ''"
      CandidateAssets="@(_JsModuleBuildManifestCandidate)"
      SourceId="$(PackageId)"
      SourceType="Computed"
      BasePath="$(StaticWebAssetBasePath)"
      ContentRoot="$(IntermediateOutputPath)jsmodules\"
      AssetKind="Build"
      AssetMode="CurrentProject"
      AssetRole="Primary"
      AssetMergeSource="$(StaticWebAssetMergeTarget)"
      FingerprintCandidates="$(StaticWebAssetsFingerprintContent)"
      FingerprintPatterns="@(StaticWebAssetFingerprintPattern)"
      AssetTraitName="JSModule"
      AssetTraitValue="JSModuleManifest"
    >
      <Output TaskParameter="Assets" ItemName="_BuildJsModuleManifestStaticWebAsset" />
    </DefineStaticWebAssets>

    <DefineStaticWebAssetEndpoints
      CandidateAssets="@(_BuildJsModuleManifestStaticWebAsset)"
      ExistingEndpoints="@(StaticWebAssetEndpoint)"
      ContentTypeMappings="@(StaticWebAssetContentTypeMapping)"
    >
      <Output TaskParameter="Endpoints" ItemName="_BuildJsModuleManifestStaticWebAssetEndpoint" />
    </DefineStaticWebAssetEndpoints>

    <ItemGroup>
      <StaticWebAsset Include="@(_BuildJsModuleManifestStaticWebAsset)" />
      <StaticWebAssetEndpoint Include="@(_BuildJsModuleManifestStaticWebAssetEndpoint)" />
    </ItemGroup>

  </Target>

  <!-- Publish -->

  <Target Name="ResolveJSModuleManifestPublishConfiguration" DependsOnTargets="ResolveCorePublishStaticWebAssets">

    <PropertyGroup>
      <_JSModulePubishManifestPath>$(IntermediateOutputPath)jsmodules\jsmodules.publish.manifest.json</_JSModulePubishManifestPath>
      <JSModuleManifestRelativePath Condition="'$(JSModuleManifestRelativePath)' == ''">$(PackageId).modules.json</JSModuleManifestRelativePath>
    </PropertyGroup>

    <ItemGroup>
      <_ExistingPublishJSModules
        Include="@(StaticWebAsset)"
        Condition="'%(StaticWebAsset.AssetTraitName)' == 'JSModule' and '%(StaticWebAsset.AssetTraitValue)' == 'JSLibraryModule' and '%(StaticWebAsset.AssetKind)' != 'Build'" />
    </ItemGroup>

    <ItemGroup>
      <_JsModulePublishManifestCandidate Include="$(_JSModulePubishManifestPath)">
        <RelativePath>$(JSModuleManifestRelativePath)</RelativePath>
      </_JsModulePublishManifestCandidate>
    </ItemGroup>

  </Target>

  <Target Name="GenerateJSModuleManifestPublishStaticWebAssets" DependsOnTargets="$(GenerateJSModuleManifestPublishStaticWebAssetsDependsOn)">

    <!-- Incrementalism is built into the task itself. -->
    <ItemGroup>
      <!-- If we are in standalone hosting, we want to resolve endpoints that match the file name, that's what standalone does -->
      <_JsModulePublishManifestFilters Include="Standalone" Condition="$(StaticWebAssetStandaloneHosting) == 'true'" />
      <!-- If we are not in standalone hosting, we want to resolve endpoints with a fingerprint where possible -->
      <_JsModulePublishManifestFilters Include="Property" Condition="$(StaticWebAssetStandaloneHosting) != 'true'">
        <Name>fingerprint</Name>
      </_JsModulePublishManifestFilters>
      <_JsModulePublishManifestFiltersNoFingerprint Include="Property" Condition="$(StaticWebAssetStandaloneHosting) != 'true'">
        <Name>fingerprint</Name>
        <Mode>Exclude</Mode>
      </_JsModulePublishManifestFiltersNoFingerprint>
    </ItemGroup>

    <FilterStaticWebAssetEndpoints Condition="'@(_ExistingPublishJSModules)' != ''"
      Endpoints="@(StaticWebAssetEndpoint)"
      Assets="@(_ExistingPublishJSModules)"
      Filters="@(_JsModulePublishManifestFilters)"
    >
      <Output TaskParameter="FilteredEndpoints" ItemName="_FilteredPublishJSModulesEndpoints" />
      <Output TaskParameter="AssetsWithoutMatchingEndpoints" ItemName="_ExistingPublishJSModulesWithoutFingerprint" />
    </FilterStaticWebAssetEndpoints>

    <FilterStaticWebAssetEndpoints Condition="'$(StaticWebAssetStandaloneHosting)' != 'true' and '@(_ExistingPublishJSModulesWithoutFingerprint)' != ''"
      Endpoints="@(StaticWebAssetEndpoint)"
      Assets="@(_ExistingPublishJSModulesWithoutFingerprint)"
      Filters="@(_JsModulePublishManifestFiltersNoFingerprint)"
    >
      <Output TaskParameter="FilteredEndpoints" ItemName="_FilteredPublishJSModulesEndpoints" />
      <Output TaskParameter="AssetsWithoutMatchingEndpoints" ItemName="_PublishJSModulessWithoutEndpoints" />
    </FilterStaticWebAssetEndpoints>

    <Error Condition="'@(_ExistingPublishJSModules)' != '' and '@(_PublishJSModulessWithoutEndpoints)' != ''"
      Text="The following scoped css bundles do not have matching endpoints: @(_PublishJSModulessWithoutEndpoints->'%(RelativePath)')" />

    <ResolveStaticWebAssetEndpointRoutes
      Condition="'@(_ExistingPublishJSModules)' != ''"
      Endpoints="@(_FilteredPublishJSModulesEndpoints)"
      Assets="@(_ExistingPublishJSModules)"
    >
      <Output TaskParameter="ResolvedEndpoints" ItemName="_ResolvedJSPublishModuleEndpoints" />
    </ResolveStaticWebAssetEndpointRoutes>

    <GenerateJsModuleManifest
      Condition="'@(_ExistingPublishJSModules)' != ''"
      OutputFile="@(_JsModulePublishManifestCandidate)"
      JsModules="@(_ResolvedJSPublishModuleEndpoints)" />

    <ItemGroup>
      <FileWrites Condition="@(_ExistingPublishJSModules) != ''" Include="@(_JsModulePublishManifestCandidate)" />
    </ItemGroup>

  </Target>

  <Target Name="ResolveJSModuleManifestPublishStaticWebAssets" DependsOnTargets="$(ResolveJSModuleManifestPublishStaticWebAssetsDependsOn)"
    Condition="'$(GenerateJSModuleManifest)' == 'true'"
  >

    <DefineStaticWebAssets Condition="@(_ExistingPublishJSModules) != ''"
      CandidateAssets="@(_JsModulePublishManifestCandidate)"
      SourceId="$(PackageId)"
      SourceType="Computed"
      BasePath="$(StaticWebAssetBasePath)"
      ContentRoot="$(IntermediateOutputPath)jsmodules\"
      AssetKind="Publish"
      AssetMode="CurrentProject"
      AssetRole="Primary"
      AssetMergeSource="$(StaticWebAssetMergeTarget)"
      AssetTraitName="JSModule"
      AssetTraitValue="JSModuleManifest"
      FingerprintCandidates="$(StaticWebAssetsFingerprintContent)"
      FingerprintPatterns="@(StaticWebAssetFingerprintPattern)"
    >
      <Output TaskParameter="Assets" ItemName="_PublishJsModuleManifestStaticWebAsset" />
    </DefineStaticWebAssets>

    <DefineStaticWebAssetEndpoints
      CandidateAssets="@(_PublishJsModuleManifestStaticWebAsset)"
      ExistingEndpoints="@(StaticWebAssetEndpoint)"
      ContentTypeMappings="@(StaticWebAssetContentTypeMapping)"
    >
      <Output TaskParameter="Endpoints" ItemName="_PublishJsModuleManifestStaticWebAssetEndpoint" />
    </DefineStaticWebAssetEndpoints>

    <ItemGroup>
      <StaticWebAsset Include="@(_PublishJsModuleManifestStaticWebAsset)" />
      <StaticWebAssetEndpoint Include="@(_PublishJsModuleManifestStaticWebAssetEndpoint)" />
    </ItemGroup>

  </Target>

  <!-- JS file modules -->
  <Target Name="ResolveJSModuleStaticWebAssets" DependsOnTargets="ResolveProjectStaticWebAssets;ResolveRazorComponentInputs;ResolveRazorGenerateInputs">

    <ItemGroup>
      <!-- To avoid situations where the content is defined twice, if the user defines the JS module explicitly as
           a content item, we'll prefer that over the potential item in the None item group
      -->
      <_JSFileModuleCandidates Include="@(Content->Distinct())" />
      <_JSFileModuleNoneCandidates Include="@(None->Distinct())" Exclude="@(Content)" />
      <_JSFileModuleCandidates Include="@(_JSFileModuleNoneCandidates)" />
    </ItemGroup>

    <PropertyGroup>
      <_ResolveJSModuleStaticWebAssetsRazorCachePath>$(_StaticWebAssetsManifestBase)rjsmrazor.dswa.cache.json</_ResolveJSModuleStaticWebAssetsRazorCachePath>
    </PropertyGroup>
    <PropertyGroup>
      <_ResolveJSModuleStaticWebAssetsCshtmlCachePath>$(_StaticWebAssetsManifestBase)rjsmcshtml.dswa.cache.json</_ResolveJSModuleStaticWebAssetsCshtmlCachePath>
    </PropertyGroup>

    <!-- Find JS module files -->
    <!-- **/*.razor.js -->
    <DefineStaticWebAssets
      CandidateAssets="@(_JSFileModuleCandidates)"
      SourceId="$(PackageId)"
      RelativePathPattern="**/*.razor.js"
      ContentRoot="$(MSBuildProjectDirectory)"
      SourceType="Discovered"
      BasePath="$(StaticWebAssetBasePath)"
      AssetMergeSource="$(StaticWebAssetMergeTarget)"
<<<<<<< HEAD
=======
      FingerprintCandidates="$(StaticWebAssetsFingerprintContent)"
      FingerprintPatterns="@(StaticWebAssetFingerprintPattern)"
>>>>>>> 35b730f9
      CacheManifestPath="$(_ResolveJSModuleStaticWebAssetsRazorCachePath)">
        <Output TaskParameter="Assets" ItemName="_ComponentJSModule" />
    </DefineStaticWebAssets>

    <!-- **/*.cshtml.js -->
    <DefineStaticWebAssets
      CandidateAssets="@(_JSFileModuleCandidates)"
      SourceId="$(PackageId)"
      RelativePathPattern="**/*.cshtml.js"
      ContentRoot="$(MSBuildProjectDirectory)"
      SourceType="Discovered"
      BasePath="$(StaticWebAssetBasePath)"
      AssetMergeSource="$(StaticWebAssetMergeTarget)"
<<<<<<< HEAD
=======
      FingerprintCandidates="$(StaticWebAssetsFingerprintContent)"
      FingerprintPatterns="@(StaticWebAssetFingerprintPattern)"
>>>>>>> 35b730f9
      CacheManifestPath="$(_ResolveJSModuleStaticWebAssetsCshtmlCachePath)">
        <Output TaskParameter="Assets" ItemName="_MvcJSModule" />
    </DefineStaticWebAssets>

    <DefineStaticWebAssetEndpoints
      CandidateAssets="@(_ComponentJSModule)"
      ExistingEndpoints="@(StaticWebAssetEndpoint)"
      ContentTypeMappings="@(StaticWebAssetContentTypeMapping)">
        <Output TaskParameter="Endpoints" ItemName="_ComponentJSModuleEndpoint" />
    </DefineStaticWebAssetEndpoints>

    <DefineStaticWebAssetEndpoints
      CandidateAssets="@(_MvcJSModule)"
      ExistingEndpoints="@(StaticWebAssetEndpoint)"
      ContentTypeMappings="@(StaticWebAssetContentTypeMapping)">
        <Output TaskParameter="Endpoints" ItemName="_MvcJSModuleEndpoint" />
    </DefineStaticWebAssetEndpoints>

    <ApplyJsModules RazorComponents="@(RazorComponent)" RazorGenerate="@(RazorGenerate)" JSFileModuleCandidates="@(_ComponentJSModule);@(_MvcJSModule)">
      <Output TaskParameter="JsFileModules" ItemName="_JsFileModuleStaticWebAsset" />
    </ApplyJsModules>

    <ItemGroup>
      <_AddPropertyToJsModules Include="Append" Condition="'@(_MvcJSModuleEndpoint)' != '' or '@(_ComponentJSModuleEndpoint)' != ''">
        <UpdateTarget>Property</UpdateTarget>
        <Name>script-type</Name>
        <Value>module</Value>
      </_AddPropertyToJsModules>
    </ItemGroup>

    <UpdateStaticWebAssetEndpoints
      Condition="'@(_AddPropertyToJsModules)' != ''"
      EndpointsToUpdate="@(_MvcJSModuleEndpoint);@(_ComponentJSModuleEndpoint)"
      AllEndpoints="@(_MvcJSModuleEndpoint);@(_ComponentJSModuleEndpoint)"
      Operations="@(_AddPropertyToJsModules)"
    >
      <Output TaskParameter="UpdatedEndpoints" ItemName="_JSModuleEndpointsWithProperty" />
    </UpdateStaticWebAssetEndpoints>

    <ItemGroup>
      <StaticWebAsset Remove="@(_JsFileModuleStaticWebAsset)" />
      <StaticWebAsset Include="@(_JsFileModuleStaticWebAsset)" />
      <StaticWebAssetEndpoint Include="@(_JSModuleEndpointsWithProperty)" />

      <!-- Remove the items from their original groups since they've now become a StaticWebAsset -->
      <Content Remove="@(_JsFileModuleStaticWebAsset->'%(OriginalItemSpec)')" />
      <None Remove="@(_JsFileModuleStaticWebAsset->'%(OriginalItemSpec)')" />
    </ItemGroup>

  </Target>

</Project><|MERGE_RESOLUTION|>--- conflicted
+++ resolved
@@ -432,11 +432,8 @@
       SourceType="Discovered"
       BasePath="$(StaticWebAssetBasePath)"
       AssetMergeSource="$(StaticWebAssetMergeTarget)"
-<<<<<<< HEAD
-=======
       FingerprintCandidates="$(StaticWebAssetsFingerprintContent)"
       FingerprintPatterns="@(StaticWebAssetFingerprintPattern)"
->>>>>>> 35b730f9
       CacheManifestPath="$(_ResolveJSModuleStaticWebAssetsRazorCachePath)">
         <Output TaskParameter="Assets" ItemName="_ComponentJSModule" />
     </DefineStaticWebAssets>
@@ -450,11 +447,8 @@
       SourceType="Discovered"
       BasePath="$(StaticWebAssetBasePath)"
       AssetMergeSource="$(StaticWebAssetMergeTarget)"
-<<<<<<< HEAD
-=======
       FingerprintCandidates="$(StaticWebAssetsFingerprintContent)"
       FingerprintPatterns="@(StaticWebAssetFingerprintPattern)"
->>>>>>> 35b730f9
       CacheManifestPath="$(_ResolveJSModuleStaticWebAssetsCshtmlCachePath)">
         <Output TaskParameter="Assets" ItemName="_MvcJSModule" />
     </DefineStaticWebAssets>
