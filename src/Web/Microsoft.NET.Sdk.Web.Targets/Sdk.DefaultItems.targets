<!--
***********************************************************************************************
Sdk.DefaultItems.targets

WARNING:  DO NOT MODIFY this file unless you are knowledgeable about MSBuild and have
          created a backup copy.  Incorrect changes to this file will make it
          impossible to load or build your projects from the command-line or the IDE.

Copyright (c) .NET Foundation. All rights reserved.
***********************************************************************************************
-->
<Project ToolsVersion="14.0" xmlns="http://schemas.microsoft.com/developer/msbuild/2003">
<!--
    Determine the version (including patch) of ASPNET Core to target.

    When targeting ASPNET Core, the TargetFramework is used to specify the major and minor version of the runtime to use.
    By default, the patch version is inferred. The general logic is that self-contained apps will target the latest patch
    that the SDK knows about, while framework-dependent apps will target the ".0" patch (and roll forward to the latest
    patch installed at runtime).

    The TargetLatestAspNetCoreRuntimePatch property can be set to true or false to explicitly opt in or out of the logic
    to roll forward to the latest patch, regardless of whether the app is self-contained or framework-dependent. The
    default value of this property is TargetLatestRuntimePatch set by the dotnet SDK.

    The AspNetCoreAppRuntimeFrameworkVersion and AspNetCoreAllRuntimeFrameworkVersion are where the actual versions of the
    ASPNET Core runtimes to target is stored. They are the versions that are used in the implicit PackageReference to
    Microsoft.AspNetCore.App and Microsoft.AspNetCore.All. The AspNetCoreAppRuntimeFrameworkVersion and
    AspNetCoreAllRuntimeFrameworkVersion can also be set explicitly, which will disable all the other logic that
    automatically selects the version of .NET Core to target.

    The framework version that is written to the runtimeconfig.json file is based on the actual resolved package version
    of Microsoft.AspNetCore.App or Microsoft.AspNetCore.All. This is to allow floating the version number (i.e. the user
    could set the version to "2.0-*".

  -->
  <Choose>
    <When Condition="'$(TargetFrameworkIdentifier)' == '.NETCoreApp'" >

      <PropertyGroup>
        <!-- These properties will allow the latest patch versions to be set in the CLI (via BundledVersions.props) or overridden by tests -->
        <DefaultPatchVersionForAspNetCoreAll2_1 Condition="'$(DefaultPatchVersionForAspNetCoreAll2_1)' == ''">2.1.1</DefaultPatchVersionForAspNetCoreAll2_1>
        <DefaultPatchVersionForAspNetCoreApp2_1 Condition="'$(DefaultPatchVersionForAspNetCoreApp2_1)' == ''">2.1.1</DefaultPatchVersionForAspNetCoreApp2_1>
      </PropertyGroup>

      <!-- Default patch version of .All Framework -->
      <PropertyGroup Condition="'$(DefaultAspNetCoreAllPatchVersion)' == ''">
        <DefaultAspNetCoreAllPatchVersion Condition="'$(_TargetFrameworkVersionWithoutV)' == '2.1'">$(DefaultPatchVersionForAspNetCoreAll2_1)</DefaultAspNetCoreAllPatchVersion>
        <DefaultAspNetCoreAllPatchVersion Condition="'$(_TargetFrameworkVersionWithoutV)' == '2.2'">$(DefaultPatchVersionForAspNetCoreAll2_2)</DefaultAspNetCoreAllPatchVersion>

        <!-- If targeting the same pre-release that is bundled with the .NET Core SDK, use the bundled package version
            provided by Microsoft.NETCoreSdk.BundledVersions.props -->
        <DefaultAspNetCoreAllPatchVersion Condition="'$(DefaultAspNetCoreAllPatchVersion)' == '' AND '$(_TargetFrameworkVersionWithoutV)' == '$(BundledAspNetCoreAllTargetFrameworkVersion)'">$(BundledAspNetCoreAllPackageVersion)</DefaultAspNetCoreAllPatchVersion>
        <!-- If not covered by the previous cases use the target framework version for the default patch version -->
        <DefaultAspNetCoreAllPatchVersion Condition="'$(DefaultAspNetCoreAllPatchVersion)' == ''">$(_TargetFrameworkVersionWithoutV)</DefaultAspNetCoreAllPatchVersion>
      </PropertyGroup>

      <!-- Default patch version of .App Framework -->
      <PropertyGroup Condition="'$(DefaultAspNetCoreAppPatchVersion)' == ''">
        <DefaultAspNetCoreAppPatchVersion Condition="'$(_TargetFrameworkVersionWithoutV)' == '2.1'">$(DefaultPatchVersionForAspNetCoreApp2_1)</DefaultAspNetCoreAppPatchVersion>
        <DefaultAspNetCoreAppPatchVersion Condition="'$(_TargetFrameworkVersionWithoutV)' == '2.2'">$(DefaultPatchVersionForAspNetCoreApp2_2)</DefaultAspNetCoreAppPatchVersion>

        <!-- If targeting the same pre-release that is bundled with the .NET Core SDK, use the bundled package version
            provided by Microsoft.NETCoreSdk.BundledVersions.props -->
        <DefaultAspNetCoreAppPatchVersion Condition="'$(DefaultAspNetCoreAppPatchVersion)' == '' AND '$(_TargetFrameworkVersionWithoutV)' == '$(BundledAspNetCoreAppTargetFrameworkVersion)'">$(BundledAspNetCoreAppPackageVersion)</DefaultAspNetCoreAppPatchVersion>
        <!-- If not covered by the previous cases use the target framework version for the default patch version -->
        <DefaultAspNetCoreAppPatchVersion Condition="'$(DefaultAspNetCoreAppPatchVersion)' == ''">$(_TargetFrameworkVersionWithoutV)</DefaultAspNetCoreAppPatchVersion>
      </PropertyGroup>

      <!-- Latest patch version of .All Framework -->
      <PropertyGroup Condition="'$(LatestAspNetCoreAllPatchVersion)' == ''">
<<<<<<< HEAD
        <LatestAspNetCoreAllPatchVersion Condition="'$(_TargetFrameworkVersionWithoutV)' == '2.1'">$(LatestPatchVersionForAspNetCoreAll2_1)</LatestAspNetCoreAllPatchVersion>
        <LatestAspNetCoreAllPatchVersion Condition="'$(_TargetFrameworkVersionWithoutV)' == '2.2'">$(LatestPatchVersionForAspNetCoreAll2_2)</LatestAspNetCoreAllPatchVersion>
=======
        <!-- If LatestPatchVersionForAspNetCoreAll2_1 is explicitly set, use this for netcoreapp2.1 projects. -->
        <LatestAspNetCoreAllPatchVersion Condition="'$(_TargetFrameworkVersionWithoutV)' == '2.1'">$(LatestPatchVersionForAspNetCoreAll2_1)</LatestAspNetCoreAllPatchVersion>
>>>>>>> 45179c07

        <!-- If targeting the same release that is bundled with the .NET Core SDK, use the bundled package version
            provided by Microsoft.NETCoreSdk.BundledVersions.props -->
        <LatestAspNetCoreAllPatchVersion Condition="'$(LatestAspNetCoreAllPatchVersion)' == '' AND '$(_TargetFrameworkVersionWithoutV)' == '$(BundledAspNetCoreAllTargetFrameworkVersion)'">$(BundledAspNetCoreAllPackageVersion)</LatestAspNetCoreAllPatchVersion>
        <!-- If not covered by the previous cases use the target framework version for the latest patch version -->
        <LatestAspNetCoreAllPatchVersion Condition="'$(LatestAspNetCoreAllPatchVersion)' == ''">$(_TargetFrameworkVersionWithoutV)</LatestAspNetCoreAllPatchVersion>
      </PropertyGroup>

      <!-- Latest patch version of .App Framework -->
      <PropertyGroup Condition="'$(LatestAspNetCoreAppPatchVersion)' == ''">
<<<<<<< HEAD
        <LatestAspNetCoreAppPatchVersion Condition="'$(_TargetFrameworkVersionWithoutV)' == '2.1'">$(LatestPatchVersionForAspNetCoreApp2_1)</LatestAspNetCoreAppPatchVersion>
        <LatestAspNetCoreAppPatchVersion Condition="'$(_TargetFrameworkVersionWithoutV)' == '2.2'">$(LatestPatchVersionForAspNetCoreApp2_2)</LatestAspNetCoreAppPatchVersion>
=======
        <!-- If LatestPatchVersionForAspNetCoreApp2_1 is explicitly set, use this for netcoreapp2.1 projects. -->
        <LatestAspNetCoreAppPatchVersion Condition="'$(_TargetFrameworkVersionWithoutV)' == '2.1'">$(LatestPatchVersionForAspNetCoreApp2_1)</LatestAspNetCoreAppPatchVersion>
>>>>>>> 45179c07

        <!-- If targeting the same release that is bundled with the .NET Core SDK, use the bundled package version
            provided by Microsoft.NETCoreSdk.BundledVersions.props -->
        <LatestAspNetCoreAppPatchVersion Condition="'$(LatestAspNetCoreAppPatchVersion)' == '' AND $(_TargetFrameworkVersionWithoutV)' == '$(BundledAspNetCoreAppTargetFrameworkVersion)'">$(BundledAspNetCoreAppPackageVersion)</LatestAspNetCoreAppPatchVersion>
        <!-- If not covered by the previous cases use the target framework version for the latest patch version -->
        <LatestAspNetCoreAppPatchVersion Condition="'$(LatestAspNetCoreAppPatchVersion)' == ''">$(_TargetFrameworkVersionWithoutV)</LatestAspNetCoreAppPatchVersion>
      </PropertyGroup>

      <!-- Determine the default values of TargetLatestAspNetCoreRuntimePatch -->
      <PropertyGroup Condition="'$(TargetLatestAspNetCoreRuntimePatch)' == ''">
        <TargetLatestAspNetCoreRuntimePatch>false</TargetLatestAspNetCoreRuntimePatch>
        <TargetLatestAspNetCoreRuntimePatch Condition="'$(SelfContained)' == 'true'">true</TargetLatestAspNetCoreRuntimePatch>
        <TargetLatestAspNetCoreRuntimePatch Condition="'$(TargetLatestRuntimePatch)' != ''">$(TargetLatestRuntimePatch)</TargetLatestAspNetCoreRuntimePatch>
      </PropertyGroup>

      <!-- Set the framework version of .All Framework -->
      <PropertyGroup Condition="'$(AspNetCoreAllRuntimeFrameworkVersion)' == ''">
        <AspNetCoreAllRuntimeFrameworkVersion>$(DefaultAspNetCoreAllPatchVersion)</AspNetCoreAllRuntimeFrameworkVersion>
        <AspNetCoreAllRuntimeFrameworkVersion Condition="'$(TargetLatestAspNetCoreRuntimePatch)' == 'true'">$(LatestAspNetCoreAllPatchVersion)</AspNetCoreAllRuntimeFrameworkVersion>
      </PropertyGroup>

      <!-- Set the framework version of .App Framework -->
      <PropertyGroup Condition="'$(AspNetCoreAppRuntimeFrameworkVersion)' == ''">
        <AspNetCoreAppRuntimeFrameworkVersion >$(DefaultAspNetCoreAppPatchVersion)</AspNetCoreAppRuntimeFrameworkVersion>
        <AspNetCoreAppRuntimeFrameworkVersion Condition="'$(TargetLatestAspNetCoreRuntimePatch)' == 'true'">$(LatestAspNetCoreAppPatchVersion)</AspNetCoreAppRuntimeFrameworkVersion>
      </PropertyGroup>

      <PropertyGroup>
        <_AspNetCoreAllPackageName>Microsoft.AspNetCore.All</_AspNetCoreAllPackageName>
        <_AspNetCoreAppPackageName>Microsoft.AspNetCore.App</_AspNetCoreAppPackageName>
      </PropertyGroup>

      <ItemGroup>
        <!-- Determine if ASPNET metapackage references without version numbers exist -->
        <_AspNetCoreAllReference Include="@(PackageReference->WithMetadataValue('Identity', '$(_AspNetCoreAllPackageName)'))" />
        <_ExplicitAspNetCoreAllReference Include="@(_AspNetCoreAllReference->HasMetadata('Version'))" />
        <_AspNetCoreAppReference Include="@(PackageReference->WithMetadataValue('Identity', '$(_AspNetCoreAppPackageName)'))" />
        <_ExplicitAspNetCoreAppReference Include="@(_AspNetCoreAppReference->HasMetadata('Version'))" />

        <!-- Update implicit ASPNET metapackage references if needed -->
        <PackageReference
          Update="$(_AspNetCoreAllPackageName)"
          Condition="'@(_AspNetCoreAllReference->Count())' == '1' AND '@(_ExplicitAspNetCoreAllReference->Count())' == '0'">
          <Version>$(AspNetCoreAllRuntimeFrameworkVersion)</Version>
          <IsImplicitlyDefined>true</IsImplicitlyDefined>
          <PrivateAssets>All</PrivateAssets>
          <Publish>true</Publish>
        </PackageReference>
        <PackageReference
          Update="$(_AspNetCoreAppPackageName)"
          Condition="'@(_AspNetCoreAppReference->Count())' == '1' AND '@(_ExplicitAspNetCoreAppReference->Count())' == '0'">
          <Version>$(AspNetCoreAppRuntimeFrameworkVersion)</Version>
          <IsImplicitlyDefined>true</IsImplicitlyDefined>
          <PrivateAssets>All</PrivateAssets>
          <Publish>true</Publish>
        </PackageReference>

        <!-- Update list of implicit platform packages which require version verification -->
        <ExpectedPlatformPackages
          Include="$(_AspNetCoreAllPackageName)"
          ExpectedVersion="$(AspNetCoreAllRuntimeFrameworkVersion)"
          Condition="'@(_AspNetCoreAllReference->Count())' == '1' AND '@(_ExplicitAspNetCoreAllReference->Count())' == '0'"/>
        <ExpectedPlatformPackages
          Include="$(_AspNetCoreAppPackageName)"
          ExpectedVersion="$(AspNetCoreAppRuntimeFrameworkVersion)"
          Condition="'@(_AspNetCoreAppReference->Count())' == '1' AND '@(_ExplicitAspNetCoreAppReference->Count())' == '0'"/>
      </ItemGroup>

    </When>
  </Choose>
</Project><|MERGE_RESOLUTION|>--- conflicted
+++ resolved
@@ -68,13 +68,9 @@
 
       <!-- Latest patch version of .All Framework -->
       <PropertyGroup Condition="'$(LatestAspNetCoreAllPatchVersion)' == ''">
-<<<<<<< HEAD
+        <!-- If LatestPatchVersionForAspNetCoreAll2_x is explicitly set, use this for netcoreapp2.x projects. -->
         <LatestAspNetCoreAllPatchVersion Condition="'$(_TargetFrameworkVersionWithoutV)' == '2.1'">$(LatestPatchVersionForAspNetCoreAll2_1)</LatestAspNetCoreAllPatchVersion>
         <LatestAspNetCoreAllPatchVersion Condition="'$(_TargetFrameworkVersionWithoutV)' == '2.2'">$(LatestPatchVersionForAspNetCoreAll2_2)</LatestAspNetCoreAllPatchVersion>
-=======
-        <!-- If LatestPatchVersionForAspNetCoreAll2_1 is explicitly set, use this for netcoreapp2.1 projects. -->
-        <LatestAspNetCoreAllPatchVersion Condition="'$(_TargetFrameworkVersionWithoutV)' == '2.1'">$(LatestPatchVersionForAspNetCoreAll2_1)</LatestAspNetCoreAllPatchVersion>
->>>>>>> 45179c07
 
         <!-- If targeting the same release that is bundled with the .NET Core SDK, use the bundled package version
             provided by Microsoft.NETCoreSdk.BundledVersions.props -->
@@ -85,13 +81,9 @@
 
       <!-- Latest patch version of .App Framework -->
       <PropertyGroup Condition="'$(LatestAspNetCoreAppPatchVersion)' == ''">
-<<<<<<< HEAD
+        <!-- If LatestPatchVersionForAspNetCoreApp2_x is explicitly set, use this for netcoreapp2.x projects. -->
         <LatestAspNetCoreAppPatchVersion Condition="'$(_TargetFrameworkVersionWithoutV)' == '2.1'">$(LatestPatchVersionForAspNetCoreApp2_1)</LatestAspNetCoreAppPatchVersion>
         <LatestAspNetCoreAppPatchVersion Condition="'$(_TargetFrameworkVersionWithoutV)' == '2.2'">$(LatestPatchVersionForAspNetCoreApp2_2)</LatestAspNetCoreAppPatchVersion>
-=======
-        <!-- If LatestPatchVersionForAspNetCoreApp2_1 is explicitly set, use this for netcoreapp2.1 projects. -->
-        <LatestAspNetCoreAppPatchVersion Condition="'$(_TargetFrameworkVersionWithoutV)' == '2.1'">$(LatestPatchVersionForAspNetCoreApp2_1)</LatestAspNetCoreAppPatchVersion>
->>>>>>> 45179c07
 
         <!-- If targeting the same release that is bundled with the .NET Core SDK, use the bundled package version
             provided by Microsoft.NETCoreSdk.BundledVersions.props -->
