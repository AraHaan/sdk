﻿<?xml version="1.0" encoding="utf-8"?>
<xliff xmlns="urn:oasis:names:tc:xliff:document:1.2" xmlns:xsi="http://www.w3.org/2001/XMLSchema-instance" version="1.2" xsi:schemaLocation="urn:oasis:names:tc:xliff:document:1.2 xliff-core-1.2-transitional.xsd">
  <file datatype="xml" source-language="en" target-language="zh-Hans" original="../Strings.resx">
    <body>
      <trans-unit id="ConcreteWorkloadHasNoDescription">
        <source>Workload definition '{0}' is a concrete dev workload but has no description</source>
        <target state="translated">工作负载定义“{0}”是一个具体的开发工作负载，但没有说明</target>
        <note />
      </trans-unit>
      <trans-unit id="ConflictingWorkloadDefinition">
        <source>Workload definition '{0}' in manifest '{1}' [{2}] conflicts with manifest '{3}' [{4}]</source>
        <target state="translated">清单“{0}”[{1}] 中的工作负载定义“{2}”与清单“{3}”[{4}] 冲突</target>
        <note />
      </trans-unit>
      <trans-unit id="ConflictingWorkloadPack">
        <source>Workload pack '{0}' in manifest '{1}' [{2}] conflicts with manifest '{3}' [{4}]</source>
        <target state="translated">清单“{0}”[{1}] 中的工作负载包“{2}”与清单“{3}”[{4}] 冲突</target>
        <note />
      </trans-unit>
      <trans-unit id="CyclicWorkloadRedirect">
        <source>Cyclic workload redirect '{0}' in manifest '{1}' [{2}]</source>
        <target state="translated">循环工作负载重定向清单“{0}”中的“{1}”[{2}]</target>
        <note />
      </trans-unit>
      <trans-unit id="DuplicateKeyAtOffset">
        <source>Duplicate key '{0}' at offset {1}</source>
        <target state="translated">偏移为 {1} 时的重复键“{0}”</target>
        <note />
      </trans-unit>
      <trans-unit id="DuplicateManifestID">
        <source>Manifest provider {0} returned a duplicate manifest ID '{1}' [{2}] that conflicts with existing manifest [{3}]</source>
        <target state="translated">清单提供程序 {0} 返回了与现有清单[{1}]冲突的重复清单 ID“{2}”[{3}]</target>
        <note />
      </trans-unit>
      <trans-unit id="ExpectedBoolAtOffset">
        <source>Expected boolean value at offset {0}</source>
        <target state="translated">移量为 {0} 时所需的布尔值</target>
        <note />
      </trans-unit>
      <trans-unit id="ExpectedIntegerAtOffset">
        <source>Expected integer value at offset {0}</source>
        <target state="translated">偏移量 {0} 的预期整数值</target>
        <note />
      </trans-unit>
      <trans-unit id="ExpectedStringAtOffset">
        <source>Expected string value at offset {0}</source>
        <target state="translated">偏移为 {0} 时所需的字符串值</target>
        <note />
      </trans-unit>
      <trans-unit id="ExpectedTokenAtOffset">
        <source>Expected {0} token at offset {1}</source>
        <target state="translated">偏移为 {1} 时所需的 {0} 标记</target>
        <note />
      </trans-unit>
      <trans-unit id="IncompleteDocument">
        <source>Document ended prematurely</source>
        <target state="translated">文档过早结束</target>
        <note />
      </trans-unit>
      <trans-unit id="InvalidManifestVersion">
        <source>Invalid version: {0}</source>
        <target state="translated">版本 {0} 无效</target>
        <note />
      </trans-unit>
      <trans-unit id="InvalidVersionForWorkload">
        <source>Error parsing version '{1}' for workload manifest ID '{0}'</source>
        <target state="translated">分析工作负载清单 ID“{1}”的版本“{0}”时出错</target>
        <note />
      </trans-unit>
      <trans-unit id="ManifestDependencyMissing">
        <source>Did not find workload manifest dependency '{0}' required by manifest '{1}' [{2}]</source>
        <target state="translated">未找到清单“{1}”[{2}] 所需的工作负载清单依赖项“{0}”</target>
        <note />
      </trans-unit>
      <trans-unit id="ManifestDependencyVersionTooLow">
        <source>Workload manifest dependency '{0}' version '{1}' is lower than version '{2}' required by manifest '{3}' [{4}]</source>
        <target state="translated">工作负荷清单依赖项“{0}”版本“{1}”低于清单“{2}”所需的版本“{3}”[{4}]</target>
        <note />
      </trans-unit>
      <trans-unit id="ManifestDoesNotExist">
        <source>No manifest with ID {0} exists.</source>
        <target state="translated">不存在 ID 为 {0} 的清单。</target>
        <note />
      </trans-unit>
      <trans-unit id="ManifestFromInstallStateNotFound">
        <source>Workload manifest {0}, which was specified in {1}, was not found. Running "dotnet workload repair" may resolve this.</source>
        <target state="translated">找不到 {1} 中指定的工作负载清单 {0}。运行 "dotnet workload repair" 可能会解决此问题。</target>
        <note>{Locked="dotnet workload repair"}</note>
      </trans-unit>
      <trans-unit id="ManifestFromWorkloadSetNotFound">
        <source>Workload manifest {0} from workload version {1} was not installed. Running "dotnet workload repair" may resolve this.</source>
        <target state="translated">未安装工作负载版本 {0} 中的工作负载清单 {1}。运行 "dotnet workload repair" 可能会解决此问题。</target>
        <note>{Locked="dotnet workload repair"}</note>
      </trans-unit>
      <trans-unit id="MissingBaseWorkload">
        <source>Could not find workload '{0}' extended by workload '{1}' in manifest '{2}' [{3}]</source>
        <target state="translated">无法找到由清单“{2}”[{3}] 中的工作负载“{1}”扩展的工作负载“{0}”</target>
        <note />
      </trans-unit>
      <trans-unit id="MissingOrInvalidManifestVersion">
        <source>Missing or invalid manifest version</source>
        <target state="translated">清单版本缺失或无效</target>
        <note />
      </trans-unit>
      <trans-unit id="MissingWorkloadPackKind">
        <source>Missing kind for workload pack '{0}'</source>
        <target state="translated">工作负载包“{0}”类型缺失</target>
        <note />
      </trans-unit>
      <trans-unit id="MissingWorkloadPackVersion">
        <source>Missing version for workload pack '{0}'</source>
        <target state="translated">工作负载包“{0}”版本缺失</target>
        <note />
      </trans-unit>
      <trans-unit id="RedirectWorkloadHasOtherKeys">
        <source>Redirect workload '{0}' has keys other than 'redirect-to'</source>
        <target state="translated">重定向工作负荷“{0}”具有“重定向到”以外的键</target>
        <note />
      </trans-unit>
<<<<<<< HEAD
=======
      <trans-unit id="ShouldInstallAWorkloadSet">
        <source>Workloads are configured to install and update using workload versions, but none were found. Run "dotnet workload restore" to install a workload version.</source>
        <target state="translated">工作负载配置为使用工作负载版本进行安装和更新，但未找到任何版本。运行 "dotnet workload restore" 以安装工作负载版本。</target>
        <note />
      </trans-unit>
>>>>>>> 0009da14
      <trans-unit id="UnexpectedTokenAtOffset">
        <source>Unexpected token '{0}' at offset {1}</source>
        <target state="translated">偏移为 {1} 时意外出现的标记“{0}”</target>
        <note />
      </trans-unit>
      <trans-unit id="UnknownKeyAtOffset">
        <source>Unknown key '{0}' at offset {1}</source>
        <target state="translated">偏移为 {1} 时的未知键“{0}”</target>
        <note />
      </trans-unit>
      <trans-unit id="UnknownWorkloadDefinitionKind">
        <source>Unknown workload definition kind '{0}' at offset {1}</source>
        <target state="translated">偏移为 {1} 时的未知工作负载定义类型“{0}”</target>
        <note />
      </trans-unit>
      <trans-unit id="UnknownWorkloadPackKind">
        <source>Unknown workload pack kind '{0}' at offset {1}</source>
        <target state="translated">偏移为 {1} 时的未知工作负载包类型“{0}”</target>
        <note />
      </trans-unit>
      <trans-unit id="UnresolvedWorkloadRedirect">
        <source>Unresolved target '{0}' for workload redirect '{1}' in manifest '{2}' [{3}]</source>
        <target state="translated">工作负载未解析的目标“{0}”重定向到清单“{2}”[{3}] 中的“{1}”</target>
        <note />
      </trans-unit>
      <trans-unit id="WorkloadVersionFromGlobalJsonNotFound">
        <source>Workload version {0}, which was specified in {1}, was not found. Run "dotnet workload restore" to install this workload version.</source>
        <target state="translated">找不到在 {1} 中指定的工作负载版本 {0}。运行“dotnet workload restore”以安装此工作负载版本。</target>
        <note>{Locked="dotnet workload restore"}</note>
      </trans-unit>
      <trans-unit id="WorkloadVersionFromInstallStateNotFound">
        <source>Workload version {0}, which was specified in {1}, was not found.</source>
        <target state="translated">找不到 {1} 中指定的工作负荷版本 {0}。</target>
        <note />
      </trans-unit>
      <trans-unit id="WorkloadVersionNotFound">
        <source>Workload version {0} was not found.</source>
        <target state="translated">找不到工作负载版本 {0}。</target>
        <note />
      </trans-unit>
    </body>
  </file>
</xliff><|MERGE_RESOLUTION|>--- conflicted
+++ resolved
@@ -117,14 +117,11 @@
         <target state="translated">重定向工作负荷“{0}”具有“重定向到”以外的键</target>
         <note />
       </trans-unit>
-<<<<<<< HEAD
-=======
       <trans-unit id="ShouldInstallAWorkloadSet">
         <source>Workloads are configured to install and update using workload versions, but none were found. Run "dotnet workload restore" to install a workload version.</source>
         <target state="translated">工作负载配置为使用工作负载版本进行安装和更新，但未找到任何版本。运行 "dotnet workload restore" 以安装工作负载版本。</target>
         <note />
       </trans-unit>
->>>>>>> 0009da14
       <trans-unit id="UnexpectedTokenAtOffset">
         <source>Unexpected token '{0}' at offset {1}</source>
         <target state="translated">偏移为 {1} 时意外出现的标记“{0}”</target>
