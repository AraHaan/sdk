--- conflicted
+++ resolved
@@ -117,14 +117,11 @@
         <target state="translated">Die Umleitungsworkload „{0}“ hat andere Schlüssel als „redirect-to“.</target>
         <note />
       </trans-unit>
-<<<<<<< HEAD
-=======
       <trans-unit id="ShouldInstallAWorkloadSet">
         <source>Workloads are configured to install and update using workload versions, but none were found. Run "dotnet workload restore" to install a workload version.</source>
         <target state="translated">Workloads sind so konfiguriert, dass sie mithilfe von Workloadversionen installiert und aktualisiert werden, es wurden jedoch keine gefunden. Führen Sie „dotnet workload restore“ aus, um eine Workloadversion zu installieren.</target>
         <note />
       </trans-unit>
->>>>>>> 0009da14
       <trans-unit id="UnexpectedTokenAtOffset">
         <source>Unexpected token '{0}' at offset {1}</source>
         <target state="translated">Unerwartetes Token "{0}" bei Offset {1}.</target>
