--- conflicted
+++ resolved
@@ -117,14 +117,11 @@
         <target state="translated">Il carico di lavoro '{0}' di reindirizzamento ha chiavi diverse da ' Redirect-to '</target>
         <note />
       </trans-unit>
-<<<<<<< HEAD
-=======
       <trans-unit id="ShouldInstallAWorkloadSet">
         <source>Workloads are configured to install and update using workload versions, but none were found. Run "dotnet workload restore" to install a workload version.</source>
         <target state="translated">I carichi di lavoro sono configurati per l'installazione e l'aggiornamento con le versioni del carico di lavoro, ma non ne sono stati trovati. Eseguire il "ripristino del carico di lavoro dotnet" per installare una versione del carico di lavoro.</target>
         <note />
       </trans-unit>
->>>>>>> 0009da14
       <trans-unit id="UnexpectedTokenAtOffset">
         <source>Unexpected token '{0}' at offset {1}</source>
         <target state="translated">Token '{0}' imprevisto alla posizione di offset {1}</target>
