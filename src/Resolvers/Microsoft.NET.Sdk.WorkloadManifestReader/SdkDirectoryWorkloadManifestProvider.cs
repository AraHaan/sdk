﻿// Licensed to the .NET Foundation under one or more agreements.
// The .NET Foundation licenses this file to you under the MIT license.

using System.Security.Cryptography;
using Microsoft.Deployment.DotNet.Releases;
using Microsoft.DotNet.Cli;
using Microsoft.DotNet.Workloads.Workload;
using Microsoft.NET.Sdk.Localization;

namespace Microsoft.NET.Sdk.WorkloadManifestReader
{
    public partial class SdkDirectoryWorkloadManifestProvider : IWorkloadManifestProvider
    {
        public const string WorkloadSetsFolderName = "workloadsets";

        private readonly string _sdkRootPath;
        private readonly string _sdkOrUserLocalPath;
        private readonly SdkFeatureBand _sdkVersionBand;
        private readonly string[] _manifestRoots;
        private static HashSet<string> _outdatedManifestIds = new(StringComparer.OrdinalIgnoreCase) { "microsoft.net.workload.android", "microsoft.net.workload.blazorwebassembly", "microsoft.net.workload.ios",
            "microsoft.net.workload.maccatalyst", "microsoft.net.workload.macos", "microsoft.net.workload.tvos", "microsoft.net.workload.mono.toolchain" };
        private readonly Dictionary<string, int>? _knownManifestIdsAndOrder;

        private readonly string? _workloadSetVersionFromConstructor;
        private readonly string? _globalJsonPathFromConstructor;

        private WorkloadSet? _workloadSet;
        private WorkloadSet? _manifestsFromInstallState;
        private string? _installStateFilePath;
        private bool _useManifestsFromInstallState = true;

        //  This will be non-null if there is an error loading manifests that should be thrown when they need to be accessed.
        //  We delay throwing the error so that in the case where global.json specifies a workload set that isn't installed,
        //  we can successfully construct a resolver and install that workload set
        private Exception? _exceptionToThrow = null;
        string? _globalJsonWorkloadSetVersion;

        public SdkDirectoryWorkloadManifestProvider(string sdkRootPath, string sdkVersion, string? userProfileDir, string? globalJsonPath)
            : this(sdkRootPath, sdkVersion, Environment.GetEnvironmentVariable, userProfileDir, globalJsonPath)
        {
        }

        public static SdkDirectoryWorkloadManifestProvider ForWorkloadSet(string sdkRootPath, string sdkVersion, string? userProfileDir, string workloadSetVersion)
        {
            return new SdkDirectoryWorkloadManifestProvider(sdkRootPath, sdkVersion, Environment.GetEnvironmentVariable, userProfileDir, globalJsonPath: null, workloadSetVersion);
        }

        internal SdkDirectoryWorkloadManifestProvider(string sdkRootPath, string sdkVersion, Func<string, string?> getEnvironmentVariable, string? userProfileDir, string? globalJsonPath = null, string? workloadSetVersion = null)
        {
            if (string.IsNullOrWhiteSpace(sdkVersion))
            {
                throw new ArgumentException($"'{nameof(sdkVersion)}' cannot be null or whitespace", nameof(sdkVersion));
            }

            if (string.IsNullOrWhiteSpace(sdkRootPath))
            {
                throw new ArgumentException($"'{nameof(sdkRootPath)}' cannot be null or whitespace",
                    nameof(sdkRootPath));
            }

            if (globalJsonPath != null && workloadSetVersion != null)
            {
                throw new ArgumentException($"Cannot specify both {nameof(globalJsonPath)} and {nameof(workloadSetVersion)}");
            }

            _sdkRootPath = sdkRootPath;
            _sdkVersionBand = new SdkFeatureBand(sdkVersion);
            _workloadSetVersionFromConstructor = workloadSetVersion;
            _globalJsonPathFromConstructor = globalJsonPath;

            string? userManifestsRoot = userProfileDir is null ? null : Path.Combine(userProfileDir, "sdk-manifests");
            string dotnetManifestRoot = Path.Combine(_sdkRootPath, "sdk-manifests");
            if (userManifestsRoot != null && WorkloadFileBasedInstall.IsUserLocal(_sdkRootPath, _sdkVersionBand.ToString()) && Directory.Exists(userManifestsRoot))
            {
                _sdkOrUserLocalPath = userProfileDir ?? _sdkRootPath;
                if (getEnvironmentVariable(EnvironmentVariableNames.WORKLOAD_MANIFEST_IGNORE_DEFAULT_ROOTS) == null)
                {
                    _manifestRoots = new[] { userManifestsRoot, dotnetManifestRoot };
                }
            }
            else if (getEnvironmentVariable(EnvironmentVariableNames.WORKLOAD_MANIFEST_IGNORE_DEFAULT_ROOTS) == null)
            {
                _manifestRoots = new[] { dotnetManifestRoot };
            }

            _sdkOrUserLocalPath ??= _sdkRootPath;

            var knownManifestIdsFilePath = Path.Combine(_sdkRootPath, "sdk", sdkVersion, "KnownWorkloadManifests.txt");
            if (!File.Exists(knownManifestIdsFilePath))
            {
                knownManifestIdsFilePath = Path.Combine(_sdkRootPath, "sdk", sdkVersion, "IncludedWorkloadManifests.txt");
            }

            if (File.Exists(knownManifestIdsFilePath))
            {
                int lineNumber = 0;
                _knownManifestIdsAndOrder = new Dictionary<string, int>();
                foreach (var manifestId in File.ReadAllLines(knownManifestIdsFilePath).Where(l => !string.IsNullOrEmpty(l)))
                {
                    _knownManifestIdsAndOrder[manifestId] = lineNumber++;
                }
            }

            var manifestDirectoryEnvironmentVariable = getEnvironmentVariable(EnvironmentVariableNames.WORKLOAD_MANIFEST_ROOTS);
            if (manifestDirectoryEnvironmentVariable != null)
            {
                //  Append the SDK version band to each manifest root specified via the environment variable.  This allows the same
                //  environment variable settings to be shared by multiple SDKs.
                _manifestRoots = manifestDirectoryEnvironmentVariable.Split(Path.PathSeparator)
                                    .Concat(_manifestRoots ?? Array.Empty<string>()).ToArray();

            }

            _manifestRoots ??= Array.Empty<string>();

            RefreshWorkloadManifests();
        }

        public void RefreshWorkloadManifests()
        {
            //  Reset exception state, we may be refreshing manifests after a missing workload set was installed
            _exceptionToThrow = null;
            _globalJsonWorkloadSetVersion = null;

            _manifestsFromInstallState = null;
            _installStateFilePath = null;
            _useManifestsFromInstallState = true;
            var availableWorkloadSets = GetAvailableWorkloadSets(_sdkVersionBand);
            var workloadSets80100 = GetAvailableWorkloadSets(new SdkFeatureBand("8.0.100"));
<<<<<<< HEAD
=======
            WorkloadSet? workloadSet = null;
>>>>>>> e6e2e397

            bool TryGetWorkloadSet(string workloadSetVersion, out WorkloadSet? workloadSet)
            {
                if (availableWorkloadSets.TryGetValue(workloadSetVersion, out workloadSet))
                {
                    return true;
                }

                //  Check to see if workload set is from a different feature band
                WorkloadSet.WorkloadSetVersionToWorkloadSetPackageVersion(workloadSetVersion, out SdkFeatureBand workloadSetFeatureBand);
                if (!workloadSetFeatureBand.Equals(_sdkVersionBand))
                {
                    var featureBandWorkloadSets = GetAvailableWorkloadSets(workloadSetFeatureBand);
                    if (featureBandWorkloadSets.TryGetValue(workloadSetVersion, out workloadSet))
                    {
                        return true;
                    }
                }

                // The baseline workload sets were merged with a fixed 8.0.100 feature band. That means they will always be here
                // regardless of where they would otherwise belong. This is a workaround for that.
                if (workloadSets80100.TryGetValue(workloadSetVersion, out workloadSet))
                {
                    return true;
                }

                workloadSet = null;
                return false;
            }

            if (_workloadSetVersionFromConstructor != null)
            {
                _useManifestsFromInstallState = false;
                if (!TryGetWorkloadSet(_workloadSetVersionFromConstructor, out workloadSet))
                {
                    throw new FileNotFoundException(string.Format(Strings.WorkloadVersionNotFound, _workloadSetVersionFromConstructor));
                }
            }

            if (workloadSet is null)
            {
                _globalJsonWorkloadSetVersion = GlobalJsonReader.GetWorkloadVersionFromGlobalJson(_globalJsonPathFromConstructor);
                if (_globalJsonWorkloadSetVersion != null)
                {
                    _useManifestsFromInstallState = false;
                    if (!TryGetWorkloadSet(_globalJsonWorkloadSetVersion, out workloadSet))
                    {
                        _exceptionToThrow = new FileNotFoundException(string.Format(Strings.WorkloadVersionFromGlobalJsonNotFound, _globalJsonWorkloadSetVersion, _globalJsonPathFromConstructor));
                        return;
                    }
                }
            }

            _installStateFilePath = Path.Combine(WorkloadInstallType.GetInstallStateFolder(_sdkVersionBand, _sdkOrUserLocalPath), "default.json");
            var installState = InstallStateContents.FromPath(_installStateFilePath);
            if (workloadSet is null)
            {
                if (!string.IsNullOrEmpty(installState.WorkloadVersion))
                {
                    if (!TryGetWorkloadSet(installState.WorkloadVersion!, out workloadSet))
                    {
                        throw new FileNotFoundException(string.Format(Strings.WorkloadVersionFromInstallStateNotFound, installState.WorkloadVersion, _installStateFilePath));
                    }
                }

                //  Note: It is possible here to have both a workload set and loose manifests listed in the install state.  This might happen if there is a
                //  third-party workload manifest installed that's not part of the workload set
                _manifestsFromInstallState = installState.Manifests is null ? null : WorkloadSet.FromDictionaryForJson(installState.Manifests!, _sdkVersionBand);
            }

            if (workloadSet == null && installState.UseWorkloadSets == true && availableWorkloadSets.Any())
            {
                var maxWorkloadSetVersion = availableWorkloadSets.Keys.Aggregate((s1, s2) => VersionCompare(s1, s2) >= 0 ? s1 : s2);
                workloadSet = availableWorkloadSets[maxWorkloadSetVersion.ToString()];
                _useManifestsFromInstallState = false;
            }

            _workloadSet = workloadSet;
        }

        private static int VersionCompare(string first, string second)
        {
            if (first.Equals(second))
            {
                return 0;
            }

            var firstDash = first.IndexOf('-');
            var secondDash = second.IndexOf('-');
            firstDash = firstDash < 0 ? first.Length : firstDash;
            secondDash = secondDash < 0 ? second.Length : secondDash;

            var firstVersion = new Version(first.Substring(0, firstDash));
            var secondVersion = new Version(second.Substring(0, secondDash));

            var comparison = firstVersion.CompareTo(secondVersion);
            if (comparison != 0)
            {
                return comparison;
            }

            var modifiedFirst = "1.1.1" + (firstDash == first.Length ? string.Empty : first.Substring(firstDash));
            var modifiedSecond = "1.1.1" + (secondDash == second.Length ? string.Empty : second.Substring(secondDash));

            return new ReleaseVersion(modifiedFirst).CompareTo(new ReleaseVersion(modifiedSecond));
        }

        void ThrowExceptionIfManifestsNotAvailable()
        {
            if (_exceptionToThrow != null)
            {
                throw _exceptionToThrow;
            }
        }

        public string? GetWorkloadVersion()
        {
            if (_globalJsonWorkloadSetVersion != null)
            {
                return _globalJsonWorkloadSetVersion;
            }

            ThrowExceptionIfManifestsNotAvailable();

            if (_workloadSet?.Version is not null)
            {
                return _workloadSet?.Version!;
            }

            using (SHA256 sha256Hash = SHA256.Create())
            {
                byte[] bytes = sha256Hash.ComputeHash(Encoding.UTF8.GetBytes(string.Join(";",
                            GetManifests().OrderBy(m => m.ManifestId).Select(m => $"{m.ManifestId}.{m.ManifestFeatureBand}.{m.ManifestVersion}").ToArray()
                        )));

                // Only append the first four bytes to the version hash.
                // We want the versions outputted here to be unique but ideally not too long.
                StringBuilder sb = new();
                for (int b = 0; b < 4 && b < bytes.Length; b++)
                {
                    sb.Append(bytes[b].ToString("x2"));
                }

                return $"{_sdkVersionBand.ToStringWithoutPrerelease()}-manifests.{sb}";
            }
        }

        public IEnumerable<ReadableWorkloadManifest> GetManifests()
        {
            ThrowExceptionIfManifestsNotAvailable();

            //  Scan manifest directories
            var manifestIdsToManifests = new Dictionary<string, ReadableWorkloadManifest>(StringComparer.OrdinalIgnoreCase);

            void AddManifest(string manifestId, string manifestDirectory, string featureBand, string manifestVersion)
            {
                var workloadManifestPath = Path.Combine(manifestDirectory, "WorkloadManifest.json");

                var readableManifest = new ReadableWorkloadManifest(
                    manifestId,
                    manifestDirectory,
                    workloadManifestPath,
                    featureBand,
                    manifestVersion,
                    () => File.OpenRead(workloadManifestPath),
                    () => WorkloadManifestReader.TryOpenLocalizationCatalogForManifest(workloadManifestPath));

                manifestIdsToManifests[manifestId] = readableManifest;
            }

            void ProbeDirectory(string manifestDirectory, string featureBand)
            {
                (string? id, string? finalManifestDirectory, string? version) = ResolveManifestDirectory(manifestDirectory);
                if (id != null && finalManifestDirectory != null)
                {
                    AddManifest(id, finalManifestDirectory, featureBand, version ?? Path.GetFileName(manifestDirectory));
                }
            }

            if (_manifestRoots.Length == 1)
            {
                //  Optimization for common case where test hook to add additional directories isn't being used
                var manifestVersionBandDirectory = Path.Combine(_manifestRoots[0], _sdkVersionBand.ToString());
                if (Directory.Exists(manifestVersionBandDirectory))
                {
                    foreach (var workloadManifestDirectory in Directory.EnumerateDirectories(manifestVersionBandDirectory))
                    {
                        ProbeDirectory(workloadManifestDirectory, _sdkVersionBand.ToString());
                    }
                }
            }
            else
            {
                //  If the same folder name is in multiple of the workload manifest directories, take the first one
                Dictionary<string, string> directoriesWithManifests = new Dictionary<string, string>(StringComparer.OrdinalIgnoreCase);
                foreach (var manifestRoot in _manifestRoots.Reverse())
                {
                    var manifestVersionBandDirectory = Path.Combine(manifestRoot, _sdkVersionBand.ToString());
                    if (Directory.Exists(manifestVersionBandDirectory))
                    {
                        foreach (var workloadManifestDirectory in Directory.EnumerateDirectories(manifestVersionBandDirectory))
                        {
                            directoriesWithManifests[Path.GetFileName(workloadManifestDirectory)] = workloadManifestDirectory;
                        }
                    }
                }

                foreach (var workloadManifestDirectory in directoriesWithManifests.Values)
                {
                    ProbeDirectory(workloadManifestDirectory, _sdkVersionBand.ToString());
                }
            }

            //  Load manifests from workload set, if any.  This will override any manifests for the same IDs that were loaded previously in this method
            if (_workloadSet != null)
            {
                foreach (var kvp in _workloadSet.ManifestVersions)
                {
                    var manifestSpecifier = new ManifestSpecifier(kvp.Key, kvp.Value.Version, kvp.Value.FeatureBand);
                    var manifestDirectory = GetManifestDirectoryFromSpecifier(manifestSpecifier);
                    if (manifestDirectory == null)
                    {
                        throw new FileNotFoundException(string.Format(Strings.ManifestFromWorkloadSetNotFound, manifestSpecifier.ToString(), _workloadSet.Version));
                    }
                    AddManifest(manifestSpecifier.Id.ToString(), manifestDirectory, manifestSpecifier.FeatureBand.ToString(), kvp.Value.Version.ToString());
                }
            }

            if (_useManifestsFromInstallState)
            {
                //  Load manifests from install state
                if (_manifestsFromInstallState != null)
                {
                    foreach (var kvp in _manifestsFromInstallState.ManifestVersions)
                    {
                        var manifestSpecifier = new ManifestSpecifier(kvp.Key, kvp.Value.Version, kvp.Value.FeatureBand);
                        var manifestDirectory = GetManifestDirectoryFromSpecifier(manifestSpecifier);
                        if (manifestDirectory == null)
                        {
                            throw new FileNotFoundException(string.Format(Strings.ManifestFromInstallStateNotFound, manifestSpecifier.ToString(), _installStateFilePath));
                        }
                        AddManifest(manifestSpecifier.Id.ToString(), manifestDirectory, manifestSpecifier.FeatureBand.ToString(), kvp.Value.Version.ToString());
                    }
                }
            }

            var missingManifestIds = _knownManifestIdsAndOrder?.Keys.Where(id => !manifestIdsToManifests.ContainsKey(id));
            if (missingManifestIds?.Any() == true)
            {
                foreach (var missingManifestId in missingManifestIds)
                {
                    var (manifestDir, featureBand) = FallbackForMissingManifest(missingManifestId);
                    if (!string.IsNullOrEmpty(manifestDir))
                    {
                        AddManifest(missingManifestId, manifestDir, featureBand, Path.GetFileName(manifestDir));
                    }
                }
            }

            //  Return manifests in a stable order. Manifests in the KnownWorkloadManifests.txt file will be first, and in the same order they appear in that file.
            //  Then the rest of the manifests (if any) will be returned in (ordinal case-insensitive) alphabetical order.
            return manifestIdsToManifests
                .OrderBy(kvp =>
                {
                    if (_knownManifestIdsAndOrder != null &&
                        _knownManifestIdsAndOrder.TryGetValue(kvp.Key, out var order))
                    {
                        return order;
                    }
                    return int.MaxValue;
                })
                .ThenBy(kvp => kvp.Key, StringComparer.OrdinalIgnoreCase)
                .Select(kvp => kvp.Value)
                .ToList();
        }

        /// <summary>
        /// Given a folder that may directly include a WorkloadManifest.json file, or may have the workload manifests in version subfolders, choose the directory
        /// with the latest workload manifest.
        /// </summary>
        private (string? id, string? manifestDirectory, string? version) ResolveManifestDirectory(string manifestDirectory)
        {
            string manifestId = Path.GetFileName(manifestDirectory);
            if (_outdatedManifestIds.Contains(manifestId) ||
                manifestId.Equals(WorkloadSetsFolderName, StringComparison.OrdinalIgnoreCase))
            {
                return (null, null, null);
            }

            var manifestVersionDirectories = Directory.GetDirectories(manifestDirectory)
                    .Where(dir => File.Exists(Path.Combine(dir, "WorkloadManifest.json")))
                    .Select(dir =>
                    {
                        return (directory: dir, version: Path.GetFileName(dir));
                    });

            //  Assume that if there are any versioned subfolders, they are higher manifest versions than a workload manifest directly in the specified folder, if it exists
            if (manifestVersionDirectories.Any())
            {
                var maxVersionDirectory = manifestVersionDirectories.Aggregate((d1, d2) => VersionCompare(d1.version, d2.version) > 0 ? d1 : d2);
                return (manifestId, maxVersionDirectory.directory, maxVersionDirectory.version);
            }
            else if (File.Exists(Path.Combine(manifestDirectory, "WorkloadManifest.json")))
            {
                var manifestPath = Path.Combine(manifestDirectory, "WorkloadManifest.json");
                try
                {
                    var manifestContents = WorkloadManifestReader.ReadWorkloadManifest(manifestId, File.OpenRead(manifestPath), manifestPath);
                    return (manifestId, manifestDirectory, manifestContents.Version);
                }
                catch
                { }

                return (manifestId, manifestDirectory, null);
            }
            return (null, null, null);
        }

        private (string manifestDirectory, string manifestFeatureBand) FallbackForMissingManifest(string manifestId)
        {
            //  Only use the last manifest root (usually the dotnet folder itself) for fallback
            var sdkManifestPath = _manifestRoots.Last();
            if (!Directory.Exists(sdkManifestPath))
            {
                return (string.Empty, string.Empty);
            }

            var candidateFeatureBands = Directory.GetDirectories(sdkManifestPath)
                .Select(dir => Path.GetFileName(dir))
                .Select(featureBand => new SdkFeatureBand(featureBand))
                .Where(featureBand => featureBand < _sdkVersionBand || _sdkVersionBand.ToStringWithoutPrerelease().Equals(featureBand.ToString(), StringComparison.Ordinal));

            var matchingManifestFeatureBandsAndResolvedManifestDirectories = candidateFeatureBands
                //  Calculate path to <FeatureBand>\<ManifestID>
                .Select(featureBand => (featureBand, manifestDirectory: Path.Combine(sdkManifestPath, featureBand.ToString(), manifestId)))
                //  Filter out directories that don't exist
                .Where(t => Directory.Exists(t.manifestDirectory))
                //  Inside directory, resolve where to find WorkloadManifest.json
                .Select(t => (t.featureBand, res: ResolveManifestDirectory(t.manifestDirectory)))
                //  Filter out directories where no WorkloadManifest.json was resolved
                .Where(t => t.res.id != null && t.res.manifestDirectory != null)
                .ToList();

            if (matchingManifestFeatureBandsAndResolvedManifestDirectories.Any())
            {
                var selectedFeatureBandAndManifestDirectory = matchingManifestFeatureBandsAndResolvedManifestDirectories.OrderByDescending(t => t.featureBand).First();
                return (selectedFeatureBandAndManifestDirectory.res.manifestDirectory!, selectedFeatureBandAndManifestDirectory.featureBand.ToString());
            }
            else
            {
                // Manifest does not exist
                return (string.Empty, string.Empty);
            }
        }

        private string? GetManifestDirectoryFromSpecifier(ManifestSpecifier manifestSpecifier)
        {
            foreach (var manifestDirectory in _manifestRoots)
            {
                var specifiedManifestDirectory = Path.Combine(manifestDirectory, manifestSpecifier.FeatureBand.ToString(), manifestSpecifier.Id.ToString(),
                    manifestSpecifier.Version.ToString());
                if (File.Exists(Path.Combine(specifiedManifestDirectory, "WorkloadManifest.json")))
                {
                    return specifiedManifestDirectory;
                }
            }
            return null;
        }

        /// <summary>
        /// Returns installed workload sets that are available for this SDK (ie are in the same feature band)
        /// </summary>
        public Dictionary<string, WorkloadSet> GetAvailableWorkloadSets()
        {
            return GetAvailableWorkloadSetsInternal(null);
        }

        public Dictionary<string, WorkloadSet> GetAvailableWorkloadSets(SdkFeatureBand workloadSetFeatureBand)
        {
            return GetAvailableWorkloadSetsInternal(workloadSetFeatureBand);
        }

        Dictionary<string, WorkloadSet> GetAvailableWorkloadSetsInternal(SdkFeatureBand? workloadSetFeatureBand)
        {
            //  How to deal with cross-band workload sets?
            Dictionary<string, WorkloadSet> availableWorkloadSets = new Dictionary<string, WorkloadSet>();

            foreach (var manifestRoot in _manifestRoots.Reverse())
            {
                if (workloadSetFeatureBand != null)
                {
                    //  Get workload sets for specific feature band
                    var featureBandDirectory = Path.Combine(manifestRoot, workloadSetFeatureBand.Value.ToString());
                    AddWorkloadSetsForFeatureBand(availableWorkloadSets, featureBandDirectory);
                }
                else
                {
                    //  Get workload sets for all feature bands 
                    foreach (var featureBandDirectory in Directory.GetDirectories(manifestRoot))
                    {
                        AddWorkloadSetsForFeatureBand(availableWorkloadSets, featureBandDirectory);
                    }
                }
            }

            return availableWorkloadSets;

            static void AddWorkloadSetsForFeatureBand(Dictionary<string, WorkloadSet> availableWorkloadSets, string featureBandDirectory)
            {
                var featureBand = new SdkFeatureBand(Path.GetFileName(featureBandDirectory));
                var workloadSetsRoot = Path.Combine(featureBandDirectory, WorkloadSetsFolderName);
                if (Directory.Exists(workloadSetsRoot))
                {
                    foreach (var workloadSetDirectory in Directory.GetDirectories(workloadSetsRoot))
                    {
                        var workloadSetVersion = Path.GetFileName(workloadSetDirectory);
                        var workloadSet = WorkloadSet.FromWorkloadSetFolder(workloadSetDirectory, workloadSetVersion, featureBand);
                        availableWorkloadSets[workloadSet.Version!] = workloadSet;
                    }
                }
            }
        }

        public string GetSdkFeatureBand()
        {
            return _sdkVersionBand.ToString();
        }

        public static string? GetGlobalJsonPath(string? globalJsonStartDir)
        {
            string? directory = globalJsonStartDir;
            while (directory != null)
            {
                string globalJsonPath = Path.Combine(directory, "global.json");
                if (File.Exists(globalJsonPath))
                {
                    return globalJsonPath;
                }
                directory = Path.GetDirectoryName(directory);
            }
            return null;
        }

        public GlobalJsonInformation? GetGlobalJsonInformation()
        {
            return _globalJsonWorkloadSetVersion is null || _globalJsonPathFromConstructor is null ?
                null :
                new GlobalJsonInformation(_globalJsonPathFromConstructor, _globalJsonWorkloadSetVersion, _exceptionToThrow is null);
        }

        public record GlobalJsonInformation
        {
            public string GlobalJsonPath { get; }
            public string GlobalJsonVersion { get; }
            public bool WorkloadVersionInstalled { get; }
            public GlobalJsonInformation(string path, string version, bool installed)
            {
                GlobalJsonPath = path;
                GlobalJsonVersion = version;
                WorkloadVersionInstalled = installed;
            }
        }
    }
}<|MERGE_RESOLUTION|>--- conflicted
+++ resolved
@@ -127,10 +127,7 @@
             _useManifestsFromInstallState = true;
             var availableWorkloadSets = GetAvailableWorkloadSets(_sdkVersionBand);
             var workloadSets80100 = GetAvailableWorkloadSets(new SdkFeatureBand("8.0.100"));
-<<<<<<< HEAD
-=======
             WorkloadSet? workloadSet = null;
->>>>>>> e6e2e397
 
             bool TryGetWorkloadSet(string workloadSetVersion, out WorkloadSet? workloadSet)
             {
