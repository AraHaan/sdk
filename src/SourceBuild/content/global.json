{
  "tools": {
<<<<<<< HEAD
    "dotnet": "9.0.102"
=======
    "dotnet": "10.0.100-alpha.1.25061.2"
>>>>>>> a076841e
  },
  "msbuild-sdks": {
    "Microsoft.Build.NoTargets": "3.7.0",
    "Microsoft.Build.Traversal": "3.4.0",
<<<<<<< HEAD
    "Microsoft.DotNet.Arcade.Sdk": "9.0.0-beta.24572.2"
=======
    "Microsoft.DotNet.Arcade.Sdk": "10.0.0-beta.25060.4"
>>>>>>> a076841e
  }
}<|MERGE_RESOLUTION|>--- conflicted
+++ resolved
@@ -1,18 +1,10 @@
 {
   "tools": {
-<<<<<<< HEAD
-    "dotnet": "9.0.102"
-=======
     "dotnet": "10.0.100-alpha.1.25061.2"
->>>>>>> a076841e
   },
   "msbuild-sdks": {
     "Microsoft.Build.NoTargets": "3.7.0",
     "Microsoft.Build.Traversal": "3.4.0",
-<<<<<<< HEAD
-    "Microsoft.DotNet.Arcade.Sdk": "9.0.0-beta.24572.2"
-=======
     "Microsoft.DotNet.Arcade.Sdk": "10.0.0-beta.25060.4"
->>>>>>> a076841e
   }
 }