--- conflicted
+++ resolved
@@ -155,13 +155,8 @@
                             PackageSaveMode.Defaultv3,
                             XmlDocFileSaveMode.None,
                             NullLogger.Instance,
-<<<<<<< HEAD
-                        signedPackageVerifier: null,
-                        signedPackageVerifierSettings: null),
-=======
                             signedPackageVerifier: null,
                             signedPackageVerifierSettings: null),
->>>>>>> 86834cd9
                         token: CancellationToken.None).Wait();
                 }
             }
