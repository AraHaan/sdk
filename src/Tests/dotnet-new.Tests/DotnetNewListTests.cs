--- conflicted
+++ resolved
@@ -565,13 +565,8 @@
                 .ExitWith(0)
                 .And.NotHaveStdErr()
                 .And.HaveStdOutContaining("These templates matched your input:")
-<<<<<<< HEAD
-                .And.HaveStdOutMatching($"Template Name                                 Short Name                  {columnHeader}")
-                .And.HaveStdOutMatching($"Solution File                                 sln,solution                {columnValue}");
-=======
                 .And.HaveStdOutMatching($"Template Name\\s+Short Name\\s+{columnHeader}")
                 .And.HaveStdOutMatching($"Solution File\\s+sln,solution\\s+{columnValue}");
->>>>>>> b61c3908
         }
 
         [Theory]
