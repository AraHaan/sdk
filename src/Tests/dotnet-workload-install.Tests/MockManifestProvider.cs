--- conflicted
+++ resolved
@@ -33,29 +33,15 @@
         {
             foreach ((var id, var path, var featureBand) in _manifests)
             {
-<<<<<<< HEAD
                 yield return new(
                     id,
                     Path.GetDirectoryName(path),
                     path,
                     featureBand ?? SdkFeatureBand.ToString(),
+                    string.Empty,
                     () => File.OpenRead(path),
                     () => WorkloadManifestReader.TryOpenLocalizationCatalogForManifest(path)
                 );
-=======
-                foreach ((var id, var path, var featureBand) in _manifests)
-                {
-                    yield return new(
-                        id,
-                        Path.GetDirectoryName(path),
-                        path,
-                        featureBand ?? SdkFeatureBand.ToString(),
-                        string.Empty,
-                        () => File.OpenRead(path),
-                        () => WorkloadManifestReader.TryOpenLocalizationCatalogForManifest(path)
-                    );
-                }
->>>>>>> 3d3f450a
             }
         }
 
