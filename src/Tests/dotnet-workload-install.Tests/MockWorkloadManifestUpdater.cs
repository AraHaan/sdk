--- conflicted
+++ resolved
@@ -24,16 +24,12 @@
             return Task.CompletedTask;
         }
 
-<<<<<<< HEAD
         public IEnumerable<string> GetManifestsUrls(SdkFeatureBand featureBand, bool includePreview)
         {
             return new List<string>();
         }
 
-        public IEnumerable<(ManifestId, ManifestVersion, ManifestVersion)> CalculateManifestUpdates(SdkFeatureBand featureBand)
-=======
         public IEnumerable<(ManifestId, ManifestVersion, ManifestVersion)> CalculateManifestUpdates()
->>>>>>> 64aa622d
         {
             CalculateManifestUpdatesCallCount++;
             return _manifestUpdates;
