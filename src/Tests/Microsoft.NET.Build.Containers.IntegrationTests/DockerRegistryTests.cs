// Licensed to the .NET Foundation under one or more agreements.
// The .NET Foundation licenses this file to you under the MIT license.

using Microsoft.NET.Build.Containers.UnitTests;
using ILogger = Microsoft.Extensions.Logging.ILogger;

namespace Microsoft.NET.Build.Containers.IntegrationTests;
[Collection("Docker tests")]
public class DockerRegistryTests
{
    private ITestOutputHelper _testOutput;
    private readonly TestLoggerFactory _loggerFactory;

    public DockerRegistryTests(ITestOutputHelper testOutput)
    {
        _testOutput = testOutput;
        _loggerFactory = new TestLoggerFactory(testOutput);
    }

    [DockerAvailableFact(Skip = "https://github.com/dotnet/sdk/issues/49300")]
    public async Task GetFromRegistry()
    {
        var loggerFactory = new TestLoggerFactory(_testOutput);
        var logger = loggerFactory.CreateLogger(nameof(GetFromRegistry));
        Registry registry = new(DockerRegistryManager.LocalRegistry, logger, RegistryMode.Push);
        var ridgraphfile = ToolsetUtils.GetRuntimeGraphFilePath();

        // Don't need rid graph for local registry image pulls - since we're only pushing single image manifests (not manifest lists)
        // as part of our setup, we could put literally anything in here. The file at the passed-in path would only get read when parsing manifests lists.
        ImageBuilder? downloadedImage = await registry.GetImageManifestAsync(
            DockerRegistryManager.RuntimeBaseImage,
            DockerRegistryManager.Net6ImageTag,
            "linux-x64",
            ToolsetUtils.RidGraphManifestPicker,
            cancellationToken: default).ConfigureAwait(false);

        Assert.NotNull(downloadedImage);
    }

<<<<<<< HEAD
    [DockerAvailableFact(Skip = "https://github.com/dotnet/sdk/issues/49300")]
=======
    [DockerAvailableFact(Skip = "https://github.com/dotnet/sdk/issues/42820")]
>>>>>>> 932f3355
    public async Task WriteToPrivateBasicRegistry()
    {
        ILogger logger = _loggerFactory.CreateLogger(nameof(WriteToPrivateBasicRegistry));
        var registryDir = new DirectoryInfo(Path.Combine(Environment.CurrentDirectory, "AuthenticatedRegistry"));
        var registryAuthDir = new DirectoryInfo(Path.Combine(registryDir.FullName, "auth"));
        var registryCertsDir = new DirectoryInfo(Path.Combine(registryDir.FullName, "certs"));
        var registryName = "localhost:5555";
        try
        {
            if (!registryCertsDir.Exists)
            {
                registryCertsDir.Create();
            }
            var registryCertFile = Path.Combine(registryCertsDir.FullName, "domain.crt");

            // export dev cert, using --no-password also generates a matching key file
            new DotnetCommand(_testOutput, $"dev-certs", "https", "--trust").Execute().Should().Pass();
            new DotnetCommand(_testOutput, $"dev-certs", "https", "--export-path", registryCertFile, "--format", "PEM", "--no-password").Execute().Should().Pass();
            // start up an authenticated registry using that dev cert
            ContainerCli.RunCommand(_testOutput,
                "-d", "--rm",
                "--name", "auth-registry",
                "-p", "5555:5000",
                "-e", "REGISTRY_AUTH=htpasswd",
                "-e", "REGISTRY_AUTH_HTPASSWD_REALM=Registry Realm",
                "-e", "REGISTRY_AUTH_HTPASSWD_PATH=/auth/htpasswd",
                "-e", "REGISTRY_HTTP_TLS_CERTIFICATE=/certs/domain.crt",
                "-e", "REGISTRY_HTTP_TLS_KEY=/certs/domain.key",
                "-v", $"{registryCertsDir.FullName}:/certs:z",
                "-v", $"{registryAuthDir.FullName}:/auth:z",
                "registry:2")
            .WithWorkingDirectory(registryDir.FullName).Execute().Should().Pass();
            // verify that the registry container started successfully
            ContainerCli.InspectCommand(_testOutput, "auth-registry").Execute().Should().Pass();
            // login to that registry
            ContainerCli.LoginCommand(_testOutput, "--username", "testuser", "--password", "testpassword", registryName).Execute().Should().Pass();
            // push an image to that registry using username/password
            Registry localAuthed = new(new Uri($"https://{registryName}"), logger, RegistryMode.Push, settings: new() { ParallelUploadEnabled = false, ForceChunkedUpload = true });
            var ridgraphfile = ToolsetUtils.GetRuntimeGraphFilePath();
            Registry mcr = new(DockerRegistryManager.BaseImageSource, logger, RegistryMode.Pull);

            var sourceImage = new SourceImageReference(mcr, DockerRegistryManager.RuntimeBaseImage, DockerRegistryManager.Net6ImageTag);
            var destinationImage = new DestinationImageReference(localAuthed, DockerRegistryManager.RuntimeBaseImage, new[] { DockerRegistryManager.Net6ImageTag });
            ImageBuilder? downloadedImage = await mcr.GetImageManifestAsync(
                DockerRegistryManager.RuntimeBaseImage,
                DockerRegistryManager.Net6ImageTag,
                "linux-x64",
                ToolsetUtils.RidGraphManifestPicker,
                cancellationToken: default).ConfigureAwait(false);
            var image = downloadedImage.Build();
            await localAuthed.PushAsync(image, sourceImage, destinationImage, CancellationToken.None);
        }
        finally
        {
            //stop the registry
            ContainerCli.StopCommand(_testOutput, "auth-registry").WithWorkingDirectory(registryDir.FullName).Execute().Should().Pass();
        }
    }
}<|MERGE_RESOLUTION|>--- conflicted
+++ resolved
@@ -37,11 +37,7 @@
         Assert.NotNull(downloadedImage);
     }
 
-<<<<<<< HEAD
-    [DockerAvailableFact(Skip = "https://github.com/dotnet/sdk/issues/49300")]
-=======
     [DockerAvailableFact(Skip = "https://github.com/dotnet/sdk/issues/42820")]
->>>>>>> 932f3355
     public async Task WriteToPrivateBasicRegistry()
     {
         ILogger logger = _loggerFactory.CreateLogger(nameof(WriteToPrivateBasicRegistry));
