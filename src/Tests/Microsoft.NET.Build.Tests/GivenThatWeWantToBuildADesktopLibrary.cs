﻿// Copyright (c) .NET Foundation and contributors. All rights reserved.
// Licensed under the MIT license. See LICENSE file in the project root for full license information.

using System;
using System.IO;
using System.Linq;
using System.Runtime.InteropServices;
using System.Xml.Linq;

using FluentAssertions;

using Microsoft.Build.Utilities;
using Microsoft.Extensions.DependencyModel;
using Microsoft.NET.TestFramework;
using Microsoft.NET.TestFramework.Assertions;
using Microsoft.NET.TestFramework.Commands;
using Microsoft.NET.TestFramework.ProjectConstruction;

using Xunit;
using Xunit.Abstractions;

namespace Microsoft.NET.Build.Tests
{
    public class GivenThatWeWantToBuildADesktopLibrary : SdkTest
    {
        public GivenThatWeWantToBuildADesktopLibrary(ITestOutputHelper log) : base(log)
        {
        }

        [WindowsOnlyFact]
<<<<<<< HEAD
        public void It_gets_implicit_designtime_facades_when_package_reference_uses_system_runtime()
        {
            // The repro here is very sensitive to the target framework and packages used. This specific case
            // net46 using only System.Collections.Immutable v1.4.0 will not pull in System.Runtime from a
            // package or from Microsoft.NET.Build.Extensions as a primary reference and so RARs dependency
            // walk needs to find it in order for ImplictlyExpandDesignTimeFacades to inject it.

            var netFrameworkLibrary = new TestProject()
            {
                Name = "NETFrameworkLibrary",
                TargetFrameworks = "net46",
                IsSdkProject = true,
            };

            netFrameworkLibrary.PackageReferences.Add(new TestPackageReference("System.Collections.Immutable", "1.4.0"));

            netFrameworkLibrary.SourceFiles["NETFramework.cs"] = @"
                using System.Collections.Immutable;
                public class NETFramework
                {
                    public void Method1()
                    {
                        ImmutableList<string>.Empty.Add("""");
                    }
                }";

            var testAsset = _testAssetsManager.CreateTestProject(netFrameworkLibrary, "FacadesFromTargetFramework").Restore(Log, netFrameworkLibrary.Name);
            var buildCommand = new BuildCommand(Log, Path.Combine(testAsset.TestRoot, netFrameworkLibrary.Name));
            buildCommand.Execute().Should().Pass();
        }


        [Fact]
=======
>>>>>>> f943f051
        public void It_can_use_HttpClient_and_exchange_the_type_with_a_NETStandard_library()
        {
            var netStandardLibrary = new TestProject()
            {
                Name = "NETStandardLibrary",
                TargetFrameworks = "netstandard1.4",
                IsSdkProject = true
            };

            netStandardLibrary.SourceFiles["NETStandard.cs"] = @"
using System.Net.Http;
public class NETStandard
{
    public static HttpClient GetHttpClient()
    {
        return new HttpClient();
    }
}
";

            var netFrameworkLibrary = new TestProject()
            {
                Name = "NETFrameworkLibrary",
                TargetFrameworks = "net461",
                IsSdkProject = true
            };

            netFrameworkLibrary.ReferencedProjects.Add(netStandardLibrary);

            netFrameworkLibrary.SourceFiles["NETFramework.cs"] = @"
using System.Net.Http;
public class NETFramework
{
    public void Method1()
    {
        System.Net.Http.HttpClient client = NETStandard.GetHttpClient();
    }
}
";

            var testAsset = _testAssetsManager.CreateTestProject(netFrameworkLibrary, "ExchangeHttpClient")
                .WithProjectChanges((projectPath, project) =>
                {
                    if (Path.GetFileName(projectPath).Equals(netFrameworkLibrary.Name + ".csproj", StringComparison.OrdinalIgnoreCase))
                    {
                        var ns = project.Root.Name.Namespace;

                        var itemGroup = new XElement(ns + "ItemGroup");
                        project.Root.Add(itemGroup);

                        itemGroup.Add(new XElement(ns + "Reference", new XAttribute("Include", "System.Net.Http")));
                    }
                })
                .Restore(Log, netFrameworkLibrary.Name);

            var buildCommand = new BuildCommand(Log, Path.Combine(testAsset.TestRoot, netFrameworkLibrary.Name));

            buildCommand
                .Execute()
                .Should()
                .Pass();

        }

        [WindowsOnlyFact]
        public void It_can_reference_a_netstandard2_library_and_exchange_types()
        {

            var netStandardLibrary = new TestProject()
            {
                Name = "NETStandardLibrary",
                TargetFrameworks = "netstandard2.0",
                IsSdkProject = true
            };

            netStandardLibrary.SourceFiles["NETStandard.cs"] = @"
public class NETStandard
{
    public static string GetString()
    {
        return ""Hello from netstandard2.0 library."";
    }
}
";
            var netFrameworkLibrary = new TestProject()
            {
                Name = "NETFrameworkLibrary",
                TargetFrameworks = "net461",
                IsSdkProject = true
            };
            netFrameworkLibrary.ReferencedProjects.Add(netStandardLibrary);

            netFrameworkLibrary.SourceFiles["NETFramework.cs"] = @"
public class NETFramework
{
    public void Method1()
    {
        string result = NETStandard.GetString();
    }
}
";
            var testAsset = _testAssetsManager.CreateTestProject(netFrameworkLibrary, "ExchangeNETStandard2")
                .Restore(Log, netFrameworkLibrary.Name);

            var buildCommand = new BuildCommand(Log, Path.Combine(testAsset.TestRoot, netFrameworkLibrary.Name));

            buildCommand
                .Execute()
                .Should()
                .Pass();
        }

        [WindowsOnlyFact]
        public void It_can_use_ValueTuple_and_exchange_the_type_with_a_NETStandard_library()
        {
            var referenceAssemblies = ToolLocationHelper.GetPathToDotNetFrameworkReferenceAssemblies(TargetDotNetFrameworkVersion.Version47);
            if (!Directory.Exists(referenceAssemblies))
            {
                return;
            }

            var netStandardLibrary = new TestProject()
            {
                Name = "NETStandardLibrary",
                TargetFrameworks = "netstandard2.0",
                IsSdkProject = true
            };

            netStandardLibrary.SourceFiles["NETStandard.cs"] = @"
public class NETStandard
{
    public static (int x, int y) GetCoordinates()
    {
        return (1, 10);
    }
}
";
            // ValueTuple was moved into mscorlib in net47, make sure we include net47-specific build of netstandard libs
            // that typeforward to mscorlib.
            var netFrameworkLibrary = new TestProject()
            {
                Name = "NETFrameworkLibrary",
                TargetFrameworks = "net47",
                IsSdkProject = true
            };
            netFrameworkLibrary.ReferencedProjects.Add(netStandardLibrary);

            netFrameworkLibrary.SourceFiles["NETFramework.cs"] = @"
using System;

public class NETFramework
{
    public void Method1()
    {
        var coords = NETStandard.GetCoordinates();
        Console.WriteLine($""({coords.x}, {coords.y})"");
        ValueTuple<int,int> vt = coords;
    }
}
";
            var testAsset = _testAssetsManager.CreateTestProject(netFrameworkLibrary, "ExchangeValueTuple")
                .Restore(Log, netFrameworkLibrary.Name);

            var buildCommand = new BuildCommand(Log, Path.Combine(testAsset.TestRoot, netFrameworkLibrary.Name));

            buildCommand
                .Execute()
                .Should()
                .Pass();
        }

        [WindowsOnlyFact]
        public void It_can_preserve_compilation_context_and_reference_netstandard_library()
        {
            var testAsset = _testAssetsManager
                .CopyTestAsset("DesktopReferencingNetStandardLibrary")
                .WithSource()
                .Restore(Log);

            var buildCommand = new BuildCommand(Log, testAsset.TestRoot);
            buildCommand
                .Execute()
                .Should().Pass();

            using (var depsJsonFileStream = File.OpenRead(Path.Combine(buildCommand.GetOutputDirectory("net46").FullName, "Library.deps.json")))
            {
                var dependencyContext = new DependencyContextJsonReader().Read(depsJsonFileStream);
                dependencyContext.CompileLibraries.Should().NotBeEmpty();
            }
        }

<<<<<<< HEAD
        [Fact(Skip = "https://github.com/dotnet/sdk/issues/1803")]
=======
        [WindowsOnlyFact]
>>>>>>> f943f051
        public void It_resolves_assembly_conflicts_with_a_NETFramework_library()
        {
            TestProject project = new TestProject()
            {
                Name = "NETFrameworkLibrary",
                TargetFrameworks = "net462",
                IsSdkProject = true
            };

            project.SourceFiles[project.Name + ".cs"] = $@"
using System;
public static class {project.Name}
{{
    {ConflictResolutionAssets.ConflictResolutionTestMethod}
}}";

            var testAsset = _testAssetsManager.CreateTestProject(project)
                .WithProjectChanges(p =>
                {
                    var ns = p.Root.Name.Namespace;

                    var itemGroup = new XElement(ns + "ItemGroup");
                    p.Root.Add(itemGroup);

                    itemGroup.Add(new XElement(ns + "PackageReference",
                        new XAttribute("Include", "NETStandard.Library"),
                        new XAttribute("Version", "$(BundledNETStandardPackageVersion)")));

                    foreach (var dependency in ConflictResolutionAssets.ConflictResolutionDependencies)
                    {
                        itemGroup.Add(new XElement(ns + "PackageReference",
                            new XAttribute("Include", dependency.Item1),
                            new XAttribute("Version", dependency.Item2)));
                    }

                })
                .Restore(Log, project.Name, "/p:RestoreSources=https://dotnetfeed.blob.core.windows.net/dotnet-core/packages/index.json;https://dotnet.myget.org/F/dotnet-buildtools/api/v3/index.json;https://dotnet.myget.org/F/dotnet-core/api/v3/index.json;https://dotnet.myget.org/F/msbuild/api/v3/index.json;https://dotnet.myget.org/F/nuget-build/api/v3/index.json");

            string projectFolder = Path.Combine(testAsset.Path, project.Name);

            var buildCommand = new BuildCommand(Log, projectFolder);

            buildCommand
                .Execute("/p:RestoreSources=https://dotnetfeed.blob.core.windows.net/dotnet-core/packages/index.json;https://dotnet.myget.org/F/dotnet-buildtools/api/v3/index.json;https://dotnet.myget.org/F/dotnet-core/api/v3/index.json;https://dotnet.myget.org/F/msbuild/api/v3/index.json;https://dotnet.myget.org/F/nuget-build/api/v3/index.json")
                .Should()
                .Pass()
                .And
                .NotHaveStdOutContaining("warning")
                .And
                .NotHaveStdOutContaining("MSB3243");
        }

        [Theory]
        [InlineData(false)]
        [InlineData(true)]
        public void It_uses_hintpath_when_replacing_simple_name_references(bool useFacades)
        {
            if (!RuntimeInformation.IsOSPlatform(OSPlatform.Windows))
            {
                return;
            }

            TestProject project = new TestProject()
            {
                Name = "NETFrameworkLibrary",
                TargetFrameworks = "net462",
                IsSdkProject = true
            };

            if (useFacades)
            {
                var netStandard2Project = new TestProject()
                {
                    Name = "NETStandard20Project",
                    TargetFrameworks = "netstandard2.0",
                    IsSdkProject = true
                };

                project.ReferencedProjects.Add(netStandard2Project);
            }


            var testAsset = _testAssetsManager.CreateTestProject(project, "SimpleNamesWithHintPaths", identifier: useFacades ? "_useFacades" : "")
                .WithProjectChanges((path, p) =>
                {
                    if (Path.GetFileNameWithoutExtension(path) == project.Name)
                    {
                        var ns = p.Root.Name.Namespace;

                        var itemGroup = new XElement(ns + "ItemGroup");
                        p.Root.Add(itemGroup);

                        if (!useFacades)
                        {
                            itemGroup.Add(new XElement(ns + "PackageReference",
                                new XAttribute("Include", "System.Net.Http"),
                                new XAttribute("Version", "4.3.2")));
                        }

                        itemGroup.Add(new XElement(ns + "Reference",
                            new XAttribute("Include", "System.Net.Http")));
                    }
                })
                .Restore(Log, project.Name);

            string projectFolder = Path.Combine(testAsset.Path, project.Name);

            var getValuesCommand = new GetValuesCommand(Log, projectFolder, project.TargetFrameworks, "Reference", GetValuesCommand.ValueType.Item);
            getValuesCommand.MetadataNames.Add("HintPath");

            getValuesCommand
                .Execute()
                .Should()
                .Pass();

            string correctHttpReference;
            if (useFacades)
            {
                correctHttpReference = Path.Combine(TestContext.Current.ToolsetUnderTest.BuildExtensionsMSBuildPath, @"net461\lib\System.Net.Http.dll");
            }
            else
            {
                correctHttpReference = Path.Combine(TestContext.Current.NuGetCachePath, "system.net.http", "4.3.2", "ref", "net46", "System.Net.Http.dll");
            }

            var valuesWithMetadata = getValuesCommand.GetValuesWithMetadata();

            //  There shouldn't be a Reference item where the ItemSpec is the path to the System.Net.Http.dll from a NuGet package
            valuesWithMetadata.Should().NotContain(v => v.value == correctHttpReference);

            //  There should be a Reference item where the ItemSpec is the simple name System.Net.Http
            valuesWithMetadata.Should().ContainSingle(v => v.value == "System.Net.Http");

            //  The Reference item with the simple name should have a HintPath to the DLL in the NuGet package
            valuesWithMetadata.Single(v => v.value == "System.Net.Http")
                .metadata["HintPath"]
                .Should().Be(correctHttpReference);
        }

        [WindowsOnlyTheory]
        [InlineData(null)]
        [InlineData(true)]
        [InlineData(false)]
        public void It_marks_extension_references_as_externally_resolved(bool? markAsExternallyResolved)
        {
            var project = new TestProject
            {
                Name = "NETFrameworkLibrary",
                TargetFrameworks = "net462",
                IsSdkProject = true
            };

            var netStandard2Project = new TestProject
            {
                Name = "NETStandard20Project",
                TargetFrameworks = "netstandard2.0",
                IsSdkProject = true
            };

            project.ReferencedProjects.Add(netStandard2Project);

            var asset = _testAssetsManager.CreateTestProject(
                project,
                "ExternallyResolvedExtensions",
                markAsExternallyResolved.ToString())
                .WithProjectChanges((path, p) =>
                {
                    if (markAsExternallyResolved != null)
                    {
                        var ns = p.Root.Name.Namespace;
                        p.Root.Add(
                            new XElement(ns + "PropertyGroup",
                                new XElement(ns + "MarkNETFrameworkExtensionAssembliesAsExternallyResolved",
                                    markAsExternallyResolved)));
                    }
                })
                .Restore(Log, project.Name);

            var command = new GetValuesCommand(
                Log,
                Path.Combine(asset.Path, project.Name),
                project.TargetFrameworks,
                "Reference",
                GetValuesCommand.ValueType.Item);

            command.MetadataNames.AddRange(new[] { "ExternallyResolved", "HintPath" });
            command.Execute().Should().Pass();

            int frameworkReferenceCount = 0;
            int extensionReferenceCount = 0;
            var references = command.GetValuesWithMetadata();

            foreach (var (value, metadata) in references)
            {
                if (metadata["HintPath"] == "")
                {
                    // implicit framework reference (not externally resolved)
                    metadata["ExternallyResolved"].Should().BeEmpty();
                    frameworkReferenceCount++;
                }
                else
                {
                    // reference added by Microsoft.NET.Build.Extensions
                    metadata["ExternallyResolved"].Should().BeEquivalentTo((markAsExternallyResolved ?? true).ToString());
                    extensionReferenceCount++;
                }
            }

            // make sure both cases were encountered
            frameworkReferenceCount.Should().BeGreaterThan(0);
            extensionReferenceCount.Should().BeGreaterThan(0);
        }
    }
}<|MERGE_RESOLUTION|>--- conflicted
+++ resolved
@@ -28,7 +28,6 @@
         }
 
         [WindowsOnlyFact]
-<<<<<<< HEAD
         public void It_gets_implicit_designtime_facades_when_package_reference_uses_system_runtime()
         {
             // The repro here is very sensitive to the target framework and packages used. This specific case
@@ -60,10 +59,7 @@
             buildCommand.Execute().Should().Pass();
         }
 
-
-        [Fact]
-=======
->>>>>>> f943f051
+        [WindowsOnlyFact]
         public void It_can_use_HttpClient_and_exchange_the_type_with_a_NETStandard_library()
         {
             var netStandardLibrary = new TestProject()
@@ -255,11 +251,7 @@
             }
         }
 
-<<<<<<< HEAD
-        [Fact(Skip = "https://github.com/dotnet/sdk/issues/1803")]
-=======
-        [WindowsOnlyFact]
->>>>>>> f943f051
+        [WindowsOnlyFact(Skip = "https://github.com/dotnet/sdk/issues/1803")]
         public void It_resolves_assembly_conflicts_with_a_NETFramework_library()
         {
             TestProject project = new TestProject()
@@ -312,16 +304,11 @@
                 .NotHaveStdOutContaining("MSB3243");
         }
 
-        [Theory]
+        [WindowsOnlyTheory]
         [InlineData(false)]
         [InlineData(true)]
         public void It_uses_hintpath_when_replacing_simple_name_references(bool useFacades)
         {
-            if (!RuntimeInformation.IsOSPlatform(OSPlatform.Windows))
-            {
-                return;
-            }
-
             TestProject project = new TestProject()
             {
                 Name = "NETFrameworkLibrary",
