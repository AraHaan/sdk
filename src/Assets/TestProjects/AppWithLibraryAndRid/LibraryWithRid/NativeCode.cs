--- conflicted
+++ resolved
@@ -10,18 +10,12 @@
         {
             switch(GetRidStoredInAssemblyDescriptionAttribute())
             {
-<<<<<<< HEAD
-                case "'ubuntu.20.04-x64'":
-                case "'ubuntu.18.04-x64'":
-                case "'ubuntu.16.04-x64'":
-=======
                 case "'centos.7-x64'":
                 case "'rhel.7.2-x64'":
                 case "'debian.8-x64'":
                 case "'fedora.24-x64'":
                 case "'opensuse.42.1-x64'":
                 case "'linux-musl-x64'":
->>>>>>> 091beeec
                 case "'ubuntu.14.04-x64'":
                 case "'ubuntu.16.04-x64'":
                 case "'ubuntu.16.10-x64'":
