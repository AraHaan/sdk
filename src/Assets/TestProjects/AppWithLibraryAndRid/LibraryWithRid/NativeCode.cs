--- conflicted
+++ resolved
@@ -28,12 +28,8 @@
                 case "'osx.10.12-x64'":
                 case "'osx.10.14-x64'":
                 case "'osx.10.15-x64'":
-<<<<<<< HEAD
-				case "'osx.11.0-x64'":
-=======
                 case "'osx.11.0-x64'":
                 case "'osx.12-x64'":
->>>>>>> b18e73af
                     return Marshal.PtrToStringAnsi(MacNativeMethods.sqlite3_libversion());
                 case "'win10-x64'":
                 case "'win10-x86'":
