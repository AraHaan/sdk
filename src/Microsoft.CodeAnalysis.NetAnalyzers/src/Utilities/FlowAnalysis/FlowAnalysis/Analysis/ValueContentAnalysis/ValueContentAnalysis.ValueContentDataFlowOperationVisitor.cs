﻿// Copyright (c) Microsoft.  All Rights Reserved.  Licensed under the Apache License, Version 2.0.  See License.txt in the project root for license information.

using System;
using System.Collections.Generic;
using System.Collections.Immutable;
using Microsoft.CodeAnalysis.FlowAnalysis.DataFlow.CopyAnalysis;
using Microsoft.CodeAnalysis.Operations;

namespace Microsoft.CodeAnalysis.FlowAnalysis.DataFlow.ValueContentAnalysis
{
    using ValueContentAnalysisResult = DataFlowAnalysisResult<ValueContentBlockAnalysisResult, ValueContentAbstractValue>;

    public partial class ValueContentAnalysis : ForwardDataFlowAnalysis<ValueContentAnalysisData, ValueContentAnalysisContext, ValueContentAnalysisResult, ValueContentBlockAnalysisResult, ValueContentAbstractValue>
    {
        /// <summary>
        /// Operation visitor to flow the data values across a given statement in a basic block.
        /// </summary>
        private sealed class ValueContentDataFlowOperationVisitor : AnalysisEntityDataFlowOperationVisitor<ValueContentAnalysisData, ValueContentAnalysisContext, ValueContentAnalysisResult, ValueContentAbstractValue>
        {
            public ValueContentDataFlowOperationVisitor(ValueContentAnalysisContext analysisContext)
                : base(analysisContext)
            {
            }

            protected override void AddTrackedEntities(ValueContentAnalysisData analysisData, HashSet<AnalysisEntity> builder, bool forInterproceduralAnalysis)
                => analysisData.AddTrackedEntities(builder);

            protected override void ResetAbstractValue(AnalysisEntity analysisEntity)
                => SetAbstractValue(analysisEntity, ValueDomain.UnknownOrMayBeValue);

            protected override void SetAbstractValue(AnalysisEntity analysisEntity, ValueContentAbstractValue value)
                => SetAbstractValue(CurrentAnalysisData, analysisEntity, value);

            private static void SetAbstractValue(ValueContentAnalysisData analysisData, AnalysisEntity analysisEntity, ValueContentAbstractValue value)
            {
                // PERF: Avoid creating an entry if the value is the default unknown value.
                if (value == ValueContentAbstractValue.MayBeContainsNonLiteralState &&
                    !analysisData.HasAbstractValue(analysisEntity))
                {
                    return;
                }

                analysisData.SetAbstractValue(analysisEntity, value);
            }

            protected override bool HasAbstractValue(AnalysisEntity analysisEntity)
                => CurrentAnalysisData.HasAbstractValue(analysisEntity);

            protected override void StopTrackingEntity(AnalysisEntity analysisEntity, ValueContentAnalysisData analysisData)
                => analysisData.RemoveEntries(analysisEntity);

            protected override ValueContentAbstractValue GetAbstractValue(AnalysisEntity analysisEntity)
                => CurrentAnalysisData.TryGetValue(analysisEntity, out var value) ? value : ValueDomain.UnknownOrMayBeValue;

            protected override ValueContentAbstractValue GetAbstractDefaultValue(ITypeSymbol type)
                => type != null ?
                   ValueContentAbstractValue.DoesNotContainLiteralOrNonLiteralState :
                   ValueContentAbstractValue.ContainsNullLiteralState;

            protected override bool HasAnyAbstractValue(ValueContentAnalysisData data)
                => data.HasAnyAbstractValue;

            protected override void ResetCurrentAnalysisData()
                => CurrentAnalysisData.Reset(ValueDomain.UnknownOrMayBeValue);

            #region Predicate analysis
            protected override PredicateValueKind SetValueForIsNullComparisonOperator(IOperation leftOperand, bool equals, ValueContentAnalysisData targetAnalysisData)
                => PredicateValueKind.Unknown;

            protected override PredicateValueKind SetValueForEqualsOrNotEqualsComparisonOperator(
                IOperation leftOperand,
                IOperation rightOperand,
                bool equals,
                bool isReferenceEquality,
                ValueContentAnalysisData targetAnalysisData)
            {
                var predicateValueKind = PredicateValueKind.Unknown;

                // Handle 'a == "SomeValue"' and 'a != "SomeValue"'
                SetValueForComparisonOperator(leftOperand, rightOperand, equals, ref predicateValueKind, targetAnalysisData);

                // Handle '"SomeValue" == a' and '"SomeValue" != a'
                SetValueForComparisonOperator(rightOperand, leftOperand, equals, ref predicateValueKind, targetAnalysisData);

                return predicateValueKind;
            }

            private void SetValueForComparisonOperator(IOperation target, IOperation assignedValue, bool equals, ref PredicateValueKind predicateValueKind, ValueContentAnalysisData targetAnalysisData)
            {
                ValueContentAbstractValue currentAssignedValue = GetCachedAbstractValue(assignedValue);
                if (currentAssignedValue.IsLiteralState &&
                    AnalysisEntityFactory.TryCreate(target, out AnalysisEntity targetEntity))
                {
                    if (CurrentAnalysisData.TryGetValue(targetEntity, out ValueContentAbstractValue existingTargetValue) &&
                        existingTargetValue.IsLiteralState)
                    {
                        var newValue = currentAssignedValue.IntersectLiteralValues(existingTargetValue);
                        if (newValue.NonLiteralState == ValueContainsNonLiteralState.Invalid)
                        {
                            predicateValueKind = equals ? PredicateValueKind.AlwaysFalse : PredicateValueKind.AlwaysTrue;
                        }
                        else if (predicateValueKind != PredicateValueKind.AlwaysFalse &&
                            newValue.IsLiteralState &&
                            newValue.LiteralValues.Count == 1 &&
                            currentAssignedValue.LiteralValues.Count == 1 &&
                            existingTargetValue.LiteralValues.Count == 1)
                        {
                            predicateValueKind = equals ? PredicateValueKind.AlwaysTrue : PredicateValueKind.AlwaysFalse;
                        }

                        currentAssignedValue = newValue;
                    }

                    if (equals)
                    {
                        CopyAbstractValue copyValue = GetCopyAbstractValue(target);
                        if (copyValue.Kind.IsKnown())
                        {
                            // https://github.com/dotnet/roslyn-analyzers/issues/2106 tracks enabling the below assert.
                            //Debug.Assert(copyValue.AnalysisEntities.Contains(targetEntity));
                            foreach (var analysisEntity in copyValue.AnalysisEntities)
                            {
                                SetAbstractValue(targetAnalysisData, analysisEntity, currentAssignedValue);
                            }
                        }
                        else
                        {
                            SetAbstractValue(targetAnalysisData, targetEntity, currentAssignedValue);
                        }
                    }
                }
            }

            #endregion

            protected override ValueContentAnalysisData MergeAnalysisData(ValueContentAnalysisData value1, ValueContentAnalysisData value2)
                => ValueContentAnalysisDomain.Instance.Merge(value1, value2);
            protected override ValueContentAnalysisData MergeAnalysisDataForBackEdge(ValueContentAnalysisData value1, ValueContentAnalysisData value2)
                => ValueContentAnalysisDomain.Instance.MergeAnalysisDataForBackEdge(value1, value2);
            protected override void UpdateValuesForAnalysisData(ValueContentAnalysisData targetAnalysisData)
                => UpdateValuesForAnalysisData(targetAnalysisData.CoreAnalysisData, CurrentAnalysisData.CoreAnalysisData);
            protected override ValueContentAnalysisData GetClonedAnalysisData(ValueContentAnalysisData analysisData)
                => (ValueContentAnalysisData)analysisData.Clone();
            public override ValueContentAnalysisData GetEmptyAnalysisData()
                => new ValueContentAnalysisData();
            protected override ValueContentAnalysisData GetExitBlockOutputData(ValueContentAnalysisResult analysisResult)
                => new ValueContentAnalysisData(analysisResult.ExitBlockOutput.Data);
            protected override void ApplyMissingCurrentAnalysisDataForUnhandledExceptionData(ValueContentAnalysisData dataAtException, ThrownExceptionInfo throwBranchWithExceptionType)
                => ApplyMissingCurrentAnalysisDataForUnhandledExceptionData(dataAtException.CoreAnalysisData, CurrentAnalysisData.CoreAnalysisData, throwBranchWithExceptionType);
            protected override bool Equals(ValueContentAnalysisData value1, ValueContentAnalysisData value2)
                => value1.Equals(value2);
            protected override void ApplyInterproceduralAnalysisResultCore(ValueContentAnalysisData resultData)
                => ApplyInterproceduralAnalysisResultHelper(resultData.CoreAnalysisData);
            protected override ValueContentAnalysisData GetTrimmedCurrentAnalysisData(IEnumerable<AnalysisEntity> withEntities)
                => GetTrimmedCurrentAnalysisDataHelper(withEntities, CurrentAnalysisData.CoreAnalysisData, SetAbstractValue);

            #region Visitor methods
            public override ValueContentAbstractValue DefaultVisit(IOperation operation, object argument)
            {
                _ = base.DefaultVisit(operation, argument);
                if (operation.Type == null)
                {
                    return ValueContentAbstractValue.ContainsNullLiteralState;
                }

                if (ValueContentAbstractValue.IsSupportedType(operation.Type, out ITypeSymbol valueTypeSymbol))
                {
                    if (operation.ConstantValue.HasValue)
                    {
                        return operation.ConstantValue.Value != null ?
                            ValueContentAbstractValue.Create(operation.ConstantValue.Value, valueTypeSymbol) :
                            ValueContentAbstractValue.ContainsNullLiteralState;
                    }
                    else
                    {
                        return (GetNullAbstractValue(operation)) switch
                        {
                            PointsToAnalysis.NullAbstractValue.Invalid => ValueContentAbstractValue.InvalidState,

<<<<<<< HEAD
                            PointsToAnalysis.NullAbstractValue.Null => ValueContentAbstractValue.DoesNotContainLiteralOrNonLiteralState,
=======
                            case PointsToAnalysis.NullAbstractValue.Null:
                                return ValueContentAbstractValue.ContainsNullLiteralState;
>>>>>>> d4f87e70

                            _ => ValueContentAbstractValue.MayBeContainsNonLiteralState,
                        };
                    }
                }

                return ValueDomain.UnknownOrMayBeValue;
            }

            public override ValueContentAbstractValue VisitBinaryOperatorCore(IBinaryOperation operation, object argument)
            {
                var leftValue = Visit(operation.LeftOperand, argument);
                var rightValue = Visit(operation.RightOperand, argument);
                return leftValue.MergeBinaryOperation(rightValue, operation.OperatorKind, operation.LeftOperand.Type, operation.RightOperand.Type, operation.Type);
            }

            public override ValueContentAbstractValue ComputeValueForCompoundAssignment(
                ICompoundAssignmentOperation operation,
                ValueContentAbstractValue targetValue,
                ValueContentAbstractValue assignedValue,
                ITypeSymbol targetType,
                ITypeSymbol assignedValueType)
            {
                return targetValue.MergeBinaryOperation(assignedValue, operation.OperatorKind, targetType, assignedValueType, operation.Type);
            }

            public override ValueContentAbstractValue ComputeValueForIncrementOrDecrementOperation(IIncrementOrDecrementOperation operation, ValueContentAbstractValue targetValue)
            {
                var incrementValue = ValueContentAbstractValue.ContainsOneIntergralLiteralState;
                var incrementValueType = WellKnownTypeProvider.Compilation.GetSpecialType(SpecialType.System_Int32);
                var operationKind = operation.Kind == OperationKind.Increment ? BinaryOperatorKind.Add : BinaryOperatorKind.Subtract;
                return targetValue.MergeBinaryOperation(incrementValue, operationKind, operation.Target.Type, incrementValueType, operation.Type);
            }

            public override ValueContentAbstractValue VisitObjectCreation(IObjectCreationOperation operation, object argument)
            {
                // TODO: Analyze string constructor
                // https://github.com/dotnet/roslyn-analyzers/issues/1547
                return base.VisitObjectCreation(operation, argument);
            }

            public override ValueContentAbstractValue VisitFieldReference(IFieldReferenceOperation operation, object argument)
            {
                var value = base.VisitFieldReference(operation, argument);

                // Handle "string.Empty"
                if (operation.Field.Name.Equals("Empty", StringComparison.Ordinal) &&
                    operation.Field.ContainingType.SpecialType == SpecialType.System_String)
                {
                    return ValueContentAbstractValue.ContainsEmptyStringLiteralState;
                }

                return value;
            }

            public override ValueContentAbstractValue VisitInvocation_NonLambdaOrDelegateOrLocalFunction(
                IMethodSymbol method,
                IOperation visitedInstance,
                ImmutableArray<IArgumentOperation> visitedArguments,
                bool invokedAsDelegate,
                IOperation originalOperation,
                ValueContentAbstractValue defaultValue)
            {
                // TODO: Handle invocations of string methods (Format, SubString, Replace, Concat, etc.)
                // https://github.com/dotnet/roslyn-analyzers/issues/1547
                return base.VisitInvocation_NonLambdaOrDelegateOrLocalFunction(method, visitedInstance, visitedArguments, invokedAsDelegate, originalOperation, defaultValue);
            }

            public override ValueContentAbstractValue VisitInterpolatedString(IInterpolatedStringOperation operation, object argument)
            {
                if (operation.Parts.IsEmpty)
                {
                    return ValueContentAbstractValue.ContainsEmptyStringLiteralState;
                }

                ValueContentAbstractValue mergedValue = Visit(operation.Parts[0], argument);
                for (int i = 1; i < operation.Parts.Length; i++)
                {
                    var newValue = Visit(operation.Parts[i], argument);
                    mergedValue = mergedValue.MergeBinaryOperation(newValue, BinaryOperatorKind.Add, leftType: operation.Type, rightType: operation.Type, resultType: operation.Type);
                }

                return mergedValue;
            }

            #endregion
        }
    }
}<|MERGE_RESOLUTION|>--- conflicted
+++ resolved
@@ -177,12 +177,7 @@
                         {
                             PointsToAnalysis.NullAbstractValue.Invalid => ValueContentAbstractValue.InvalidState,
 
-<<<<<<< HEAD
-                            PointsToAnalysis.NullAbstractValue.Null => ValueContentAbstractValue.DoesNotContainLiteralOrNonLiteralState,
-=======
-                            case PointsToAnalysis.NullAbstractValue.Null:
-                                return ValueContentAbstractValue.ContainsNullLiteralState;
->>>>>>> d4f87e70
+                            PointsToAnalysis.NullAbstractValue.Null => ValueContentAbstractValue.ContainsNullLiteralState,
 
                             _ => ValueContentAbstractValue.MayBeContainsNonLiteralState,
                         };
