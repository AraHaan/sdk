﻿// Copyright (c) Microsoft.  All Rights Reserved.  Licensed under the Apache License, Version 2.0.  See License.txt in the project root for license information.

using System;
using System.Collections.Immutable;
using System.Diagnostics;
using System.Linq;
using Analyzer.Utilities;
using Analyzer.Utilities.Extensions;
using Analyzer.Utilities.PooledObjects;
using Microsoft.CodeAnalysis.FlowAnalysis.DataFlow.PointsToAnalysis;
using Microsoft.CodeAnalysis.Operations;

namespace Microsoft.CodeAnalysis.FlowAnalysis.DataFlow
{
    /// <summary>
    /// <para>
    /// Primary entity for which analysis data is tracked by <see cref="DataFlowAnalysis"/>.
    /// </para>
    /// <para>
    /// The entity is based on one or more of the following:
    ///     1. An <see cref="ISymbol"/>.
    ///     2. One or more <see cref="AbstractIndex"/> indices to index into the parent key.
    ///     3. "this" or "Me" instance.
    ///     4. An allocation or an object creation.
    /// </para>
    /// <para>
    /// Each entity has:
    ///     1. An associated non-null <see cref="Type"/> and
    ///     2. A non-null <see cref="InstanceLocation"/> indicating the abstract location at which the entity is located and
    ///     3. An optional parent key if this key has the same <see cref="InstanceLocation"/> as the parent (i.e. parent is a value type).
    /// </para>
    /// </summary>
    public sealed class AnalysisEntity : CacheBasedEquatable<AnalysisEntity>
    {
        private readonly ImmutableArray<int> _ignoringLocationHashCodeParts;

        private AnalysisEntity(
            ISymbol? symbol,
            ImmutableArray<AbstractIndex> indices,
            SyntaxNode? instanceReferenceOperationSyntax,
            InterproceduralCaptureId? captureId,
            PointsToAbstractValue location,
            ITypeSymbol type,
            AnalysisEntity? parent,
            bool isThisOrMeInstance)
        {
            Debug.Assert(!indices.IsDefault);
            Debug.Assert(symbol != null || !indices.IsEmpty || instanceReferenceOperationSyntax != null || captureId.HasValue);
            Debug.Assert(parent == null || parent.Type.HasValueCopySemantics() || !indices.IsEmpty);

            Symbol = symbol;
            Indices = indices;
            InstanceReferenceOperationSyntax = instanceReferenceOperationSyntax;
            CaptureId = captureId;
            InstanceLocation = location;
            Type = type;
            Parent = parent;
            IsThisOrMeInstance = isThisOrMeInstance;

            _ignoringLocationHashCodeParts = ComputeIgnoringLocationHashCodeParts();
            EqualsIgnoringInstanceLocationId = HashUtilities.Combine(_ignoringLocationHashCodeParts);
        }

        private AnalysisEntity(ISymbol? symbol, ImmutableArray<AbstractIndex> indices, PointsToAbstractValue location, ITypeSymbol type, AnalysisEntity? parent)
            : this(symbol, indices, instanceReferenceOperationSyntax: null, captureId: null, location: location, type: type, parent: parent, isThisOrMeInstance: false)
        {
            Debug.Assert(symbol != null || !indices.IsEmpty);
        }

        private AnalysisEntity(IInstanceReferenceOperation instanceReferenceOperation, PointsToAbstractValue location)
            : this(symbol: null, indices: ImmutableArray<AbstractIndex>.Empty, instanceReferenceOperationSyntax: instanceReferenceOperation.Syntax,
                  captureId: null, location: location, type: instanceReferenceOperation.Type, parent: null, isThisOrMeInstance: false)
        {
            Debug.Assert(instanceReferenceOperation != null);
        }

        private AnalysisEntity(InterproceduralCaptureId captureId, ITypeSymbol capturedType, PointsToAbstractValue location)
            : this(symbol: null, indices: ImmutableArray<AbstractIndex>.Empty, instanceReferenceOperationSyntax: null,
                  captureId: captureId, location: location, type: capturedType, parent: null, isThisOrMeInstance: false)
        {
        }

        private AnalysisEntity(INamedTypeSymbol namedType, PointsToAbstractValue location, bool isThisOrMeInstance)
            : this(symbol: namedType, indices: ImmutableArray<AbstractIndex>.Empty, instanceReferenceOperationSyntax: null,
                  captureId: null, location: location, type: namedType, parent: null, isThisOrMeInstance: isThisOrMeInstance)
        {
        }

        public static AnalysisEntity Create(ISymbol? symbol, ImmutableArray<AbstractIndex> indices,
            ITypeSymbol type, PointsToAbstractValue instanceLocation, AnalysisEntity? parent)
        {
            Debug.Assert(symbol != null || !indices.IsEmpty);
            Debug.Assert(parent == null || parent.InstanceLocation == instanceLocation);

            return new AnalysisEntity(symbol, indices, instanceLocation, type, parent);
        }

        public static AnalysisEntity Create(IInstanceReferenceOperation instanceReferenceOperation, PointsToAbstractValue instanceLocation)
        {
            return new AnalysisEntity(instanceReferenceOperation, instanceLocation);
        }

        public static AnalysisEntity Create(
            InterproceduralCaptureId interproceduralCaptureId,
            ITypeSymbol type,
            PointsToAbstractValue instanceLocation)
        {
            return new AnalysisEntity(interproceduralCaptureId, type, instanceLocation);
        }

        public static AnalysisEntity CreateThisOrMeInstance(INamedTypeSymbol typeSymbol, PointsToAbstractValue instanceLocation)
        {
            Debug.Assert(instanceLocation.Locations.Count == 1);
            Debug.Assert(instanceLocation.Locations.Single().Creation == null);
            Debug.Assert(Equals(instanceLocation.Locations.Single().Symbol, typeSymbol));

            return new AnalysisEntity(typeSymbol, instanceLocation, isThisOrMeInstance: true);
        }

        public AnalysisEntity WithMergedInstanceLocation(AnalysisEntity analysisEntityToMerge)
        {
            Debug.Assert(EqualsIgnoringInstanceLocation(analysisEntityToMerge));
            Debug.Assert(!InstanceLocation.Equals(analysisEntityToMerge.InstanceLocation));

            var mergedInstanceLocation = PointsToAnalysis.PointsToAnalysis.PointsToAbstractValueDomainInstance.Merge(InstanceLocation, analysisEntityToMerge.InstanceLocation);
            return new AnalysisEntity(Symbol, Indices, InstanceReferenceOperationSyntax, CaptureId, mergedInstanceLocation, Type, Parent, IsThisOrMeInstance);
        }

        public bool IsChildOrInstanceMember
        {
            get
            {
                if (IsThisOrMeInstance)
                {
                    return false;
                }

                bool result;
                if (Symbol != null)
                {
                    result = Symbol.Kind != SymbolKind.Parameter &&
                        Symbol.Kind != SymbolKind.Local &&
                        !Symbol.IsStatic;
                }
                else if (!Indices.IsEmpty)
                {
                    result = true;
                }
                else
                {
                    result = false;
                }

                Debug.Assert(Parent == null || result);
                return result;
            }
        }

        internal bool IsChildOrInstanceMemberNeedingCompletePointsToAnalysis()
        {
            if (!IsChildOrInstanceMember)
            {
                return false;
            }

            // PERF: This is the core performance optimization for partial PointsToAnalysisKind.
            // We avoid tracking PointsToValues for all entities that are child or instance members,
            // except when they are fields or members of a value type (for example, tuple elements or struct members).
            return Parent == null || !Parent.Type.HasValueCopySemantics();
        }

        public bool HasConstantValue => SymbolOpt switch
        {
<<<<<<< HEAD
            get
            {
                return Symbol switch
                {
                    IFieldSymbol field => field.HasConstantValue,
=======
            IFieldSymbol field => field.HasConstantValue,
>>>>>>> f6adf676

            ILocalSymbol local => local.HasConstantValue,

            _ => false,
        };

        public ISymbol? Symbol { get; }
        public ImmutableArray<AbstractIndex> Indices { get; }
        public SyntaxNode? InstanceReferenceOperationSyntax { get; }
        public InterproceduralCaptureId? CaptureId { get; }
        public PointsToAbstractValue InstanceLocation { get; }
        public ITypeSymbol Type { get; }
        public AnalysisEntity? Parent { get; }
        public bool IsThisOrMeInstance { get; }

        public bool HasUnknownInstanceLocation => InstanceLocation.Kind switch
        {
            PointsToAbstractValueKind.Unknown
            or PointsToAbstractValueKind.UnknownNull
            or PointsToAbstractValueKind.UnknownNotNull => true,
            _ => false,
        };

        public bool IsLValueFlowCaptureEntity => CaptureId.HasValue && CaptureId.Value.IsLValueFlowCapture;

        public bool EqualsIgnoringInstanceLocation(AnalysisEntity? other)
        {
            // Perform fast equality checks first.
            if (ReferenceEquals(this, other))
            {
                return true;
            }

            if (other == null ||
                EqualsIgnoringInstanceLocationId != other.EqualsIgnoringInstanceLocationId)
            {
                return false;
            }

            // Now perform slow check that compares individual hash code parts sequences.
            return _ignoringLocationHashCodeParts.SequenceEqual(other._ignoringLocationHashCodeParts);
        }

        public int EqualsIgnoringInstanceLocationId { get; private set; }

        protected override void ComputeHashCodeParts(Action<int> addPart)
        {
            addPart(InstanceLocation.GetHashCode());
            ComputeHashCodePartsIgnoringLocation(addPart);
        }

        private void ComputeHashCodePartsIgnoringLocation(Action<int> addPart)
        {
            addPart(Symbol.GetHashCodeOrDefault());
            addPart(HashUtilities.Combine(Indices));
            addPart(InstanceReferenceOperationSyntax.GetHashCodeOrDefault());
            addPart(CaptureId.GetHashCodeOrDefault());
            addPart(Type.GetHashCode());
            addPart(Parent.GetHashCodeOrDefault());
            addPart(IsThisOrMeInstance.GetHashCode());
        }

        private ImmutableArray<int> ComputeIgnoringLocationHashCodeParts()
        {
            var builder = ArrayBuilder<int>.GetInstance(7);
            ComputeHashCodePartsIgnoringLocation(builder.Add);
            return builder.ToImmutableAndFree();
        }

        public bool HasAncestor(AnalysisEntity ancestor)
        {
            AnalysisEntity? current = this.Parent;
            while (current != null)
            {
                if (current == ancestor)
                {
                    return true;
                }

                current = current.Parent;
            }

            return false;
        }

        internal bool IsCandidatePredicateEntity()
            => Type.SpecialType == SpecialType.System_Boolean ||
               Type.IsNullableOfBoolean() ||
               Type.Language == LanguageNames.VisualBasic && Type.SpecialType == SpecialType.System_Object;
    }
}<|MERGE_RESOLUTION|>--- conflicted
+++ resolved
@@ -169,20 +169,10 @@
             return Parent == null || !Parent.Type.HasValueCopySemantics();
         }
 
-        public bool HasConstantValue => SymbolOpt switch
-        {
-<<<<<<< HEAD
-            get
-            {
-                return Symbol switch
-                {
-                    IFieldSymbol field => field.HasConstantValue,
-=======
+        public bool HasConstantValue => Symbol switch
+        {
             IFieldSymbol field => field.HasConstantValue,
->>>>>>> f6adf676
-
             ILocalSymbol local => local.HasConstantValue,
-
             _ => false,
         };
 
