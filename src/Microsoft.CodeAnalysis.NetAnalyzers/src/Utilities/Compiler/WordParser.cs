--- conflicted
+++ resolved
@@ -505,13 +505,8 @@
         }
 
         private void ParseWithoutCase()
-<<<<<<< HEAD
         {
             // Parses letters without any concept of case e.g. Japanese
-=======
-        {   // Parses letters without any concept of case,
-            // ie Japanese
->>>>>>> 35e23ae3
 
             char c;
             do
