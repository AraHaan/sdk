--- conflicted
+++ resolved
@@ -3612,24 +3612,14 @@
         },
         "CA2253": {
           "id": "CA2253",
-<<<<<<< HEAD
-          "shortDescription": "All members declared in parent interfaces must have an implementation in a DynamicInterfaceCastableImplementation-attributed interface",
-          "fullDescription": "Types attributed with 'DynamicInterfaceCastableImplementationAttribute' act as an interface implementation for a type that implements the 'IDynamicInterfaceCastable' type. As a result, it must provide an implementation of all of the members defined in the inherited interfaces, because the type that implements 'IDynamicInterfaceCastable' will not provide them otherwise.",
-          "defaultLevel": "warning",
-=======
           "shortDescription": "Named placeholders should not be numeric values",
           "fullDescription": "Named placeholders in the logging message template should not be comprised of only numeric characters.",
           "defaultLevel": "note",
->>>>>>> af4ac707
           "helpUri": "https://docs.microsoft.com/dotnet/fundamentals/code-analysis/quality-rules/ca2253",
           "properties": {
             "category": "Usage",
             "isEnabledByDefault": true,
-<<<<<<< HEAD
-            "typeName": "DynamicInterfaceCastableImplementationAnalyzer",
-=======
             "typeName": "LoggerMessageDefineAnalyzer",
->>>>>>> af4ac707
             "languages": [
               "C#",
               "Visual Basic"
@@ -3642,21 +3632,14 @@
         },
         "CA2254": {
           "id": "CA2254",
-<<<<<<< HEAD
-          "shortDescription": "Members defined on an interface with the 'DynamicInterfaceCastableImplementationAttribute' should be 'static'",
-          "fullDescription": "Since a type that implements 'IDynamicInterfaceCastable' may not implement a dynamic interface in metadata, calls to an instance interface member that is not an explicit implementation defined on this type are likely to fail at runtime. Mark new interface members 'static' to avoid runtime errors.",
-          "defaultLevel": "warning",
-=======
           "shortDescription": "Template should be a static expression",
           "fullDescription": "The logging message template should not vary between calls.",
           "defaultLevel": "note",
->>>>>>> af4ac707
           "helpUri": "https://docs.microsoft.com/dotnet/fundamentals/code-analysis/quality-rules/ca2254",
           "properties": {
             "category": "Usage",
             "isEnabledByDefault": true,
-<<<<<<< HEAD
-            "typeName": "DynamicInterfaceCastableImplementationAnalyzer",
+            "typeName": "LoggerMessageDefineAnalyzer",
             "languages": [
               "C#",
               "Visual Basic"
@@ -3677,9 +3660,46 @@
             "category": "Usage",
             "isEnabledByDefault": true,
             "typeName": "DynamicInterfaceCastableImplementationAnalyzer",
-=======
-            "typeName": "LoggerMessageDefineAnalyzer",
->>>>>>> af4ac707
+            "languages": [
+              "C#",
+              "Visual Basic"
+            ],
+            "tags": [
+              "Telemetry",
+              "EnabledRuleInAggressiveMode"
+            ]
+          }
+        },
+        "CA2256": {
+          "id": "CA2256",
+          "shortDescription": "All members declared in parent interfaces must have an implementation in a DynamicInterfaceCastableImplementation-attributed interface",
+          "fullDescription": "Types attributed with 'DynamicInterfaceCastableImplementationAttribute' act as an interface implementation for a type that implements the 'IDynamicInterfaceCastable' type. As a result, it must provide an implementation of all of the members defined in the inherited interfaces, because the type that implements 'IDynamicInterfaceCastable' will not provide them otherwise.",
+          "defaultLevel": "warning",
+          "helpUri": "https://docs.microsoft.com/dotnet/fundamentals/code-analysis/quality-rules/ca2256",
+          "properties": {
+            "category": "Usage",
+            "isEnabledByDefault": true,
+            "typeName": "DynamicInterfaceCastableImplementationAnalyzer",
+            "languages": [
+              "C#",
+              "Visual Basic"
+            ],
+            "tags": [
+              "Telemetry",
+              "EnabledRuleInAggressiveMode"
+            ]
+          }
+        },
+        "CA2257": {
+          "id": "CA2257",
+          "shortDescription": "Members defined on an interface with the 'DynamicInterfaceCastableImplementationAttribute' should be 'static'",
+          "fullDescription": "Since a type that implements 'IDynamicInterfaceCastable' may not implement a dynamic interface in metadata, calls to an instance interface member that is not an explicit implementation defined on this type are likely to fail at runtime. Mark new interface members 'static' to avoid runtime errors.",
+          "defaultLevel": "warning",
+          "helpUri": "https://docs.microsoft.com/dotnet/fundamentals/code-analysis/quality-rules/ca2257",
+          "properties": {
+            "category": "Usage",
+            "isEnabledByDefault": true,
+            "typeName": "DynamicInterfaceCastableImplementationAnalyzer",
             "languages": [
               "C#",
               "Visual Basic"
