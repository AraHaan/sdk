--- conflicted
+++ resolved
@@ -61,25 +61,12 @@
             {
                 if (constructor.Parameters.Length == 0)
                 {
-                    if (constructor.DeclaredAccessibility == Accessibility.Public)
-                    {
-                        // The parameterless constructor is public, so there is no diagnostic to emit.
-                        return;
-                    }
-
-<<<<<<< HEAD
-                    context.ReportDiagnostic(constructor.CreateDiagnostic(Rule, type.Name));
-=======
                     if (constructor.GetResultantVisibility().IsAtLeastAsVisibleAs(type.GetResultantVisibility()))
                     {
                         // The parameterless constructor is as visible as the containing type, so there is no diagnostic to emit.
                         return;
                     }
-
-                    // If a parameterless constructor has been defined, emit the diagnostic on the constructor instead of on the type.
-                    targetWarningSymbol = constructor;
-                    diagnosticPropertyBag = diagnosticPropertyBag.Add(DiagnosticPropertyConstructorExists, string.Empty);
->>>>>>> 76afc45d
+                    context.ReportDiagnostic(constructor.CreateDiagnostic(Rule, type.Name));
                     break;
                 }
             }
