--- conflicted
+++ resolved
@@ -2342,7 +2342,6 @@
         <target state="translated">Se possível, considere usar o controle de acesso baseado em função do Azure em vez de uma SAS (Assinatura de Acesso Compartilhado). Se você ainda precisar usar uma SAS, especifique SharedAccessProtocol.HttpsOnly.</target>
         <note />
       </trans-unit>
-<<<<<<< HEAD
       <trans-unit id="UseSpanBasedStringConcatCodeFixTitle">
         <source>Use 'AsSpan' with 'string.Concat'</source>
         <target state="new">Use 'AsSpan' with 'string.Concat'</target>
@@ -2361,7 +2360,7 @@
       <trans-unit id="UseSpanBasedStringConcatTitle">
         <source>Use span-based 'string.Concat'</source>
         <target state="new">Use span-based 'string.Concat'</target>
-=======
+      </trans-unit>
       <trans-unit id="UseValidPlatformStringDescription">
         <source>Platform compatibility analyzer requires a valid platform name and version.</source>
         <target state="new">Platform compatibility analyzer requires a valid platform name and version.</target>
@@ -2385,7 +2384,6 @@
       <trans-unit id="UseValidPlatformStringUnknownPlatform">
         <source>The platform '{0}' is not a known platform name</source>
         <target state="new">The platform '{0}' is not a known platform name</target>
->>>>>>> 7c3425bf
         <note />
       </trans-unit>
       <trans-unit id="UseValueTasksCorrectlyDescription">
