﻿<?xml version="1.0" encoding="utf-8"?>
<xliff xmlns="urn:oasis:names:tc:xliff:document:1.2" xmlns:xsi="http://www.w3.org/2001/XMLSchema-instance" version="1.2" xsi:schemaLocation="urn:oasis:names:tc:xliff:document:1.2 xliff-core-1.2-transitional.xsd">
  <file datatype="xml" source-language="en" target-language="zh-HANS" original="../MicrosoftNetCoreAnalyzersResources.resx">
    <body>
      <trans-unit id="AddNonSerializedAttributeCodeActionTitle">
        <source>Add the 'NonSerialized' attribute to this field.</source>
        <target state="translated">将 "NonSerialized" 特性添加到此字段。</target>
        <note />
      </trans-unit>
      <trans-unit id="AddSerializableAttributeCodeActionTitle">
        <source>Add Serializable attribute</source>
        <target state="translated">添加 Serializable 特性</target>
        <note />
      </trans-unit>
      <trans-unit id="ApprovedCipherMode">
        <source>Review cipher mode usage with cryptography experts</source>
        <target state="translated">与加密专家一起审阅密码模式使用情况</target>
        <note />
      </trans-unit>
      <trans-unit id="ApprovedCipherModeDescription">
        <source>These cipher modes might be vulnerable to attacks. Consider using recommended modes (CBC, CTS).</source>
        <target state="translated">这些密码模式可能易受攻击。请考虑使用建议的模式(CBC、CTS)。</target>
        <note />
      </trans-unit>
      <trans-unit id="ApprovedCipherModeMessage">
        <source>Review the usage of cipher mode '{0}' with cryptography experts. Consider using recommended modes (CBC, CTS).</source>
        <target state="translated">与加密专家一起审阅密码模式“{0}”的使用情况。请考虑使用建议的模式(CBC、CTS)。</target>
        <note />
      </trans-unit>
      <trans-unit id="AttributeStringLiteralsShouldParseCorrectlyDescription">
        <source>The string literal parameter of an attribute does not parse correctly for a URL, a GUID, or a version.</source>
        <target state="translated">特性的字符串文本参数未正确解析 URL、GUID 或版本。</target>
        <note />
      </trans-unit>
      <trans-unit id="AttributeStringLiteralsShouldParseCorrectlyMessageDefault">
        <source>In the constructor of '{0}', change the value of argument '{1}', which is currently "{2}", to something that can be correctly parsed as '{3}'</source>
        <target state="translated">在“{0}”的构造函数中，将参数“{1}”的当前值“{2}”更改为可正确解析为“{3}”的某个值</target>
        <note />
      </trans-unit>
      <trans-unit id="AttributeStringLiteralsShouldParseCorrectlyMessageEmpty">
        <source>In the constructor of '{0}', change the value of argument '{1}', which is currently an empty string (""), to something that can be correctly parsed as '{2}'</source>
        <target state="translated">在“{0}”的构造函数中，将参数“{1}”的值(此值当前为空字符串(""))更改为可正确解析为“{2}”的某个值</target>
        <note />
      </trans-unit>
      <trans-unit id="AttributeStringLiteralsShouldParseCorrectlyTitle">
        <source>Attribute string literals should parse correctly</source>
        <target state="translated">特性字符串文本应正确分析</target>
        <note />
      </trans-unit>
      <trans-unit id="AvoidAssemblyGetFilesInSingleFileMessage">
        <source>'{0}' will throw for assemblies embedded in a single-file app</source>
        <target state="translated">对于嵌入在单文件应用中的程序集，将引发“{0}”</target>
        <note />
      </trans-unit>
      <trans-unit id="AvoidAssemblyLocationInSingleFileMessage">
        <source>'{0}' always returns an empty string for assemblies embedded in a single-file app. If the path to the app directory is needed, consider calling 'System.AppContext.BaseDirectory'.</source>
        <target state="translated">对于嵌入在单文件应用中的程序集，“{0}”始终返回空字符串。如果需要应用目录的路径，请考虑调用 "System.AppContext.BaseDirectory"。</target>
        <note />
      </trans-unit>
      <trans-unit id="AvoidAssemblyLocationInSingleFileTitle">
        <source>Avoid using accessing Assembly file path when publishing as a single-file</source>
        <target state="translated">在以单文件形式发布时，避免使用访问程序集文件路径</target>
        <note />
      </trans-unit>
      <trans-unit id="AvoidStringBuilderPInvokeParametersDescription">
        <source>Marshalling of 'StringBuilder' always creates a native buffer copy, resulting in multiple allocations for one marshalling operation.</source>
        <target state="translated">"StringBuilder" 的封送处理总是会创建一个本机缓冲区副本，这导致一个封送处理操作出现多次分配。</target>
        <note />
      </trans-unit>
      <trans-unit id="AvoidStringBuilderPInvokeParametersMessage">
        <source>Avoid 'StringBuilder' parameters for P/Invokes. Consider using a character buffer instead.</source>
        <target state="translated">不要对 P/Invoke 使用 "StringBuilder" 参数。请考虑改用字符缓冲区。</target>
        <note />
      </trans-unit>
      <trans-unit id="AvoidStringBuilderPInvokeParametersTitle">
        <source>Avoid 'StringBuilder' parameters for P/Invokes</source>
        <target state="translated">不要对 P/Invoke 使用 "StringBuilder" 参数</target>
        <note />
      </trans-unit>
      <trans-unit id="AvoidUnsealedAttributesDescription">
        <source>The .NET Framework class library provides methods for retrieving custom attributes. By default, these methods search the attribute inheritance hierarchy. Sealing the attribute eliminates the search through the inheritance hierarchy and can improve performance.</source>
        <target state="translated">.NET Framework 类库提供用于检索自定义特性的方法。默认情况下，这些方法搜索特性继承层次结构。通过密封特性，将无需搜索继承层次结构并可提高性能。</target>
        <note />
      </trans-unit>
      <trans-unit id="AvoidUnsealedAttributesMessage">
        <source>Avoid unsealed attributes</source>
        <target state="translated">避免使用非密封特性</target>
        <note />
      </trans-unit>
      <trans-unit id="AvoidUnsealedAttributesTitle">
        <source>Avoid unsealed attributes</source>
        <target state="translated">避免使用非密封特性</target>
        <note />
      </trans-unit>
      <trans-unit id="AvoidZeroLengthArrayAllocationsMessage">
        <source>Avoid unnecessary zero-length array allocations.  Use {0} instead.</source>
        <target state="translated">避免不必要的长度为零的数组分配。改用 {0}。</target>
        <note />
      </trans-unit>
      <trans-unit id="AvoidZeroLengthArrayAllocationsTitle">
        <source>Avoid zero-length array allocations</source>
        <target state="translated">避免长度为零的数组分配</target>
        <note />
      </trans-unit>
      <trans-unit id="BinaryFormatterDeserializeMaybeWithoutBinderSetMessage">
        <source>The method '{0}' is insecure when deserializing untrusted data without a SerializationBinder to restrict the type of objects in the deserialized object graph.</source>
        <target state="translated">在不使用 SerializationBinder 的情况下对不受信任的数据进行反序列化，以限制反序列化对象图中的对象类型时，方法“{0}”不安全。</target>
        <note />
      </trans-unit>
      <trans-unit id="BinaryFormatterDeserializeMaybeWithoutBinderSetTitle">
        <source>Ensure BinaryFormatter.Binder is set before calling BinaryFormatter.Deserialize</source>
        <target state="translated">请确保在调用 BinaryFormatter.Deserialize 之前设置 BinaryFormatter.Binder</target>
        <note />
      </trans-unit>
      <trans-unit id="BinaryFormatterDeserializeWithoutBinderSetMessage">
        <source>The method '{0}' is insecure when deserializing untrusted data without a SerializationBinder to restrict the type of objects in the deserialized object graph.</source>
        <target state="translated">在不使用 SerializationBinder 的情况下对不受信任的数据进行反序列化，以限制反序列化对象图中的对象类型时，方法“{0}”不安全。</target>
        <note />
      </trans-unit>
      <trans-unit id="BinaryFormatterDeserializeWithoutBinderSetTitle">
        <source>Do not call BinaryFormatter.Deserialize without first setting BinaryFormatter.Binder</source>
        <target state="translated">在未设置 BinaryFormatter.Binder 的情况下，请不要调用 BinaryFormatter.Deserialize</target>
        <note />
      </trans-unit>
      <trans-unit id="BinaryFormatterMethodUsedDescription">
        <source>The method '{0}' is insecure when deserializing untrusted data.  If you need to instead detect BinaryFormatter deserialization without a SerializationBinder set, then disable rule CA2300, and enable rules CA2301 and CA2302.</source>
        <target state="translated">反序列化不受信任的数据时，方法“{0}”不安全。如果需要在未设置 SerializationBinder 的情况下改为检测 BinaryFormatter 反序列化，则请禁用 CA2300 规则，并启用 CA2301 和 CA2302 规则。</target>
        <note />
      </trans-unit>
      <trans-unit id="BinaryFormatterMethodUsedMessage">
        <source>The method '{0}' is insecure when deserializing untrusted data.</source>
        <target state="translated">对不受信任的数据进行反序列化时，方法“{0}”不安全。</target>
        <note />
      </trans-unit>
      <trans-unit id="BinaryFormatterMethodUsedTitle">
        <source>Do not use insecure deserializer BinaryFormatter</source>
        <target state="translated">请勿使用不安全的反序列化程序 BinaryFormatter</target>
        <note />
      </trans-unit>
      <trans-unit id="CallGCSuppressFinalizeCorrectlyDescription">
        <source>A method that is an implementation of Dispose does not call GC.SuppressFinalize; or a method that is not an implementation of Dispose calls GC.SuppressFinalize; or a method calls GC.SuppressFinalize and passes something other than this (Me in Visual Basic).</source>
        <target state="translated">表示 Dispose 实现的方法没有调用 GC.SuppressFinalize；或不表示 Dispose 实现的方法调用了 GC.SuppressFinalize；或方法调用了 GC.SuppressFinalize 并传递 this (在 Visual Basic 中是 Me)以外的某个值。</target>
        <note />
      </trans-unit>
      <trans-unit id="CallGCSuppressFinalizeCorrectlyMessageNotCalled">
        <source>Change {0} to call {1}. This will prevent derived types that introduce a finalizer from needing to re-implement 'IDisposable' to call it.</source>
        <target state="translated">将 {0} 更改为调用 {1}。这将使引入终结器的派生类型无需重新实现 "IDisposable" 即可调用它。</target>
        <note />
      </trans-unit>
      <trans-unit id="CallGCSuppressFinalizeCorrectlyMessageNotCalledWithFinalizer">
        <source>Change {0} to call {1}. This will prevent unnecessary finalization of the object once it has been disposed and it has fallen out of scope.</source>
        <target state="translated">将 {0} 更改为调用 {1}。这样可以防止当对象已释放并超出范围时，对该对象进行不必要的终止。</target>
        <note />
      </trans-unit>
      <trans-unit id="CallGCSuppressFinalizeCorrectlyMessageNotPassedThis">
        <source>{0} calls {1} on something other than itself. Change the call site to pass 'this' ('Me' in Visual Basic) instead.</source>
        <target state="translated">{0} 对除自身以外的其他对象调用 {1}。请更改调用站点，改而传递 "this" (在 Visual Basic 中为 "Me")。</target>
        <note />
      </trans-unit>
      <trans-unit id="CallGCSuppressFinalizeCorrectlyMessageOutsideDispose">
        <source>{0} calls {1}, a method that is typically only called within an implementation of 'IDisposable.Dispose'. Refer to the IDisposable pattern for more information.</source>
        <target state="translated">{0} 调用 {1}，该方法通常只在 "IDisposable.Dispose" 实现内部调用。有关详细信息，请参见 IDisposable 模式。</target>
        <note />
      </trans-unit>
      <trans-unit id="CallGCSuppressFinalizeCorrectlyTitle">
        <source>Dispose methods should call SuppressFinalize</source>
        <target state="translated">Dispose 方法应调用 SuppressFinalize</target>
        <note />
      </trans-unit>
      <trans-unit id="CategoryReliability">
        <source>Reliability</source>
        <target state="translated">可靠性</target>
        <note />
      </trans-unit>
      <trans-unit id="CommaSeparator">
        <source>, </source>
        <target state="translated">, </target>
        <note>Separator used for separating list of platform names: {API} is only supported on: {‘windows’, ‘browser’, ‘linux’}</note>
      </trans-unit>
      <trans-unit id="DataSetDataTableInDeserializableObjectGraphMessage">
        <source>When deserializing untrusted input, deserializing a {0} object is insecure. '{1}' either is or derives from {0}</source>
        <target state="translated">对不受信任的输入进行反序列化处理时，反序列化 {0} 对象是不安全的。“{1}”是或派生自 {0}</target>
        <note />
      </trans-unit>
      <trans-unit id="DataSetDataTableInDeserializableObjectGraphTitle">
        <source>Unsafe DataSet or DataTable type found in deserializable object graph</source>
        <target state="translated">在可反序列化的对象图中找到不安全的数据集或数据表类型</target>
        <note />
      </trans-unit>
      <trans-unit id="DataSetDataTableInRceAutogeneratedSerializableTypeMessage">
        <source>When deserializing untrusted input with an IFormatter-based serializer, deserializing a {0} object is insecure. '{1}' either is or derives from {0}. Ensure that the auto-generated type is never deserialized with untrusted data.</source>
        <target state="translated">在使用基于 IFormatter 的序列化程序对不受信任的输入进行反序列化处理时，反序列化 {0} 对象是不安全的。“{1}”是或派生自 {0}。请确保自动生成的类型绝不使用不受信任的数据进行反序列化。</target>
        <note />
      </trans-unit>
      <trans-unit id="DataSetDataTableInRceAutogeneratedSerializableTypeTitle">
        <source>Unsafe DataSet or DataTable in auto-generated serializable type can be vulnerable to remote code execution attacks</source>
        <target state="translated">自动生成的可序列化类型中不安全的数据集或数据表易受远程代码执行攻击</target>
        <note />
      </trans-unit>
      <trans-unit id="DataSetDataTableInRceDeserializableObjectGraphMessage">
        <source>When deserializing untrusted input, deserializing a {0} object is insecure. '{1}' either is or derives from {0}</source>
        <target state="translated">对不受信任的输入进行反序列化处理时，反序列化 {0} 对象是不安全的。“{1}”是或派生自 {0}</target>
        <note />
      </trans-unit>
      <trans-unit id="DataSetDataTableInRceDeserializableObjectGraphTitle">
        <source>Unsafe DataSet or DataTable in deserialized object graph can be vulnerable to remote code execution attacks</source>
        <target state="translated">已反序列化的对象图中不安全的数据集或数据表可能易受远程代码执行攻击</target>
        <note />
      </trans-unit>
      <trans-unit id="DataSetDataTableInRceSerializableTypeMessage">
        <source>When deserializing untrusted input with an IFormatter-based serializer, deserializing a {0} object is insecure. '{1}' either is or derives from {0}.</source>
        <target state="translated">在使用基于 IFormatter 的序列化程序来反序列化不受信任的输入时，反序列化 {0} 对象是不安全的。“{1}”是或派生自 {0}。</target>
        <note />
      </trans-unit>
      <trans-unit id="DataSetDataTableInRceSerializableTypeTitle">
        <source>Unsafe DataSet or DataTable in serializable type can be vulnerable to remote code execution attacks</source>
        <target state="translated">可序列化类型中不安全的数据集或数据表易受远程代码执行攻击</target>
        <note />
      </trans-unit>
      <trans-unit id="DataSetDataTableInSerializableTypeMessage">
        <source>When deserializing untrusted input, deserializing a {0} object is insecure. '{1}' either is or derives from {0}</source>
        <target state="translated">对不受信任的输入进行反序列化处理时，反序列化 {0} 对象是不安全的。“{1}”是或派生自 {0}</target>
        <note />
      </trans-unit>
      <trans-unit id="DataSetDataTableInSerializableTypeTitle">
        <source>Unsafe DataSet or DataTable in serializable type</source>
        <target state="translated">可序列化类型中不安全的数据集或数据表</target>
        <note />
      </trans-unit>
      <trans-unit id="DataSetDataTableInWebDeserializableObjectGraphMessage">
        <source>When deserializing untrusted input, deserializing a {0} object is insecure. '{1}' either is or derives from {0}</source>
        <target state="translated">对不受信任的输入进行反序列化处理时，反序列化 {0} 对象是不安全的。“{1}”是或派生自 {0}</target>
        <note />
      </trans-unit>
      <trans-unit id="DataSetDataTableInWebDeserializableObjectGraphTitle">
        <source>Unsafe DataSet or DataTable type in web deserializable object graph</source>
        <target state="translated">Web 可反序列化对象图中的不安全数据集或数据表类型</target>
        <note />
      </trans-unit>
      <trans-unit id="DataSetReadXmlAutogeneratedMessage">
        <source>The method '{0}' is insecure when deserializing untrusted data. Make sure that auto-generated class containing the '{0}' call is not deserialized with untrusted data.</source>
        <target state="translated">对不受信任的数据进行反序列化处理时，方法“{0}”不安全。请确保包含“{0}”调用的自动生成的类没有使用不受信任的数据进行反序列化。</target>
        <note />
      </trans-unit>
      <trans-unit id="DataSetReadXmlAutogeneratedTitle">
        <source>Ensure auto-generated class containing DataSet.ReadXml() is not used with untrusted data</source>
        <target state="translated">请确保包含 DataSet.ReadXml() 的自动生成的类没有与不受信任的数据一起使用</target>
        <note />
      </trans-unit>
      <trans-unit id="DataSetReadXmlMessage">
        <source>The method '{0}' is insecure when deserializing untrusted data</source>
        <target state="translated">对不受信任的数据进行反序列化处理时，方法“{0}”不安全</target>
        <note />
      </trans-unit>
      <trans-unit id="DataSetReadXmlTitle">
        <source>Do not use DataSet.ReadXml() with untrusted data</source>
        <target state="translated">请勿将 DataSet.ReadXml() 与不受信任的数据一起使用</target>
        <note />
      </trans-unit>
      <trans-unit id="DataTableReadXmlMessage">
        <source>The method '{0}' is insecure when deserializing untrusted data</source>
        <target state="translated">对不受信任的数据进行反序列化处理时，方法“{0}”不安全</target>
        <note />
      </trans-unit>
      <trans-unit id="DataTableReadXmlTitle">
        <source>Do not use DataTable.ReadXml() with untrusted data</source>
        <target state="translated">请勿将 DataTable.ReadXml() 与不受信任的数据一起使用</target>
        <note />
      </trans-unit>
      <trans-unit id="DefinitelyDisableHttpClientCRLCheck">
        <source>HttpClients should enable certificate revocation list checks</source>
        <target state="translated">HttpClients 应启用证书吊销列表检查</target>
        <note />
      </trans-unit>
      <trans-unit id="DefinitelyDisableHttpClientCRLCheckMessage">
        <source>HttpClient is created without enabling CheckCertificateRevocationList</source>
        <target state="translated">在不启用 CheckCertificateRevocationList 的情况下创建了 HttpClient</target>
        <note />
      </trans-unit>
      <trans-unit id="DefinitelyInstallRootCert">
        <source>Do Not Add Certificates To Root Store</source>
        <target state="translated">不将证书添加到根存储</target>
        <note />
      </trans-unit>
      <trans-unit id="DefinitelyInstallRootCertMessage">
        <source>Adding certificates to the operating system's trusted root certificates increases the risk of incorrectly authenticating an illegitimate certificate</source>
        <target state="translated">如果将证书添加到操作系统受信任的根证书中，则会增加非法证书验证不当的风险</target>
        <note />
      </trans-unit>
      <trans-unit id="DefinitelyUseCreateEncryptorWithNonDefaultIV">
        <source>Do not use CreateEncryptor with non-default IV</source>
        <target state="translated">不要将 CreateEncryptor 与非默认 IV 结合使用</target>
        <note />
      </trans-unit>
      <trans-unit id="DefinitelyUseCreateEncryptorWithNonDefaultIVMessage">
        <source>Symmetric encryption uses non-default initialization vector, which could be potentially repeatable</source>
        <target state="translated">对称加密使用非默认初始化向量，该向量可能是可重复的</target>
        <note />
      </trans-unit>
      <trans-unit id="DefinitelyUseSecureCookiesASPNetCore">
        <source>Use Secure Cookies In ASP.NET Core</source>
        <target state="needs-review-translation">在 ASP.Net Core 中使用安全 Cookie</target>
        <note />
      </trans-unit>
      <trans-unit id="DefinitelyUseSecureCookiesASPNetCoreMessage">
        <source>Set CookieOptions.Secure = true when setting a cookie</source>
        <target state="translated">设置 Cookie 时设置 CookieOptions.Secure = true</target>
        <note />
      </trans-unit>
      <trans-unit id="DefinitelyUseWeakKDFInsufficientIterationCount">
        <source>Do Not Use Weak Key Derivation Function With Insufficient Iteration Count</source>
        <target state="translated">请勿使用迭代计数不足的弱密钥派生功能</target>
        <note />
      </trans-unit>
      <trans-unit id="DefinitelyUseWeakKDFInsufficientIterationCountMessage">
        <source>Use at least {0} iterations when deriving a cryptographic key from a password. By default, Rfc2898DeriveByte's IterationCount is only 1000</source>
        <target state="translated">基于密码派生加密密钥时，请至少进行 {0} 次迭代。默认情况下，Rfc2898DeriveByte 的 IterationCount 仅为 1000</target>
        <note />
      </trans-unit>
      <trans-unit id="DeprecatedSslProtocolsDescription">
        <source>Older protocol versions of Transport Layer Security (TLS) are less secure than TLS 1.2 and TLS 1.3, and are more likely to have new vulnerabilities. Avoid older protocol versions to minimize risk.</source>
        <target state="translated">旧协议版本的传输层安全性(TLS)不如 TLS 1.2 和 TLS 1.3 安全，更有可能存在新的漏洞。请避免使用旧协议版本，以将风险降至最低。</target>
        <note />
      </trans-unit>
      <trans-unit id="DeprecatedSslProtocolsMessage">
        <source>Transport Layer Security protocol version '{0}' is deprecated.  Use 'None' to let the Operating System choose a version.</source>
        <target state="translated">传输层安全协议版本“{0}”已被弃用。请使用“无”，让操作系统选择一个版本。</target>
        <note />
      </trans-unit>
      <trans-unit id="DeprecatedSslProtocolsTitle">
        <source>Do not use deprecated SslProtocols values</source>
        <target state="translated">请勿使用已弃用的 SslProtocols 值</target>
        <note />
      </trans-unit>
      <trans-unit id="DisposableFieldsShouldBeDisposedDescription">
        <source>A type that implements System.IDisposable declares fields that are of types that also implement IDisposable. The Dispose method of the field is not called by the Dispose method of the declaring type. To fix a violation of this rule, call Dispose on fields that are of types that implement IDisposable if you are responsible for allocating and releasing the unmanaged resources held by the field.</source>
        <target state="translated">实现 System.IDisposable 的类型将声明一些字段，这些字段所属的类型还实现 IDisposable。字段的 Dispose 方法不由声明类型的 Dispose 方法调用。若要修复此规则的违规行为，如果你负责分配和释放该字段持有的非托管资源，请在其所属类型实现 IDisposable 的字段上调用 Dispose。</target>
        <note />
      </trans-unit>
      <trans-unit id="DisposableFieldsShouldBeDisposedMessage">
        <source>'{0}' contains field '{1}' that is of IDisposable type '{2}', but it is never disposed. Change the Dispose method on '{0}' to call Close or Dispose on this field.</source>
        <target state="translated">“{0}”包含 IDisposable 类型“{2}”的字段“{1}”，但从未进行释放。请更改“{0}”上的 Dispose 方法以对此字段调用 Close 或 Dispose。</target>
        <note />
      </trans-unit>
      <trans-unit id="DisposableFieldsShouldBeDisposedTitle">
        <source>Disposable fields should be disposed</source>
        <target state="translated">应释放可释放的字段</target>
        <note />
      </trans-unit>
      <trans-unit id="DisposableTypesShouldDeclareFinalizerDescription">
        <source>A type that implements System.IDisposable and has fields that suggest the use of unmanaged resources does not implement a finalizer, as described by Object.Finalize.</source>
        <target state="translated">如果某类型实现了 System.IDisposable 且包含建议使用非托管资源的字段，则该类型不会实现 Object.Finalize 所述的终结器。</target>
        <note />
      </trans-unit>
      <trans-unit id="DisposableTypesShouldDeclareFinalizerMessage">
        <source>Disposable types should declare finalizer</source>
        <target state="translated">可释放类型应声明终结器</target>
        <note />
      </trans-unit>
      <trans-unit id="DisposableTypesShouldDeclareFinalizerTitle">
        <source>Disposable types should declare finalizer</source>
        <target state="translated">可释放类型应声明终结器</target>
        <note />
      </trans-unit>
      <trans-unit id="DisposeMethodsShouldCallBaseClassDisposeDescription">
        <source>A type that implements System.IDisposable inherits from a type that also implements IDisposable. The Dispose method of the inheriting type does not call the Dispose method of the parent type. To fix a violation of this rule, call base.Dispose in your Dispose method.</source>
        <target state="translated">实现 System.IDisposable 的类型继承自实现 IDisposable 的类型。继承类型的 Dispose 方法不调用父类型的 Dispose 方法。若要修复此规则的违规行为，请在 Dispose 方法中调用 base.Dispose。</target>
        <note />
      </trans-unit>
      <trans-unit id="DisposeMethodsShouldCallBaseClassDisposeMessage">
        <source>Ensure that method '{0}' calls '{1}' in all possible control flow paths</source>
        <target state="translated">请确保方法“{0}”在所有可能的控制流路径中都调用“{1}”</target>
        <note />
      </trans-unit>
      <trans-unit id="DisposeMethodsShouldCallBaseClassDisposeTitle">
        <source>Dispose methods should call base class dispose</source>
        <target state="translated">Dispose 方法应调用基类释放</target>
        <note />
      </trans-unit>
      <trans-unit id="DisposeObjectsBeforeLosingScopeDescription">
        <source>If a disposable object is not explicitly disposed before all references to it are out of scope, the object will be disposed at some indeterminate time when the garbage collector runs the finalizer of the object. Because an exceptional event might occur that will prevent the finalizer of the object from running, the object should be explicitly disposed instead.</source>
        <target state="translated">如果在对某个可释放对象的所有引用超出范围之前未显式释放该对象，则当垃圾回收器运行该对象的终结器时，会在某个不确定时间释放该对象。由于可能会发生阻止该对象的终结器运行的意外事件，因此应改为显式释放该对象。</target>
        <note />
      </trans-unit>
      <trans-unit id="DisposeObjectsBeforeLosingScopeMayBeDisposedMessage">
        <source>Use recommended dispose pattern to ensure that object created by '{0}' is disposed on all paths. If possible, wrap the creation within a 'using' statement or a 'using' declaration. Otherwise, use a try-finally pattern, with a dedicated local variable declared before the try region and an unconditional Dispose invocation on non-null value in the 'finally' region, say 'x?.Dispose()'. If the object is explicitly disposed within the try region or the dispose ownership is transfered to another object or method, assign 'null' to the local variable just after such an operation to prevent double dispose in 'finally'.</source>
        <target state="translated">使用推荐的 Dispose 模式以确保“{0}”创建的对象释放于所有路径上。如果可能，将创建包装在 "using" 语句或 "using" 声明中。否则，使用 try-finally 模式，在 try 区域之前声明一个专用的本地变量，在 "finally" 区域中对非 null 值进行无条件 Dispose 调用，比如，"x?.Dispose()"。如果对象显式释放在 try 区域内或释放所有权转让给另一个对象或方法，则在这样的操作之后立即将 "null" 分配给本地变量，以防止在 "finally" 中进行双重释放。</target>
        <note />
      </trans-unit>
      <trans-unit id="DisposeObjectsBeforeLosingScopeMayBeDisposedOnExceptionPathsMessage">
        <source>Use recommended dispose pattern to ensure that object created by '{0}' is disposed on all exception paths. If possible, wrap the creation within a 'using' statement or a 'using' declaration. Otherwise, use a try-finally pattern, with a dedicated local variable declared before the try region and an unconditional Dispose invocation on non-null value in the 'finally' region, say 'x?.Dispose()'. If the object is explicitly disposed within the try region or the dispose ownership is transfered to another object or method, assign 'null' to the local variable just after such an operation to prevent double dispose in 'finally'.</source>
        <target state="translated">使用推荐的 Dispose 模式以确保“{0}”创建的对象在所有异常路径上释放。如果可能，将创建包装在 "using" 语句或 "using" 声明中。否则，使用 try-finally 模式，在 try 区域之前声明一个专用的本地变量，在 "finally" 区域中对非 null 值进行无条件 Dispose 调用，比如，"x?.Dispose()"。如果对象显式释放在 try 区域内或释放所有权已转让给另一个对象或方法，则在这样的操作之后立即将 "null" 分配给本地变量，以防止在 "finally" 中进行双重释放。</target>
        <note />
      </trans-unit>
      <trans-unit id="DisposeObjectsBeforeLosingScopeNotDisposedMessage">
        <source>Call System.IDisposable.Dispose on object created by '{0}' before all references to it are out of scope</source>
        <target state="translated">在对 System.IDisposable.Dispose 的所有引用超出范围之前，在“{0}”创建的对象上对其进行调用</target>
        <note />
      </trans-unit>
      <trans-unit id="DisposeObjectsBeforeLosingScopeNotDisposedOnExceptionPathsMessage">
        <source>Object created by '{0}' is not disposed along all exception paths. Call System.IDisposable.Dispose on the object before all references to it are out of scope.</source>
        <target state="translated">“{0}”创建的对象未按所有异常路径释放。请在对 System.IDisposable.Dispose 的所有引用超出范围之前，在该对象上对其进行调用。</target>
        <note />
      </trans-unit>
      <trans-unit id="DisposeObjectsBeforeLosingScopeTitle">
        <source>Dispose objects before losing scope</source>
        <target state="translated">丢失范围之前释放对象</target>
        <note />
      </trans-unit>
      <trans-unit id="DoNotAddArchiveItemPathToTheTargetFileSystemPath">
        <source>Do Not Add Archive Item's Path To The Target File System Path</source>
        <target state="translated">请勿将存档项的路径添加到目标文件系统路径</target>
        <note />
      </trans-unit>
      <trans-unit id="DoNotAddArchiveItemPathToTheTargetFileSystemPathDescription">
        <source>When extracting files from an archive and using the archive item's path, check if the path is safe. Archive path can be relative and can lead to file system access outside of the expected file system target path, leading to malicious config changes and remote code execution via lay-and-wait technique.</source>
        <target state="translated">从存档中提取文件并使用该存档项的路径时，请检查该路径是否安全。存档路径可以是相对路径，并可能导致文件系统在预期的文件系统目标路径之外进行访问，从而导致恶意配置更改并通过 "lay-and-wait" 方法执行远程代码。</target>
        <note />
      </trans-unit>
      <trans-unit id="DoNotAddArchiveItemPathToTheTargetFileSystemPathMessage">
        <source>When creating path for '{0} in method {1}' from relative archive item path to extract file and the source is an untrusted zip archive, make sure to sanitize relative archive item path '{2} in method {3}'</source>
        <target state="translated">从提取文件的相对存档项路径为“方法 {1} 中的 {0}”创建路径时，如果源为不受信任的 ZIP 存档文件，请确保净化相对存档项路径“方法 {3} 中的 {2}”</target>
        <note />
      </trans-unit>
      <trans-unit id="DoNotAddSchemaByURL">
        <source>Do Not Add Schema By URL</source>
        <target state="translated">请勿通过 URL 添加架构</target>
        <note />
      </trans-unit>
      <trans-unit id="DoNotAddSchemaByURLDescription">
        <source>This overload of XmlSchemaCollection.Add method internally enables DTD processing on the XML reader instance used, and uses UrlResolver for resolving external XML entities. The outcome is information disclosure. Content from file system or network shares for the machine processing the XML can be exposed to attacker. In addition, an attacker can use this as a DoS vector.</source>
        <target state="translated">XmlSchemaCollection.Add 方法的此项重载在内部启用了对所使用的 XML 读取器实例的 DTD 处理，并使用 UrlResolver 解析外部 XML 实体。这会导致信息泄漏。文件系统的内容或供计算机处理 XML 的网络共享中的内容可能会暴露给攻击者。此外，攻击者可将其用作 DoS 向量。</target>
        <note />
      </trans-unit>
      <trans-unit id="DoNotAddSchemaByURLMessage">
        <source>This overload of the Add method is potentially unsafe because it may resolve dangerous external references</source>
        <target state="translated">Add 方法的此项重载可能不安全，因为它可能会解析危险的外部引用</target>
        <note />
      </trans-unit>
      <trans-unit id="DoNotCallDangerousMethodsInDeserialization">
        <source>Do Not Call Dangerous Methods In Deserialization</source>
        <target state="translated">在反序列化中不要调用危险方法</target>
        <note />
      </trans-unit>
      <trans-unit id="DoNotCallDangerousMethodsInDeserializationDescription">
        <source>Insecure Deserialization is a vulnerability which occurs when untrusted data is used to abuse the logic of an application, inflict a Denial-of-Service (DoS) attack, or even execute arbitrary code upon it being deserialized. It’s frequently possible for malicious users to abuse these deserialization features when the application is deserializing untrusted data which is under their control. Specifically, invoke dangerous methods in the process of deserialization. Successful insecure deserialization attacks could allow an attacker to carry out attacks such as DoS attacks, authentication bypasses, and remote code execution.</source>
        <target state="translated">不安全反序列化是一种漏洞，当不受信任的数据被用来滥用应用程序的逻辑、实施拒绝服务(dos)攻击，甚至在反序列化时执行任意代码时发生。当应用程序反序列化由其控制的不受信任的数据时，恶意用户通常可能会滥用这些反序列化功能。具体来说，在反序列化过程中调用危险方法。成功的不安全反序列化攻击可能允许攻击者执行攻击，例如 dos 攻击、身份验证绕过和远程代码执行。</target>
        <note />
      </trans-unit>
      <trans-unit id="DoNotCallDangerousMethodsInDeserializationMessage">
<<<<<<< HEAD
        <source>When deserializing an instance of class {0}, method {1} can call dangerous method {2}</source>
        <target state="translated">反序列化类 {0} 的实例时, 方法 {1} 可以调用危险方法 {2}</target>
=======
        <source>When deserializing an instance of class {0}, method {1} can call dangerous method {2}. The potential method invocations are: {3}.</source>
        <target state="new">When deserializing an instance of class {0}, method {1} can call dangerous method {2}. The potential method invocations are: {3}.</target>
>>>>>>> e58d173c
        <note />
      </trans-unit>
      <trans-unit id="DoNotCallOverridableMethodsInConstructorsDescription">
        <source>When a constructor calls a virtual method, the constructor for the instance that invokes the method may not have executed.</source>
        <target state="translated">构造函数调用虚方法时，可能尚未执行调用该方法的实例的构造函数。</target>
        <note />
      </trans-unit>
      <trans-unit id="DoNotCallOverridableMethodsInConstructorsMessage">
        <source>Do not call overridable methods in constructors</source>
        <target state="translated">不要在构造函数中调用可重写的方法</target>
        <note />
      </trans-unit>
      <trans-unit id="DoNotCallOverridableMethodsInConstructorsTitle">
        <source>Do not call overridable methods in constructors</source>
        <target state="translated">不要在构造函数中调用可重写的方法</target>
        <note />
      </trans-unit>
      <trans-unit id="DoNotCallToImmutableCollectionOnAnImmutableCollectionValueMessage">
        <source>Do not call {0} on an {1} value</source>
        <target state="translated">请勿对 {1} 值调用 {0}</target>
        <note />
      </trans-unit>
      <trans-unit id="DoNotCallToImmutableCollectionOnAnImmutableCollectionValueTitle">
        <source>Do not call ToImmutableCollection on an ImmutableCollection value</source>
        <target state="translated">请勿对 ImmutableCollection 值调用 ToImmutableCollection</target>
        <note />
      </trans-unit>
      <trans-unit id="DoNotCatchCorruptedStateExceptionsInGeneralHandlersDescription">
        <source>Do not author general catch handlers in code that receives corrupted state exceptions.</source>
        <target state="translated">不要在接收到损坏状态异常的代码中编写常规捕获处理程序。</target>
        <note />
      </trans-unit>
      <trans-unit id="DoNotCatchCorruptedStateExceptionsInGeneralHandlersMessage">
        <source>Do not catch corrupted state exceptions in general handlers.</source>
        <target state="translated">不要在常规处理程序中捕获损坏状态异常。</target>
        <note />
      </trans-unit>
      <trans-unit id="DoNotCatchCorruptedStateExceptionsInGeneralHandlersTitle">
        <source>Do not catch corrupted state exceptions in general handlers.</source>
        <target state="translated">不要在常规处理程序中捕获损坏状态异常。</target>
        <note />
      </trans-unit>
      <trans-unit id="DoNotCreateTaskCompletionSourceWithWrongArgumentsDescription">
        <source>TaskCompletionSource has constructors that take TaskCreationOptions that control the underlying Task, and constructors that take object state that's stored in the task.  Accidentally passing a TaskContinuationOptions instead of a TaskCreationOptions will result in the call treating the options as state.</source>
        <target state="translated">TaskCompletionSource 具有采用 TaskCreationOptions 的控制基础任务的构造函数，以及采用任务中存储的对象状态的构造函数。如果意外地传递 TaskContinuationOptions 而不是 TaskCreationOptions，会导致调用将选项视为状态。</target>
        <note />
      </trans-unit>
      <trans-unit id="DoNotCreateTaskCompletionSourceWithWrongArgumentsFix">
        <source>Replace TaskContinuationOptions with TaskCreationOptions.</source>
        <target state="translated">将 TaskContinuationOptions 替换为 TaskCreationOptions。</target>
        <note />
      </trans-unit>
      <trans-unit id="DoNotCreateTaskCompletionSourceWithWrongArgumentsMessage">
        <source>Argument contains TaskContinuationsOptions enum instead of TaskCreationOptions enum</source>
        <target state="translated">参数包含 TaskContinuationsOptions 枚举而不是 TaskCreationOptions 枚举</target>
        <note />
      </trans-unit>
      <trans-unit id="DoNotCreateTaskCompletionSourceWithWrongArgumentsTitle">
        <source>Argument passed to TaskCompletionSource constructor should be TaskCreationOptions enum instead of TaskContinuationOptions enum</source>
        <target state="translated">传递到 TaskCompletionSource 构造函数的参数应为 TaskCreationOptions 枚举，而不是 TaskContinuationOptions 枚举</target>
        <note />
      </trans-unit>
      <trans-unit id="DoNotCreateTasksWithoutPassingATaskSchedulerDescription">
        <source>Do not create tasks unless you are using one of the overloads that takes a TaskScheduler. The default is to schedule on TaskScheduler.Current, which would lead to deadlocks. Either use TaskScheduler.Default to schedule on the thread pool, or explicitly pass TaskScheduler.Current to make your intentions clear.</source>
        <target state="translated">除非使用具有 TaskScheduler 的任一重载，否则不要创建任务。默认是在 TaskScheduler.Current 上进行调度，但这将导致死锁。可使用 TaskScheduler.Default 在线程池上进行调度，或显示传递 TaskScheduler.Current 以明确表达意图。</target>
        <note />
      </trans-unit>
      <trans-unit id="DoNotCreateTasksWithoutPassingATaskSchedulerMessage">
        <source>Do not create tasks without passing a TaskScheduler</source>
        <target state="translated">不要在未传递 TaskScheduler 的情况下创建任务</target>
        <note />
      </trans-unit>
      <trans-unit id="DoNotCreateTasksWithoutPassingATaskSchedulerTitle">
        <source>Do not create tasks without passing a TaskScheduler</source>
        <target state="translated">不要在未传递 TaskScheduler 的情况下创建任务</target>
        <note />
      </trans-unit>
      <trans-unit id="DoNotDefineFinalizersForTypesDerivedFromMemoryManagerDescription">
        <source>Adding a finalizer to a type derived from MemoryManager&lt;T&gt; may permit memory to be freed while it is still in use by a Span&lt;T&gt;.</source>
        <target state="translated">将终结器添加到派生自 MemoryManager&lt;T&gt; 的类型可能使内存在仍被 Span&lt;T&gt; 使用时得到释放。</target>
        <note />
      </trans-unit>
      <trans-unit id="DoNotDefineFinalizersForTypesDerivedFromMemoryManagerMessage">
        <source>Adding a finalizer to a type derived from MemoryManager&lt;T&gt; may permit memory to be freed while it is still in use by a Span&lt;T&gt;</source>
        <target state="translated">将终结器添加到派生自 MemoryManager&lt;T&gt; 的类型可能使内存在仍被 Span&lt;T&gt; 使用时得到释放</target>
        <note />
      </trans-unit>
      <trans-unit id="DoNotDefineFinalizersForTypesDerivedFromMemoryManagerTitle">
        <source>Do not define finalizers for types derived from MemoryManager&lt;T&gt;</source>
        <target state="translated">请勿为派生自 MemoryManager&lt;T&gt; 的类型定义终结器</target>
        <note />
      </trans-unit>
      <trans-unit id="DoNotDisableCertificateValidation">
        <source>Do Not Disable Certificate Validation</source>
        <target state="translated">请勿禁用证书验证</target>
        <note />
      </trans-unit>
      <trans-unit id="DoNotDisableCertificateValidationDescription">
        <source>A certificate can help authenticate the identity of the server. Clients should validate the server certificate to ensure requests are sent to the intended server. If the ServerCertificateValidationCallback always returns 'true', any certificate will pass validation.</source>
        <target state="translated">证书可以帮助认证服务器的身份。客户端应该验证服务器的证书，以确保将请求发送到预期的服务器。如果 ServerCertificateValidationCallback 始终返回 "true"，那么任何证书都将通过验证。</target>
        <note />
      </trans-unit>
      <trans-unit id="DoNotDisableCertificateValidationMessage">
        <source>The ServerCertificateValidationCallback is set to a function that accepts any server certificate, by always returning true. Ensure that server certificates are validated to verify the identity of the server receiving requests.</source>
        <target state="translated">已将 ServerCertificateValidationCallback 设置为通过始终返回 true 来接受任何服务器证书的一个函数。请确保服务器证书已经过验证，从而验证要接收请求的服务器的标识。</target>
        <note />
      </trans-unit>
      <trans-unit id="DoNotDisableHttpClientCRLCheckDescription">
        <source>Using HttpClient without providing a platform specific handler (WinHttpHandler or CurlHandler or HttpClientHandler) where the CheckCertificateRevocationList property is set to true, will allow revoked certificates to be accepted by the HttpClient as valid.</source>
        <target state="translated">将 CheckCertificateRevocationList 属性设置为 true 时，如果使用 HttpClient 而不提供特定于平台的处理程序(WinHttpHandler、CurlHandler 或 HttpClientHandler)，则将允许 HttpClient 将被吊销的证书作为有效证书接受。</target>
        <note />
      </trans-unit>
      <trans-unit id="DoNotDisableHTTPHeaderChecking">
        <source>Do Not Disable HTTP Header Checking</source>
        <target state="translated">请勿禁用 HTTP 标头检查</target>
        <note />
      </trans-unit>
      <trans-unit id="DoNotDisableHTTPHeaderCheckingDescription">
        <source>HTTP header checking enables encoding of the carriage return and newline characters, \r and \n, that are found in response headers. This encoding can help to avoid injection attacks that exploit an application that echoes untrusted data contained by the header.</source>
        <target state="translated">HTTP 标头检查可对在响应标头中找到的回车和换行符(\r 和 \n)进行编码。这种编码有助于避免注入攻击，此类攻击会利用应答标头包含的不受信任数据的应用程序。</target>
        <note />
      </trans-unit>
      <trans-unit id="DoNotDisableHTTPHeaderCheckingMessage">
        <source>Do not disable HTTP header checking</source>
        <target state="translated">请勿禁用 HTTP 标头检查</target>
        <note />
      </trans-unit>
      <trans-unit id="DoNotDisableRequestValidation">
        <source>Do Not Disable Request Validation</source>
        <target state="translated">请勿禁用请求验证</target>
        <note />
      </trans-unit>
      <trans-unit id="DoNotDisableRequestValidationDescription">
        <source>Request validation is a feature in ASP.NET that examines HTTP requests and determines whether they contain potentially dangerous content. This check adds protection from markup or code in the URL query string, cookies, or posted form values that might have been added for malicious purposes. So, it is generally desirable and should be left enabled for defense in depth.</source>
        <target state="translated">请求验证是 ASP.NET 中的一项功能，用于检查 HTTP 请求，并确定它们是否包含潜在危险内容。此检查可针对 URL 查询字符串中的标记或代码、cookie 或可能因恶意目的而添加的已发布表单值进行防护。因此，通常需要此验证并且应该保持启用以进行深度防御。</target>
        <note />
      </trans-unit>
      <trans-unit id="DoNotDisableRequestValidationMessage">
        <source>{0} has request validation disabled</source>
        <target state="translated">{0} 已禁用请求验证</target>
        <note />
      </trans-unit>
      <trans-unit id="DoNotDisableSchUseStrongCrypto">
        <source>Do Not Disable SChannel Use of Strong Crypto</source>
        <target state="translated">请勿禁用较强加密的 SChannel 使用</target>
        <note />
      </trans-unit>
      <trans-unit id="DoNotDisableSchUseStrongCryptoDescription">
        <source>Starting with the .NET Framework 4.6, the System.Net.ServicePointManager and System.Net.Security.SslStream classes are recommended to use new protocols. The old ones have protocol weaknesses and are not supported. Setting Switch.System.Net.DontEnableSchUseStrongCrypto with true will use the old weak crypto check and opt out of the protocol migration.</source>
        <target state="translated">建议从 .NET Framework 4.6、System.Net.ServicePointManager 和 System.Net.Security.SslStream 类开始以使用新的协议。旧的协议具有协议缺陷，不受支持。将 Switch.System.Net.DontEnableSchUseStrongCrypto 设置为 true 将使用旧的弱加密检查并选择退出协议迁移。</target>
        <note />
      </trans-unit>
      <trans-unit id="DoNotDisableSchUseStrongCryptoMessage">
        <source>{0} disables TLS 1.2 and enables SSLv3</source>
        <target state="translated">{0} 禁用 TLS 1.2 并且启用 SSLv3</target>
        <note />
      </trans-unit>
      <trans-unit id="DoNotDisableUsingServicePointManagerSecurityProtocolsMessage">
        <source>Do not set Switch.System.ServiceModel.DisableUsingServicePointManagerSecurityProtocols to true.  Setting this switch limits Windows Communication Framework (WCF) to using Transport Layer Security (TLS) 1.0, which is insecure and obsolete.</source>
        <target state="translated">不要将 Switch.System.ServiceModel.DisableUsingServicePointManagerSecurityProtocols 设置为 true。设置此开关会将 Windows Communication Framework (WCF)限制为使用传输层安全性(TLS) 1.0，而该层不安全且已过时。</target>
        <note />
      </trans-unit>
      <trans-unit id="DoNotDisableUsingServicePointManagerSecurityProtocolsTitle">
        <source>Do not disable ServicePointManagerSecurityProtocols</source>
        <target state="translated">不禁用 ServicePointManagerSecurityProtocols</target>
        <note />
      </trans-unit>
      <trans-unit id="DoNotHardCodeCertificate">
        <source>Do not hard-code certificate</source>
        <target state="translated">请勿硬编码证书</target>
        <note />
      </trans-unit>
      <trans-unit id="DoNotHardCodeCertificateDescription">
        <source>Hard-coded certificates in source code are vulnerable to being exploited.</source>
        <target state="translated">源代码中的硬编码证书易受攻击。</target>
        <note />
      </trans-unit>
      <trans-unit id="DoNotHardCodeCertificateMessage">
        <source>Potential security vulnerability was found where '{0}' in method '{1}' may be tainted by hard-coded certificate from '{2}' in method '{3}'</source>
        <target state="translated">找到了潜在安全漏洞，其中方法“{1}”中的“{0}”可能会受到方法“{3}”中“{2}”的硬编码证书污染。</target>
        <note />
      </trans-unit>
      <trans-unit id="DoNotHardCodeEncryptionKey">
        <source>Do not hard-code encryption key</source>
        <target state="translated">请勿编码加密密钥</target>
        <note />
      </trans-unit>
      <trans-unit id="DoNotHardCodeEncryptionKeyDescription">
        <source>SymmetricAlgorithm's .Key property, or a method's rgbKey parameter, should never be a hard-coded value.</source>
        <target state="translated">SymmetricAlgorithm 的 .Key 属性或方法的 rgbKey 参数永远都不得是硬编码值。</target>
        <note />
      </trans-unit>
      <trans-unit id="DoNotHardCodeEncryptionKeyMessage">
        <source>Potential security vulnerability was found where '{0}' in method '{1}' may be tainted by hard-coded key from '{2}' in method '{3}'</source>
        <target state="translated">找到了潜在安全漏洞，其中方法“{1}”中的“{0}”可能会受到方法“{3}”中“{2}”的硬编码密钥污染。</target>
        <note />
      </trans-unit>
      <trans-unit id="DoNotInstallRootCertDescription">
        <source>By default, the Trusted Root Certification Authorities certificate store is configured with a set of public CAs that has met the requirements of the Microsoft Root Certificate Program. Since all trusted root CAs can issue certificates for any domain, an attacker can pick a weak or coercible CA that you install by yourself to target for an attack – and a single vulnerable, malicious or coercible CA undermines the security of the entire system. To make matters worse, these attacks can go unnoticed quite easily.</source>
        <target state="translated">默认情况下，“受信任的根证书颁发机构”证书存储配置有一组符合 Microsoft 根证书程序的公共 CA。由于所有受信任的根 CA 都可为任意域颁发证书，因此攻击者可能会选择你自行安装的某个安全性较弱或可强迫的 CA 进行攻击；一个易受攻击、恶意或可强迫的 CA 就会降低整个系统的安全性。更糟糕的是，这些攻击者可能很难被察觉。</target>
        <note />
      </trans-unit>
      <trans-unit id="DoNotLockOnObjectsWithWeakIdentityDescription">
        <source>An object is said to have a weak identity when it can be directly accessed across application domain boundaries. A thread that tries to acquire a lock on an object that has a weak identity can be blocked by a second thread in a different application domain that has a lock on the same object.</source>
        <target state="translated">当可以跨应用程序域边界直接访问对象时，则认为该对象具有弱标识。如果某线程尝试获取具有弱标识的对象上的锁，则该线程可能会被其他应用程序域中持有同一对象的锁的另一线程阻止。</target>
        <note />
      </trans-unit>
      <trans-unit id="DoNotLockOnObjectsWithWeakIdentityMessage">
        <source>Do not lock on objects with weak identity</source>
        <target state="translated">不要锁定具有弱标识的对象</target>
        <note />
      </trans-unit>
      <trans-unit id="DoNotLockOnObjectsWithWeakIdentityTitle">
        <source>Do not lock on objects with weak identity</source>
        <target state="translated">不要锁定具有弱标识的对象</target>
        <note />
      </trans-unit>
      <trans-unit id="DoNotPassLiteralsAsLocalizedParametersDescription">
        <source>A method passes a string literal as a parameter to a constructor or method in the .NET Framework class library and that string should be localizable. To fix a violation of this rule, replace the string literal with a string retrieved through an instance of the ResourceManager class.</source>
        <target state="translated">方法将文本字符串作为参数传递到构造函数或 .NET Framework 类库中的方法，该字符串应该是可本地化字符串。若要修复此规则的违规行为，将文本字符串替换为通过 ResourceManager 类的实例检索到的字符串。</target>
        <note />
      </trans-unit>
      <trans-unit id="DoNotPassLiteralsAsLocalizedParametersMessage">
        <source>Method '{0}' passes a literal string as parameter '{1}' of a call to '{2}'. Retrieve the following string(s) from a resource table instead: "{3}".</source>
        <target state="translated">方法“{0}”将文本字符串作为“{2}”的调用的参数“{1}”进行传递。改为从资源表检索以下字符串:“{3}”。</target>
        <note />
      </trans-unit>
      <trans-unit id="DoNotPassLiteralsAsLocalizedParametersTitle">
        <source>Do not pass literals as localized parameters</source>
        <target state="translated">请不要将文本作为本地化参数传递</target>
        <note />
      </trans-unit>
      <trans-unit id="DoNotRaiseReservedExceptionTypesDescription">
        <source>An exception of type that is not sufficiently specific or reserved by the runtime should never be raised by user code. This makes the original error difficult to detect and debug. If this exception instance might be thrown, use a different exception type.</source>
        <target state="translated">用户代码永不会引发不够具体或运行时保留的异常类型。这样会使原来的错误难以检测和调试。如有可能引发此异常实例，请使用其他异常类型。</target>
        <note />
      </trans-unit>
      <trans-unit id="DoNotRaiseReservedExceptionTypesMessageReserved">
        <source>Exception type {0} is reserved by the runtime</source>
        <target state="translated">异常类型 {0} 是运行时保留的</target>
        <note />
      </trans-unit>
      <trans-unit id="DoNotRaiseReservedExceptionTypesMessageTooGeneric">
        <source>Exception type {0} is not sufficiently specific</source>
        <target state="translated">异常类型 {0} 不够具体</target>
        <note />
      </trans-unit>
      <trans-unit id="DoNotRaiseReservedExceptionTypesTitle">
        <source>Do not raise reserved exception types</source>
        <target state="translated">不要引发保留的异常类型</target>
        <note />
      </trans-unit>
      <trans-unit id="DoNotSerializeTypesWithPointerFields">
        <source>Do Not Serialize Types With Pointer Fields</source>
        <target state="translated">请勿序列化具有 Pointer 字段的类型</target>
        <note />
      </trans-unit>
      <trans-unit id="DoNotSerializeTypesWithPointerFieldsDescription">
        <source>Pointers are not "type safe" in the sense that you cannot guarantee the correctness of the memory they point at. So, serializing types with pointer fields is dangerous, as it may allow an attacker to control the pointer.</source>
        <target state="translated">Pointer 不是“类型安全”，因为无法保证它们所指向内存的正确性。因此，序列化具有 Pointer 字段的类型是危险的，它可能允许攻击者控制指针。</target>
        <note />
      </trans-unit>
      <trans-unit id="DoNotSerializeTypesWithPointerFieldsMessage">
        <source>Pointer field {0} on serializable type</source>
        <target state="translated">可序列化类型上的 Pointer 字段 {0}</target>
        <note />
      </trans-unit>
      <trans-unit id="DoNotUseAccountSAS">
        <source>Do Not Use Account Shared Access Signature</source>
        <target state="translated">不使用帐户共享访问签名</target>
        <note />
      </trans-unit>
      <trans-unit id="DoNotUseAccountSASDescription">
        <source>Shared Access Signatures(SAS) are a vital part of the security model for any application using Azure Storage, they should provide limited and safe permissions to your storage account to clients that don't have the account key. All of the operations available via a service SAS are also available via an account SAS, that is, account SAS is too powerful. So it is recommended to use Service SAS to delegate access more carefully.</source>
        <target state="translated">共享访问签名(SAS)是使用 Azure 存储的任何应用程序的安全模型的重要部分，它们应为没有帐户密钥的客户端提供对存储帐户的有限安全权限。通过服务 SAS可使用的所有操作也可通过帐户 SAS 实现，即帐户 SAS 的功能太过强大。因此，建议使用服务 SAS 更仔细地委派访问权限。</target>
        <note />
      </trans-unit>
      <trans-unit id="DoNotUseAccountSASMessage">
        <source>Use Service SAS instead of Account SAS for fine grained access control and container-level access policy</source>
        <target state="translated">使用服务 SAS 而不是帐户 SAS 实现精细访问控制和容器级访问策略</target>
        <note />
      </trans-unit>
      <trans-unit id="DoNotUseBrokenCryptographicAlgorithms">
        <source>Do Not Use Broken Cryptographic Algorithms</source>
        <target state="translated">不要使用损坏的加密算法</target>
        <note />
      </trans-unit>
      <trans-unit id="DoNotUseBrokenCryptographicAlgorithmsDescription">
        <source>An attack making it computationally feasible to break this algorithm exists. This allows attackers to break the cryptographic guarantees it is designed to provide. Depending on the type and application of this cryptographic algorithm, this may allow attackers to read enciphered messages, tamper with enciphered  messages, forge digital signatures, tamper with hashed content, or otherwise compromise any cryptosystem based on this algorithm. Replace encryption uses with the AES algorithm (AES-256, AES-192 and AES-128 are acceptable) with a key length greater than or equal to 128 bits. Replace hashing uses with a hashing function in the SHA-2 family, such as SHA512, SHA384, or SHA256. Replace digital signature uses with RSA with a key length greater than or equal to 2048-bits, or ECDSA with a key length greater than or equal to 256 bits.</source>
        <target state="translated">存在可能在计算方面破坏此算法的攻击。这使得攻击者可以破坏它本应提供的加密保证。根据此加密算法的类型和应用情况，可能会使攻击者读取加密消息、篡改加密消息、伪造数字签名、篡改哈希内容，或以其他方式危害任何基于该算法的加密系统。将加密用法替换为密钥长度大于或等于 128 位的 AES 算法(AES-256、AES-192 和 AES-128 均可)。将哈希用法替换为 SHA-2 系列中的哈希函数，例如 SHA512、SHA384 或 SHA256。将数字签名用法替换为密钥长度大于等于 2048 位的 RSA，或者密钥长度大于等于 256 位的 ECDSA。</target>
        <note />
      </trans-unit>
      <trans-unit id="DoNotUseBrokenCryptographicAlgorithmsMessage">
        <source>{0} uses a broken cryptographic algorithm {1}</source>
        <target state="translated">{0} 使用损坏的加密算法 {1}</target>
        <note />
      </trans-unit>
      <trans-unit id="DoNotUseCountAsyncWhenAnyAsyncCanBeUsedDescription">
        <source>For non-empty collections, CountAsync() and LongCountAsync() enumerate the entire sequence, while AnyAsync() stops at the first item or the first item that satisfies a condition.</source>
        <target state="translated">对于非空集合，CountAsync() 和 LongCountAsync() 将枚举整个序列，而 AnyAsync() 将在第一项或满足条件的第一项处停止。</target>
        <note />
      </trans-unit>
      <trans-unit id="DoNotUseCountAsyncWhenAnyAsyncCanBeUsedMessage">
        <source>{0}() is used where AnyAsync() could be used instead to improve performance</source>
        <target state="translated">使用的是 {0}()，但本可以使用 AnyAsync() 来提高性能</target>
        <note />
      </trans-unit>
      <trans-unit id="DoNotUseCountAsyncWhenAnyAsyncCanBeUsedTitle">
        <source>Do not use CountAsync() or LongCountAsync() when AnyAsync() can be used</source>
        <target state="translated">如果可以使用 AnyAsync()，请勿使用 CountAsync() 或 LongCountAsync()</target>
        <note />
      </trans-unit>
      <trans-unit id="DoNotUseCountWhenAnyCanBeUsedDescription">
        <source>For non-empty collections, Count() and LongCount() enumerate the entire sequence, while Any() stops at the first item or the first item that satisfies a condition.</source>
        <target state="translated">对于非空集合，Count() 和 LongCount() 将枚举整个序列，而 Any() 将在第一项或满足条件的第一项处停止。</target>
        <note />
      </trans-unit>
      <trans-unit id="DoNotUseCountWhenAnyCanBeUsedMessage">
        <source>{0}() is used where Any() could be used instead to improve performance</source>
        <target state="translated">如果可以使用 Any()，请改为使用 {0}() 来提高性能</target>
        <note />
      </trans-unit>
      <trans-unit id="DoNotUseCountWhenAnyCanBeUsedTitle">
        <source>Do not use Count() or LongCount() when Any() can be used</source>
        <target state="translated">如果可以使用 Any()，请勿使用 Count() 或 LongCount()</target>
        <note />
      </trans-unit>
      <trans-unit id="DoNotUseCreateEncryptorWithNonDefaultIVDescription">
        <source>Symmetric encryption should always use a non-repeatable initialization vector to prevent dictionary attacks.</source>
        <target state="translated">对称加密应始终使用非可重复的初始化向量，以防止字典攻击。</target>
        <note />
      </trans-unit>
      <trans-unit id="DoNotUseDeprecatedSecurityProtocols">
        <source>Do Not Use Deprecated Security Protocols</source>
        <target state="translated">请勿使用弃用的安全协议</target>
        <note />
      </trans-unit>
      <trans-unit id="DoNotUseDeprecatedSecurityProtocolsDescription">
        <source>Using a deprecated security protocol rather than the system default is risky.</source>
        <target state="translated">使用弃用的安全协议而不是系统默认协议将有风险。</target>
        <note />
      </trans-unit>
      <trans-unit id="DoNotUseDeprecatedSecurityProtocolsMessage">
        <source>Hard-coded use of deprecated security protocol {0}</source>
        <target state="translated">以硬编码方式使用弃用的安全协议 {0}</target>
        <note />
      </trans-unit>
      <trans-unit id="DoNotUseDSA">
        <source>Do Not Use Digital Signature Algorithm (DSA)</source>
        <target state="translated">不使用数字签名算法(DSA)</target>
        <note />
      </trans-unit>
      <trans-unit id="DoNotUseDSADescription">
        <source>DSA is too weak to use.</source>
        <target state="translated">DSA 太弱，无法使用。</target>
        <note />
      </trans-unit>
      <trans-unit id="DoNotUseDSAMessage">
        <source>Asymmetric encryption algorithm {0} is weak. Switch to an RSA with at least 2048 key size, ECDH or ECDSA algorithm instead.</source>
        <target state="translated">非对称加密算法 {0} 较弱。请转而切换到至少具有 2048 位密钥大小的 RSA、ECDH 或者 ECDSA 算法。</target>
        <note />
      </trans-unit>
      <trans-unit id="DoNotUseEnumerableMethodsOnIndexableCollectionsInsteadUseTheCollectionDirectlyDescription">
        <source>This collection is directly indexable. Going through LINQ here causes unnecessary allocations and CPU work.</source>
        <target state="translated">该集合是可直接索引的。在此处查看 LINQ 会导致不必要的分配和 CPU 工作。</target>
        <note />
      </trans-unit>
      <trans-unit id="DoNotUseEnumerableMethodsOnIndexableCollectionsInsteadUseTheCollectionDirectlyMessage">
        <source>Do not use Enumerable methods on indexable collections. Instead use the collection directly.</source>
        <target state="translated">不要在可索引的集合上使用 Enumerable 方法。而是直接使用集合。</target>
        <note />
      </trans-unit>
      <trans-unit id="DoNotUseEnumerableMethodsOnIndexableCollectionsInsteadUseTheCollectionDirectlyTitle">
        <source>Do not use Enumerable methods on indexable collections</source>
        <target state="translated">不要在可索引的集合上使用 Enumerable 方法</target>
        <note />
      </trans-unit>
      <trans-unit id="DoNotUseInsecureRandomness">
        <source>Do not use insecure randomness</source>
        <target state="translated">请勿使用不安全的随机性</target>
        <note />
      </trans-unit>
      <trans-unit id="DoNotUseInsecureRandomnessDescription">
        <source>Using a cryptographically weak pseudo-random number generator may allow an attacker to predict what security-sensitive value will be generated. Use a cryptographically strong random number generator if an unpredictable value is required, or ensure that weak pseudo-random numbers aren't used in a security-sensitive manner.</source>
        <target state="translated">使用加密的弱伪随机数生成器，攻击者可以预测将生成的安全敏感值。如果需要不可预测的值，请使用加密的强随机数生成器，或确保不以安全敏感的方式使用弱伪随机数。</target>
        <note />
      </trans-unit>
      <trans-unit id="DoNotUseInsecureRandomnessMessage">
        <source>{0} is an insecure random number generator. Use cryptographically secure random number generators when randomness is required for security.</source>
        <target state="translated">{0} 是不安全的随机数生成器。当需要随机性以确保安全性时，请使用加密的安全随机数生成器。</target>
        <note />
      </trans-unit>
      <trans-unit id="DoNotUseMD5">
        <source>Do not use insecure cryptographic algorithm MD5.</source>
        <target state="translated">不要使用不安全的加密算法 MD5。</target>
        <note />
      </trans-unit>
      <trans-unit id="DoNotUseMD5Description">
        <source>This type implements MD5, a cryptographically insecure hashing function. Hash collisions are computationally feasible for the MD5 and HMACMD5 algorithms. Replace this usage with a SHA-2 family hash algorithm (SHA512, SHA384, SHA256).</source>
        <target state="translated">此类型实现 MD5，它是一种不安全的加密哈希函数。在计算方面，MD5 和 HMACMD5 算法可能出现哈希冲突。请将此使用项替换为 SHA-2 系列哈希算法(SHA512、SHA384、SHA256)。</target>
        <note />
      </trans-unit>
      <trans-unit id="DoNotUseObsoleteKDFAlgorithm">
        <source>Do not use obsolete key derivation function</source>
        <target state="translated">请勿使用已过时的密钥派生功能</target>
        <note />
      </trans-unit>
      <trans-unit id="DoNotUseObsoleteKDFAlgorithmDescription">
        <source>Password-based key derivation should use PBKDF2 with SHA-2. Avoid using PasswordDeriveBytes since it generates a PBKDF1 key. Avoid using Rfc2898DeriveBytes.CryptDeriveKey since it doesn't use the iteration count or salt.</source>
        <target state="translated">基于密码的密钥派生应结合使用 PBKDF2 和 SHA-2。请避免使用 PasswordDeriveBytes，因为它会生成 PBKDF1 密钥。还需避免使用 Rfc2898DeriveBytes.CryptDeriveKey，因为它不使用迭代计数或加盐。</target>
        <note />
      </trans-unit>
      <trans-unit id="DoNotUseObsoleteKDFAlgorithmMessage">
        <source>Call to obsolete key derivation function {0}.{1}</source>
        <target state="translated">调用已过时的密钥派生功能 {0}。{1}</target>
        <note />
      </trans-unit>
      <trans-unit id="DoNotUseOutAttributeStringPInvokeParametersDescription">
        <source>String parameters passed by value with the 'OutAttribute' can destabilize the runtime if the string is an interned string.</source>
        <target state="translated">如果字符串是暂存的字符串，则具有 "OutAttribute" 的值传递的字符串参数可能使运行时不稳定。</target>
        <note />
      </trans-unit>
      <trans-unit id="DoNotUseOutAttributeStringPInvokeParametersMessage">
        <source>Do not use the 'OutAttribute' for string parameter '{0}' which is passed by value. If marshalling of modified data back to the caller is required, use the 'out' keyword to pass the string by reference instead.</source>
        <target state="translated">不要将 "OutAttribute" 用于通过值传递的字符串参数“{0}”。如果需要将已修改的数据整理回调用方，请改用 " out" 关键字通过引用传递字符串。</target>
        <note />
      </trans-unit>
      <trans-unit id="DoNotUseOutAttributeStringPInvokeParametersTitle">
        <source>Do not use 'OutAttribute' on string parameters for P/Invokes</source>
        <target state="translated">请勿对 P/Invokes 的字符串参数使用 "OutAttribute"</target>
        <note />
      </trans-unit>
      <trans-unit id="DoNotUseReferenceEqualsWithValueTypesComparerMessage">
        <source>Do not pass an argument with value type '{0}' to the 'Equals' method on 'ReferenceEqualityComparer'. Due to value boxing, this call to 'Equals' will always return 'false'.</source>
        <target state="translated">不要将值类型为“{0}”的参数传递给 "ReferenceEqualityComparer" 上的 "Equals" 方法。由于值装箱，对 "Equals" 的此调用将始终返回 "false"。</target>
        <note />
      </trans-unit>
      <trans-unit id="DoNotUseReferenceEqualsWithValueTypesDescription">
        <source>Value type typed arguments are uniquely boxed for each call to this method, therefore the result is always false.</source>
        <target state="translated">每次调用此方法时，值类型的类型化参数都唯一装箱，因此结果始终为 false。</target>
        <note />
      </trans-unit>
      <trans-unit id="DoNotUseReferenceEqualsWithValueTypesMethodMessage">
        <source>Do not pass an argument with value type '{0}' to 'ReferenceEquals'. Due to value boxing, this call to 'ReferenceEquals' will always return 'false'.</source>
        <target state="translated">不要将值类型为“{0}”的参数传递给 "ReferenceEquals"。由于值装箱，对 "ReferenceEquals" 的此调用将始终返回 "false"。</target>
        <note />
      </trans-unit>
      <trans-unit id="DoNotUseReferenceEqualsWithValueTypesTitle">
        <source>Do not use ReferenceEquals with value types</source>
        <target state="translated">不要使用具有值类型的 ReferenceEquals</target>
        <note />
      </trans-unit>
      <trans-unit id="DoNotUseSHA1">
        <source>Do not use insecure cryptographic algorithm SHA1.</source>
        <target state="translated">不要使用不安全的加密算法 SHA1。</target>
        <note />
      </trans-unit>
      <trans-unit id="DoNotUseSHA1Description">
        <source>This type implements SHA1, a cryptographically insecure hashing function. Hash collisions are computationally feasible for the SHA-1 and SHA-0 algorithms. Replace this usage with a SHA-2 family hash algorithm (SHA512, SHA384, SHA256).</source>
        <target state="translated">此类型实现 SHA1，它是一种不安全的加密哈希函数。在计算方面，SHA-1 和 SHA-0 算法可能出现哈希冲突。请将此使用项替换为 SHA-2 系列哈希算法(SHA512、SHA384、SHA256)。</target>
        <note />
      </trans-unit>
      <trans-unit id="DoNotUseStackallocInLoopsDescription">
        <source>Stack space allocated by a stackalloc is only released at the end of the current method's invocation.  Using it in a loop can result in unbounded stack growth and eventual stack overflow conditions.</source>
        <target state="translated">Stackalloc 分配的堆栈空间仅在当前方法的调用结束时释放。 在循环中使用它可能会导致无限堆栈增长和最终堆栈溢出条件。</target>
        <note />
      </trans-unit>
      <trans-unit id="DoNotUseStackallocInLoopsMessage">
        <source>Potential stack overflow. Move the stackalloc out of the loop.</source>
        <target state="translated">潜在的堆栈溢出。将 stackalloc 移出循环。</target>
        <note />
      </trans-unit>
      <trans-unit id="DoNotUseStackallocInLoopsTitle">
        <source>Do not use stackalloc in loops</source>
        <target state="translated">不要循环使用 stackalloc</target>
        <note />
      </trans-unit>
      <trans-unit id="DoNotUseTimersThatPreventPowerStateChangesDescription">
        <source>Higher-frequency periodic activity will keep the CPU busy and interfere with power-saving idle timers that turn off the display and hard disks.</source>
        <target state="translated">频率较高的定期活动会使 CPU 处于忙状态并且干扰具有节能功能(关闭显示器和硬盘)的空闲计时器。</target>
        <note />
      </trans-unit>
      <trans-unit id="DoNotUseTimersThatPreventPowerStateChangesMessage">
        <source>Do not use timers that prevent power state changes</source>
        <target state="translated">不要使用阻止电源状态更改的计时器</target>
        <note />
      </trans-unit>
      <trans-unit id="DoNotUseTimersThatPreventPowerStateChangesTitle">
        <source>Do not use timers that prevent power state changes</source>
        <target state="translated">不要使用阻止电源状态更改的计时器</target>
        <note />
      </trans-unit>
      <trans-unit id="DoNotUseUnsafeDllImportSearchPath">
        <source>Do not use unsafe DllImportSearchPath value</source>
        <target state="translated">请勿使用不安全的 DllImportSearchPath 值</target>
        <note />
      </trans-unit>
      <trans-unit id="DoNotUseUnsafeDllImportSearchPathDescription">
        <source>There could be a malicious DLL in the default DLL search directories. Or, depending on where your application is run from, there could be a malicious DLL in the application's directory. Use a DllImportSearchPath value that specifies an explicit search path instead. The DllImportSearchPath flags that this rule looks for can be configured in .editorconfig.</source>
        <target state="translated">默认 DLL 搜索目录中可能有恶意 DLL。或者，根据应用程序的运行位置，应用程序的目录中可能有恶意 DLL。请改为使用指定显式搜索路径的 DllImportSearchPath 值。可在 .editorconfig 中配置此规则查找的 DllImportSearchPath 标志。</target>
        <note />
      </trans-unit>
      <trans-unit id="DoNotUseUnsafeDllImportSearchPathMessage">
        <source>Use of unsafe DllImportSearchPath value {0}</source>
        <target state="translated">使用了不安全的 DllImportSearchPath 值 {0}</target>
        <note />
      </trans-unit>
      <trans-unit id="DoNotUseWeakCryptographicAlgorithms">
        <source>Do Not Use Weak Cryptographic Algorithms</source>
        <target state="translated">不要使用弱加密算法</target>
        <note />
      </trans-unit>
      <trans-unit id="DoNotUseWeakCryptographicAlgorithmsDescription">
        <source>Cryptographic algorithms degrade over time as attacks become for advances to attacker get access to more computation. Depending on the type and application of this cryptographic algorithm, further degradation of the cryptographic strength of it may allow attackers to read enciphered messages, tamper with enciphered  messages, forge digital signatures, tamper with hashed content, or otherwise compromise any cryptosystem based on this algorithm. Replace encryption uses with the AES algorithm (AES-256, AES-192 and AES-128 are acceptable) with a key length greater than or equal to 128 bits. Replace hashing uses with a hashing function in the SHA-2 family, such as SHA-2 512, SHA-2 384, or SHA-2 256.</source>
        <target state="translated">加密算法随时间的推移而变弱，因为攻击成为攻击者获取更多计算的推动因素。根据此加密算法的类型和应用情况，其加密强度逐渐降低可能会使攻击者读取加密消息、篡改加密消息、伪造数字签名、篡改哈希内容，或以其他方式危害任何基于该算法的加密系统。将加密用法替换为密钥长度大于或等于 128 位的 AES 算法(AES-256、AES-192 和 AES-128 均可)。将哈希用法替换为 SHA-2 系列中的哈希函数，例如 SHA-2 512、SHA-2 384 或 SHA-2 256。</target>
        <note />
      </trans-unit>
      <trans-unit id="DoNotUseWeakCryptographicAlgorithmsMessage">
        <source>{0} uses a weak cryptographic algorithm {1}</source>
        <target state="translated">{0} 使用弱加密算法 {1}</target>
        <note />
      </trans-unit>
      <trans-unit id="DoNotUseWeakKDFAlgorithm">
        <source>Ensure Key Derivation Function algorithm is sufficiently strong</source>
        <target state="translated">确保密钥派生功能算法足够强大</target>
        <note />
      </trans-unit>
      <trans-unit id="DoNotUseWeakKDFAlgorithmDescription">
        <source>Some implementations of the Rfc2898DeriveBytes class allow for a hash algorithm to be specified in a constructor parameter or overwritten in the HashAlgorithm property. If a hash algorithm is specified, then it should be SHA-256 or higher.</source>
        <target state="translated">Rfc2898DeriveBytes 类的某些实现允许在构造函数参数中指定哈希算法或在 HashAlgorithm 属性中覆盖它。如果指定了哈希算法，则它应为 SHA-256 或更高版本。</target>
        <note />
      </trans-unit>
      <trans-unit id="DoNotUseWeakKDFAlgorithmMessage">
        <source>{0} might be using a weak hash algorithm. Use SHA256, SHA384, or SHA512 to create a strong key from a password.</source>
        <target state="translated">{0} 可能正在使用弱哈希算法。请使用 SHA256、SHA384 或 SHA512 根据密码创建强密钥。</target>
        <note />
      </trans-unit>
      <trans-unit id="DoNotUseWeakKDFInsufficientIterationCountDescription">
        <source>When deriving cryptographic keys from user-provided inputs such as password, use sufficient iteration count (at least 100k).</source>
        <target state="translated">基于用户提供的输入(如密码)派生加密密钥时，请使用足够大的迭代计数(至少 100,000 次)。</target>
        <note />
      </trans-unit>
      <trans-unit id="DoNotUseXslTransform">
        <source>Do Not Use XslTransform</source>
        <target state="translated">请勿使用 XslTransform</target>
        <note />
      </trans-unit>
      <trans-unit id="DoNotUseXslTransformMessage">
        <source>Do not use XslTransform. It does not restrict potentially dangerous external references.</source>
        <target state="translated">请勿使用 XslTransform。它对具有潜在危险的外部引用并没有限制。</target>
        <note />
      </trans-unit>
      <trans-unit id="FinalizersShouldCallBaseClassFinalizerDescription">
        <source>Finalization must be propagated through the inheritance hierarchy. To guarantee this, types must call their base class Finalize method in their own Finalize method.</source>
        <target state="translated">终止必须通过继承层次结构传播。要确保这一点，类型必须从其自身的 Finalize 方法调用它们的基类 Finalize 方法。</target>
        <note />
      </trans-unit>
      <trans-unit id="FinalizersShouldCallBaseClassFinalizerMessage">
        <source>Finalizers should call base class finalizer</source>
        <target state="translated">终结器应调用基类的终结器</target>
        <note />
      </trans-unit>
      <trans-unit id="FinalizersShouldCallBaseClassFinalizerTitle">
        <source>Finalizers should call base class finalizer</source>
        <target state="translated">终结器应调用基类的终结器</target>
        <note />
      </trans-unit>
      <trans-unit id="ForwardCancellationTokenToInvocationsDescription">
        <source>Forward the 'CancellationToken' parameter to methods to ensure the operation cancellation notifications gets properly propagated, or pass in 'CancellationToken.None' explicitly to indicate intentionally not propagating the token.</source>
        <target state="translated">将 "CancellationToken" 参数转发给方法来确保操作取消通知得到正确传播，或者在 "CancellationToken.None" 中显式传递，以指示有意不传播令牌。</target>
        <note />
      </trans-unit>
      <trans-unit id="ForwardCancellationTokenToInvocationsMessage">
        <source>Forward the '{0}' parameter to the '{1}' method or pass in 'CancellationToken.None' explicitly to indicate intentionally not propagating the token</source>
        <target state="translated">将“{0}”参数转发给“{1}”方法，或在 "CancellationToken.None" 中显式传递以指示有意不传播令牌</target>
        <note />
      </trans-unit>
      <trans-unit id="ForwardCancellationTokenToInvocationsTitle">
        <source>Forward the 'CancellationToken' parameter to methods</source>
        <target state="translated">将 "CancellationToken" 参数转发给方法</target>
        <note />
      </trans-unit>
      <trans-unit id="HardCodedSecurityProtocolMessage">
        <source>Avoid hardcoding SecurityProtocolType {0}, and instead use SecurityProtocolType.SystemDefault to allow the operating system to choose the best Transport Layer Security protocol to use.</source>
        <target state="translated">避免 hardcoding SecurityProtocolType {0}, 转而使用 SecurityProtocolType. SystemDefault 允许操作系统选择要使用的最佳传输层安全性协议。</target>
        <note />
      </trans-unit>
      <trans-unit id="HardCodedSecurityProtocolTitle">
        <source>Avoid hardcoding SecurityProtocolType value</source>
        <target state="translated">避免 hardcoding SecurityProtocolType 值</target>
        <note />
      </trans-unit>
      <trans-unit id="HardcodedSslProtocolsDescription">
        <source>Current Transport Layer Security protocol versions may become deprecated if vulnerabilities are found. Avoid hardcoding SslProtocols values to keep your application secure. Use 'None' to let the Operating System choose a version.</source>
        <target state="translated">如果发现漏洞，则当前传输层安全协议版本可能会被弃用。请避免硬编码 SslProtocols 值，以确保应用程序安全。请使用“无”，让操作系统选择一个版本。</target>
        <note />
      </trans-unit>
      <trans-unit id="HardcodedSslProtocolsMessage">
        <source>Avoid hardcoding SslProtocols '{0}' to ensure your application remains secure in the future. Use 'None' to let the Operating System choose a version.</source>
        <target state="translated">请避免硬编码 SslProtocols“{0}”，以确保应用程序在将来保持安全。请使用“无”，让操作系统选择一个版本。</target>
        <note />
      </trans-unit>
      <trans-unit id="HardcodedSslProtocolsTitle">
        <source>Avoid hardcoded SslProtocols values</source>
        <target state="translated">避免硬编码的 SslProtocols 值</target>
        <note />
      </trans-unit>
      <trans-unit id="ImplementISerializableCorrectlyDescription">
        <source>To fix a violation of this rule, make the GetObjectData method visible and overridable, and make sure that all instance fields are included in the serialization process or explicitly marked by using the NonSerializedAttribute attribute.</source>
        <target state="translated">若要修复此规则的违规行为，将 GetObjectData 方法设置为可见并可重写，并确保所有实例字段都包含在序列化进程中或使用 NonSerializedAttribute 特性显式标记所有实例字段。</target>
        <note />
      </trans-unit>
      <trans-unit id="ImplementISerializableCorrectlyMessageDefault">
        <source>Add an implementation of GetObjectData to type {0}</source>
        <target state="translated">向类型 {0} 中添加对 GetObjectData 的实现</target>
        <note />
      </trans-unit>
      <trans-unit id="ImplementISerializableCorrectlyMessageMakeOverridable">
        <source>Make {0}.GetObjectData virtual and overridable</source>
        <target state="translated">将 {0}.GetObjectData 设置为虚拟的和可重写的</target>
        <note />
      </trans-unit>
      <trans-unit id="ImplementISerializableCorrectlyMessageMakeVisible">
        <source>Increase the accessibility of {0}.GetObjectData so that it is visible to derived types</source>
        <target state="translated">提高 {0}.GetObjectData 的可访问性以便它对于派生类型可见</target>
        <note />
      </trans-unit>
      <trans-unit id="ImplementISerializableCorrectlyTitle">
        <source>Implement ISerializable correctly</source>
        <target state="translated">正确实现 ISerializable</target>
        <note />
      </trans-unit>
      <trans-unit id="ImplementSerializationConstructorsCodeActionTitle">
        <source>Implement Serialization constructor</source>
        <target state="translated">实现序列化构造函数</target>
        <note />
      </trans-unit>
      <trans-unit id="ImplementSerializationConstructorsDescription">
        <source>To fix a violation of this rule, implement the serialization constructor. For a sealed class, make the constructor private; otherwise, make it protected.</source>
        <target state="translated">若要修复此规则的违规行为，请实现序列化构造函数。对于密封类，请将构造函数设为专用；否则，使它处于受保护状态。</target>
        <note />
      </trans-unit>
      <trans-unit id="ImplementSerializationConstructorsMessageCreateMagicConstructor">
        <source>Add a constructor to {0} with the following signature: 'protected {0}(SerializationInfo info, StreamingContext context)'.</source>
        <target state="translated">使用以下签名向 {0} 添加构造函数: “protected {0} (SerializationInfo info, StreamingContext context)”。</target>
        <note />
      </trans-unit>
      <trans-unit id="ImplementSerializationConstructorsMessageMakeSealedMagicConstructorPrivate">
        <source>Declare the serialization constructor of {0}, a sealed type, as private.</source>
        <target state="translated">将密封类型 {0} 的序列化构造函数声明为 private。</target>
        <note />
      </trans-unit>
      <trans-unit id="ImplementSerializationConstructorsMessageMakeUnsealedMagicConstructorFamily">
        <source>Declare the serialization constructor of {0}, an unsealed type, as protected.</source>
        <target state="translated">将非密封类型 {0} 的序列化构造函数声明为 protected。</target>
        <note />
      </trans-unit>
      <trans-unit id="ImplementSerializationConstructorsTitle">
        <source>Implement serialization constructors</source>
        <target state="translated">实现序列化构造函数</target>
        <note />
      </trans-unit>
      <trans-unit id="ImplementSerializationMethodsCorrectlyDescription">
        <source>A method that handles a serialization event does not have the correct signature, return type, or visibility.</source>
        <target state="translated">处理序列化事件的方法没有正确的签名、返回类型或可见性。</target>
        <note />
      </trans-unit>
      <trans-unit id="ImplementSerializationMethodsCorrectlyMessageGeneric">
        <source>Because {0} is marked with OnSerializing, OnSerialized, OnDeserializing, or OnDeserialized, change its signature so that it is no longer generic</source>
        <target state="translated">由于 {0} 标记有 OnSerializing、OnSerialized、OnDeserializing 或 OnDeserialized，因此请更改它的签名，使它不再是泛型的</target>
        <note />
      </trans-unit>
      <trans-unit id="ImplementSerializationMethodsCorrectlyMessageParameters">
        <source>Because {0} is marked with OnSerializing, OnSerialized, OnDeserializing, or OnDeserialized, change its signature so that it takes a single parameter of type 'System.Runtime.Serialization.StreamingContext'</source>
        <target state="translated">由于 {0} 标记有 OnSerializing、OnSerialized、OnDeserializing 或 OnDeserialized，因此请更改它的签名，使它采用类型为“System.Runtime.Serialization.StreamingContext”的单个参数</target>
        <note />
      </trans-unit>
      <trans-unit id="ImplementSerializationMethodsCorrectlyMessageReturnType">
        <source>Because {0} is marked with OnSerializing, OnSerialized, OnDeserializing, or OnDeserialized, change its return type from {1} to void (Sub in Visual Basic)</source>
        <target state="translated">由于 {0} 标记有 OnSerializing、OnSerialized、OnDeserializing 或 OnDeserialized，因此请将它的返回类型从 {1} 改为 void (Visual Basic 中为 Sub)</target>
        <note />
      </trans-unit>
      <trans-unit id="ImplementSerializationMethodsCorrectlyMessageStatic">
        <source>Because {0} is marked with OnSerializing, OnSerialized, OnDeserializing, or OnDeserialized, change it from static (Shared in Visual Basic) to an instance method</source>
        <target state="translated">由于 {0} 标记有 OnSerializing、OnSerialized、OnDeserializing 或 OnDeserialized，因此请将它从 static (Visual Basic 中为 Shared)改为实例方法</target>
        <note />
      </trans-unit>
      <trans-unit id="ImplementSerializationMethodsCorrectlyMessageVisibility">
        <source>Because {0} is marked with OnSerializing, OnSerialized, OnDeserializing, or OnDeserialized, change its accessibility to private</source>
        <target state="translated">由于 {0} 标记有 OnSerializing、OnSerialized、OnDeserializing 或 OnDeserialized，因此请将它的可访问性改为 private</target>
        <note />
      </trans-unit>
      <trans-unit id="ImplementSerializationMethodsCorrectlyTitle">
        <source>Implement serialization methods correctly</source>
        <target state="translated">正确实现序列化方法</target>
        <note />
      </trans-unit>
      <trans-unit id="InitializeReferenceTypeStaticFieldsInlineDescription">
        <source>A reference type declares an explicit static constructor. To fix a violation of this rule, initialize all static data when it is declared and remove the static constructor.</source>
        <target state="translated">某引用类型声明了显式静态构造函数。要修复与该规则的冲突，请在声明它时初始化所有静态数据，并删除静态构造函数。</target>
        <note />
      </trans-unit>
      <trans-unit id="InitializeReferenceTypeStaticFieldsInlineTitle">
        <source>Initialize reference type static fields inline</source>
        <target state="translated">以内联方式初始化引用类型的静态字段</target>
        <note />
      </trans-unit>
      <trans-unit id="InitializeStaticFieldsInlineMessage">
        <source>Initialize all static fields in '{0}' when those fields are declared and remove the explicit static constructor</source>
        <target state="translated">在声明这些字段时初始化“{0}”中的所有静态字段，并删除静态构造函数</target>
        <note />
      </trans-unit>
      <trans-unit id="InitializeValueTypeStaticFieldsInlineDescription">
        <source>A value type declares an explicit static constructor. To fix a violation of this rule, initialize all static data when it is declared and remove the static constructor.</source>
        <target state="translated">某值类型声明了显式静态构造函数。要修复与该规则的冲突，请在声明它时初始化所有静态数据，并删除静态构造函数。</target>
        <note />
      </trans-unit>
      <trans-unit id="InitializeValueTypeStaticFieldsInlineTitle">
        <source>Initialize value type static fields inline</source>
        <target state="translated">以内联方式初始化值类型的静态字段</target>
        <note />
      </trans-unit>
      <trans-unit id="InstantiateArgumentExceptionsCorrectlyChangeToTwoArgumentCodeFixTitle">
        <source>Change to call the two argument constructor, pass null for the message.</source>
        <target state="translated">更改为调用两个参数构造函数，请为消息传递 null。</target>
        <note />
      </trans-unit>
      <trans-unit id="InstantiateArgumentExceptionsCorrectlyDescription">
        <source>A call is made to the default (parameterless) constructor of an exception type that is or derives from ArgumentException, or an incorrect string argument is passed to a parameterized constructor of an exception type that is or derives from ArgumentException.</source>
        <target state="translated">调用了 ArgumentException 异常类型或其派生异常类型的默认(无参数)构造函数，或将不正确的字符串参数传递给 ArgumentException. 异常类型或其派生异常类型的参数化构造函数。</target>
        <note />
      </trans-unit>
      <trans-unit id="InstantiateArgumentExceptionsCorrectlyFlipArgumentOrderCodeFixTitle">
        <source>Swap the arguments order</source>
        <target state="translated">交换参数顺序</target>
        <note />
      </trans-unit>
      <trans-unit id="InstantiateArgumentExceptionsCorrectlyMessageIncorrectMessage">
        <source>Method {0} passes parameter name '{1}' as the {2} argument to a {3} constructor. Replace this argument with a descriptive message and pass the parameter name in the correct position.</source>
        <target state="translated">方法 {0} 将参数名“{1}”作为变量 {2} 传递给构造函数 {3}。请将此参数替换为一则说明性消息并在正确的位置传递参数名。</target>
        <note />
      </trans-unit>
      <trans-unit id="InstantiateArgumentExceptionsCorrectlyMessageIncorrectParameterName">
        <source>Method {0} passes '{1}' as the {2} argument to a {3} constructor. Replace this argument with one of the method's parameter names. Note that the provided parameter name should have the exact casing as declared on the method.</source>
        <target state="translated">方法 {0} 将“{1}”作为变量 {2} 传递给构造函数 {3}。请将此参数替换为该方法的某个参数名。请注意，所提供的参数名的大小写应与方法中声明的大小写完全一致。</target>
        <note />
      </trans-unit>
      <trans-unit id="InstantiateArgumentExceptionsCorrectlyMessageNoArguments">
        <source>Call the {0} constructor that contains a message and/or paramName parameter</source>
        <target state="translated">调用 {0} 构造函数，该函数包含 message 和/或 paramName 参数</target>
        <note />
      </trans-unit>
      <trans-unit id="InstantiateArgumentExceptionsCorrectlyTitle">
        <source>Instantiate argument exceptions correctly</source>
        <target state="translated">正确实例化参数异常</target>
        <note />
      </trans-unit>
      <trans-unit id="JavaScriptSerializerMaybeWithSimpleTypeResolverMessage">
        <source>The method '{0}' is insecure when deserializing untrusted data with a JavaScriptSerializer initialized with a SimpleTypeResolver. Ensure that the JavaScriptSerializer is initialized without a JavaScriptTypeResolver specified, or initialized with a JavaScriptTypeResolver that limits the types of objects in the deserialized object graph.</source>
        <target state="translated">使用通过 SimpleTypeResolver 初始化的 JavaScriptSerializer 反序列化不可信数据时，{0} 方法不安全。请确保初始化 JavaScriptSerializer 但不指定 JavaScriptTypeResolver，或使用限制为反序列化对象图形中的对象类型的 JavaScriptTypeResolver 初始化该对象。</target>
        <note />
      </trans-unit>
      <trans-unit id="JavaScriptSerializerMaybeWithSimpleTypeResolverTitle">
        <source>Ensure JavaScriptSerializer is not initialized with SimpleTypeResolver before deserializing</source>
        <target state="translated">请确保 JavaScriptSerializer 在反序列化之前未使用 SimpleTypeResolver 初始化</target>
        <note />
      </trans-unit>
      <trans-unit id="JavaScriptSerializerWithSimpleTypeResolverMessage">
        <source>The method '{0}' is insecure when deserializing untrusted data with a JavaScriptSerializer initialized with a SimpleTypeResolver. Initialize JavaScriptSerializer without a JavaScriptTypeResolver specified, or initialize with a JavaScriptTypeResolver that limits the types of objects in the deserialized object graph.</source>
        <target state="translated">使用通过 SimpleTypeResolver 初始化的 JavaScriptSerializer 反序列化不可信数据时，{0} 方法不安全。请初始化 JavaScriptSerializer 但不指定 JavaScriptTypeResolver，或使用限制为反序列化对象图形中的对象类型的 JavaScriptTypeResolver 初始化该对象。</target>
        <note />
      </trans-unit>
      <trans-unit id="JavaScriptSerializerWithSimpleTypeResolverTitle">
        <source>Do not deserialize with JavaScriptSerializer using a SimpleTypeResolver</source>
        <target state="translated">请勿通过使用 SimpleTypeResolver 的 JavaScriptSerializer 进行反序列化</target>
        <note />
      </trans-unit>
      <trans-unit id="JsonNetInsecureSerializerMessage">
        <source>When deserializing untrusted input, allowing arbitrary types to be deserialized is insecure. When using deserializing JsonSerializer, use TypeNameHandling.None, or for values other than None, restrict deserialized types with a SerializationBinder.</source>
        <target state="translated">对不信任的输入进行反序列化时，允许反序列化任意类型这一行为是不安全的。使用反序列化 JsonSerializer 时，请使用 TypeNameHandling.None；对于“无”以外的值，请使用 SerializationBinder 限制反序列化的类型。</target>
        <note />
      </trans-unit>
      <trans-unit id="JsonNetInsecureSerializerTitle">
        <source>Do not deserialize with JsonSerializer using an insecure configuration</source>
        <target state="translated">请勿使用不安全的配置对 JsonSerializer 进行反序列化</target>
        <note />
      </trans-unit>
      <trans-unit id="JsonNetInsecureSettingsMessage">
        <source>When deserializing untrusted input, allowing arbitrary types to be deserialized is insecure.  When using JsonSerializerSettings, use TypeNameHandling.None, or for values other than None, restrict deserialized types with a SerializationBinder.</source>
        <target state="translated">对不信任的输入进行反序列化时，允许反序列化任意类型这一行为是不安全的。使用 JsonSerializerSettings 时，请使用 TypeNameHandling.None；对于不是“无”的值，请使用 SerializationBinder 限制反序列化的类型。</target>
        <note />
      </trans-unit>
      <trans-unit id="JsonNetInsecureSettingsTitle">
        <source>Do not use insecure JsonSerializerSettings</source>
        <target state="translated">请勿使用不安全的 JsonSerializerSettings</target>
        <note />
      </trans-unit>
      <trans-unit id="JsonNetMaybeInsecureSerializerMessage">
        <source>When deserializing untrusted input, allowing arbitrary types to be deserialized is insecure. When using deserializing JsonSerializer, use TypeNameHandling.None, or for values other than None, restrict deserialized types with a SerializationBinder.</source>
        <target state="translated">对不信任的输入进行反序列化时，允许反序列化任意类型这一行为是不安全的。使用反序列化 JsonSerializer 时，请使用 TypeNameHandling.None；对于“无”以外的值，请使用 SerializationBinder 限制反序列化的类型。</target>
        <note />
      </trans-unit>
      <trans-unit id="JsonNetMaybeInsecureSerializerTitle">
        <source>Ensure that JsonSerializer has a secure configuration when deserializing</source>
        <target state="translated">请确保在反序列化时 JsonSerializer 具有安全配置</target>
        <note />
      </trans-unit>
      <trans-unit id="JsonNetMaybeInsecureSettingsMessage">
        <source>When deserializing untrusted input, allowing arbitrary types to be deserialized is insecure.  When using JsonSerializerSettings, ensure TypeNameHandling.None is specified, or for values other than None, ensure a SerializationBinder is specified to restrict deserialized types.</source>
        <target state="translated">对不信任的输入进行反序列化时，允许反序列化任意类型这一行为是不安全的。使用 JsonSerializerSettings 时，请确保已指定 TypeNameHandling.None；对于不是“无”的值，请确保指定了 SerializationBinder 来限制反序列化的类型。</target>
        <note />
      </trans-unit>
      <trans-unit id="JsonNetMaybeInsecureSettingsTitle">
        <source>Ensure that JsonSerializerSettings are secure</source>
        <target state="translated">请确保 JsonSerializerSetting 是安全的</target>
        <note />
      </trans-unit>
      <trans-unit id="JsonNetTypeNameHandlingDescription">
        <source>Deserializing JSON when using a TypeNameHandling value other than None can be insecure.  If you need to instead detect Json.NET deserialization when a SerializationBinder isn't specified, then disable rule CA2326, and enable rules CA2327, CA2328, CA2329, and CA2330.</source>
        <target state="translated">使用“无”以外的 TypeNameHandling 值时，进行 JSON 反序列化可能不安全。如需在未指定 SerializationBinder 时检测 Json.NET 反序列化，请禁用规则 CA2326 并启用规则 CA2327、CA2328、CA2329 和 CA2330。</target>
        <note />
      </trans-unit>
      <trans-unit id="JsonNetTypeNameHandlingMessage">
        <source>Deserializing JSON when using a TypeNameHandling value other than None can be insecure.</source>
        <target state="translated">使用“无”以外的 TypeNameHandling 值时，进行 JSON 反序列化可能不安全。</target>
        <note />
      </trans-unit>
      <trans-unit id="JsonNetTypeNameHandlingTitle">
        <source>Do not use TypeNameHandling values other than None</source>
        <target state="translated">请勿使用“无”以外的 TypeNameHandling 值</target>
        <note />
      </trans-unit>
      <trans-unit id="LosFormatterMethodUsedMessage">
        <source>The method '{0}' is insecure when deserializing untrusted data.</source>
        <target state="translated">对不受信任的数据进行反序列化时，方法“{0}”不安全。</target>
        <note />
      </trans-unit>
      <trans-unit id="LosFormatterMethodUsedTitle">
        <source>Do not use insecure deserializer LosFormatter</source>
        <target state="translated">请勿使用不安全的反序列化程序 LosFormatter</target>
        <note />
      </trans-unit>
      <trans-unit id="MarkAllNonSerializableFieldsDescription">
        <source>An instance field of a type that is not serializable is declared in a type that is serializable.</source>
        <target state="translated">不可序列化类型的实例字段在可序列化类型中声明。</target>
        <note />
      </trans-unit>
      <trans-unit id="MarkAllNonSerializableFieldsMessage">
        <source>Field {0} is a member of type {1} which is serializable but is of type {2} which is not serializable</source>
        <target state="translated">字段 {0} 是可序列化类型 {1} 的成员，但该字段是不可序列化的类型 {2}。</target>
        <note />
      </trans-unit>
      <trans-unit id="MarkAllNonSerializableFieldsTitle">
        <source>Mark all non-serializable fields</source>
        <target state="translated">标记所有不可序列化的字段</target>
        <note />
      </trans-unit>
      <trans-unit id="MarkAssembliesWithNeutralResourcesLanguageDescription">
        <source>The NeutralResourcesLanguage attribute informs the ResourceManager of the language that was used to display the resources of a neutral culture for an assembly. This improves lookup performance for the first resource that you load and can reduce your working set.</source>
        <target state="translated">NeutralResourcesLanguage 特性将通知资源管理器用于显示程序集非特定区域性的资源的语言。这样可提高所加载的第一个资源的查找性能，并可减少工作集。</target>
        <note />
      </trans-unit>
      <trans-unit id="MarkAssembliesWithNeutralResourcesLanguageMessage">
        <source>Mark assemblies with NeutralResourcesLanguageAttribute</source>
        <target state="translated">用 NeutralResourcesLanguageAttribute 标记程序集</target>
        <note />
      </trans-unit>
      <trans-unit id="MarkAssembliesWithNeutralResourcesLanguageTitle">
        <source>Mark assemblies with NeutralResourcesLanguageAttribute</source>
        <target state="translated">用 NeutralResourcesLanguageAttribute 标记程序集</target>
        <note />
      </trans-unit>
      <trans-unit id="MarkBooleanPInvokeArgumentsWithMarshalAsDescription">
        <source>The Boolean data type has multiple representations in unmanaged code.</source>
        <target state="translated">布尔数据类型在非托管代码中有多个表示形式。</target>
        <note />
      </trans-unit>
      <trans-unit id="MarkBooleanPInvokeArgumentsWithMarshalAsMessageDefault">
        <source>Add the MarshalAsAttribute to parameter {0} of P/Invoke {1}. If the corresponding unmanaged parameter is a 4-byte Win32 'BOOL', use [MarshalAs(UnmanagedType.Bool)]. For a 1-byte C++ 'bool', use MarshalAs(UnmanagedType.U1).</source>
        <target state="translated">向 P/Invoke {1} 的参数 {0} 添加 MarshalAsAttribute。如果对应的非托管参数为 4 字节的 Win32 "BOOL"，则使用 [MarshalAs(UnmanagedType.Bool)]。对于 1 字节的 C++ "bool"，请使用 MarshalAs(UnmanagedType.U1)。</target>
        <note />
      </trans-unit>
      <trans-unit id="MarkBooleanPInvokeArgumentsWithMarshalAsMessageReturn">
        <source>Add the MarshalAsAttribute to the return type of P/Invoke {0}. If the corresponding unmanaged return type is a 4-byte Win32 'BOOL', use MarshalAs(UnmanagedType.Bool). For a 1-byte C++ 'bool', use MarshalAs(UnmanagedType.U1).</source>
        <target state="translated">向 P/Invoke {0} 的返回类型添加 MarshalAsAttribute。如果对应的非托管返回类型为 4 字节的 Win32 "BOOL"，则使用 MarshalAs(UnmanagedType.Bool)。对于 1 字节的 C++ "bool"，请使用 MarshalAs(UnmanagedType.U1)。</target>
        <note />
      </trans-unit>
      <trans-unit id="MarkBooleanPInvokeArgumentsWithMarshalAsTitle">
        <source>Mark boolean PInvoke arguments with MarshalAs</source>
        <target state="translated">用 MarshalAs 标记布尔型 PInvoke 参数</target>
        <note />
      </trans-unit>
      <trans-unit id="MarkISerializableTypesWithSerializableDescription">
        <source>To be recognized by the common language runtime as serializable, types must be marked by using the SerializableAttribute attribute even when the type uses a custom serialization routine through implementation of the ISerializable interface.</source>
        <target state="translated">要被公共语言运行时识别为可序列化，必须使用 SerializableAttribute 特性标记类型，即使类型通过 ISerializable 接口的实现使用自定义序列化例程时也不例外。</target>
        <note />
      </trans-unit>
      <trans-unit id="MarkISerializableTypesWithSerializableMessage">
        <source>Add [Serializable] to {0} as this type implements ISerializable</source>
        <target state="translated">将 [Serializable] 添加到 {0}，因为此类型实现 ISerializable</target>
        <note />
      </trans-unit>
      <trans-unit id="MarkISerializableTypesWithSerializableTitle">
        <source>Mark ISerializable types with serializable</source>
        <target state="translated">将 ISerializable 类型标记为“可序列化”</target>
        <note />
      </trans-unit>
      <trans-unit id="MaybeDisableHttpClientCRLCheck">
        <source>Ensure HttpClient certificate revocation list check is not disabled</source>
        <target state="translated">确保未禁用 HttpClient 证书吊销列表检查</target>
        <note />
      </trans-unit>
      <trans-unit id="MaybeDisableHttpClientCRLCheckMessage">
        <source>HttpClient may be created without enabling CheckCertificateRevocationList</source>
        <target state="translated">可在不启用 CheckCertificateRevocationList 的情况下创建 HttpClient</target>
        <note />
      </trans-unit>
      <trans-unit id="MaybeInstallRootCert">
        <source>Ensure Certificates Are Not Added To Root Store</source>
        <target state="translated">确保没有将证书添加到根存储</target>
        <note />
      </trans-unit>
      <trans-unit id="MaybeInstallRootCertMessage">
        <source>Adding certificates to the operating system's trusted root certificates is insecure. Ensure that the target store is not root store.</source>
        <target state="translated">将证书添加到操作系统受信任的根证书很不安全。请确保目标存储不是根存储。</target>
        <note />
      </trans-unit>
      <trans-unit id="MaybeUseCreateEncryptorWithNonDefaultIV">
        <source>Use CreateEncryptor with the default IV </source>
        <target state="translated">将 CreateEncryptor 与默认 IV 结合使用</target>
        <note />
      </trans-unit>
      <trans-unit id="MaybeUseCreateEncryptorWithNonDefaultIVMessage">
        <source>The non-default initialization vector, which can be potentially repeatable, is used in the encryption. Ensure use the default one.</source>
        <target state="translated">加密中使用了可能是可重复的非默认初始化向量。请确保使用默认值。</target>
        <note />
      </trans-unit>
      <trans-unit id="MaybeUseSecureCookiesASPNetCore">
        <source>Ensure Use Secure Cookies In ASP.NET Core</source>
        <target state="needs-review-translation">确保在 ASP.Net Core 中使用安全 Cookie</target>
        <note />
      </trans-unit>
      <trans-unit id="MaybeUseSecureCookiesASPNetCoreMessage">
        <source>Ensure that CookieOptions.Secure = true when setting a cookie</source>
        <target state="translated">请确保设置 Cookie 时 CookieOptions.Secure = true</target>
        <note />
      </trans-unit>
      <trans-unit id="MaybeUseWeakKDFInsufficientIterationCount">
        <source>Ensure Sufficient Iteration Count When Using Weak Key Derivation Function</source>
        <target state="translated">使用弱密钥派生功能时，请确保迭代计数足够大</target>
        <note />
      </trans-unit>
      <trans-unit id="MaybeUseWeakKDFInsufficientIterationCountMessage">
        <source>Ensure that the iteration count is at least {0} when deriving a cryptographic key from a password. By default, Rfc2898DeriveByte's IterationCount is only 1000</source>
        <target state="translated">基于密码派生加密密钥时，请确保迭代计数至少为 {0}。默认情况下，Rfc2898DeriveByte 的 IterationCount 仅为 1000</target>
        <note />
      </trans-unit>
      <trans-unit id="MissHttpVerbAttribute">
        <source>Miss HttpVerb attribute for action methods</source>
        <target state="translated">缺少操作方法的 HttpVerb 属性</target>
        <note />
      </trans-unit>
      <trans-unit id="MissHttpVerbAttributeDescription">
        <source>All the methods that create, edit, delete, or otherwise modify data do so in the [HttpPost] overload of the method, which needs to be protected with the anti forgery attribute from request forgery. Performing a GET operation should be a safe operation that has no side effects and doesn't modify your persisted data.</source>
        <target state="translated">创建、编辑、删除或以其他方式修改数据的所有方法都在方法的 [HttpPost] 重载中执行，这需要使用来自请求伪造的防伪造属性来保护。执行 GET 操作应是不具有任何副作用且不会修改永久性数据的安全操作。</target>
        <note />
      </trans-unit>
      <trans-unit id="MissHttpVerbAttributeMessage">
        <source>Action method {0} needs to specify the HTTP request kind explicitly</source>
        <target state="translated">操作方法 {0} 需要显式指定 HTTP 请求类型</target>
        <note />
      </trans-unit>
      <trans-unit id="NetDataContractSerializerDeserializeMaybeWithoutBinderSetMessage">
        <source>The method '{0}' is insecure when deserializing untrusted data without a SerializationBinder to restrict the type of objects in the deserialized object graph.</source>
        <target state="translated">在不使用 SerializationBinder 的情况下对不受信任的数据进行反序列化，以限制反序列化对象图中的对象类型时，方法“{0}”不安全。</target>
        <note />
      </trans-unit>
      <trans-unit id="NetDataContractSerializerDeserializeMaybeWithoutBinderSetTitle">
        <source>Ensure NetDataContractSerializer.Binder is set before deserializing</source>
        <target state="translated">请确保在反序列化之前设置 NetDataContractSerializer.Binder</target>
        <note />
      </trans-unit>
      <trans-unit id="NetDataContractSerializerDeserializeWithoutBinderSetMessage">
        <source>The method '{0}' is insecure when deserializing untrusted data without a SerializationBinder to restrict the type of objects in the deserialized object graph.</source>
        <target state="translated">在不使用 SerializationBinder 的情况下对不受信任的数据进行反序列化，以限制反序列化对象图中的对象类型时，方法“{0}”不安全。</target>
        <note />
      </trans-unit>
      <trans-unit id="NetDataContractSerializerDeserializeWithoutBinderSetTitle">
        <source>Do not deserialize without first setting NetDataContractSerializer.Binder</source>
        <target state="translated">在未设置 NetDataContractSerializer.Binder 的情况下，请不要反序列化</target>
        <note />
      </trans-unit>
      <trans-unit id="NetDataContractSerializerMethodUsedDescription">
        <source>The method '{0}' is insecure when deserializing untrusted data.  If you need to instead detect NetDataContractSerializer deserialization without a SerializationBinder set, then disable rule CA2310, and enable rules CA2311 and CA2312.</source>
        <target state="translated">反序列化不受信任的数据时，方法“{0}”不安全。如果需要在未设置 SerializationBinder 的情况下改为检测 NetDataContractSerializer 反序列化，则请禁用 CA2310 规则，并启用 CA2311 和 CA2312 规则。</target>
        <note />
      </trans-unit>
      <trans-unit id="NetDataContractSerializerMethodUsedMessage">
        <source>The method '{0}' is insecure when deserializing untrusted data.</source>
        <target state="translated">对不受信任的数据进行反序列化时，方法“{0}”不安全。</target>
        <note />
      </trans-unit>
      <trans-unit id="NetDataContractSerializerMethodUsedTitle">
        <source>Do not use insecure deserializer NetDataContractSerializer</source>
        <target state="translated">请勿使用不安全的反序列化程序 NetDataContractSerializer</target>
        <note />
      </trans-unit>
      <trans-unit id="NormalizeStringsToUppercaseDescription">
        <source>Strings should be normalized to uppercase. A small group of characters cannot make a round trip when they are converted to lowercase. To make a round trip means to convert the characters from one locale to another locale that represents character data differently, and then to accurately retrieve the original characters from the converted characters.</source>
        <target state="translated">字符串应规范化为大写。有少量字符在转换为小写后不能转换回来。往返转换是指将字符从一个区域设置转换为按其他方式表示字符数据的另一区域设置，然后准确地从转换后的字符中检索到原始字符。</target>
        <note />
      </trans-unit>
      <trans-unit id="NormalizeStringsToUppercaseMessageToUpper">
        <source>In method '{0}', replace the call to '{1}' with '{2}'</source>
        <target state="translated">在方法“{0}”中，将对“{1}”的调用替换为“{2}”</target>
        <note />
      </trans-unit>
      <trans-unit id="NormalizeStringsToUppercaseTitle">
        <source>Normalize strings to uppercase</source>
        <target state="translated">将字符串规范化为大写</target>
        <note />
      </trans-unit>
      <trans-unit id="ObjectStateFormatterMethodUsedMessage">
        <source>The method '{0}' is insecure when deserializing untrusted data.</source>
        <target state="translated">对不受信任的数据进行反序列化时，方法“{0}”不安全。</target>
        <note />
      </trans-unit>
      <trans-unit id="ObjectStateFormatterMethodUsedTitle">
        <source>Do not use insecure deserializer ObjectStateFormatter</source>
        <target state="translated">请勿使用不安全的反序列化程序 ObjectStateFormatter</target>
        <note />
      </trans-unit>
      <trans-unit id="PInvokeDeclarationsShouldBePortableDescription">
        <source>This rule evaluates the size of each parameter and the return value of a P/Invoke, and verifies that the size of the parameter is correct when marshaled to unmanaged code on 32-bit and 64-bit operating systems.</source>
        <target state="translated">此规则计算每个参数的大小和 P/Invoke 的返回值，并在封送处理为 32 位和 64 位操作系统上的非托管代码时验证参数大小是否正确。</target>
        <note />
      </trans-unit>
      <trans-unit id="PInvokeDeclarationsShouldBePortableMessageParameter">
        <source>As it is declared in your code, parameter {0} of P/Invoke {1} will be {2} bytes wide on {3} platforms. This is not correct, as the actual native declaration of this API indicates it should be {4} bytes wide on {3} platforms. Consult the MSDN Platform SDK documentation for help determining what data type should be used instead of {5}.</source>
        <target state="translated">如代码中所声明的，P/Invoke {1} 的参数 {0} 在 {3} 平台上的字节宽度将为 {2}。这是不正确的，因为此 API 的实际本机声明表明该参数在 {3} 平台上的字节宽度应为 {4}。请参考 MSDN Platform SDK 文档来获取帮助，确定应使用哪种数据类型来代替 {5}。</target>
        <note />
      </trans-unit>
      <trans-unit id="PInvokeDeclarationsShouldBePortableMessageReturn">
        <source>As it is declared in your code, the return type of P/Invoke {0} will be {1} bytes wide on {2} platforms. This is not correct, as the actual native declaration of this API indicates it should be {3} bytes wide on {2} platforms. Consult the MSDN Platform SDK documentation for help determining what data type should be used instead of {4}.</source>
        <target state="translated">如代码中所声明的，P/Invoke {0} 的返回类型在 {2} 平台上的字节宽度将为 {1}。这是不正确的，因为此 API 的实际本机声明表明该返回类型在 {2} 平台上的字节宽度应为 {3}。请参考 MSDN Platform SDK 文档来获取帮助，确定应使用哪种数据类型来代替 {4}。</target>
        <note />
      </trans-unit>
      <trans-unit id="PInvokeDeclarationsShouldBePortableTitle">
        <source>PInvoke declarations should be portable</source>
        <target state="translated">PInvoke 声明应为可移植声明</target>
        <note />
      </trans-unit>
      <trans-unit id="PInvokesShouldNotBeVisibleDescription">
        <source>A public or protected method in a public type has the System.Runtime.InteropServices.DllImportAttribute attribute (also implemented by the Declare keyword in Visual Basic). Such methods should not be exposed.</source>
        <target state="translated">公共类型中的公共方法或受保护的方法具有 System.Runtime.InteropServices.DllImportAttribute 属性(在 Visual Basic 中也由 Declare 关键字实现)。不应公开此类方法。</target>
        <note />
      </trans-unit>
      <trans-unit id="PInvokesShouldNotBeVisibleMessage">
        <source>P/Invoke method '{0}' should not be visible</source>
        <target state="translated">P/Invoke 方法“{0}”应该是不可见的</target>
        <note />
      </trans-unit>
      <trans-unit id="PInvokesShouldNotBeVisibleTitle">
        <source>P/Invokes should not be visible</source>
        <target state="translated">P/Invokes 应该是不可见的</target>
        <note />
      </trans-unit>
      <trans-unit id="PlatformCompatibilityAllPlatforms">
        <source>and all other platforms</source>
        <target state="new">and all other platforms</target>
        <note>This call site is reachable on: 'windows' 10.0.2000 and later, and all other platforms</note>
      </trans-unit>
      <trans-unit id="PlatformCompatibilityAllVersions">
        <source>'{0}' all versions</source>
        <target state="translated">"{0}" 所有版本</target>
        <note>This call site is reachable on: 'Windows' all versions.</note>
      </trans-unit>
      <trans-unit id="PlatformCompatibilityDescription">
        <source>Using platform dependent API on a component makes the code no longer work across all platforms.</source>
        <target state="translated">在组件上使用依赖于平台的 API 会使代码无法用于所有平台。</target>
        <note />
      </trans-unit>
      <trans-unit id="PlatformCompatibilityFromVersionToVersion">
        <source>'{0}' from version {1} to {2}</source>
        <target state="translated">"{0}" 版本 {1} 到 {2}。</target>
        <note>'SupportedOnWindows1903UnsupportedOn2004()' is supported on: 'windows' from version 10.0.1903 to 10.0.2004.</note>
      </trans-unit>
      <trans-unit id="PlatformCompatibilityOnlySupportedCsAllPlatformMessage">
        <source>This call site is reachable on all platforms. '{0}' is only supported on: {1}.</source>
        <target state="translated">可在所有平台上访问此调用站点。"{0}" 仅在 {1} 上受支持。</target>
        <note>This call site is reachable on all platforms. 'SupportedOnWindowsAndBrowser()' is only supported on: 'windows', 'browser' .</note>
      </trans-unit>
      <trans-unit id="PlatformCompatibilityOnlySupportedCsReachableMessage">
        <source>This call site is reachable on: {2}. '{0}' is only supported on: {1}.</source>
        <target state="translated">可在 {2} 上访问此调用站点。"{0}" 仅在 {1} 上受支持。</target>
        <note>This call site is reachable on: 'windows' all versions.'SupportedOnWindowsUnsupportedFromWindows2004()' is only supported on: 'windows' 10.0.2004 and before</note>
      </trans-unit>
      <trans-unit id="PlatformCompatibilityOnlySupportedCsUnreachableMessage">
        <source>This call site is unreachable on: {2}. '{0}' is only supported on: {1}.</source>
        <target state="translated">无法在 {2} 上访问此调用站点。"{0}" 仅在 {1} 上受支持。</target>
        <note>This call site is unreachable on: 'browser'. 'SupportedOnWindowsAndBrowser()' is only supported on: 'browser', 'windows'.</note>
      </trans-unit>
      <trans-unit id="PlatformCompatibilitySupportedCsAllPlatformMessage">
        <source>This call site is reachable on all platforms. '{0}' is supported on: {1}.</source>
        <target state="translated">可在所有平台上访问此调用站点。"{0}" 在 {1} 上受支持。</target>
        <note>This call site is reachable on all platforms. 'SupportedOnWindows1903UnsupportedFrom2004()' is supported on: 'windows' from version 10.0.1903 to 10.0.2004.</note>
      </trans-unit>
      <trans-unit id="PlatformCompatibilitySupportedCsReachableMessage">
        <source>This call site is reachable on: {2}. '{0}' is supported on: {1}.</source>
        <target state="translated">可在 {2} 上访问此调用站点。"{0}" 在 {1} 上受支持。</target>
        <note>This call site is reachable on: 'windows' 10.0.2000 and before. 'UnsupportedOnWindowsSupportedOn1903()' is supported on: 'windows' 10.0.1903 and later.</note>
      </trans-unit>
      <trans-unit id="PlatformCompatibilityTitle">
        <source>Validate platform compatibility</source>
        <target state="translated">验证平台兼容性</target>
        <note />
      </trans-unit>
      <trans-unit id="PlatformCompatibilityUnsupportedCsAllPlatformMessage">
        <source>This call site is reachable on all platforms. '{0}' is unsupported on: {1}.</source>
        <target state="translated">可在所有平台上访问此调用站点。"{0}" 在 {1} 上不受支持。</target>
        <note>This call site is reachable on all platforms. 'UnsupportedOnWindows()' is unsupported on: 'windows'</note>
      </trans-unit>
      <trans-unit id="PlatformCompatibilityUnsupportedCsReachableMessage">
        <source>This call site is reachable on: {2}. '{0}' is unsupported on: {1}.</source>
        <target state="translated">可在 {2} 上访问此调用站点。"{0}" 在 {1} 上不受支持。</target>
        <note>This call site is reachable on: 'windows', 'browser'. 'UnsupportedOnBrowser()' is unsupported on: 'browser'.</note>
      </trans-unit>
      <trans-unit id="PlatformCompatibilityVersionAndBefore">
        <source>'{0}' {1} and before</source>
        <target state="translated">"{0}" {1} 及之前版本</target>
        <note>'SupportedOnWindowsUnsupportedFromWindows2004()' is only supported on: 'windows' 10.0.2004 and before.</note>
      </trans-unit>
      <trans-unit id="PlatformCompatibilityVersionAndLater">
        <source>'{0}' {1} and later</source>
        <target state="translated">"{0}" {1} 及更高版本</target>
        <note>'SupportedOnWindows10()' is only supported on: 'windows' 10.0 and later.</note>
      </trans-unit>
      <trans-unit id="PotentialReferenceCycleInDeserializedObjectGraphDescription">
        <source>Review code that processes untrusted deserialized data for handling of unexpected reference cycles. An unexpected reference cycle should not cause the code to enter an infinite loop. Otherwise, an unexpected reference cycle can allow an attacker to DOS or exhaust the memory of the process when deserializing untrusted data.</source>
        <target state="translated">查看处理不受信任的反序列化数据(为了处理意外引用循环)的代码。意外引用循环不应导致代码进入无限循环。否则，当反序列化不受信任的数据时，意外的引用循环可能导致攻击者 DOS 或耗尽进程的内存。</target>
        <note />
      </trans-unit>
      <trans-unit id="PotentialReferenceCycleInDeserializedObjectGraphMessage">
        <source>{0} participates in a potential reference cycle</source>
        <target state="translated">{0} 参与潜在的引用周期</target>
        <note />
      </trans-unit>
      <trans-unit id="PotentialReferenceCycleInDeserializedObjectGraphTitle">
        <source>Potential reference cycle in deserialized object graph</source>
        <target state="translated">反序列化对象图中的潜在引用循环</target>
        <note />
      </trans-unit>
      <trans-unit id="PreferStreamAsyncMemoryOverloadsDescription">
        <source>'Stream' has a 'ReadAsync' overload that takes a 'Memory&lt;Byte&gt;' as the first argument, and a 'WriteAsync' overload that takes a 'ReadOnlyMemory&lt;Byte&gt;' as the first argument. Prefer calling the memory based overloads, which are more efficient.</source>
        <target state="translated">"Stream" 有一个将 "Memory&lt;Byte&gt;" 作为第一个参数的 "ReadAsync" 重载和一个将 "Memory&lt;Byte&gt;" 作为第一个参数的 "WriteAsync" 重载。首选调用基于内存的重载，它们的效率更高。</target>
        <note />
      </trans-unit>
      <trans-unit id="PreferIsEmptyOverCountDescription">
        <source>For determining whether the object contains or not any items, prefer using 'IsEmpty' property rather than retrieving the number of items from the 'Count' property and comparing it to 0 or 1.</source>
        <target state="translated">若要确定对象是否包含项，最好使用 "IsEmpty" 属性，而不是从 "Count" 属性检索项的数目并将其与 0 或 1 进行比较。</target>
        <note />
      </trans-unit>
      <trans-unit id="PreferIsEmptyOverCountMessage">
        <source>Prefer 'IsEmpty' over 'Count' to determine whether the object is empty</source>
        <target state="translated">最好使用 "IsEmpty" (而不是 "Count")来确定对象是否为空</target>
        <note />
      </trans-unit>
      <trans-unit id="PreferIsEmptyOverCountTitle">
        <source>Prefer IsEmpty over Count</source>
        <target state="translated">最好使用 "IsEmpty" (而不是 "Count")</target>
        <note />
      </trans-unit>
      <trans-unit id="PreferStreamAsyncMemoryOverloadsMessage">
        <source>Change the '{0}' method call to use the '{1}' overload</source>
        <target state="translated">请将“{0}”方法调用更改为使用“{1}”重载</target>
        <note />
      </trans-unit>
      <trans-unit id="PreferStreamAsyncMemoryOverloadsTitle">
        <source>Prefer the 'Memory'-based overloads for 'ReadAsync' and 'WriteAsync'</source>
        <target state="translated">对于 "ReadAsync" 和 "WriteAsync"，首选基于内存的重载</target>
        <note />
      </trans-unit>
      <trans-unit id="PreferStringContainsOverIndexOfCodeFixTitle">
        <source>Replace with 'string.Contains'</source>
        <target state="translated">替换为 "string.Contains"</target>
        <note />
      </trans-unit>
      <trans-unit id="PreferStringContainsOverIndexOfDescription">
        <source>Calls to 'string.IndexOf' where the result is used to check for the presence/absence of a substring can be replaced by 'string.Contains'.</source>
        <target state="translated">如果结果用于检查是否存在/缺少子字符串，对 "string.IndexOf" 的调用可替换为对 "string.Contains" 的调用。</target>
        <note />
      </trans-unit>
      <trans-unit id="PreferStringContainsOverIndexOfMessage">
        <source>Use 'string.Contains' instead of 'string.IndexOf' to improve readability</source>
        <target state="translated">使用 "string.Contains" 而不是 "string.IndexOf" 来提高可读性</target>
        <note />
      </trans-unit>
      <trans-unit id="PreferStringContainsOverIndexOfTitle">
        <source>Consider using 'string.Contains' instead of 'string.IndexOf'</source>
        <target state="translated">请考虑使用 "string.Contains" 而不是 "string.IndexOf"</target>
        <note />
      </trans-unit>
      <trans-unit id="PreferTypedStringBuilderAppendOverloadsDescription">
        <source>StringBuilder.Append and StringBuilder.Insert provide overloads for multiple types beyond System.String.  When possible, prefer the strongly-typed overloads over using ToString() and the string-based overload.</source>
        <target state="translated">StringBuilder.Append 和 StringBuilder.Insert 为 System.String 之外的多种类型提供重载。在可能情况下，尽量使用强类型重载而非使用 ToString() 和基于字符串的重载。</target>
        <note />
      </trans-unit>
      <trans-unit id="PreferTypedStringBuilderAppendOverloadsMessage">
        <source>Remove the ToString call in order to use a strongly-typed StringBuilder overload</source>
        <target state="translated">删除 ToString 调用以使用强类型 StringBuilder 重载</target>
        <note />
      </trans-unit>
      <trans-unit id="PreferTypedStringBuilderAppendOverloadsRemoveToString">
        <source>Remove the ToString call</source>
        <target state="translated">删除 ToString 调用</target>
        <note />
      </trans-unit>
      <trans-unit id="PreferTypedStringBuilderAppendOverloadsTitle">
        <source>Prefer strongly-typed Append and Insert method overloads on StringBuilder</source>
        <target state="translated">最好使用 StringBuilder 的强类型 Append 和 Insert 方法重载</target>
        <note />
      </trans-unit>
      <trans-unit id="PreferConstCharOverConstUnitStringInStringBuilderDescription">
        <source>'StringBuilder.Append(char)' is more efficient than 'StringBuilder.Append(string)' when the string is a single character. When calling 'Append' with a constant, prefer using a constant char rather than a constant string containing one character.</source>
        <target state="translated">当字符串是单个字符时，"StringBuilder.Append(char)" 比 "StringBuilder.Append(string)" 更高效。使用常量调用 "Append" 时，请首选使用常量字符，而不是包含一个字符的常量字符串。</target>
        <note />
      </trans-unit>
      <trans-unit id="PreferConstCharOverConstUnitStringInStringBuilderMessage">
        <source>Use 'StringBuilder.Append(char)' instead of 'StringBuilder.Append(string)' when the input is a constant unit string</source>
        <target state="translated">当输入是常量单位字符串时，请使用 "StringBuilder.Append(char)" 而不是 "StringBuilder.Append(string)"</target>
        <note />
      </trans-unit>
      <trans-unit id="PreferConstCharOverConstUnitStringInStringBuilderTitle">
        <source>Consider using 'StringBuilder.Append(char)' when applicable</source>
        <target state="translated">若适用，请考虑使用 "StringBuilder.Append(char)"</target>
        <note />
      </trans-unit>
      <trans-unit id="ProvideCorrectArgumentToEnumHasFlagDescription">
        <source>'Enum.HasFlag' method expects the 'enum' argument to be of the same 'enum' type as the instance on which the method is invoked and that this 'enum' is marked with 'System.FlagsAttribute'. If these are different 'enum' types, an unhandled exception will be thrown at runtime. If the 'enum' type is not marked with 'System.FlagsAttribute' the call will always return 'false' at runtime.</source>
        <target state="translated">"Enum.HasFlag" 方法要求 "enum" 参数与调用该方法的实例具有相同的 "enum" 类型，并且此 "enum" 用 "System.FlagsAttribute" 标记。如果它们是不同的 "enum" 类型，则在运行时将引发未经处理的异常。如果 "enum" 类型未使用 "System.FlagsAttribute" 进行标记，则调用在运行时将始终返回 "false"。</target>
        <note />
      </trans-unit>
      <trans-unit id="ProvideCorrectArgumentToEnumHasFlagMessageDifferentType">
        <source>The argument type, '{0}', must be the same as the enum type '{1}'</source>
        <target state="translated">参数类型“{0}”必须与枚举类型“{1}”相同。</target>
        <note />
      </trans-unit>
      <trans-unit id="ProvideCorrectArgumentToEnumHasFlagTitle">
        <source>Provide correct 'enum' argument to 'Enum.HasFlag'</source>
        <target state="translated">向 "Enum.HasFlag" 提供正确的 "enum" 参数</target>
        <note />
      </trans-unit>
      <trans-unit id="ProvideCorrectArgumentsToFormattingMethodsDescription">
        <source>The format argument that is passed to System.String.Format does not contain a format item that corresponds to each object argument, or vice versa.</source>
        <target state="translated">传递到 System.String.Format 的 format 参数不包含与各对象参数相对应的格式项，反之亦然。</target>
        <note />
      </trans-unit>
      <trans-unit id="ProvideCorrectArgumentsToFormattingMethodsMessage">
        <source>Provide correct arguments to formatting methods</source>
        <target state="translated">为格式化方法提供正确的参数</target>
        <note />
      </trans-unit>
      <trans-unit id="ProvideCorrectArgumentsToFormattingMethodsTitle">
        <source>Provide correct arguments to formatting methods</source>
        <target state="translated">为格式化方法提供正确的参数</target>
        <note />
      </trans-unit>
      <trans-unit id="ProvideDeserializationMethodsForOptionalFieldsDescription">
        <source>A type has a field that is marked by using the System.Runtime.Serialization.OptionalFieldAttribute attribute, and the type does not provide deserialization event handling methods.</source>
        <target state="translated">类型具有使用 System.Runtime.Serialization.OptionalFieldAttribute 特性标记的字段，并且该类型不提供反序列化事件处理方法。</target>
        <note />
      </trans-unit>
      <trans-unit id="ProvideDeserializationMethodsForOptionalFieldsMessageOnDeserialized">
        <source>Add a 'private void OnDeserialized(StreamingContext)' method to type {0} and attribute it with the System.Runtime.Serialization.OnDeserializedAttribute</source>
        <target state="translated">向类型 {0} 中添加“private void OnDeserialized(StreamingContext)”方法并使其具有 System.Runtime.Serialization.OnDeserializedAttribute 特性</target>
        <note />
      </trans-unit>
      <trans-unit id="ProvideDeserializationMethodsForOptionalFieldsMessageOnDeserializing">
        <source>Add a 'private void OnDeserializing(StreamingContext)' method to type {0} and attribute it with the System.Runtime.Serialization.OnDeserializingAttribute</source>
        <target state="translated">向类型 {0} 中添加“private void OnDeserializing(StreamingContext)”方法并使其具有 System.Runtime.Serialization.OnDeserializingAttribute 特性</target>
        <note />
      </trans-unit>
      <trans-unit id="ProvideDeserializationMethodsForOptionalFieldsTitle">
        <source>Provide deserialization methods for optional fields</source>
        <target state="translated">为可选字段提供反序列化方法</target>
        <note />
      </trans-unit>
      <trans-unit id="RemoveRedundantCall">
        <source>Remove redundant call</source>
        <target state="translated">删除冗余的调用</target>
        <note />
      </trans-unit>
      <trans-unit id="RethrowToPreserveStackDetailsDescription">
        <source>An exception is rethrown and the exception is explicitly specified in the throw statement. If an exception is rethrown by specifying the exception in the throw statement, the list of method calls between the original method that threw the exception and the current method is lost.</source>
        <target state="translated">异常被再次引发并在 throw 语句中显式指定。如果通过在 throw 语句中指定异常来重新引发异常，则引发该异常的原始方法与当前方法之间的方法调用列表将丢失。</target>
        <note />
      </trans-unit>
      <trans-unit id="RethrowToPreserveStackDetailsMessage">
        <source>Rethrow to preserve stack details</source>
        <target state="translated">再次引发以保留堆栈详细信息</target>
        <note />
      </trans-unit>
      <trans-unit id="RethrowToPreserveStackDetailsTitle">
        <source>Rethrow to preserve stack details</source>
        <target state="translated">再次引发以保留堆栈详细信息</target>
        <note />
      </trans-unit>
      <trans-unit id="ReviewCodeForDllInjectionVulnerabilitiesMessage">
        <source>Potential DLL injection vulnerability was found where '{0}' in method '{1}' may be tainted by user-controlled data from '{2}' in method '{3}'.</source>
        <target state="translated">找到了潜在的 DLL 注入漏洞，其中方法“{1}”中的“{0}”可能会受到方法“{3}”中“{2}”的用户控制数据的污染。</target>
        <note />
      </trans-unit>
      <trans-unit id="ReviewCodeForDllInjectionVulnerabilitiesTitle">
        <source>Review code for DLL injection vulnerabilities</source>
        <target state="translated">查看 DLL 注入漏洞的代码</target>
        <note />
      </trans-unit>
      <trans-unit id="ReviewCodeForFilePathInjectionVulnerabilitiesMessage">
        <source>Potential file path injection vulnerability was found where '{0}' in method '{1}' may be tainted by user-controlled data from '{2}' in method '{3}'.</source>
        <target state="translated">找到了潜在的文件路径注入漏洞，其中方法“{1}”中的“{0}”可能会受到方法“{3}”中“{2}”的用户控制数据的污染。</target>
        <note />
      </trans-unit>
      <trans-unit id="ReviewCodeForFilePathInjectionVulnerabilitiesTitle">
        <source>Review code for file path injection vulnerabilities</source>
        <target state="translated">查看文件路径注入漏洞的代码</target>
        <note />
      </trans-unit>
      <trans-unit id="ReviewCodeForInformationDisclosureVulnerabilitiesMessage">
        <source>Potential information disclosure vulnerability was found where '{0}' in method '{1}' may contain unintended information from '{2}' in method '{3}'.</source>
        <target state="translated">找到了潜在信息泄露漏洞，其中方法“{1}”中的“{0}”可能包含方法“{3}”中“{2}”的意外信息。</target>
        <note />
      </trans-unit>
      <trans-unit id="ReviewCodeForInformationDisclosureVulnerabilitiesTitle">
        <source>Review code for information disclosure vulnerabilities</source>
        <target state="translated">查看信息泄露漏洞的代码</target>
        <note />
      </trans-unit>
      <trans-unit id="ReviewCodeForLdapInjectionVulnerabilitiesMessage">
        <source>Potential LDAP injection vulnerability was found where '{0}' in method '{1}' may be tainted by user-controlled data from '{2}' in method '{3}'.</source>
        <target state="translated">找到了潜在 LDAP 注入漏洞，其中方法“{1}”中的“{0}”可能会受到方法“{3}”中“{2}”的用户控制数据的污染。</target>
        <note />
      </trans-unit>
      <trans-unit id="ReviewCodeForLdapInjectionVulnerabilitiesTitle">
        <source>Review code for LDAP injection vulnerabilities</source>
        <target state="translated">查看 LDAP 注入漏洞的代码</target>
        <note />
      </trans-unit>
      <trans-unit id="ReviewCodeForOpenRedirectVulnerabilitiesMessage">
        <source>Potential open redirect vulnerability was found where '{0}' in method '{1}' may be tainted by user-controlled data from '{2}' in method '{3}'.</source>
        <target state="translated">找到了潜在开放重定向漏洞，其中方法“{1}”中的“{0}”可能会受到方法“{3}”中“{2}”的用户控制数据的污染。</target>
        <note />
      </trans-unit>
      <trans-unit id="ReviewCodeForOpenRedirectVulnerabilitiesTitle">
        <source>Review code for open redirect vulnerabilities</source>
        <target state="translated">查看开放重定向漏洞的代码</target>
        <note />
      </trans-unit>
      <trans-unit id="ReviewCodeForProcessCommandInjectionVulnerabilitiesMessage">
        <source>Potential process command injection vulnerability was found where '{0}' in method '{1}' may be tainted by user-controlled data from '{2}' in method '{3}'.</source>
        <target state="translated">找到了潜在进程命令注入漏洞，其中方法“{1}”中的“{0}”可能会受到方法“{3}”中“{2}”的用户控制数据的污染。</target>
        <note />
      </trans-unit>
      <trans-unit id="ReviewCodeForProcessCommandInjectionVulnerabilitiesTitle">
        <source>Review code for process command injection vulnerabilities</source>
        <target state="translated">查看进程命令注入漏洞的代码</target>
        <note />
      </trans-unit>
      <trans-unit id="ReviewCodeForRegexInjectionVulnerabilitiesMessage">
        <source>Potential regex injection vulnerability was found where '{0}' in method '{1}' may be tainted by user-controlled data from '{2}' in method '{3}'.</source>
        <target state="translated">找到了潜在正则表达式注入漏洞，其中方法“{1}”中的“{0}”可能会受到方法“{3}”中“{2}”的用户控制数据的污染。</target>
        <note />
      </trans-unit>
      <trans-unit id="ReviewCodeForRegexInjectionVulnerabilitiesTitle">
        <source>Review code for regex injection vulnerabilities</source>
        <target state="translated">查看正则表达式注入漏洞的代码</target>
        <note />
      </trans-unit>
      <trans-unit id="ReviewCodeForSqlInjectionVulnerabilitiesMessage">
        <source>Potential SQL injection vulnerability was found where '{0}' in method '{1}' may be tainted by user-controlled data from '{2}' in method '{3}'.</source>
        <target state="translated">找到了潜在 SQL 注入漏洞，其中方法“{1}”中的“{0}”可能会受到方法“{3}”中“{2}”的用户控制数据的污染。</target>
        <note />
      </trans-unit>
      <trans-unit id="ReviewCodeForSqlInjectionVulnerabilitiesTitle">
        <source>Review code for SQL injection vulnerabilities</source>
        <target state="translated">检查 SQL 注入漏洞的代码</target>
        <note />
      </trans-unit>
      <trans-unit id="ReviewCodeForXamlInjectionVulnerabilitiesMessage">
        <source>Potential XAML injection vulnerability was found where '{0}' in method '{1}' may be tainted by user-controlled data from '{2}' in method '{3}'.</source>
        <target state="translated">找到了潜在 XAML 注入漏洞，其中方法“{1}”中的“{0}”可能会受到方法“{3}”中“{2}”的用户控制数据的污染。</target>
        <note />
      </trans-unit>
      <trans-unit id="ReviewCodeForXamlInjectionVulnerabilitiesTitle">
        <source>Review code for XAML injection vulnerabilities</source>
        <target state="translated">查看 XAML 注入漏洞的代码</target>
        <note />
      </trans-unit>
      <trans-unit id="ReviewCodeForXmlInjectionVulnerabilitiesMessage">
        <source>Potential XML injection vulnerability was found where '{0}' in method '{1}' may be tainted by user-controlled data from '{2}' in method '{3}'.</source>
        <target state="translated">找到了潜在 XML 注入漏洞，其中方法“{1}”中的“{0}”可能会受到方法“{3}”中“{2}”的用户控制数据的污染。</target>
        <note />
      </trans-unit>
      <trans-unit id="ReviewCodeForXmlInjectionVulnerabilitiesTitle">
        <source>Review code for XML injection vulnerabilities</source>
        <target state="translated">查看 XML 注入漏洞的代码</target>
        <note />
      </trans-unit>
      <trans-unit id="ReviewCodeForXPathInjectionVulnerabilitiesMessage">
        <source>Potential XPath injection vulnerability was found where '{0}' in method '{1}' may be tainted by user-controlled data from '{2}' in method '{3}'.</source>
        <target state="translated">找到了潜在 XPath 注入漏洞，其中方法“{1}”中的“{0}”可能会受到方法“{3}”中“{2}”的用户控制数据的污染。</target>
        <note />
      </trans-unit>
      <trans-unit id="ReviewCodeForXPathInjectionVulnerabilitiesTitle">
        <source>Review code for XPath injection vulnerabilities</source>
        <target state="translated">查看 XPath 注入漏洞的代码</target>
        <note />
      </trans-unit>
      <trans-unit id="ReviewCodeForXssVulnerabilitiesMessage">
        <source>Potential cross-site scripting (XSS) vulnerability was found where '{0}' in method '{1}' may be tainted by user-controlled data from '{2}' in method '{3}'.</source>
        <target state="translated">找到了潜在跨站点脚本(XSS)漏洞，其中方法“{1}”中的“{0}”可能会受到方法“{3}”中“{2}”的用户控制数据的污染。</target>
        <note />
      </trans-unit>
      <trans-unit id="ReviewCodeForXssVulnerabilitiesTitle">
        <source>Review code for XSS vulnerabilities</source>
        <target state="translated">检查 XSS 漏洞的代码</target>
        <note />
      </trans-unit>
      <trans-unit id="ReviewSQLQueriesForSecurityVulnerabilitiesDescription">
        <source>SQL queries that directly use user input can be vulnerable to SQL injection attacks. Review this SQL query for potential vulnerabilities, and consider using a parameterized SQL query.</source>
        <target state="translated">直接使用用户输入的 SQL 查询可能容易受到 SQL 注入攻击。查看此 SQL 查询以查找潜在漏洞，请考虑使用参数化 SQL 查询。</target>
        <note />
      </trans-unit>
      <trans-unit id="ReviewSQLQueriesForSecurityVulnerabilitiesMessageNoNonLiterals">
        <source>Review if the query string passed to '{0}' in '{1}', accepts any user input</source>
        <target state="translated">查看传递给“{1}”中的“{0}”的查询字符串是否接受任何用户输入</target>
        <note />
      </trans-unit>
      <trans-unit id="ReviewSQLQueriesForSecurityVulnerabilitiesTitle">
        <source>Review SQL queries for security vulnerabilities</source>
        <target state="translated">检查 SQL 查询是否存在安全漏洞</target>
        <note />
      </trans-unit>
      <trans-unit id="SetHttpOnlyForHttpCookie">
        <source>Set HttpOnly to true for HttpCookie</source>
        <target state="translated">将 HttpCookie 的 HttpOnly 设置为 true</target>
        <note />
      </trans-unit>
      <trans-unit id="SetHttpOnlyForHttpCookieDescription">
        <source>As a defense in depth measure, ensure security sensitive HTTP cookies are marked as HttpOnly. This indicates web browsers should disallow scripts from accessing the cookies. Injected malicious scripts are a common way of stealing cookies.</source>
        <target state="translated">作为深度防御措施，请确保将安全敏感的 HTTP cookie 标记为 HttpOnly。这表示 Web 浏览器应禁止脚本访问 cookie。注入的恶意脚本是窃取 cookie 的常用方法。</target>
        <note />
      </trans-unit>
      <trans-unit id="SetHttpOnlyForHttpCookieMessage">
        <source>HttpCookie.HttpOnly is set to false or not set at all when using an HttpCookie. Ensure security sensitive cookies are marked as HttpOnly to prevent malicious scripts from stealing the cookies</source>
        <target state="translated">使用 HttpCookie 时，HttpCookie.HttpOnly 被设置为 false 或根本不设置。请确保安全敏感的 cookie 标记为 HttpOnly，以防止恶意脚本窃取 cookie</target>
        <note />
      </trans-unit>
      <trans-unit id="SetViewStateUserKey">
        <source>Set ViewStateUserKey For Classes Derived From Page</source>
        <target state="translated">针对派生自 Page 的类设置 ViewStateUserKey</target>
        <note />
      </trans-unit>
      <trans-unit id="SetViewStateUserKeyDescription">
        <source>Setting the ViewStateUserKey property can help you prevent attacks on your application by allowing you to assign an identifier to the view-state variable for individual users so that they cannot use the variable to generate an attack. Otherwise, there will be cross-site request forgery vulnerabilities.</source>
        <target state="translated">设置 ViewStateUserKey 属性可帮助防止对应用程序的攻击，方法是允许为单个用户的视图状态变量分配标识符，使他们不能使用该变量来生成攻击。否则，会出现跨站点请求伪造漏洞。</target>
        <note />
      </trans-unit>
      <trans-unit id="SetViewStateUserKeyMessage">
        <source>The class {0} derived from System.Web.UI.Page does not set the ViewStateUserKey property in the OnInit method or Page_Init method</source>
        <target state="translated">从 ViewStateUserKey 派生的 {0} 类不能在 OnInit 方法或 Page_Init 方法中设置属性</target>
        <note />
      </trans-unit>
      <trans-unit id="SpecifyCultureInfoDescription">
        <source>A method or constructor calls a member that has an overload that accepts a System.Globalization.CultureInfo parameter, and the method or constructor does not call the overload that takes the CultureInfo parameter. When a CultureInfo or System.IFormatProvider object is not supplied, the default value that is supplied by the overloaded member might not have the effect that you want in all locales. If the result will be displayed to the user, specify 'CultureInfo.CurrentCulture' as the 'CultureInfo' parameter. Otherwise, if the result will be stored and accessed by software, such as when it is persisted to disk or to a database, specify 'CultureInfo.InvariantCulture'.</source>
        <target state="translated">某方法或构造函数调用的成员有一个接受 System.Globalization.CultureInfo 参数的重载，但该方法或构造函数没有调用接受 CultureInfo 参数的重载。如果未提供 CultureInfo 或 System.IFormatProvider 对象，则重载成员提供的默认值可能不会在所有区域设置中产生想要的效果。如果要向用户显示结果，请指定 "CultureInfo.CurrentCulture" 作为 "CultureInfo" 参数。或者，如果软件将存储和访问此结果(例如，当将此结果保留到磁盘或数据库中时)，则指定 "CultureInfo.InvariantCulture"。</target>
        <note />
      </trans-unit>
      <trans-unit id="SpecifyCultureInfoMessage">
        <source>The behavior of '{0}' could vary based on the current user's locale settings. Replace this call in '{1}' with a call to '{2}'.</source>
        <target state="translated">“{0}”的行为可能因当前用户的区域设置而异。请将“{1}”中的此调用替换为对“{2}”的调用。</target>
        <note />
      </trans-unit>
      <trans-unit id="SpecifyCultureInfoTitle">
        <source>Specify CultureInfo</source>
        <target state="translated">指定 CultureInfo</target>
        <note />
      </trans-unit>
      <trans-unit id="SpecifyIFormatProviderDescription">
        <source>A method or constructor calls one or more members that have overloads that accept a System.IFormatProvider parameter, and the method or constructor does not call the overload that takes the IFormatProvider parameter. When a System.Globalization.CultureInfo or IFormatProvider object is not supplied, the default value that is supplied by the overloaded member might not have the effect that you want in all locales. If the result will be based on the input from/output displayed to the user, specify 'CultureInfo.CurrentCulture' as the 'IFormatProvider'. Otherwise, if the result will be stored and accessed by software, such as when it is loaded from disk/database and when it is persisted to disk/database, specify 'CultureInfo.InvariantCulture'.</source>
        <target state="translated">某方法或构造函数调用的一个或多个成员具有接受 System.IFormatProvider 参数的重载，但该方法或构造函数没有调用接受 IFormatProvider 参数的重载。如果未提供 System.Globalization.CultureInfo 或 System.IFormatProvider 对象，则重载成员提供的默认值可能不会在所有区域设置中产生想要的效果。如果要基于输入/输出向用户显示结果，请指定 "CultureInfo.CurrentCulture" 作为 "IFormatProvider" 参数。或者，如果软件将存储和访问此结果(例如，从磁盘/数据库加载此结果以及将它保留到磁盘/数据库中时)，则指定 "CultureInfo.InvariantCulture"。</target>
        <note />
      </trans-unit>
      <trans-unit id="SpecifyIFormatProviderMessageIFormatProviderAlternate">
        <source>The behavior of '{0}' could vary based on the current user's locale settings. Replace this call in '{1}' with a call to '{2}'.</source>
        <target state="translated">“{0}”的行为可能因当前用户的区域设置而异。请将“{1}”中的此调用替换为对“{2}”的调用。</target>
        <note />
      </trans-unit>
      <trans-unit id="SpecifyIFormatProviderMessageIFormatProviderAlternateString">
        <source>The behavior of '{0}' could vary based on the current user's locale settings. Replace this call in '{1}' with a call to '{2}'.</source>
        <target state="translated">“{0}”的行为可能因当前用户的区域设置而异。请将“{1}”中的此调用替换为对“{2}”的调用。</target>
        <note />
      </trans-unit>
      <trans-unit id="SpecifyIFormatProviderMessageUICulture">
        <source>'{0}' passes '{1}' as the 'IFormatProvider' parameter to '{2}'. This property returns a culture that is inappropriate for formatting methods.</source>
        <target state="translated">“{0}”将“{1}”作为 "IFormatProvider" 参数传递给“{2}”。此属性返回一个区域性，但它不适合格式化方法。</target>
        <note />
      </trans-unit>
      <trans-unit id="SpecifyIFormatProviderMessageUICultureString">
        <source>'{0}' passes '{1}' as the 'IFormatProvider' parameter to '{2}'. This property returns a culture that is inappropriate for formatting methods.</source>
        <target state="translated">“{0}”将“{1}”作为 "IFormatProvider" 参数传递给“{2}”。此属性返回一个区域性，但它不适合格式化方法。</target>
        <note />
      </trans-unit>
      <trans-unit id="SpecifyIFormatProviderTitle">
        <source>Specify IFormatProvider</source>
        <target state="translated">指定 IFormatProvider</target>
        <note />
      </trans-unit>
      <trans-unit id="SpecifyMarshalingForPInvokeStringArgumentsDescription">
        <source>A platform invoke member allows partially trusted callers, has a string parameter, and does not explicitly marshal the string. This can cause a potential security vulnerability.</source>
        <target state="translated">平台调用成员允许部分受信任的调用方，具有字符串参数，且不显式封送字符串。这可能导致潜在的安全漏洞。</target>
        <note />
      </trans-unit>
      <trans-unit id="SpecifyMarshalingForPInvokeStringArgumentsMessageField">
        <source>To reduce security risk, marshal field {0} as Unicode, by setting StructLayout.CharSet on {1} to CharSet.Unicode, or by explicitly marshaling the field as UnmanagedType.LPWStr. If you need to marshal this string as ANSI or system-dependent, use the BestFitMapping attribute to turn best-fit mapping off, and for added security, ensure ThrowOnUnmappableChar is on.</source>
        <target state="translated">为了降低安全风险，请将字段 {0} 封送为 Unicode，方法是将 {1} 上的 StructLayout.CharSet 设置为 CharSet.Unicode，或者将该字段显式封送为 UnmanagedType.LPWStr。如果需要将该字符串封送为 ANSI 或者与系统相关的编码，请使用 BestFitMapping 属性来禁用最佳匹配映射。另外，为了提高安全性，请确保启用 ThrowOnUnmappableChar。</target>
        <note />
      </trans-unit>
      <trans-unit id="SpecifyMarshalingForPInvokeStringArgumentsMessageFieldImplicitAnsi">
        <source>To reduce security risk, marshal field {0} as Unicode, by setting StructLayout.CharSet on {1} to CharSet.Unicode, or by explicitly marshaling the field as UnmanagedType.LPWStr. If you need to marshal this string as ANSI or system-dependent, specify MarshalAs explicitly, use the BestFitMapping attribute to turn best-fit mapping off, and for added security, to turn ThrowOnUnmappableChar on.</source>
        <target state="translated">为了降低安全风险，请将字段 {0} 封送为 Unicode，方法是将 {1} 上的 StructLayout.CharSet 设置为 CharSet.Unicode，或者将该字段显式封送为 UnmanagedType.LPWStr。如果需要将该字符串封送为 ANSI 或者与系统相关的编码，请显式指定 MarshalAs，并使用 BestFitMapping 属性来禁用最佳匹配映射；为了提高安全性，启用 ThrowOnUnmappableChar。</target>
        <note />
      </trans-unit>
      <trans-unit id="SpecifyMarshalingForPInvokeStringArgumentsMessageParameter">
        <source>To reduce security risk, marshal parameter {0} as Unicode, by setting DllImport.CharSet to CharSet.Unicode, or by explicitly marshaling the parameter as UnmanagedType.LPWStr. If you need to marshal this string as ANSI or system-dependent, set BestFitMapping=false; for added security, also set ThrowOnUnmappableChar=true.</source>
        <target state="translated">为了降低安全风险，请将参数 {0} 封送为 Unicode，方法是将 DllImport.CharSet 设置为 CharSet.Unicode 或者将该参数显式封送为 UnmanagedType.LPWStr。如果你需要将该字符串封送为 ANSI 或与系统相关的编码，请设置 BestFitMapping=false；为了提高安全性，还可以设置 ThrowOnUnmappableChar=true。</target>
        <note />
      </trans-unit>
      <trans-unit id="SpecifyMarshalingForPInvokeStringArgumentsMessageParameterImplicitAnsi">
        <source>To reduce security risk, marshal parameter {0} as Unicode, by setting DllImport.CharSet to CharSet.Unicode, or by explicitly marshaling the parameter as UnmanagedType.LPWStr. If you need to marshal this string as ANSI or system-dependent, specify MarshalAs explicitly, and set BestFitMapping=false; for added security, also set ThrowOnUnmappableChar=true.</source>
        <target state="translated">为了降低安全风险，请将参数 {0} 封送为 Unicode，方法是将 DllImport.CharSet 设置为 CharSet.Unicode 或者将该参数显式封送为 UnmanagedType.LPWStr。如果需要将该字符串封送为 ANSI 或者与系统相关的编码，请显式指定 MarshalAs，并设置 BestFitMapping=false；为了提高安全性，还应设置 ThrowOnUnmappableChar=true。</target>
        <note />
      </trans-unit>
      <trans-unit id="SpecifyMarshalingForPInvokeStringArgumentsTitle">
        <source>Specify marshaling for P/Invoke string arguments</source>
        <target state="translated">指定对 P/Invoke 字符串参数进行封送处理</target>
        <note />
      </trans-unit>
      <trans-unit id="SpecifyStringComparisonCA1307Description">
        <source>A string comparison operation uses a method overload that does not set a StringComparison parameter. It is recommended to use the overload with StringComparison parameter for clarity of intent. If the result will be displayed to the user, such as when sorting a list of items for display in a list box, specify 'StringComparison.CurrentCulture' or 'StringComparison.CurrentCultureIgnoreCase' as the 'StringComparison' parameter. If comparing case-insensitive identifiers, such as file paths, environment variables, or registry keys and values, specify 'StringComparison.OrdinalIgnoreCase'. Otherwise, if comparing case-sensitive identifiers, specify 'StringComparison.Ordinal'.</source>
        <target state="translated">字符串比较运算使用不设置 StringComparison 参数的方法重载。为了阐明意图，建议将重载与 StringComparison 参数一起使用。如果要向用户显示结果(例如，在对某个项列表进行排序以便在列表框中显示时)，请指定 "StringComparison.CurrentCulture" 或 "StringComparison.CurrentCultureIgnoreCase" 作为 "StringComparison" 参数。如果比较不区分大小写的标识符(例如文件路径、环境变量或注册表项和值)，则指定 "StringComparison.OrdinalIgnoreCase"。如果比较区分大小写的标识符，则指定 "StringComparison.Ordinal"。</target>
        <note />
      </trans-unit>
      <trans-unit id="SpecifyStringComparisonCA1307Message">
        <source>'{0}' has a method overload that takes a 'StringComparison' parameter. Replace this call in '{1}' with a call to '{2}' for clarity of intent.</source>
        <target state="translated">“{0}”具有采用 "StringComparison" 参数的方法重载。为了阐明意图，请将“{1}”中的此调用替换为对“{2}”的调用。</target>
        <note />
      </trans-unit>
      <trans-unit id="SpecifyStringComparisonCA1307Title">
        <source>Specify StringComparison for clarity</source>
        <target state="translated">为了清晰起见，请指定 StringComparison</target>
        <note />
      </trans-unit>
      <trans-unit id="SpecifyStringComparisonCA1310Description">
        <source>A string comparison operation uses a method overload that does not set a StringComparison parameter, hence its behavior could vary based on the current user's locale settings. It is strongly recommended to use the overload with StringComparison parameter for correctness and clarity of intent. If the result will be displayed to the user, such as when sorting a list of items for display in a list box, specify 'StringComparison.CurrentCulture' or 'StringComparison.CurrentCultureIgnoreCase' as the 'StringComparison' parameter. If comparing case-insensitive identifiers, such as file paths, environment variables, or registry keys and values, specify 'StringComparison.OrdinalIgnoreCase'. Otherwise, if comparing case-sensitive identifiers, specify 'StringComparison.Ordinal'.</source>
        <target state="translated">字符串比较运算使用不设置 StringComparison 参数的方法重载，因此它的行为可能因当前用户的区域设置而异。为了确保正确并阐明意图，强烈建议将重载与 StringComparison 参数一起使用。如果要向用户显示结果(例如，在对某个项列表进行排序以便在列表框中显示时)，请指定 "StringComparison.CurrentCulture" 或 "StringComparison.CurrentCultureIgnoreCase" 作为 "StringComparison" 参数。如果比较不区分大小写的标识符(例如文件路径、环境变量或注册表项和值)，则指定 "StringComparison.OrdinalIgnoreCase"。如果比较区分大小写的标识符，则指定 "StringComparison.Ordinal"。</target>
        <note />
      </trans-unit>
      <trans-unit id="SpecifyStringComparisonCA1310Message">
        <source>The behavior of '{0}' could vary based on the current user's locale settings. Replace this call in '{1}' with a call to '{2}'.</source>
        <target state="translated">“{0}”的行为可能因当前用户的区域设置而异。请将“{1}”中的此调用替换为对“{2}”的调用。</target>
        <note />
      </trans-unit>
      <trans-unit id="SpecifyStringComparisonCA1310Title">
        <source>Specify StringComparison for correctness</source>
        <target state="translated">为了确保正确，请指定 StringComparison</target>
        <note />
      </trans-unit>
      <trans-unit id="TestForEmptyStringsUsingStringLengthDescription">
        <source>Comparing strings by using the String.Length property or the String.IsNullOrEmpty method is significantly faster than using Equals.</source>
        <target state="translated">相比于使用 Equals，使用 String.Length 属性或 String.IsNullOrEmpty 方法比较字符串的速度要快得多。</target>
        <note />
      </trans-unit>
      <trans-unit id="TestForEmptyStringsUsingStringLengthMessage">
        <source>Test for empty strings using 'string.Length' property or 'string.IsNullOrEmpty' method instead of an Equality check</source>
        <target state="translated">使用 "string.Length" 属性或 "string.IsNullOrEmpty" 方法而不是 Equality 检查来测试是否有空字符串</target>
        <note />
      </trans-unit>
      <trans-unit id="TestForEmptyStringsUsingStringLengthTitle">
        <source>Test for empty strings using string length</source>
        <target state="translated">使用字符串长度测试是否有空字符串</target>
        <note />
      </trans-unit>
      <trans-unit id="TestForNaNCorrectlyDescription">
        <source>This expression tests a value against Single.Nan or Double.Nan. Use Single.IsNan(Single) or Double.IsNan(Double) to test the value.</source>
        <target state="translated">此表达式针对 Single.Nan 或 Double.Nan 测试某个值。使用 Single.IsNan(Single) 或 Double.IsNan(Double) 来测试值。</target>
        <note />
      </trans-unit>
      <trans-unit id="TestForNaNCorrectlyMessage">
        <source>Test for NaN correctly</source>
        <target state="translated">正确测试 NaN</target>
        <note />
      </trans-unit>
      <trans-unit id="TestForNaNCorrectlyTitle">
        <source>Test for NaN correctly</source>
        <target state="translated">正确测试 NaN</target>
        <note />
      </trans-unit>
      <trans-unit id="UseArrayEmpty">
        <source>Use Array.Empty</source>
        <target state="translated">使用 Array.Empty</target>
        <note />
      </trans-unit>
      <trans-unit id="UseAsSpanInsteadOfArrayRangeIndexerDescription">
        <source>The Range-based indexer on array values produces a copy of requested portion of the array. This copy is often unwanted when it is implicitly used as a Span or Memory value. Use the AsSpan method to avoid the copy.</source>
        <target state="translated">数组值的基于范围的索引器生成数组所请求部分的副本。此副本在隐式用作 Span 或 Memory 值时常常是不需要的。使用 AsSpan 方法可避免此副本。</target>
        <note />
      </trans-unit>
      <trans-unit id="UseAsSpanInsteadOfRangeIndexerMessage">
        <source>Use '{0}' instead of the '{1}'-based indexer on '{2}' to avoid creating unnecessary data copies</source>
        <target state="translated">请使用 "{0}" 代替 "{2}" 上的基于 "{1}" 的索引器，以避免创建不必要的数据副本</target>
        <note />
      </trans-unit>
      <trans-unit id="UseAsSpanInsteadOfRangeIndexerOnAStringCodeFixTitle">
        <source>Use `{0}` instead of Range-based indexers on a string</source>
        <target state="translated">对字符串使用“{0}”而不是基于范围的索引器</target>
        <note />
      </trans-unit>
      <trans-unit id="UseAsSpanInsteadOfRangeIndexerOnAnArrayCodeFixTitle">
        <source>Use `{0}` instead of Range-based indexers on an array</source>
        <target state="translated">对数组使用“{0}”而不是基于范围的索引器</target>
        <note />
      </trans-unit>
      <trans-unit id="UseAsSpanInsteadOfRangeIndexerTitle">
        <source>Use AsSpan or AsMemory instead of Range-based indexers when appropriate</source>
        <target state="translated">适当时，使用 AsSpan 或 AsMemory，而不是基于范围的索引器</target>
        <note />
      </trans-unit>
      <trans-unit id="UseAsSpanInsteadOfStringRangeIndexerDescription">
        <source>The Range-based indexer on string values produces a copy of requested portion of the string. This copy is usually unnecessary when it is implicitly used as a ReadOnlySpan or ReadOnlyMemory value. Use the AsSpan method to avoid the unnecessary copy.</source>
        <target state="translated">字符串值基于范围的索引器生成字符串的请求部分的副本。此副本在隐式用作 ReadOnlySpan 或 ReadOnlyMemory 值时常常是不需要的。使用 AsSpan 方法可避免使用不必要的副本。</target>
        <note />
      </trans-unit>
      <trans-unit id="UseAsSpanReadOnlyInsteadOfArrayRangeIndexerDescription">
        <source>The Range-based indexer on array values produces a copy of requested portion of the array. This copy is usually unnecessary when it is implicitly used as a ReadOnlySpan or ReadOnlyMemory value. Use the AsSpan method to avoid the unnecessary copy.</source>
        <target state="translated">数组值的基于范围的索引器生成数组所请求部分的副本。此副本在隐式用作 ReadOnlySpan 或 ReadOnlyMemory 值时常常是不需要的。使用 AsSpan 方法可避免使用不必要的副本。</target>
        <note />
      </trans-unit>
      <trans-unit id="UseAutoValidateAntiforgeryToken">
        <source>Use antiforgery tokens in ASP.NET Core MVC controllers</source>
        <target state="translated">在 ASP.NET Core MVC 控制器中使用防伪造令牌</target>
        <note />
      </trans-unit>
      <trans-unit id="UseAutoValidateAntiforgeryTokenDescription">
        <source>Handling a POST, PUT, PATCH, or DELETE request without validating an antiforgery token may be vulnerable to cross-site request forgery attacks. A cross-site request forgery attack can send malicious requests from an authenticated user to your ASP.NET Core MVC controller.</source>
        <target state="translated">在未验证防伪造令牌的情况下处理 POST、PUT、PATCH 或 DELETE 请求可能易受跨站点请求伪造攻击。跨站点请求伪造攻击可将来自已通过身份验证的用户的恶意请求发送到 ASP.NET Core MVC 控制器。</target>
        <note />
      </trans-unit>
      <trans-unit id="UseAutoValidateAntiforgeryTokenMessage">
        <source>Method {0} handles a {1} request without performing antiforgery token validation. You also need to ensure that your HTML form sends an antiforgery token.</source>
        <target state="translated">方法 {0} 在不执行防伪造令牌验证的情况下处理 {1} 请求。你还需要确保 HTML 窗体发送防伪造令牌。</target>
        <note />
      </trans-unit>
      <trans-unit id="UseContainerLevelAccessPolicy">
        <source>Use Container Level Access Policy</source>
        <target state="translated">使用容器级别访问策略</target>
        <note />
      </trans-unit>
      <trans-unit id="UseContainerLevelAccessPolicyDescription">
        <source>No access policy identifier is specified, making tokens non-revocable.</source>
        <target state="translated">未指定访问策略标识符，这使得令牌不可撤消。</target>
        <note />
      </trans-unit>
      <trans-unit id="UseContainerLevelAccessPolicyMessage">
        <source>Consider using Azure's role-based access control instead of a Shared Access Signature (SAS) if possible. If you still need to use a SAS, use a container-level access policy when creating a SAS.</source>
        <target state="translated">如果可能，请考虑使用 Azure 基于角色的访问控制，而不是共享访问签名(SAS)。如果仍需使用 SAS，请在创建 SAS 时使用容器级别访问策略。</target>
        <note />
      </trans-unit>
      <trans-unit id="UseDefaultDllImportSearchPathsAttribute">
        <source>Use DefaultDllImportSearchPaths attribute for P/Invokes</source>
        <target state="translated">对 P/Invoke 使用 DefaultDllImportSearchPaths 属性</target>
        <note />
      </trans-unit>
      <trans-unit id="UseDefaultDllImportSearchPathsAttributeDescription">
        <source>By default, P/Invokes using DllImportAttribute probe a number of directories, including the current working directory for the library to load. This can be a security issue for certain applications, leading to DLL hijacking.</source>
        <target state="translated">默认情况下，使用 DllImportAttribute 探测的 P/Invoke 包含许多目录，包括要加载的库的当前工作目录。对于某些应用程序，这可能是一个安全问题，它会导致 DLL 劫持。</target>
        <note />
      </trans-unit>
      <trans-unit id="UseDefaultDllImportSearchPathsAttributeMessage">
        <source>The method {0} didn't use DefaultDllImportSearchPaths attribute for P/Invokes.</source>
        <target state="translated">方法 {0} 未对 P/Invoke 使用 DefaultDllImportSearchPaths 属性。</target>
        <note />
      </trans-unit>
      <trans-unit id="UseEnvironmentProcessIdDescription">
        <source>'Environment.ProcessId' is simpler and faster than 'Process.GetCurrentProcess().Id'.</source>
        <target state="translated">"Environment.ProcessId" 比 "Process.GetCurrentProcess().Id" 更简单且速度更快。</target>
        <note />
      </trans-unit>
      <trans-unit id="UseEnvironmentProcessIdFix">
        <source>Use 'Environment.ProcessId'</source>
        <target state="translated">使用 "Environment.ProcessId"</target>
        <note />
      </trans-unit>
      <trans-unit id="UseEnvironmentProcessIdMessage">
        <source>Use 'Environment.ProcessId' instead of 'Process.GetCurrentProcess().Id'</source>
        <target state="translated">使用 "Environment.ProcessId" 而不是 "Process.GetCurrentProcess().Id"</target>
        <note />
      </trans-unit>
      <trans-unit id="UseEnvironmentProcessIdTitle">
        <source>Use 'Environment.ProcessId'</source>
        <target state="translated">使用 "Environment.ProcessId"</target>
        <note />
      </trans-unit>
      <trans-unit id="UseIndexer">
        <source>Use indexer</source>
        <target state="translated">使用索引器</target>
        <note />
      </trans-unit>
      <trans-unit id="UseManagedEquivalentsOfWin32ApiDescription">
        <source>An operating system invoke method is defined and a method that has the equivalent functionality is located in the .NET Framework class library.</source>
        <target state="translated">已定义操作系统调用方法，且具有等效功能的方法位于 .NET Framework 类库中。</target>
        <note />
      </trans-unit>
      <trans-unit id="UseManagedEquivalentsOfWin32ApiMessage">
        <source>Use managed equivalents of win32 api</source>
        <target state="translated">使用 Win32 API 的托管等效项</target>
        <note />
      </trans-unit>
      <trans-unit id="UseManagedEquivalentsOfWin32ApiTitle">
        <source>Use managed equivalents of win32 api</source>
        <target state="translated">使用 Win32 API 的托管等效项</target>
        <note />
      </trans-unit>
      <trans-unit id="UseOrdinalStringComparisonDescription">
        <source>A string comparison operation that is nonlinguistic does not set the StringComparison parameter to either Ordinal or OrdinalIgnoreCase. By explicitly setting the parameter to either StringComparison.Ordinal or StringComparison.OrdinalIgnoreCase, your code often gains speed, becomes more correct, and becomes more reliable.</source>
        <target state="translated">非语义的字符串比较运算没有将 StringComparison 参数设置为 Ordinal 或 OrdinalIgnoreCase。通过将参数显式设置为 StringComparison.Ordinal 或 StringComparison.OrdinalIgnoreCase，通常可提高代码的速度、准确率和可靠性。</target>
        <note />
      </trans-unit>
      <trans-unit id="UseOrdinalStringComparisonMessageStringComparer">
        <source>{0} passes '{1}' as the 'StringComparer' parameter to {2}. To perform a non-linguistic comparison, specify 'StringComparer.Ordinal' or 'StringComparer.OrdinalIgnoreCase' instead.</source>
        <target state="translated">{0} 将“{1}”作为 "StringComparer" 参数传递给 {2}。若要执行非语义比较，请改为指定 "StringComparer.Ordinal" 或 "StringComparer.OrdinalIgnoreCase"。</target>
        <note />
      </trans-unit>
      <trans-unit id="UseOrdinalStringComparisonMessageStringComparison">
        <source>{0} passes '{1}' as the 'StringComparison' parameter to {2}. To perform a non-linguistic comparison, specify 'StringComparison.Ordinal' or 'StringComparison.OrdinalIgnoreCase' instead.</source>
        <target state="translated">{0} 将“{1}”作为 "StringComparison" 参数传递给 {2}。若要执行非语义比较，请改为指定 "StringComparison.Ordinal" 或 "StringComparison.OrdinalIgnoreCase"。</target>
        <note />
      </trans-unit>
      <trans-unit id="UseOrdinalStringComparisonTitle">
        <source>Use ordinal string comparison</source>
        <target state="translated">使用序数字符串比较</target>
        <note />
      </trans-unit>
      <trans-unit id="UsePropertyInsteadOfCountMethodWhenAvailableDescription">
        <source>Enumerable.Count() potentially enumerates the sequence while a Length/Count property is a direct access.</source>
        <target state="translated">Enumerable.Count() 可能枚举序列，而 Length/Count 属性是直接访问。</target>
        <note />
      </trans-unit>
      <trans-unit id="UsePropertyInsteadOfCountMethodWhenAvailableMessage">
        <source>Use the "{0}" property instead of Enumerable.Count()</source>
        <target state="translated">请使用 "{0}" 属性而不是 Enumerable.Count()</target>
        <note />
      </trans-unit>
      <trans-unit id="UsePropertyInsteadOfCountMethodWhenAvailableTitle">
        <source>Use Length/Count property instead of Count() when available</source>
        <target state="translated">在可用时使用 Length/Count 属性而不是 Count()</target>
        <note />
      </trans-unit>
      <trans-unit id="UseRSAWithSufficientKeySize">
        <source>Use Rivest–Shamir–Adleman (RSA) Algorithm With Sufficient Key Size</source>
        <target state="translated">设置具有足够密钥大小的 Rivest–Shamir–Adleman (RSA)算法</target>
        <note />
      </trans-unit>
      <trans-unit id="UseRSAWithSufficientKeySizeDescription">
        <source>Encryption algorithms are vulnerable to brute force attacks when too small a key size is used.</source>
        <target state="translated">在使用的密钥大小太小时，加密算法容易遭到暴力破解攻击。</target>
        <note />
      </trans-unit>
      <trans-unit id="UseRSAWithSufficientKeySizeMessage">
        <source>Asymmetric encryption algorithm {0}'s key size is less than 2048. Switch to an RSA with at least 2048 key size, ECDH or ECDSA algorithm instead.</source>
        <target state="translated">非对称加密算法 {0} 的密钥大小小于 2048 位。请转而切换到至少具有 2048 位密钥大小的 RSA、ECDH 或者 ECDSA 算法。</target>
        <note />
      </trans-unit>
      <trans-unit id="UseSecureCookiesASPNetCoreDescription">
        <source>Applications available over HTTPS must use secure cookies.</source>
        <target state="translated">通过 HTTPS 提供的应用程序必须使用安全 Cookie。</target>
        <note />
      </trans-unit>
      <trans-unit id="UseSharedAccessProtocolHttpsOnly">
        <source>Use SharedAccessProtocol HttpsOnly</source>
        <target state="translated">使用 SharedAccessProtocol HttpsOnly</target>
        <note />
      </trans-unit>
      <trans-unit id="UseSharedAccessProtocolHttpsOnlyDescription">
        <source>HTTPS encrypts network traffic. Use HttpsOnly, rather than HttpOrHttps, to ensure network traffic is always encrypted to help prevent disclosure of sensitive data.</source>
        <target state="translated">HTTPS 对网络流量加密。请使用 HttpsOnly (而不是 HttpOrHttps)确保网络流量始终加密，从而帮助防止敏感数据泄露。</target>
        <note />
      </trans-unit>
      <trans-unit id="UseSharedAccessProtocolHttpsOnlyMessage">
        <source>Consider using Azure's role-based access control instead of a Shared Access Signature (SAS) if possible. If you still need to use a SAS, specify SharedAccessProtocol.HttpsOnly.</source>
        <target state="translated">如果可能，请考虑使用 Azure 基于角色的访问控制，而不是共享访问签名(SAS)。如果仍需使用 SAS，请指定 SharedAccessProtocol.HttpsOnly。</target>
        <note />
      </trans-unit>
      <trans-unit id="UseValueTasksCorrectlyDescription">
        <source>ValueTasks returned from member invocations are intended to be directly awaited.  Attempts to consume a ValueTask multiple times or to directly access one's result before it's known to be completed may result in an exception or corruption.  Ignoring such a ValueTask is likely an indication of a functional bug and may degrade performance.</source>
        <target state="translated">应直接等待从成员调用返回的 ValueTask。尝试多次使用 ValueTask 或在已知完成前直接访问结果可能导致异常或损坏。 忽略此类 ValueTask 很可能表示存在功能 bug，可能会降低性能。</target>
        <note />
      </trans-unit>
      <trans-unit id="UseValueTasksCorrectlyMessage_AccessingIncompleteResult">
        <source>ValueTask instances should not have their result directly accessed unless the instance has already completed. Unlike Tasks, calling Result or GetAwaiter().GetResult() on a ValueTask is not guaranteed to block until the operation completes. If you can't simply await the instance, consider first checking its IsCompleted property (or asserting it's true if you know that to be the case).</source>
        <target state="translated">ValueTask 实例不应让其结果可直接访问，除非该实例已完成。与任务不同，对 ValueTask 调用 Result 或 GetAwaiter().GetResult() 不能保证在操作完成前保持阻止。如果不能仅仅等待该实例，请考虑首先检查其 IsCompleted 属性(如果你知道是这种情况，则断言为 true)。</target>
        <note />
      </trans-unit>
      <trans-unit id="UseValueTasksCorrectlyMessage_DoubleConsumption">
        <source>ValueTask instances should only be consumed once, such as via an await. Consuming the same ValueTask instance multiple times can result in exceptions and data corruption.</source>
        <target state="translated">ValueTask 实例应只使用一次，例如通过 await。多次使用同一个 ValueTask 实例会导致异常和数据损坏。</target>
        <note />
      </trans-unit>
      <trans-unit id="UseValueTasksCorrectlyMessage_General">
        <source>ValueTask instances returned from method calls should be directly awaited, returned, or passed as an argument to another method call. Other usage, such as storing an instance into a local or a field, is likely an indication of a bug, as ValueTask instances must only ever be consumed once.</source>
        <target state="translated">从方法调用返回的 ValueTask 实例应直接等待、返回或作为参数传递给另一个方法调用。其他用法(例如，将实例存储到本地或字段中)可能表示存在 bug，因为 ValueTask 实例必须只使用一次。</target>
        <note />
      </trans-unit>
      <trans-unit id="UseValueTasksCorrectlyMessage_Unconsumed">
        <source>ValueTask instances returned from method calls should always be used, typically awaited. Not doing so often represents a functional bug, but even if it doesn't, it can result in degraded performance if the target method pools objects for use with ValueTasks.</source>
        <target state="translated">从方法调用返回的 ValueTask 实例应始终被使用(通常被等待)。如果不是这样，那么通常表示存在功能性 bug，但即使不存在功能性 bug，如果目标方法池对象与 ValueTask 一起使用，可能导致性能下降。</target>
        <note />
      </trans-unit>
      <trans-unit id="UseValueTasksCorrectlyTitle">
        <source>Use ValueTasks correctly</source>
        <target state="translated">正确使用 ValueTask</target>
        <note />
      </trans-unit>
      <trans-unit id="UseXmlReaderDescription">
        <source>Processing XML from untrusted data may load dangerous external references, which should be restricted by using an XmlReader with a secure resolver or with DTD processing disabled.</source>
        <target state="translated">从不受信任的数据处理 XML 可能会加载危险的外部引用，这应该通过使用带有安全解析程序的 XmlReader 或禁用 DTD 处理来限制。</target>
        <note />
      </trans-unit>
      <trans-unit id="UseXmlReaderForDataSetReadXml">
        <source>Use XmlReader for 'DataSet.ReadXml()'</source>
        <target state="translated">将 XmlReader 用于 "DataSet.ReadXml()"</target>
        <note />
      </trans-unit>
      <trans-unit id="UseXmlReaderForDeserialize">
        <source>Use XmlReader for 'XmlSerializer.Deserialize()'</source>
        <target state="translated">将 XmlReader 用于 "XmlSerializer.Deserialize()"</target>
        <note />
      </trans-unit>
      <trans-unit id="UseXmlReaderForSchemaRead">
        <source>Use XmlReader for 'XmlSchema.Read()'</source>
        <target state="translated">将 XmlReader 用于 "XmlSchema.Read()"</target>
        <note />
      </trans-unit>
      <trans-unit id="UseXmlReaderForValidatingReader">
        <source>Use XmlReader for XmlValidatingReader constructor</source>
        <target state="translated">将 XmlReader 用于 XmlValidatingReader 构造函数</target>
        <note />
      </trans-unit>
      <trans-unit id="UseXmlReaderForXPathDocument">
        <source>Use XmlReader for XPathDocument constructor</source>
        <target state="translated">将 XmlReader 用于 XPathDocument 构造函数</target>
        <note />
      </trans-unit>
      <trans-unit id="UseXmlReaderMessage">
        <source>This overload of the '{0}.{1}' method is potentially unsafe. It may enable Document Type Definition (DTD) which can be vulnerable to denial of service attacks, or might use an XmlResolver which can be vulnerable to information disclosure. Use an overload that takes a XmlReader instance instead, with DTD processing disabled and no XmlResolver.</source>
        <target state="translated">重载“{0}.{1}”方法可能不安全。这样做可能会启用文档类型定义(DTD)，DTD 可能会遭到拒绝服务攻击，这样做也可能会使用 XmlResolver，这可能会导致信息泄露。请改用采用 XmlReader 实例的重载，禁用 DTD 处理且没有 XmlResolver。</target>
        <note />
      </trans-unit>
    </body>
  </file>
</xliff><|MERGE_RESOLUTION|>--- conflicted
+++ resolved
@@ -448,13 +448,8 @@
         <note />
       </trans-unit>
       <trans-unit id="DoNotCallDangerousMethodsInDeserializationMessage">
-<<<<<<< HEAD
-        <source>When deserializing an instance of class {0}, method {1} can call dangerous method {2}</source>
-        <target state="translated">反序列化类 {0} 的实例时, 方法 {1} 可以调用危险方法 {2}</target>
-=======
         <source>When deserializing an instance of class {0}, method {1} can call dangerous method {2}. The potential method invocations are: {3}.</source>
         <target state="new">When deserializing an instance of class {0}, method {1} can call dangerous method {2}. The potential method invocations are: {3}.</target>
->>>>>>> e58d173c
         <note />
       </trans-unit>
       <trans-unit id="DoNotCallOverridableMethodsInConstructorsDescription">
