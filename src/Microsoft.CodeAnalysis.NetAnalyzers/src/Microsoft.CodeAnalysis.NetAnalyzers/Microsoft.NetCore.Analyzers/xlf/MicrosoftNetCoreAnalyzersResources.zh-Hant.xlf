--- conflicted
+++ resolved
@@ -978,13 +978,8 @@
         <note />
       </trans-unit>
       <trans-unit id="DoNotUseWeakKDFAlgorithmMessage">
-<<<<<<< HEAD
         <source>{0} might be using a weak hash algorithm. Use SHA256, SHA384, or SHA512 to create a strong key from a password</source>
         <target state="needs-review-translation">{0} 是以弱式雜湊演算法建立而成。請使用 SHA256、SHA384 或 SHA512 來從密碼建立強式金鑰</target>
-=======
-        <source>{0} created with a weak hash algorithm. Use SHA256, SHA384, or SHA512 to create a strong key from a password.</source>
-        <target state="translated">{0} 是以弱式雜湊演算法建立而成。請使用 SHA256、SHA384 或 SHA512 來從密碼建立強式金鑰。</target>
->>>>>>> 259fa8a6
         <note />
       </trans-unit>
       <trans-unit id="DoNotUseWeakKDFInsufficientIterationCountDescription">
