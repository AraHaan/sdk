﻿// Copyright (c) Microsoft.  All Rights Reserved.  Licensed under the MIT license.  See License.txt in the project root for license information.

using System.Collections.Immutable;
using System.Linq;
using Analyzer.Utilities;
using Microsoft.CodeAnalysis;
using Microsoft.CodeAnalysis.Diagnostics;
using Microsoft.CodeAnalysis.NetAnalyzers;
using Microsoft.CodeAnalysis.Operations;

namespace Microsoft.NetCore.Analyzers.Runtime
{
    using static MicrosoftNetCoreAnalyzersResources;

    public abstract class SpecifyCultureForToLowerAndToUpperAnalyzer : AbstractGlobalizationDiagnosticAnalyzer
    {
        internal const string RuleId = "CA1311";

        internal static readonly DiagnosticDescriptor Rule = DiagnosticDescriptorHelper.Create(
            RuleId,
            CreateLocalizableResourceString(nameof(SpecifyCultureForToLowerAndToUpperTitle)),
            CreateLocalizableResourceString(nameof(SpecifyCultureForToLowerAndToUpperMessage)),
            DiagnosticCategory.Globalization,
            RuleLevel.IdeHidden_BulkConfigurable,
            description: CreateLocalizableResourceString(nameof(SpecifyCultureForToLowerAndToUpperDescription)),
            isPortedFxCopRule: false,
            isDataflowRule: false);

        internal const string ToLowerMethodName = "ToLower";
        internal const string ToUpperMethodName = "ToUpper";
        protected abstract Location GetMethodNameLocation(SyntaxNode node);

        public override ImmutableArray<DiagnosticDescriptor> SupportedDiagnostics { get; } = ImmutableArray.Create(Rule);

        protected override void InitializeWorker(CompilationStartAnalysisContext context)
        {
            var stringType = context.Compilation.GetSpecialType(SpecialType.System_String);
            var toLower = stringType.GetMembers(ToLowerMethodName).FirstOrDefault(m => !m.IsStatic && m is IMethodSymbol method && method.Parameters.IsEmpty);
            var toUpper = stringType.GetMembers(ToUpperMethodName).FirstOrDefault(m => !m.IsStatic && m is IMethodSymbol method && method.Parameters.IsEmpty);
            if (toLower is null && toUpper is null)
            {
                return;
            }

            context.RegisterOperationAction(operationContext =>
            {
                var operation = (IInvocationOperation)operationContext.Operation;
                IMethodSymbol methodSymbol = operation.TargetMethod;

                if (methodSymbol.Equals(toLower, SymbolEqualityComparer.Default) || methodSymbol.Equals(toUpper, SymbolEqualityComparer.Default))
                {
                    operationContext.ReportDiagnostic(Diagnostic.Create(Rule, GetMethodNameLocation(operation.Syntax)));
                }
            }, OperationKind.Invocation);
        }
<<<<<<< HEAD
=======

        private static bool IsToLowerOrToUpper(string methodName)
        {
            // TODO: Compare symbols instead of method name.
            return methodName is ToLowerMethodName or ToUpperMethodName;
        }
>>>>>>> a811c4f6
    }
}<|MERGE_RESOLUTION|>--- conflicted
+++ resolved
@@ -53,14 +53,5 @@
                 }
             }, OperationKind.Invocation);
         }
-<<<<<<< HEAD
-=======
-
-        private static bool IsToLowerOrToUpper(string methodName)
-        {
-            // TODO: Compare symbols instead of method name.
-            return methodName is ToLowerMethodName or ToUpperMethodName;
-        }
->>>>>>> a811c4f6
     }
 }