// Copyright (c) Microsoft.  All Rights Reserved.  Licensed under the Apache License, Version 2.0.  See License.txt in the project root for license information.

using System.Collections.Immutable;
using Microsoft.CodeAnalysis;
using Microsoft.CodeAnalysis.Diagnostics;

namespace Microsoft.NetCore.Analyzers.Runtime
{
    /// <summary>
    /// CA2238: Implement serialization methods correctly
    /// </summary>
    public abstract class ImplementSerializationMethodsCorrectlyAnalyzer : DiagnosticAnalyzer
    {
        internal const string RuleId = "CA2238";

        /*private static readonly LocalizableString s_localizableTitle = new LocalizableResourceString(nameof(MicrosoftNetCoreAnalyzersResources.ImplementSerializationMethodsCorrectlyTitle), MicrosoftNetCoreAnalyzersResources.ResourceManager, typeof(MicrosoftNetCoreAnalyzersResources));

        private static readonly LocalizableString s_localizableMessageVisibility = new LocalizableResourceString(nameof(MicrosoftNetCoreAnalyzersResources.ImplementSerializationMethodsCorrectlyMessageVisibility), MicrosoftNetCoreAnalyzersResources.ResourceManager, typeof(MicrosoftNetCoreAnalyzersResources));
        private static readonly LocalizableString s_localizableMessageReturnType = new LocalizableResourceString(nameof(MicrosoftNetCoreAnalyzersResources.ImplementSerializationMethodsCorrectlyMessageReturnType), MicrosoftNetCoreAnalyzersResources.ResourceManager, typeof(MicrosoftNetCoreAnalyzersResources));
        private static readonly LocalizableString s_localizableMessageParameters = new LocalizableResourceString(nameof(MicrosoftNetCoreAnalyzersResources.ImplementSerializationMethodsCorrectlyMessageParameters), MicrosoftNetCoreAnalyzersResources.ResourceManager, typeof(MicrosoftNetCoreAnalyzersResources));
        private static readonly LocalizableString s_localizableMessageGeneric = new LocalizableResourceString(nameof(MicrosoftNetCoreAnalyzersResources.ImplementSerializationMethodsCorrectlyMessageGeneric), MicrosoftNetCoreAnalyzersResources.ResourceManager, typeof(MicrosoftNetCoreAnalyzersResources));
        private static readonly LocalizableString s_localizableMessageStatic = new LocalizableResourceString(nameof(MicrosoftNetCoreAnalyzersResources.ImplementSerializationMethodsCorrectlyMessageStatic), MicrosoftNetCoreAnalyzersResources.ResourceManager, typeof(MicrosoftNetCoreAnalyzersResources));
        private static readonly LocalizableString s_localizableDescription = new LocalizableResourceString(nameof(MicrosoftNetCoreAnalyzersResources.ImplementSerializationMethodsCorrectlyDescription), MicrosoftNetCoreAnalyzersResources.ResourceManager, typeof(MicrosoftNetCoreAnalyzersResources));

        internal static DiagnosticDescriptor VisibilityRule = DiagnosticDescriptorHelper.Create(RuleId,
                                                                             s_localizableTitle,
                                                                             s_localizableMessageVisibility,
                                                                             DiagnosticCategory.Usage,
                                                                             RuleLevel.Disabled,
                                                                             description: s_localizableDescription,
                                                                             isPortedFxCopRule: true,
                                                                             isDataflowRule: false,
                                                                             isEnabledByDefaultInFxCopAnalyzers: false,
                                                                             isEnabledByDefaultInAggressiveMode: false);
        internal static DiagnosticDescriptor ReturnTypeRule = DiagnosticDescriptorHelper.Create(RuleId,
                                                                             s_localizableTitle,
                                                                             s_localizableMessageReturnType,
                                                                             DiagnosticCategory.Usage,
                                                                             RuleLevel.Disabled,
                                                                             description: s_localizableDescription,
                                                                             isPortedFxCopRule: true,
                                                                             isDataflowRule: false,
                                                                             isEnabledByDefaultInFxCopAnalyzers: false,
                                                                             isEnabledByDefaultInAggressiveMode: false);
        internal static DiagnosticDescriptor ParametersRule = DiagnosticDescriptorHelper.Create(RuleId,
                                                                             s_localizableTitle,
                                                                             s_localizableMessageParameters,
                                                                             DiagnosticCategory.Usage,
                                                                             RuleLevel.Disabled,
                                                                             description: s_localizableDescription,
                                                                             isPortedFxCopRule: true,
                                                                             isDataflowRule: false,
                                                                             isEnabledByDefaultInFxCopAnalyzers: false,
                                                                             isEnabledByDefaultInAggressiveMode: false);
        internal static DiagnosticDescriptor GenericRule = DiagnosticDescriptorHelper.Create(RuleId,
                                                                             s_localizableTitle,
                                                                             s_localizableMessageGeneric,
                                                                             DiagnosticCategory.Usage,
                                                                             RuleLevel.Disabled,
                                                                             description: s_localizableDescription,
                                                                             isPortedFxCopRule: true,
                                                                             isDataflowRule: false,
                                                                             isEnabledByDefaultInFxCopAnalyzers: false,
                                                                             isEnabledByDefaultInAggressiveMode: false);
        internal static DiagnosticDescriptor StaticRule = DiagnosticDescriptorHelper.Create(RuleId,
                                                                             s_localizableTitle,
                                                                             s_localizableMessageStatic,
                                                                             DiagnosticCategory.Usage,
                                                                             RuleLevel.Disabled,
                                                                             description: s_localizableDescription,
                                                                             isPortedFxCopRule: true,
                                                                             isDataflowRule: false,
<<<<<<< HEAD
                                                                             isEnabledByDefaultInFxCopAnalyzers: false,
                                                                             isEnabledByDefaultInAggressiveMode: false);
=======
                                                                             isEnabledByDefaultInFxCopAnalyzers: false);*/
>>>>>>> ceec12b4

        public override ImmutableArray<DiagnosticDescriptor> SupportedDiagnostics => ImmutableArray<DiagnosticDescriptor>.Empty;
        //DiagnosticHelpers.EnabledByDefaultIfNotBuildingVSIX ? ImmutableArray.Create(VisibilityRule, ReturnTypeRule, ParametersRule, GenericRule, StaticRule) : ImmutableArray<DiagnosticDescriptor>.Empty;

#pragma warning disable RS1025 // Configure generated code analysis
        public override void Initialize(AnalysisContext analysisContext)
#pragma warning restore RS1025 // Configure generated code analysis
        {
            analysisContext.EnableConcurrentExecution();

            // TODO: Configure generated code analysis.
            //analysisContext.ConfigureGeneratedCodeAnalysis(GeneratedCodeAnalysisFlags.None);
        }
    }
}<|MERGE_RESOLUTION|>--- conflicted
+++ resolved
@@ -30,8 +30,7 @@
                                                                              description: s_localizableDescription,
                                                                              isPortedFxCopRule: true,
                                                                              isDataflowRule: false,
-                                                                             isEnabledByDefaultInFxCopAnalyzers: false,
-                                                                             isEnabledByDefaultInAggressiveMode: false);
+                                                                             isEnabledByDefaultInFxCopAnalyzers: false);
         internal static DiagnosticDescriptor ReturnTypeRule = DiagnosticDescriptorHelper.Create(RuleId,
                                                                              s_localizableTitle,
                                                                              s_localizableMessageReturnType,
@@ -40,8 +39,7 @@
                                                                              description: s_localizableDescription,
                                                                              isPortedFxCopRule: true,
                                                                              isDataflowRule: false,
-                                                                             isEnabledByDefaultInFxCopAnalyzers: false,
-                                                                             isEnabledByDefaultInAggressiveMode: false);
+                                                                             isEnabledByDefaultInFxCopAnalyzers: false);
         internal static DiagnosticDescriptor ParametersRule = DiagnosticDescriptorHelper.Create(RuleId,
                                                                              s_localizableTitle,
                                                                              s_localizableMessageParameters,
@@ -50,8 +48,7 @@
                                                                              description: s_localizableDescription,
                                                                              isPortedFxCopRule: true,
                                                                              isDataflowRule: false,
-                                                                             isEnabledByDefaultInFxCopAnalyzers: false,
-                                                                             isEnabledByDefaultInAggressiveMode: false);
+                                                                             isEnabledByDefaultInFxCopAnalyzers: false);
         internal static DiagnosticDescriptor GenericRule = DiagnosticDescriptorHelper.Create(RuleId,
                                                                              s_localizableTitle,
                                                                              s_localizableMessageGeneric,
@@ -70,12 +67,7 @@
                                                                              description: s_localizableDescription,
                                                                              isPortedFxCopRule: true,
                                                                              isDataflowRule: false,
-<<<<<<< HEAD
-                                                                             isEnabledByDefaultInFxCopAnalyzers: false,
-                                                                             isEnabledByDefaultInAggressiveMode: false);
-=======
                                                                              isEnabledByDefaultInFxCopAnalyzers: false);*/
->>>>>>> ceec12b4
 
         public override ImmutableArray<DiagnosticDescriptor> SupportedDiagnostics => ImmutableArray<DiagnosticDescriptor>.Empty;
         //DiagnosticHelpers.EnabledByDefaultIfNotBuildingVSIX ? ImmutableArray.Create(VisibilityRule, ReturnTypeRule, ParametersRule, GenericRule, StaticRule) : ImmutableArray<DiagnosticDescriptor>.Empty;
