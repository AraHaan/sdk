﻿<?xml version="1.0" encoding="utf-8"?>
<root>
  <!-- 
    Microsoft ResX Schema 
    
    Version 2.0
    
    The primary goals of this format is to allow a simple XML format 
    that is mostly human readable. The generation and parsing of the 
    various data types are done through the TypeConverter classes 
    associated with the data types.
    
    Example:
    
    ... ado.net/XML headers & schema ...
    <resheader name="resmimetype">text/microsoft-resx</resheader>
    <resheader name="version">2.0</resheader>
    <resheader name="reader">System.Resources.ResXResourceReader, System.Windows.Forms, ...</resheader>
    <resheader name="writer">System.Resources.ResXResourceWriter, System.Windows.Forms, ...</resheader>
    <data name="Name1"><value>this is my long string</value><comment>this is a comment</comment></data>
    <data name="Color1" type="System.Drawing.Color, System.Drawing">Blue</data>
    <data name="Bitmap1" mimetype="application/x-microsoft.net.object.binary.base64">
        <value>[base64 mime encoded serialized .NET Framework object]</value>
    </data>
    <data name="Icon1" type="System.Drawing.Icon, System.Drawing" mimetype="application/x-microsoft.net.object.bytearray.base64">
        <value>[base64 mime encoded string representing a byte array form of the .NET Framework object]</value>
        <comment>This is a comment</comment>
    </data>
                
    There are any number of "resheader" rows that contain simple 
    name/value pairs.
    
    Each data row contains a name, and value. The row also contains a 
    type or mimetype. Type corresponds to a .NET class that support 
    text/value conversion through the TypeConverter architecture. 
    Classes that don't support this are serialized and stored with the 
    mimetype set.
    
    The mimetype is used for serialized objects, and tells the 
    ResXResourceReader how to depersist the object. This is currently not 
    extensible. For a given mimetype the value must be set accordingly:
    
    Note - application/x-microsoft.net.object.binary.base64 is the format 
    that the ResXResourceWriter will generate, however the reader can 
    read any of the formats listed below.
    
    mimetype: application/x-microsoft.net.object.binary.base64
    value   : The object must be serialized with 
            : System.Runtime.Serialization.Formatters.Binary.BinaryFormatter
            : and then encoded with base64 encoding.
    
    mimetype: application/x-microsoft.net.object.soap.base64
    value   : The object must be serialized with 
            : System.Runtime.Serialization.Formatters.Soap.SoapFormatter
            : and then encoded with base64 encoding.

    mimetype: application/x-microsoft.net.object.bytearray.base64
    value   : The object must be serialized into a byte array 
            : using a System.ComponentModel.TypeConverter
            : and then encoded with base64 encoding.
    -->
  <xsd:schema id="root" xmlns="" xmlns:xsd="http://www.w3.org/2001/XMLSchema" xmlns:msdata="urn:schemas-microsoft-com:xml-msdata">
    <xsd:import namespace="http://www.w3.org/XML/1998/namespace" />
    <xsd:element name="root" msdata:IsDataSet="true">
      <xsd:complexType>
        <xsd:choice maxOccurs="unbounded">
          <xsd:element name="metadata">
            <xsd:complexType>
              <xsd:sequence>
                <xsd:element name="value" type="xsd:string" minOccurs="0" />
              </xsd:sequence>
              <xsd:attribute name="name" use="required" type="xsd:string" />
              <xsd:attribute name="type" type="xsd:string" />
              <xsd:attribute name="mimetype" type="xsd:string" />
              <xsd:attribute ref="xml:space" />
            </xsd:complexType>
          </xsd:element>
          <xsd:element name="assembly">
            <xsd:complexType>
              <xsd:attribute name="alias" type="xsd:string" />
              <xsd:attribute name="name" type="xsd:string" />
            </xsd:complexType>
          </xsd:element>
          <xsd:element name="data">
            <xsd:complexType>
              <xsd:sequence>
                <xsd:element name="value" type="xsd:string" minOccurs="0" msdata:Ordinal="1" />
                <xsd:element name="comment" type="xsd:string" minOccurs="0" msdata:Ordinal="2" />
              </xsd:sequence>
              <xsd:attribute name="name" type="xsd:string" use="required" msdata:Ordinal="1" />
              <xsd:attribute name="type" type="xsd:string" msdata:Ordinal="3" />
              <xsd:attribute name="mimetype" type="xsd:string" msdata:Ordinal="4" />
              <xsd:attribute ref="xml:space" />
            </xsd:complexType>
          </xsd:element>
          <xsd:element name="resheader">
            <xsd:complexType>
              <xsd:sequence>
                <xsd:element name="value" type="xsd:string" minOccurs="0" msdata:Ordinal="1" />
              </xsd:sequence>
              <xsd:attribute name="name" type="xsd:string" use="required" />
            </xsd:complexType>
          </xsd:element>
        </xsd:choice>
      </xsd:complexType>
    </xsd:element>
  </xsd:schema>
  <resheader name="resmimetype">
    <value>text/microsoft-resx</value>
  </resheader>
  <resheader name="version">
    <value>2.0</value>
  </resheader>
  <resheader name="reader">
    <value>System.Resources.ResXResourceReader, System.Windows.Forms, Version=4.0.0.0, Culture=neutral, PublicKeyToken=b77a5c561934e089</value>
  </resheader>
  <resheader name="writer">
    <value>System.Resources.ResXResourceWriter, System.Windows.Forms, Version=4.0.0.0, Culture=neutral, PublicKeyToken=b77a5c561934e089</value>
  </resheader>
  <data name="ReviewSQLQueriesForSecurityVulnerabilitiesDescription" xml:space="preserve">
    <value>SQL queries that directly use user input can be vulnerable to SQL injection attacks. Review this SQL query for potential vulnerabilities, and consider using a parameterized SQL query.</value>
  </data>
  <data name="ReviewSQLQueriesForSecurityVulnerabilitiesMessageNoNonLiterals" xml:space="preserve">
    <value>Review if the query string passed to '{0}' in '{1}', accepts any user input</value>
  </data>
  <data name="ReviewSQLQueriesForSecurityVulnerabilitiesTitle" xml:space="preserve">
    <value>Review SQL queries for security vulnerabilities</value>
  </data>
  <data name="DoNotCallToImmutableCollectionOnAnImmutableCollectionValueTitle" xml:space="preserve">
    <value>Do not call ToImmutableCollection on an ImmutableCollection value</value>
  </data>
  <data name="DoNotCallToImmutableCollectionOnAnImmutableCollectionValueMessage" xml:space="preserve">
    <value>Do not call {0} on an {1} value</value>
  </data>
  <data name="CategoryReliability" xml:space="preserve">
    <value>Reliability</value>
  </data>
  <data name="RemoveRedundantCall" xml:space="preserve">
    <value>Remove redundant call</value>
  </data>
  <data name="PInvokesShouldNotBeVisibleTitle" xml:space="preserve">
    <value>P/Invokes should not be visible</value>
  </data>
  <data name="PInvokesShouldNotBeVisibleDescription" xml:space="preserve">
    <value>A public or protected method in a public type has the System.Runtime.InteropServices.DllImportAttribute attribute (also implemented by the Declare keyword in Visual Basic). Such methods should not be exposed.</value>
  </data>
  <data name="PInvokesShouldNotBeVisibleMessage" xml:space="preserve">
    <value>P/Invoke method '{0}' should not be visible</value>
  </data>
  <data name="PInvokeDeclarationsShouldBePortableTitle" xml:space="preserve">
    <value>PInvoke declarations should be portable</value>
  </data>
  <data name="PInvokeDeclarationsShouldBePortableDescription" xml:space="preserve">
    <value>This rule evaluates the size of each parameter and the return value of a P/Invoke, and verifies that the size of the parameter is correct when marshaled to unmanaged code on 32-bit and 64-bit operating systems.</value>
  </data>
  <data name="PInvokeDeclarationsShouldBePortableMessageParameter" xml:space="preserve">
    <value>As it is declared in your code, parameter {0} of P/Invoke {1} will be {2} bytes wide on {3} platforms. This is not correct, as the actual native declaration of this API indicates it should be {4} bytes wide on {3} platforms. Consult the MSDN Platform SDK documentation for help determining what data type should be used instead of {5}.</value>
  </data>
  <data name="PInvokeDeclarationsShouldBePortableMessageReturn" xml:space="preserve">
    <value>As it is declared in your code, the return type of P/Invoke {0} will be {1} bytes wide on {2} platforms. This is not correct, as the actual native declaration of this API indicates it should be {3} bytes wide on {2} platforms. Consult the MSDN Platform SDK documentation for help determining what data type should be used instead of {4}.</value>
  </data>
  <data name="SpecifyMarshalingForPInvokeStringArgumentsTitle" xml:space="preserve">
    <value>Specify marshaling for P/Invoke string arguments</value>
  </data>
  <data name="SpecifyMarshalingForPInvokeStringArgumentsDescription" xml:space="preserve">
    <value>A platform invoke member allows partially trusted callers, has a string parameter, and does not explicitly marshal the string. This can cause a potential security vulnerability.</value>
  </data>
  <data name="SpecifyMarshalingForPInvokeStringArgumentsMessageParameter" xml:space="preserve">
    <value>To reduce security risk, marshal parameter {0} as Unicode, by setting DllImport.CharSet to CharSet.Unicode, or by explicitly marshaling the parameter as UnmanagedType.LPWStr. If you need to marshal this string as ANSI or system-dependent, set BestFitMapping=false; for added security, also set ThrowOnUnmappableChar=true.</value>
  </data>
  <data name="SpecifyMarshalingForPInvokeStringArgumentsMessageField" xml:space="preserve">
    <value>To reduce security risk, marshal field {0} as Unicode, by setting StructLayout.CharSet on {1} to CharSet.Unicode, or by explicitly marshaling the field as UnmanagedType.LPWStr. If you need to marshal this string as ANSI or system-dependent, use the BestFitMapping attribute to turn best-fit mapping off, and for added security, ensure ThrowOnUnmappableChar is on.</value>
  </data>
  <data name="SpecifyMarshalingForPInvokeStringArgumentsMessageParameterImplicitAnsi" xml:space="preserve">
    <value>To reduce security risk, marshal parameter {0} as Unicode, by setting DllImport.CharSet to CharSet.Unicode, or by explicitly marshaling the parameter as UnmanagedType.LPWStr. If you need to marshal this string as ANSI or system-dependent, specify MarshalAs explicitly, and set BestFitMapping=false; for added security, also set ThrowOnUnmappableChar=true.</value>
  </data>
  <data name="SpecifyMarshalingForPInvokeStringArgumentsMessageFieldImplicitAnsi" xml:space="preserve">
    <value>To reduce security risk, marshal field {0} as Unicode, by setting StructLayout.CharSet on {1} to CharSet.Unicode, or by explicitly marshaling the field as UnmanagedType.LPWStr. If you need to marshal this string as ANSI or system-dependent, specify MarshalAs explicitly, use the BestFitMapping attribute to turn best-fit mapping off, and for added security, to turn ThrowOnUnmappableChar on.</value>
  </data>
  <data name="UseManagedEquivalentsOfWin32ApiTitle" xml:space="preserve">
    <value>Use managed equivalents of win32 api</value>
  </data>
  <data name="UseManagedEquivalentsOfWin32ApiDescription" xml:space="preserve">
    <value>An operating system invoke method is defined and a method that has the equivalent functionality is located in the .NET Framework class library.</value>
  </data>
  <data name="UseManagedEquivalentsOfWin32ApiMessage" xml:space="preserve">
    <value>Use managed equivalents of win32 api</value>
  </data>
  <data name="MarkBooleanPInvokeArgumentsWithMarshalAsTitle" xml:space="preserve">
    <value>Mark boolean PInvoke arguments with MarshalAs</value>
  </data>
  <data name="MarkBooleanPInvokeArgumentsWithMarshalAsDescription" xml:space="preserve">
    <value>The Boolean data type has multiple representations in unmanaged code.</value>
  </data>
  <data name="MarkBooleanPInvokeArgumentsWithMarshalAsMessageDefault" xml:space="preserve">
    <value>Add the MarshalAsAttribute to parameter {0} of P/Invoke {1}. If the corresponding unmanaged parameter is a 4-byte Win32 'BOOL', use [MarshalAs(UnmanagedType.Bool)]. For a 1-byte C++ 'bool', use MarshalAs(UnmanagedType.U1).</value>
  </data>
  <data name="MarkBooleanPInvokeArgumentsWithMarshalAsMessageReturn" xml:space="preserve">
    <value>Add the MarshalAsAttribute to the return type of P/Invoke {0}. If the corresponding unmanaged return type is a 4-byte Win32 'BOOL', use MarshalAs(UnmanagedType.Bool). For a 1-byte C++ 'bool', use MarshalAs(UnmanagedType.U1).</value>
  </data>
  <data name="MarkAssembliesWithNeutralResourcesLanguageTitle" xml:space="preserve">
    <value>Mark assemblies with NeutralResourcesLanguageAttribute</value>
  </data>
  <data name="MarkAssembliesWithNeutralResourcesLanguageDescription" xml:space="preserve">
    <value>The NeutralResourcesLanguage attribute informs the ResourceManager of the language that was used to display the resources of a neutral culture for an assembly. This improves lookup performance for the first resource that you load and can reduce your working set.</value>
  </data>
  <data name="MarkAssembliesWithNeutralResourcesLanguageMessage" xml:space="preserve">
    <value>Mark assemblies with NeutralResourcesLanguageAttribute</value>
  </data>
  <data name="UseOrdinalStringComparisonTitle" xml:space="preserve">
    <value>Use ordinal string comparison</value>
  </data>
  <data name="UseOrdinalStringComparisonDescription" xml:space="preserve">
    <value>A string comparison operation that is nonlinguistic does not set the StringComparison parameter to either Ordinal or OrdinalIgnoreCase. By explicitly setting the parameter to either StringComparison.Ordinal or StringComparison.OrdinalIgnoreCase, your code often gains speed, becomes more correct, and becomes more reliable.</value>
  </data>
  <data name="UseOrdinalStringComparisonMessageStringComparison" xml:space="preserve">
    <value>{0} passes '{1}' as the 'StringComparison' parameter to {2}. To perform a non-linguistic comparison, specify 'StringComparison.Ordinal' or 'StringComparison.OrdinalIgnoreCase' instead.</value>
  </data>
  <data name="UseOrdinalStringComparisonMessageStringComparer" xml:space="preserve">
    <value>{0} passes '{1}' as the 'StringComparer' parameter to {2}. To perform a non-linguistic comparison, specify 'StringComparer.Ordinal' or 'StringComparer.OrdinalIgnoreCase' instead.</value>
  </data>
  <data name="DoNotUseCountWhenAnyCanBeUsedDescription" xml:space="preserve">
    <value>For non-empty collections, Count() and LongCount() enumerate the entire sequence, while Any() stops at the first item or the first item that satisfies a condition.</value>
  </data>
  <data name="DoNotUseCountWhenAnyCanBeUsedMessage" xml:space="preserve">
    <value>{0}() is used where Any() could be used instead to improve performance</value>
  </data>
  <data name="DoNotUseCountWhenAnyCanBeUsedTitle" xml:space="preserve">
    <value>Do not use Count() or LongCount() when Any() can be used</value>
  </data>
  <data name="DoNotUseTimersThatPreventPowerStateChangesTitle" xml:space="preserve">
    <value>Do not use timers that prevent power state changes</value>
  </data>
  <data name="DoNotUseTimersThatPreventPowerStateChangesDescription" xml:space="preserve">
    <value>Higher-frequency periodic activity will keep the CPU busy and interfere with power-saving idle timers that turn off the display and hard disks.</value>
  </data>
  <data name="DoNotUseTimersThatPreventPowerStateChangesMessage" xml:space="preserve">
    <value>Do not use timers that prevent power state changes</value>
  </data>
  <data name="AvoidUnsealedAttributesTitle" xml:space="preserve">
    <value>Avoid unsealed attributes</value>
  </data>
  <data name="AvoidUnsealedAttributesDescription" xml:space="preserve">
    <value>The .NET Framework class library provides methods for retrieving custom attributes. By default, these methods search the attribute inheritance hierarchy. Sealing the attribute eliminates the search through the inheritance hierarchy and can improve performance.</value>
  </data>
  <data name="AvoidUnsealedAttributesMessage" xml:space="preserve">
    <value>Avoid unsealed attributes</value>
  </data>
  <data name="TestForEmptyStringsUsingStringLengthTitle" xml:space="preserve">
    <value>Test for empty strings using string length</value>
  </data>
  <data name="TestForEmptyStringsUsingStringLengthDescription" xml:space="preserve">
    <value>Comparing strings by using the String.Length property or the String.IsNullOrEmpty method is significantly faster than using Equals.</value>
  </data>
  <data name="TestForEmptyStringsUsingStringLengthMessage" xml:space="preserve">
    <value>Test for empty strings using 'string.Length' property or 'string.IsNullOrEmpty' method instead of an Equality check</value>
  </data>
  <data name="DoNotLockOnObjectsWithWeakIdentityTitle" xml:space="preserve">
    <value>Do not lock on objects with weak identity</value>
  </data>
  <data name="DoNotLockOnObjectsWithWeakIdentityDescription" xml:space="preserve">
    <value>An object is said to have a weak identity when it can be directly accessed across application domain boundaries. A thread that tries to acquire a lock on an object that has a weak identity can be blocked by a second thread in a different application domain that has a lock on the same object.</value>
  </data>
  <data name="DoNotLockOnObjectsWithWeakIdentityMessage" xml:space="preserve">
    <value>Do not lock on objects with weak identity</value>
  </data>
  <data name="DoNotCatchCorruptedStateExceptionsInGeneralHandlersTitle" xml:space="preserve">
    <value>Do not catch corrupted state exceptions in general handlers.</value>
  </data>
  <data name="DoNotCatchCorruptedStateExceptionsInGeneralHandlersDescription" xml:space="preserve">
    <value>Do not author general catch handlers in code that receives corrupted state exceptions.</value>
  </data>
  <data name="DoNotCatchCorruptedStateExceptionsInGeneralHandlersMessage" xml:space="preserve">
    <value>Do not catch corrupted state exceptions in general handlers.</value>
  </data>
  <data name="RethrowToPreserveStackDetailsTitle" xml:space="preserve">
    <value>Rethrow to preserve stack details</value>
  </data>
  <data name="RethrowToPreserveStackDetailsDescription" xml:space="preserve">
    <value>An exception is rethrown and the exception is explicitly specified in the throw statement. If an exception is rethrown by specifying the exception in the throw statement, the list of method calls between the original method that threw the exception and the current method is lost.</value>
  </data>
  <data name="RethrowToPreserveStackDetailsMessage" xml:space="preserve">
    <value>Rethrow to preserve stack details</value>
  </data>
  <data name="DoNotRaiseReservedExceptionTypesTitle" xml:space="preserve">
    <value>Do not raise reserved exception types</value>
  </data>
  <data name="DoNotRaiseReservedExceptionTypesDescription" xml:space="preserve">
    <value>An exception of type that is not sufficiently specific or reserved by the runtime should never be raised by user code. This makes the original error difficult to detect and debug. If this exception instance might be thrown, use a different exception type.</value>
  </data>
  <data name="DoNotRaiseReservedExceptionTypesMessageTooGeneric" xml:space="preserve">
    <value>Exception type {0} is not sufficiently specific</value>
  </data>
  <data name="DoNotRaiseReservedExceptionTypesMessageReserved" xml:space="preserve">
    <value>Exception type {0} is reserved by the runtime</value>
  </data>
  <data name="InitializeValueTypeStaticFieldsInlineTitle" xml:space="preserve">
    <value>Initialize value type static fields inline</value>
  </data>
  <data name="InitializeReferenceTypeStaticFieldsInlineTitle" xml:space="preserve">
    <value>Initialize reference type static fields inline</value>
  </data>
  <data name="InitializeValueTypeStaticFieldsInlineDescription" xml:space="preserve">
    <value>A value type declares an explicit static constructor. To fix a violation of this rule, initialize all static data when it is declared and remove the static constructor.</value>
  </data>
  <data name="InitializeReferenceTypeStaticFieldsInlineDescription" xml:space="preserve">
    <value>A reference type declares an explicit static constructor. To fix a violation of this rule, initialize all static data when it is declared and remove the static constructor.</value>
  </data>
  <data name="InitializeStaticFieldsInlineMessage" xml:space="preserve">
    <value>Initialize all static fields in '{0}' when those fields are declared and remove the explicit static constructor</value>
  </data>
  <data name="DoNotCallOverridableMethodsInConstructorsTitle" xml:space="preserve">
    <value>Do not call overridable methods in constructors</value>
  </data>
  <data name="DoNotCallOverridableMethodsInConstructorsDescription" xml:space="preserve">
    <value>When a constructor calls a virtual method, the constructor for the instance that invokes the method may not have executed.</value>
  </data>
  <data name="DoNotCallOverridableMethodsInConstructorsMessage" xml:space="preserve">
    <value>Do not call overridable methods in constructors</value>
  </data>
  <data name="DisposableTypesShouldDeclareFinalizerTitle" xml:space="preserve">
    <value>Disposable types should declare finalizer</value>
  </data>
  <data name="DisposableTypesShouldDeclareFinalizerDescription" xml:space="preserve">
    <value>A type that implements System.IDisposable and has fields that suggest the use of unmanaged resources does not implement a finalizer, as described by Object.Finalize.</value>
  </data>
  <data name="DisposableTypesShouldDeclareFinalizerMessage" xml:space="preserve">
    <value>Disposable types should declare finalizer</value>
  </data>
  <data name="FinalizersShouldCallBaseClassFinalizerTitle" xml:space="preserve">
    <value>Finalizers should call base class finalizer</value>
  </data>
  <data name="FinalizersShouldCallBaseClassFinalizerDescription" xml:space="preserve">
    <value>Finalization must be propagated through the inheritance hierarchy. To guarantee this, types must call their base class Finalize method in their own Finalize method.</value>
  </data>
  <data name="FinalizersShouldCallBaseClassFinalizerMessage" xml:space="preserve">
    <value>Finalizers should call base class finalizer</value>
  </data>
  <data name="ProvideCorrectArgumentsToFormattingMethodsTitle" xml:space="preserve">
    <value>Provide correct arguments to formatting methods</value>
  </data>
  <data name="ProvideCorrectArgumentsToFormattingMethodsDescription" xml:space="preserve">
    <value>The format argument that is passed to System.String.Format does not contain a format item that corresponds to each object argument, or vice versa.</value>
  </data>
  <data name="ProvideCorrectArgumentsToFormattingMethodsMessage" xml:space="preserve">
    <value>Provide correct arguments to formatting methods</value>
  </data>
  <data name="TestForNaNCorrectlyTitle" xml:space="preserve">
    <value>Test for NaN correctly</value>
  </data>
  <data name="TestForNaNCorrectlyDescription" xml:space="preserve">
    <value>This expression tests a value against Single.Nan or Double.Nan. Use Single.IsNan(Single) or Double.IsNan(Double) to test the value.</value>
  </data>
  <data name="TestForNaNCorrectlyMessage" xml:space="preserve">
    <value>Test for NaN correctly</value>
  </data>
  <data name="AttributeStringLiteralsShouldParseCorrectlyTitle" xml:space="preserve">
    <value>Attribute string literals should parse correctly</value>
  </data>
  <data name="AttributeStringLiteralsShouldParseCorrectlyDescription" xml:space="preserve">
    <value>The string literal parameter of an attribute does not parse correctly for a URL, a GUID, or a version.</value>
  </data>
  <data name="AttributeStringLiteralsShouldParseCorrectlyMessageDefault" xml:space="preserve">
    <value>In the constructor of '{0}', change the value of argument '{1}', which is currently "{2}", to something that can be correctly parsed as '{3}'</value>
  </data>
  <data name="AttributeStringLiteralsShouldParseCorrectlyMessageEmpty" xml:space="preserve">
    <value>In the constructor of '{0}', change the value of argument '{1}', which is currently an empty string (""), to something that can be correctly parsed as '{2}'</value>
  </data>
  <data name="AvoidZeroLengthArrayAllocationsTitle" xml:space="preserve">
    <value>Avoid zero-length array allocations</value>
  </data>
  <data name="AvoidZeroLengthArrayAllocationsMessage" xml:space="preserve">
    <value>Avoid unnecessary zero-length array allocations.  Use {0} instead.</value>
  </data>
  <data name="DoNotUseEnumerableMethodsOnIndexableCollectionsInsteadUseTheCollectionDirectlyTitle" xml:space="preserve">
    <value>Do not use Enumerable methods on indexable collections</value>
  </data>
  <data name="DoNotUseEnumerableMethodsOnIndexableCollectionsInsteadUseTheCollectionDirectlyDescription" xml:space="preserve">
    <value>This collection is directly indexable. Going through LINQ here causes unnecessary allocations and CPU work.</value>
  </data>
  <data name="DoNotUseEnumerableMethodsOnIndexableCollectionsInsteadUseTheCollectionDirectlyMessage" xml:space="preserve">
    <value>Do not use Enumerable methods on indexable collections. Instead use the collection directly.</value>
  </data>
  <data name="SpecifyCultureInfoTitle" xml:space="preserve">
    <value>Specify CultureInfo</value>
  </data>
  <data name="SpecifyCultureInfoDescription" xml:space="preserve">
    <value>A method or constructor calls a member that has an overload that accepts a System.Globalization.CultureInfo parameter, and the method or constructor does not call the overload that takes the CultureInfo parameter. When a CultureInfo or System.IFormatProvider object is not supplied, the default value that is supplied by the overloaded member might not have the effect that you want in all locales. If the result will be displayed to the user, specify 'CultureInfo.CurrentCulture' as the 'CultureInfo' parameter. Otherwise, if the result will be stored and accessed by software, such as when it is persisted to disk or to a database, specify 'CultureInfo.InvariantCulture'.</value>
  </data>
  <data name="SpecifyCultureInfoMessage" xml:space="preserve">
    <value>The behavior of '{0}' could vary based on the current user's locale settings. Replace this call in '{1}' with a call to '{2}'.</value>
  </data>
  <data name="SpecifyIFormatProviderTitle" xml:space="preserve">
    <value>Specify IFormatProvider</value>
  </data>
  <data name="SpecifyIFormatProviderDescription" xml:space="preserve">
    <value>A method or constructor calls one or more members that have overloads that accept a System.IFormatProvider parameter, and the method or constructor does not call the overload that takes the IFormatProvider parameter. When a System.Globalization.CultureInfo or IFormatProvider object is not supplied, the default value that is supplied by the overloaded member might not have the effect that you want in all locales. If the result will be based on the input from/output displayed to the user, specify 'CultureInfo.CurrentCulture' as the 'IFormatProvider'. Otherwise, if the result will be stored and accessed by software, such as when it is loaded from disk/database and when it is persisted to disk/database, specify 'CultureInfo.InvariantCulture'.</value>
  </data>
  <data name="SpecifyIFormatProviderMessageIFormatProviderAlternateString" xml:space="preserve">
    <value>The behavior of '{0}' could vary based on the current user's locale settings. Replace this call in '{1}' with a call to '{2}'.</value>
  </data>
  <data name="SpecifyIFormatProviderMessageIFormatProviderAlternate" xml:space="preserve">
    <value>The behavior of '{0}' could vary based on the current user's locale settings. Replace this call in '{1}' with a call to '{2}'.</value>
  </data>
  <data name="SpecifyIFormatProviderMessageUICultureString" xml:space="preserve">
    <value>'{0}' passes '{1}' as the 'IFormatProvider' parameter to '{2}'. This property returns a culture that is inappropriate for formatting methods.</value>
  </data>
  <data name="SpecifyIFormatProviderMessageUICulture" xml:space="preserve">
    <value>'{0}' passes '{1}' as the 'IFormatProvider' parameter to '{2}'. This property returns a culture that is inappropriate for formatting methods.</value>
  </data>
  <data name="SpecifyStringComparisonCA1307Title" xml:space="preserve">
    <value>Specify StringComparison for clarity</value>
  </data>
  <data name="SpecifyStringComparisonCA1307Description" xml:space="preserve">
    <value>A string comparison operation uses a method overload that does not set a StringComparison parameter. It is recommended to use the overload with StringComparison parameter for clarity of intent. If the result will be displayed to the user, such as when sorting a list of items for display in a list box, specify 'StringComparison.CurrentCulture' or 'StringComparison.CurrentCultureIgnoreCase' as the 'StringComparison' parameter. If comparing case-insensitive identifiers, such as file paths, environment variables, or registry keys and values, specify 'StringComparison.OrdinalIgnoreCase'. Otherwise, if comparing case-sensitive identifiers, specify 'StringComparison.Ordinal'.</value>
  </data>
  <data name="SpecifyStringComparisonCA1307Message" xml:space="preserve">
    <value>'{0}' has a method overload that takes a 'StringComparison' parameter. Replace this call in '{1}' with a call to '{2}' for clarity of intent.</value>
  </data>
  <data name="SpecifyStringComparisonCA1310Title" xml:space="preserve">
    <value>Specify StringComparison for correctness</value>
  </data>
  <data name="SpecifyStringComparisonCA1310Description" xml:space="preserve">
    <value>A string comparison operation uses a method overload that does not set a StringComparison parameter, hence its behavior could vary based on the current user's locale settings. It is strongly recommended to use the overload with StringComparison parameter for correctness and clarity of intent. If the result will be displayed to the user, such as when sorting a list of items for display in a list box, specify 'StringComparison.CurrentCulture' or 'StringComparison.CurrentCultureIgnoreCase' as the 'StringComparison' parameter. If comparing case-insensitive identifiers, such as file paths, environment variables, or registry keys and values, specify 'StringComparison.OrdinalIgnoreCase'. Otherwise, if comparing case-sensitive identifiers, specify 'StringComparison.Ordinal'.</value>
  </data>
  <data name="SpecifyStringComparisonCA1310Message" xml:space="preserve">
    <value>The behavior of '{0}' could vary based on the current user's locale settings. Replace this call in '{1}' with a call to '{2}'.</value>
  </data>
  <data name="NormalizeStringsToUppercaseTitle" xml:space="preserve">
    <value>Normalize strings to uppercase</value>
  </data>
  <data name="NormalizeStringsToUppercaseDescription" xml:space="preserve">
    <value>Strings should be normalized to uppercase. A small group of characters cannot make a round trip when they are converted to lowercase. To make a round trip means to convert the characters from one locale to another locale that represents character data differently, and then to accurately retrieve the original characters from the converted characters.</value>
  </data>
  <data name="NormalizeStringsToUppercaseMessageToUpper" xml:space="preserve">
    <value>In method '{0}', replace the call to '{1}' with '{2}'</value>
  </data>
  <data name="CallGCSuppressFinalizeCorrectlyTitle" xml:space="preserve">
    <value>Dispose methods should call SuppressFinalize</value>
  </data>
  <data name="CallGCSuppressFinalizeCorrectlyDescription" xml:space="preserve">
    <value>A method that is an implementation of Dispose does not call GC.SuppressFinalize; or a method that is not an implementation of Dispose calls GC.SuppressFinalize; or a method calls GC.SuppressFinalize and passes something other than this (Me in Visual Basic).</value>
  </data>
  <data name="CallGCSuppressFinalizeCorrectlyMessageNotCalledWithFinalizer" xml:space="preserve">
    <value>Change {0} to call {1}. This will prevent unnecessary finalization of the object once it has been disposed and it has fallen out of scope.</value>
  </data>
  <data name="CallGCSuppressFinalizeCorrectlyMessageNotCalled" xml:space="preserve">
    <value>Change {0} to call {1}. This will prevent derived types that introduce a finalizer from needing to re-implement 'IDisposable' to call it.</value>
  </data>
  <data name="CallGCSuppressFinalizeCorrectlyMessageNotPassedThis" xml:space="preserve">
    <value>{0} calls {1} on something other than itself. Change the call site to pass 'this' ('Me' in Visual Basic) instead.</value>
  </data>
  <data name="CallGCSuppressFinalizeCorrectlyMessageOutsideDispose" xml:space="preserve">
    <value>{0} calls {1}, a method that is typically only called within an implementation of 'IDisposable.Dispose'. Refer to the IDisposable pattern for more information.</value>
  </data>
  <data name="InstantiateArgumentExceptionsCorrectlyTitle" xml:space="preserve">
    <value>Instantiate argument exceptions correctly</value>
  </data>
  <data name="InstantiateArgumentExceptionsCorrectlyDescription" xml:space="preserve">
    <value>A call is made to the default (parameterless) constructor of an exception type that is or derives from ArgumentException, or an incorrect string argument is passed to a parameterized constructor of an exception type that is or derives from ArgumentException.</value>
  </data>
  <data name="InstantiateArgumentExceptionsCorrectlyMessageNoArguments" xml:space="preserve">
    <value>Call the {0} constructor that contains a message and/or paramName parameter</value>
  </data>
  <data name="InstantiateArgumentExceptionsCorrectlyMessageIncorrectMessage" xml:space="preserve">
    <value>Method {0} passes parameter name '{1}' as the {2} argument to a {3} constructor. Replace this argument with a descriptive message and pass the parameter name in the correct position.</value>
  </data>
  <data name="InstantiateArgumentExceptionsCorrectlyMessageIncorrectParameterName" xml:space="preserve">
    <value>Method {0} passes '{1}' as the {2} argument to a {3} constructor. Replace this argument with one of the method's parameter names. Note that the provided parameter name should have the exact casing as declared on the method.</value>
  </data>
  <data name="UseArrayEmpty" xml:space="preserve">
    <value>Use Array.Empty</value>
  </data>
  <data name="UseIndexer" xml:space="preserve">
    <value>Use indexer</value>
  </data>
  <data name="DisposableFieldsShouldBeDisposedDescription" xml:space="preserve">
    <value>A type that implements System.IDisposable declares fields that are of types that also implement IDisposable. The Dispose method of the field is not called by the Dispose method of the declaring type. To fix a violation of this rule, call Dispose on fields that are of types that implement IDisposable if you are responsible for allocating and releasing the unmanaged resources held by the field.</value>
  </data>
  <data name="DisposableFieldsShouldBeDisposedMessage" xml:space="preserve">
    <value>'{0}' contains field '{1}' that is of IDisposable type '{2}', but it is never disposed. Change the Dispose method on '{0}' to call Close or Dispose on this field.</value>
  </data>
  <data name="DisposableFieldsShouldBeDisposedTitle" xml:space="preserve">
    <value>Disposable fields should be disposed</value>
  </data>
  <data name="DisposeMethodsShouldCallBaseClassDisposeDescription" xml:space="preserve">
    <value>A type that implements System.IDisposable inherits from a type that also implements IDisposable. The Dispose method of the inheriting type does not call the Dispose method of the parent type. To fix a violation of this rule, call base.Dispose in your Dispose method.</value>
  </data>
  <data name="DisposeMethodsShouldCallBaseClassDisposeMessage" xml:space="preserve">
    <value>Ensure that method '{0}' calls '{1}' in all possible control flow paths</value>
  </data>
  <data name="DisposeMethodsShouldCallBaseClassDisposeTitle" xml:space="preserve">
    <value>Dispose methods should call base class dispose</value>
  </data>
  <data name="DisposeObjectsBeforeLosingScopeDescription" xml:space="preserve">
    <value>If a disposable object is not explicitly disposed before all references to it are out of scope, the object will be disposed at some indeterminate time when the garbage collector runs the finalizer of the object. Because an exceptional event might occur that will prevent the finalizer of the object from running, the object should be explicitly disposed instead.</value>
  </data>
  <data name="DisposeObjectsBeforeLosingScopeNotDisposedMessage" xml:space="preserve">
    <value>Call System.IDisposable.Dispose on object created by '{0}' before all references to it are out of scope</value>
  </data>
  <data name="DisposeObjectsBeforeLosingScopeMayBeDisposedMessage" xml:space="preserve">
    <value>Use recommended dispose pattern to ensure that object created by '{0}' is disposed on all paths. If possible, wrap the creation within a 'using' statement or a 'using' declaration. Otherwise, use a try-finally pattern, with a dedicated local variable declared before the try region and an unconditional Dispose invocation on non-null value in the 'finally' region, say 'x?.Dispose()'. If the object is explicitly disposed within the try region or the dispose ownership is transfered to another object or method, assign 'null' to the local variable just after such an operation to prevent double dispose in 'finally'.</value>
  </data>
  <data name="DisposeObjectsBeforeLosingScopeNotDisposedOnExceptionPathsMessage" xml:space="preserve">
    <value>Object created by '{0}' is not disposed along all exception paths. Call System.IDisposable.Dispose on the object before all references to it are out of scope.</value>
  </data>
  <data name="DisposeObjectsBeforeLosingScopeMayBeDisposedOnExceptionPathsMessage" xml:space="preserve">
    <value>Use recommended dispose pattern to ensure that object created by '{0}' is disposed on all exception paths. If possible, wrap the creation within a 'using' statement or a 'using' declaration. Otherwise, use a try-finally pattern, with a dedicated local variable declared before the try region and an unconditional Dispose invocation on non-null value in the 'finally' region, say 'x?.Dispose()'. If the object is explicitly disposed within the try region or the dispose ownership is transfered to another object or method, assign 'null' to the local variable just after such an operation to prevent double dispose in 'finally'.</value>
  </data>
  <data name="DisposeObjectsBeforeLosingScopeTitle" xml:space="preserve">
    <value>Dispose objects before losing scope</value>
  </data>
  <data name="DoNotPassLiteralsAsLocalizedParametersDescription" xml:space="preserve">
    <value>A method passes a string literal as a parameter to a constructor or method in the .NET Framework class library and that string should be localizable. To fix a violation of this rule, replace the string literal with a string retrieved through an instance of the ResourceManager class.</value>
  </data>
  <data name="DoNotPassLiteralsAsLocalizedParametersMessage" xml:space="preserve">
    <value>Method '{0}' passes a literal string as parameter '{1}' of a call to '{2}'. Retrieve the following string(s) from a resource table instead: "{3}".</value>
  </data>
  <data name="DoNotPassLiteralsAsLocalizedParametersTitle" xml:space="preserve">
    <value>Do not pass literals as localized parameters</value>
  </data>
  <data name="AddNonSerializedAttributeCodeActionTitle" xml:space="preserve">
    <value>Add the 'NonSerialized' attribute to this field.</value>
  </data>
  <data name="AddSerializableAttributeCodeActionTitle" xml:space="preserve">
    <value>Add Serializable attribute</value>
  </data>
  <data name="ImplementSerializationConstructorsCodeActionTitle" xml:space="preserve">
    <value>Implement Serialization constructor</value>
  </data>
  <data name="ImplementSerializationConstructorsDescription" xml:space="preserve">
    <value>To fix a violation of this rule, implement the serialization constructor. For a sealed class, make the constructor private; otherwise, make it protected.</value>
  </data>
  <data name="ImplementSerializationConstructorsMessageCreateMagicConstructor" xml:space="preserve">
    <value>Add a constructor to {0} with the following signature: 'protected {0}(SerializationInfo info, StreamingContext context)'.</value>
  </data>
  <data name="ImplementSerializationConstructorsMessageMakeSealedMagicConstructorPrivate" xml:space="preserve">
    <value>Declare the serialization constructor of {0}, a sealed type, as private.</value>
  </data>
  <data name="ImplementSerializationConstructorsMessageMakeUnsealedMagicConstructorFamily" xml:space="preserve">
    <value>Declare the serialization constructor of {0}, an unsealed type, as protected.</value>
  </data>
  <data name="ImplementSerializationConstructorsTitle" xml:space="preserve">
    <value>Implement serialization constructors</value>
  </data>
  <data name="MarkAllNonSerializableFieldsDescription" xml:space="preserve">
    <value>An instance field of a type that is not serializable is declared in a type that is serializable.</value>
  </data>
  <data name="MarkAllNonSerializableFieldsMessage" xml:space="preserve">
    <value>Field {0} is a member of type {1} which is serializable but is of type {2} which is not serializable</value>
  </data>
  <data name="MarkAllNonSerializableFieldsTitle" xml:space="preserve">
    <value>Mark all non-serializable fields</value>
  </data>
  <data name="MarkISerializableTypesWithSerializableDescription" xml:space="preserve">
    <value>To be recognized by the common language runtime as serializable, types must be marked by using the SerializableAttribute attribute even when the type uses a custom serialization routine through implementation of the ISerializable interface.</value>
  </data>
  <data name="MarkISerializableTypesWithSerializableMessage" xml:space="preserve">
    <value>Add [Serializable] to {0} as this type implements ISerializable</value>
  </data>
  <data name="MarkISerializableTypesWithSerializableTitle" xml:space="preserve">
    <value>Mark ISerializable types with serializable</value>
  </data>
  <data name="ImplementISerializableCorrectlyDescription" xml:space="preserve">
    <value>To fix a violation of this rule, make the GetObjectData method visible and overridable, and make sure that all instance fields are included in the serialization process or explicitly marked by using the NonSerializedAttribute attribute.</value>
  </data>
  <data name="ImplementISerializableCorrectlyMessageDefault" xml:space="preserve">
    <value>Add an implementation of GetObjectData to type {0}</value>
  </data>
  <data name="ImplementISerializableCorrectlyMessageMakeOverridable" xml:space="preserve">
    <value>Make {0}.GetObjectData virtual and overridable</value>
  </data>
  <data name="ImplementISerializableCorrectlyMessageMakeVisible" xml:space="preserve">
    <value>Increase the accessibility of {0}.GetObjectData so that it is visible to derived types</value>
  </data>
  <data name="ImplementISerializableCorrectlyTitle" xml:space="preserve">
    <value>Implement ISerializable correctly</value>
  </data>
  <data name="ImplementSerializationMethodsCorrectlyDescription" xml:space="preserve">
    <value>A method that handles a serialization event does not have the correct signature, return type, or visibility.</value>
  </data>
  <data name="ImplementSerializationMethodsCorrectlyMessageGeneric" xml:space="preserve">
    <value>Because {0} is marked with OnSerializing, OnSerialized, OnDeserializing, or OnDeserialized, change its signature so that it is no longer generic</value>
  </data>
  <data name="ImplementSerializationMethodsCorrectlyMessageParameters" xml:space="preserve">
    <value>Because {0} is marked with OnSerializing, OnSerialized, OnDeserializing, or OnDeserialized, change its signature so that it takes a single parameter of type 'System.Runtime.Serialization.StreamingContext'</value>
  </data>
  <data name="ImplementSerializationMethodsCorrectlyMessageReturnType" xml:space="preserve">
    <value>Because {0} is marked with OnSerializing, OnSerialized, OnDeserializing, or OnDeserialized, change its return type from {1} to void (Sub in Visual Basic)</value>
  </data>
  <data name="ImplementSerializationMethodsCorrectlyMessageStatic" xml:space="preserve">
    <value>Because {0} is marked with OnSerializing, OnSerialized, OnDeserializing, or OnDeserialized, change it from static (Shared in Visual Basic) to an instance method</value>
  </data>
  <data name="ImplementSerializationMethodsCorrectlyMessageVisibility" xml:space="preserve">
    <value>Because {0} is marked with OnSerializing, OnSerialized, OnDeserializing, or OnDeserialized, change its accessibility to private</value>
  </data>
  <data name="ImplementSerializationMethodsCorrectlyTitle" xml:space="preserve">
    <value>Implement serialization methods correctly</value>
  </data>
  <data name="ProvideDeserializationMethodsForOptionalFieldsDescription" xml:space="preserve">
    <value>A type has a field that is marked by using the System.Runtime.Serialization.OptionalFieldAttribute attribute, and the type does not provide deserialization event handling methods.</value>
  </data>
  <data name="ProvideDeserializationMethodsForOptionalFieldsMessageOnDeserialized" xml:space="preserve">
    <value>Add a 'private void OnDeserialized(StreamingContext)' method to type {0} and attribute it with the System.Runtime.Serialization.OnDeserializedAttribute</value>
  </data>
  <data name="ProvideDeserializationMethodsForOptionalFieldsMessageOnDeserializing" xml:space="preserve">
    <value>Add a 'private void OnDeserializing(StreamingContext)' method to type {0} and attribute it with the System.Runtime.Serialization.OnDeserializingAttribute</value>
  </data>
  <data name="ProvideDeserializationMethodsForOptionalFieldsTitle" xml:space="preserve">
    <value>Provide deserialization methods for optional fields</value>
  </data>
  <data name="ReviewCodeForSqlInjectionVulnerabilitiesMessage" xml:space="preserve">
    <value>Potential SQL injection vulnerability was found where '{0}' in method '{1}' may be tainted by user-controlled data from '{2}' in method '{3}'.</value>
  </data>
  <data name="ReviewCodeForSqlInjectionVulnerabilitiesTitle" xml:space="preserve">
    <value>Review code for SQL injection vulnerabilities</value>
  </data>
  <data name="BinaryFormatterDeserializeMaybeWithoutBinderSetMessage" xml:space="preserve">
    <value>The method '{0}' is insecure when deserializing untrusted data without a SerializationBinder to restrict the type of objects in the deserialized object graph.</value>
  </data>
  <data name="BinaryFormatterDeserializeMaybeWithoutBinderSetTitle" xml:space="preserve">
    <value>Ensure BinaryFormatter.Binder is set before calling BinaryFormatter.Deserialize</value>
  </data>
  <data name="BinaryFormatterDeserializeWithoutBinderSetMessage" xml:space="preserve">
    <value>The method '{0}' is insecure when deserializing untrusted data without a SerializationBinder to restrict the type of objects in the deserialized object graph.</value>
  </data>
  <data name="BinaryFormatterDeserializeWithoutBinderSetTitle" xml:space="preserve">
    <value>Do not call BinaryFormatter.Deserialize without first setting BinaryFormatter.Binder</value>
  </data>
  <data name="BinaryFormatterMethodUsedDescription" xml:space="preserve">
    <value>The method '{0}' is insecure when deserializing untrusted data.  If you need to instead detect BinaryFormatter deserialization without a SerializationBinder set, then disable rule CA2300, and enable rules CA2301 and CA2302.</value>
  </data>
  <data name="BinaryFormatterMethodUsedMessage" xml:space="preserve">
    <value>The method '{0}' is insecure when deserializing untrusted data.</value>
  </data>
  <data name="BinaryFormatterMethodUsedTitle" xml:space="preserve">
    <value>Do not use insecure deserializer BinaryFormatter</value>
  </data>
  <data name="LosFormatterMethodUsedMessage" xml:space="preserve">
    <value>The method '{0}' is insecure when deserializing untrusted data.</value>
  </data>
  <data name="LosFormatterMethodUsedTitle" xml:space="preserve">
    <value>Do not use insecure deserializer LosFormatter</value>
  </data>
  <data name="ReviewCodeForDllInjectionVulnerabilitiesMessage" xml:space="preserve">
    <value>Potential DLL injection vulnerability was found where '{0}' in method '{1}' may be tainted by user-controlled data from '{2}' in method '{3}'.</value>
  </data>
  <data name="ReviewCodeForDllInjectionVulnerabilitiesTitle" xml:space="preserve">
    <value>Review code for DLL injection vulnerabilities</value>
  </data>
  <data name="ReviewCodeForInformationDisclosureVulnerabilitiesMessage" xml:space="preserve">
    <value>Potential information disclosure vulnerability was found where '{0}' in method '{1}' may contain unintended information from '{2}' in method '{3}'.</value>
  </data>
  <data name="ReviewCodeForInformationDisclosureVulnerabilitiesTitle" xml:space="preserve">
    <value>Review code for information disclosure vulnerabilities</value>
  </data>
  <data name="ReviewCodeForFilePathInjectionVulnerabilitiesMessage" xml:space="preserve">
    <value>Potential file path injection vulnerability was found where '{0}' in method '{1}' may be tainted by user-controlled data from '{2}' in method '{3}'.</value>
  </data>
  <data name="ReviewCodeForFilePathInjectionVulnerabilitiesTitle" xml:space="preserve">
    <value>Review code for file path injection vulnerabilities</value>
  </data>
  <data name="ReviewCodeForProcessCommandInjectionVulnerabilitiesMessage" xml:space="preserve">
    <value>Potential process command injection vulnerability was found where '{0}' in method '{1}' may be tainted by user-controlled data from '{2}' in method '{3}'.</value>
  </data>
  <data name="ReviewCodeForProcessCommandInjectionVulnerabilitiesTitle" xml:space="preserve">
    <value>Review code for process command injection vulnerabilities</value>
  </data>
  <data name="ReviewCodeForRegexInjectionVulnerabilitiesMessage" xml:space="preserve">
    <value>Potential regex injection vulnerability was found where '{0}' in method '{1}' may be tainted by user-controlled data from '{2}' in method '{3}'.</value>
  </data>
  <data name="ReviewCodeForRegexInjectionVulnerabilitiesTitle" xml:space="preserve">
    <value>Review code for regex injection vulnerabilities</value>
  </data>
  <data name="NetDataContractSerializerDeserializeMaybeWithoutBinderSetMessage" xml:space="preserve">
    <value>The method '{0}' is insecure when deserializing untrusted data without a SerializationBinder to restrict the type of objects in the deserialized object graph.</value>
  </data>
  <data name="NetDataContractSerializerDeserializeMaybeWithoutBinderSetTitle" xml:space="preserve">
    <value>Ensure NetDataContractSerializer.Binder is set before deserializing</value>
  </data>
  <data name="NetDataContractSerializerDeserializeWithoutBinderSetMessage" xml:space="preserve">
    <value>The method '{0}' is insecure when deserializing untrusted data without a SerializationBinder to restrict the type of objects in the deserialized object graph.</value>
  </data>
  <data name="NetDataContractSerializerDeserializeWithoutBinderSetTitle" xml:space="preserve">
    <value>Do not deserialize without first setting NetDataContractSerializer.Binder</value>
  </data>
  <data name="NetDataContractSerializerMethodUsedDescription" xml:space="preserve">
    <value>The method '{0}' is insecure when deserializing untrusted data.  If you need to instead detect NetDataContractSerializer deserialization without a SerializationBinder set, then disable rule CA2310, and enable rules CA2311 and CA2312.</value>
  </data>
  <data name="NetDataContractSerializerMethodUsedMessage" xml:space="preserve">
    <value>The method '{0}' is insecure when deserializing untrusted data.</value>
  </data>
  <data name="NetDataContractSerializerMethodUsedTitle" xml:space="preserve">
    <value>Do not use insecure deserializer NetDataContractSerializer</value>
  </data>
  <data name="ObjectStateFormatterMethodUsedMessage" xml:space="preserve">
    <value>The method '{0}' is insecure when deserializing untrusted data.</value>
  </data>
  <data name="ObjectStateFormatterMethodUsedTitle" xml:space="preserve">
    <value>Do not use insecure deserializer ObjectStateFormatter</value>
  </data>
  <data name="ReviewCodeForXssVulnerabilitiesMessage" xml:space="preserve">
    <value>Potential cross-site scripting (XSS) vulnerability was found where '{0}' in method '{1}' may be tainted by user-controlled data from '{2}' in method '{3}'.</value>
  </data>
  <data name="ReviewCodeForXssVulnerabilitiesTitle" xml:space="preserve">
    <value>Review code for XSS vulnerabilities</value>
  </data>
  <data name="ReviewCodeForLdapInjectionVulnerabilitiesMessage" xml:space="preserve">
    <value>Potential LDAP injection vulnerability was found where '{0}' in method '{1}' may be tainted by user-controlled data from '{2}' in method '{3}'.</value>
  </data>
  <data name="ReviewCodeForLdapInjectionVulnerabilitiesTitle" xml:space="preserve">
    <value>Review code for LDAP injection vulnerabilities</value>
  </data>
  <data name="JavaScriptSerializerMaybeWithSimpleTypeResolverMessage" xml:space="preserve">
    <value>The method '{0}' is insecure when deserializing untrusted data with a JavaScriptSerializer initialized with a SimpleTypeResolver. Ensure that the JavaScriptSerializer is initialized without a JavaScriptTypeResolver specified, or initialized with a JavaScriptTypeResolver that limits the types of objects in the deserialized object graph.</value>
  </data>
  <data name="JavaScriptSerializerMaybeWithSimpleTypeResolverTitle" xml:space="preserve">
    <value>Ensure JavaScriptSerializer is not initialized with SimpleTypeResolver before deserializing</value>
  </data>
  <data name="JavaScriptSerializerWithSimpleTypeResolverMessage" xml:space="preserve">
    <value>The method '{0}' is insecure when deserializing untrusted data with a JavaScriptSerializer initialized with a SimpleTypeResolver. Initialize JavaScriptSerializer without a JavaScriptTypeResolver specified, or initialize with a JavaScriptTypeResolver that limits the types of objects in the deserialized object graph.</value>
  </data>
  <data name="JavaScriptSerializerWithSimpleTypeResolverTitle" xml:space="preserve">
    <value>Do not deserialize with JavaScriptSerializer using a SimpleTypeResolver</value>
  </data>
  <data name="ReviewCodeForOpenRedirectVulnerabilitiesMessage" xml:space="preserve">
    <value>Potential open redirect vulnerability was found where '{0}' in method '{1}' may be tainted by user-controlled data from '{2}' in method '{3}'.</value>
  </data>
  <data name="ReviewCodeForOpenRedirectVulnerabilitiesTitle" xml:space="preserve">
    <value>Review code for open redirect vulnerabilities</value>
  </data>
  <data name="ReviewCodeForXPathInjectionVulnerabilitiesMessage" xml:space="preserve">
    <value>Potential XPath injection vulnerability was found where '{0}' in method '{1}' may be tainted by user-controlled data from '{2}' in method '{3}'.</value>
  </data>
  <data name="ReviewCodeForXPathInjectionVulnerabilitiesTitle" xml:space="preserve">
    <value>Review code for XPath injection vulnerabilities</value>
  </data>
  <data name="ReviewCodeForXmlInjectionVulnerabilitiesMessage" xml:space="preserve">
    <value>Potential XML injection vulnerability was found where '{0}' in method '{1}' may be tainted by user-controlled data from '{2}' in method '{3}'.</value>
  </data>
  <data name="ReviewCodeForXmlInjectionVulnerabilitiesTitle" xml:space="preserve">
    <value>Review code for XML injection vulnerabilities</value>
  </data>
  <data name="ReviewCodeForXamlInjectionVulnerabilitiesMessage" xml:space="preserve">
    <value>Potential XAML injection vulnerability was found where '{0}' in method '{1}' may be tainted by user-controlled data from '{2}' in method '{3}'.</value>
  </data>
  <data name="ReviewCodeForXamlInjectionVulnerabilitiesTitle" xml:space="preserve">
    <value>Review code for XAML injection vulnerabilities</value>
  </data>
  <data name="JsonNetInsecureSettingsMessage" xml:space="preserve">
    <value>When deserializing untrusted input, allowing arbitrary types to be deserialized is insecure.  When using JsonSerializerSettings, use TypeNameHandling.None, or for values other than None, restrict deserialized types with a SerializationBinder.</value>
  </data>
  <data name="JsonNetInsecureSettingsTitle" xml:space="preserve">
    <value>Do not use insecure JsonSerializerSettings</value>
  </data>
  <data name="JsonNetMaybeInsecureSettingsMessage" xml:space="preserve">
    <value>When deserializing untrusted input, allowing arbitrary types to be deserialized is insecure.  When using JsonSerializerSettings, ensure TypeNameHandling.None is specified, or for values other than None, ensure a SerializationBinder is specified to restrict deserialized types.</value>
  </data>
  <data name="JsonNetMaybeInsecureSettingsTitle" xml:space="preserve">
    <value>Ensure that JsonSerializerSettings are secure</value>
  </data>
  <data name="DoNotDisableUsingServicePointManagerSecurityProtocolsMessage" xml:space="preserve">
    <value>Do not set Switch.System.ServiceModel.DisableUsingServicePointManagerSecurityProtocols to true.  Setting this switch limits Windows Communication Framework (WCF) to using Transport Layer Security (TLS) 1.0, which is insecure and obsolete.</value>
  </data>
  <data name="DoNotDisableUsingServicePointManagerSecurityProtocolsTitle" xml:space="preserve">
    <value>Do not disable ServicePointManagerSecurityProtocols</value>
  </data>
  <data name="JsonNetTypeNameHandlingDescription" xml:space="preserve">
    <value>Deserializing JSON when using a TypeNameHandling value other than None can be insecure.  If you need to instead detect Json.NET deserialization when a SerializationBinder isn't specified, then disable rule CA2326, and enable rules CA2327, CA2328, CA2329, and CA2330.</value>
  </data>
  <data name="JsonNetTypeNameHandlingMessage" xml:space="preserve">
    <value>Deserializing JSON when using a TypeNameHandling value other than None can be insecure.</value>
  </data>
  <data name="JsonNetTypeNameHandlingTitle" xml:space="preserve">
    <value>Do not use TypeNameHandling values other than None</value>
  </data>
  <data name="ApprovedCipherMode" xml:space="preserve">
    <value>Review cipher mode usage with cryptography experts</value>
  </data>
  <data name="ApprovedCipherModeDescription" xml:space="preserve">
    <value>These cipher modes might be vulnerable to attacks. Consider using recommended modes (CBC, CTS).</value>
  </data>
  <data name="ApprovedCipherModeMessage" xml:space="preserve">
    <value>Review the usage of cipher mode '{0}' with cryptography experts. Consider using recommended modes (CBC, CTS).</value>
  </data>
  <data name="DefinitelyInstallRootCert" xml:space="preserve">
    <value>Do Not Add Certificates To Root Store</value>
  </data>
  <data name="DefinitelyInstallRootCertMessage" xml:space="preserve">
    <value>Adding certificates to the operating system's trusted root certificates increases the risk of incorrectly authenticating an illegitimate certificate</value>
  </data>
  <data name="DefinitelyUseSecureCookiesASPNetCore" xml:space="preserve">
    <value>Use Secure Cookies In ASP.NET Core</value>
  </data>
  <data name="DefinitelyUseSecureCookiesASPNetCoreMessage" xml:space="preserve">
    <value>Set CookieOptions.Secure = true when setting a cookie</value>
  </data>
  <data name="DoNotAddSchemaByURL" xml:space="preserve">
    <value>Do Not Add Schema By URL</value>
  </data>
  <data name="DoNotAddSchemaByURLDescription" xml:space="preserve">
    <value>This overload of XmlSchemaCollection.Add method internally enables DTD processing on the XML reader instance used, and uses UrlResolver for resolving external XML entities. The outcome is information disclosure. Content from file system or network shares for the machine processing the XML can be exposed to attacker. In addition, an attacker can use this as a DoS vector.</value>
  </data>
  <data name="DoNotAddSchemaByURLMessage" xml:space="preserve">
    <value>This overload of the Add method is potentially unsafe because it may resolve dangerous external references</value>
  </data>
  <data name="DoNotCallDangerousMethodsInDeserialization" xml:space="preserve">
    <value>Do Not Call Dangerous Methods In Deserialization</value>
  </data>
  <data name="DoNotCallDangerousMethodsInDeserializationDescription" xml:space="preserve">
    <value>Insecure Deserialization is a vulnerability which occurs when untrusted data is used to abuse the logic of an application, inflict a Denial-of-Service (DoS) attack, or even execute arbitrary code upon it being deserialized. It’s frequently possible for malicious users to abuse these deserialization features when the application is deserializing untrusted data which is under their control. Specifically, invoke dangerous methods in the process of deserialization. Successful insecure deserialization attacks could allow an attacker to carry out attacks such as DoS attacks, authentication bypasses, and remote code execution.</value>
  </data>
  <data name="DoNotCallDangerousMethodsInDeserializationMessage" xml:space="preserve">
    <value>When deserializing an instance of class {0}, method {1} can call dangerous method {2}. The potential method invocations are: {3}.</value>
  </data>
  <data name="DoNotDisableCertificateValidation" xml:space="preserve">
    <value>Do Not Disable Certificate Validation</value>
  </data>
  <data name="DoNotDisableCertificateValidationDescription" xml:space="preserve">
    <value>A certificate can help authenticate the identity of the server. Clients should validate the server certificate to ensure requests are sent to the intended server. If the ServerCertificateValidationCallback always returns 'true', any certificate will pass validation.</value>
  </data>
  <data name="DoNotDisableCertificateValidationMessage" xml:space="preserve">
    <value>The ServerCertificateValidationCallback is set to a function that accepts any server certificate, by always returning true. Ensure that server certificates are validated to verify the identity of the server receiving requests.</value>
  </data>
  <data name="DoNotDisableHTTPHeaderChecking" xml:space="preserve">
    <value>Do Not Disable HTTP Header Checking</value>
  </data>
  <data name="DoNotDisableHTTPHeaderCheckingDescription" xml:space="preserve">
    <value>HTTP header checking enables encoding of the carriage return and newline characters, \r and \n, that are found in response headers. This encoding can help to avoid injection attacks that exploit an application that echoes untrusted data contained by the header.</value>
  </data>
  <data name="DoNotDisableHTTPHeaderCheckingMessage" xml:space="preserve">
    <value>Do not disable HTTP header checking</value>
  </data>
  <data name="DoNotDisableRequestValidation" xml:space="preserve">
    <value>Do Not Disable Request Validation</value>
  </data>
  <data name="DoNotDisableRequestValidationDescription" xml:space="preserve">
    <value>Request validation is a feature in ASP.NET that examines HTTP requests and determines whether they contain potentially dangerous content. This check adds protection from markup or code in the URL query string, cookies, or posted form values that might have been added for malicious purposes. So, it is generally desirable and should be left enabled for defense in depth.</value>
  </data>
  <data name="DoNotDisableRequestValidationMessage" xml:space="preserve">
    <value>{0} has request validation disabled</value>
  </data>
  <data name="DoNotDisableSchUseStrongCrypto" xml:space="preserve">
    <value>Do Not Disable SChannel Use of Strong Crypto</value>
  </data>
  <data name="DoNotDisableSchUseStrongCryptoDescription" xml:space="preserve">
    <value>Starting with the .NET Framework 4.6, the System.Net.ServicePointManager and System.Net.Security.SslStream classes are recommended to use new protocols. The old ones have protocol weaknesses and are not supported. Setting Switch.System.Net.DontEnableSchUseStrongCrypto with true will use the old weak crypto check and opt out of the protocol migration.</value>
  </data>
  <data name="DoNotDisableSchUseStrongCryptoMessage" xml:space="preserve">
    <value>{0} disables TLS 1.2 and enables SSLv3</value>
  </data>
  <data name="DoNotHardCodeEncryptionKey" xml:space="preserve">
    <value>Do not hard-code encryption key</value>
  </data>
  <data name="DoNotHardCodeEncryptionKeyDescription" xml:space="preserve">
    <value>SymmetricAlgorithm's .Key property, or a method's rgbKey parameter, should never be a hard-coded value.</value>
  </data>
  <data name="DoNotHardCodeEncryptionKeyMessage" xml:space="preserve">
    <value>Potential security vulnerability was found where '{0}' in method '{1}' may be tainted by hard-coded key from '{2}' in method '{3}'</value>
  </data>
  <data name="DoNotInstallRootCertDescription" xml:space="preserve">
    <value>By default, the Trusted Root Certification Authorities certificate store is configured with a set of public CAs that has met the requirements of the Microsoft Root Certificate Program. Since all trusted root CAs can issue certificates for any domain, an attacker can pick a weak or coercible CA that you install by yourself to target for an attack – and a single vulnerable, malicious or coercible CA undermines the security of the entire system. To make matters worse, these attacks can go unnoticed quite easily.</value>
  </data>
  <data name="PotentialReferenceCycleInDeserializedObjectGraphTitle" xml:space="preserve">
    <value>Potential reference cycle in deserialized object graph</value>
  </data>
  <data name="PotentialReferenceCycleInDeserializedObjectGraphDescription" xml:space="preserve">
    <value>Review code that processes untrusted deserialized data for handling of unexpected reference cycles. An unexpected reference cycle should not cause the code to enter an infinite loop. Otherwise, an unexpected reference cycle can allow an attacker to DOS or exhaust the memory of the process when deserializing untrusted data.</value>
  </data>
  <data name="PotentialReferenceCycleInDeserializedObjectGraphMessage" xml:space="preserve">
    <value>{0} participates in a potential reference cycle</value>
  </data>
  <data name="DoNotSerializeTypesWithPointerFields" xml:space="preserve">
    <value>Do Not Serialize Types With Pointer Fields</value>
  </data>
  <data name="DoNotSerializeTypesWithPointerFieldsDescription" xml:space="preserve">
    <value>Pointers are not "type safe" in the sense that you cannot guarantee the correctness of the memory they point at. So, serializing types with pointer fields is dangerous, as it may allow an attacker to control the pointer.</value>
  </data>
  <data name="DoNotSerializeTypesWithPointerFieldsMessage" xml:space="preserve">
    <value>Pointer field {0} on serializable type</value>
  </data>
  <data name="DoNotUseAccountSAS" xml:space="preserve">
    <value>Do Not Use Account Shared Access Signature</value>
  </data>
  <data name="DoNotUseAccountSASDescription" xml:space="preserve">
    <value>Shared Access Signatures(SAS) are a vital part of the security model for any application using Azure Storage, they should provide limited and safe permissions to your storage account to clients that don't have the account key. All of the operations available via a service SAS are also available via an account SAS, that is, account SAS is too powerful. So it is recommended to use Service SAS to delegate access more carefully.</value>
  </data>
  <data name="DoNotUseAccountSASMessage" xml:space="preserve">
    <value>Use Service SAS instead of Account SAS for fine grained access control and container-level access policy</value>
  </data>
  <data name="DoNotUseBrokenCryptographicAlgorithms" xml:space="preserve">
    <value>Do Not Use Broken Cryptographic Algorithms</value>
  </data>
  <data name="DoNotUseBrokenCryptographicAlgorithmsDescription" xml:space="preserve">
    <value>An attack making it computationally feasible to break this algorithm exists. This allows attackers to break the cryptographic guarantees it is designed to provide. Depending on the type and application of this cryptographic algorithm, this may allow attackers to read enciphered messages, tamper with enciphered  messages, forge digital signatures, tamper with hashed content, or otherwise compromise any cryptosystem based on this algorithm. Replace encryption uses with the AES algorithm (AES-256, AES-192 and AES-128 are acceptable) with a key length greater than or equal to 128 bits. Replace hashing uses with a hashing function in the SHA-2 family, such as SHA512, SHA384, or SHA256. Replace digital signature uses with RSA with a key length greater than or equal to 2048-bits, or ECDSA with a key length greater than or equal to 256 bits.</value>
  </data>
  <data name="DoNotUseBrokenCryptographicAlgorithmsMessage" xml:space="preserve">
    <value>{0} uses a broken cryptographic algorithm {1}</value>
  </data>
  <data name="DoNotUseDeprecatedSecurityProtocols" xml:space="preserve">
    <value>Do Not Use Deprecated Security Protocols</value>
  </data>
  <data name="DoNotUseDeprecatedSecurityProtocolsDescription" xml:space="preserve">
    <value>Using a deprecated security protocol rather than the system default is risky.</value>
  </data>
  <data name="DoNotUseDeprecatedSecurityProtocolsMessage" xml:space="preserve">
    <value>Hard-coded use of deprecated security protocol {0}</value>
  </data>
  <data name="DoNotUseDSA" xml:space="preserve">
    <value>Do Not Use Digital Signature Algorithm (DSA)</value>
  </data>
  <data name="DoNotUseDSADescription" xml:space="preserve">
    <value>DSA is too weak to use.</value>
  </data>
  <data name="DoNotUseDSAMessage" xml:space="preserve">
    <value>Asymmetric encryption algorithm {0} is weak. Switch to an RSA with at least 2048 key size, ECDH or ECDSA algorithm instead.</value>
  </data>
  <data name="DoNotUseMD5" xml:space="preserve">
    <value>Do not use insecure cryptographic algorithm MD5.</value>
  </data>
  <data name="DoNotUseMD5Description" xml:space="preserve">
    <value>This type implements MD5, a cryptographically insecure hashing function. Hash collisions are computationally feasible for the MD5 and HMACMD5 algorithms. Replace this usage with a SHA-2 family hash algorithm (SHA512, SHA384, SHA256).</value>
  </data>
  <data name="DoNotUseObsoleteKDFAlgorithm" xml:space="preserve">
    <value>Do not use obsolete key derivation function</value>
  </data>
  <data name="DoNotUseObsoleteKDFAlgorithmDescription" xml:space="preserve">
    <value>Password-based key derivation should use PBKDF2 with SHA-2. Avoid using PasswordDeriveBytes since it generates a PBKDF1 key. Avoid using Rfc2898DeriveBytes.CryptDeriveKey since it doesn't use the iteration count or salt.</value>
  </data>
  <data name="DoNotUseObsoleteKDFAlgorithmMessage" xml:space="preserve">
    <value>Call to obsolete key derivation function {0}.{1}</value>
  </data>
  <data name="DoNotUseReferenceEqualsWithValueTypesDescription" xml:space="preserve">
    <value>Value type typed arguments are uniquely boxed for each call to this method, therefore the result is always false.</value>
  </data>
  <data name="DoNotUseReferenceEqualsWithValueTypesComparerMessage" xml:space="preserve">
    <value>Do not pass an argument with value type '{0}' to the 'Equals' method on 'ReferenceEqualityComparer'. Due to value boxing, this call to 'Equals' will always return 'false'.</value>
  </data>
  <data name="DoNotUseReferenceEqualsWithValueTypesMethodMessage" xml:space="preserve">
    <value>Do not pass an argument with value type '{0}' to 'ReferenceEquals'. Due to value boxing, this call to 'ReferenceEquals' will always return 'false'.</value>
  </data>
  <data name="DoNotUseReferenceEqualsWithValueTypesTitle" xml:space="preserve">
    <value>Do not use ReferenceEquals with value types</value>
  </data>
  <data name="DoNotUseSHA1" xml:space="preserve">
    <value>Do not use insecure cryptographic algorithm SHA1.</value>
  </data>
  <data name="DoNotUseSHA1Description" xml:space="preserve">
    <value>This type implements SHA1, a cryptographically insecure hashing function. Hash collisions are computationally feasible for the SHA-1 and SHA-0 algorithms. Replace this usage with a SHA-2 family hash algorithm (SHA512, SHA384, SHA256).</value>
  </data>
  <data name="DoNotUseWeakCryptographicAlgorithms" xml:space="preserve">
    <value>Do Not Use Weak Cryptographic Algorithms</value>
  </data>
  <data name="DoNotUseWeakCryptographicAlgorithmsDescription" xml:space="preserve">
    <value>Cryptographic algorithms degrade over time as attacks become for advances to attacker get access to more computation. Depending on the type and application of this cryptographic algorithm, further degradation of the cryptographic strength of it may allow attackers to read enciphered messages, tamper with enciphered  messages, forge digital signatures, tamper with hashed content, or otherwise compromise any cryptosystem based on this algorithm. Replace encryption uses with the AES algorithm (AES-256, AES-192 and AES-128 are acceptable) with a key length greater than or equal to 128 bits. Replace hashing uses with a hashing function in the SHA-2 family, such as SHA-2 512, SHA-2 384, or SHA-2 256.</value>
  </data>
  <data name="DoNotUseWeakCryptographicAlgorithmsMessage" xml:space="preserve">
    <value>{0} uses a weak cryptographic algorithm {1}</value>
  </data>
  <data name="DoNotUseWeakKDFAlgorithm" xml:space="preserve">
    <value>Ensure Key Derivation Function algorithm is sufficiently strong</value>
  </data>
  <data name="DoNotUseWeakKDFAlgorithmDescription" xml:space="preserve">
    <value>Some implementations of the Rfc2898DeriveBytes class allow for a hash algorithm to be specified in a constructor parameter or overwritten in the HashAlgorithm property. If a hash algorithm is specified, then it should be SHA-256 or higher.</value>
  </data>
  <data name="DoNotUseWeakKDFAlgorithmMessage" xml:space="preserve">
    <value>{0} might be using a weak hash algorithm. Use SHA256, SHA384, or SHA512 to create a strong key from a password.</value>
  </data>
  <data name="DoNotUseXslTransform" xml:space="preserve">
    <value>Do Not Use XslTransform</value>
  </data>
  <data name="DoNotUseXslTransformMessage" xml:space="preserve">
    <value>Do not use XslTransform. It does not restrict potentially dangerous external references.</value>
  </data>
  <data name="HardCodedSecurityProtocolMessage" xml:space="preserve">
    <value>Avoid hardcoding SecurityProtocolType {0}, and instead use SecurityProtocolType.SystemDefault to allow the operating system to choose the best Transport Layer Security protocol to use.</value>
  </data>
  <data name="HardCodedSecurityProtocolTitle" xml:space="preserve">
    <value>Avoid hardcoding SecurityProtocolType value</value>
  </data>
  <data name="MaybeInstallRootCert" xml:space="preserve">
    <value>Ensure Certificates Are Not Added To Root Store</value>
  </data>
  <data name="MaybeInstallRootCertMessage" xml:space="preserve">
    <value>Adding certificates to the operating system's trusted root certificates is insecure. Ensure that the target store is not root store.</value>
  </data>
  <data name="MaybeUseSecureCookiesASPNetCore" xml:space="preserve">
    <value>Ensure Use Secure Cookies In ASP.NET Core</value>
  </data>
  <data name="MaybeUseSecureCookiesASPNetCoreMessage" xml:space="preserve">
    <value>Ensure that CookieOptions.Secure = true when setting a cookie</value>
  </data>
  <data name="SetViewStateUserKey" xml:space="preserve">
    <value>Set ViewStateUserKey For Classes Derived From Page</value>
  </data>
  <data name="SetViewStateUserKeyDescription" xml:space="preserve">
    <value>Setting the ViewStateUserKey property can help you prevent attacks on your application by allowing you to assign an identifier to the view-state variable for individual users so that they cannot use the variable to generate an attack. Otherwise, there will be cross-site request forgery vulnerabilities.</value>
  </data>
  <data name="SetViewStateUserKeyMessage" xml:space="preserve">
    <value>The class {0} derived from System.Web.UI.Page does not set the ViewStateUserKey property in the OnInit method or Page_Init method</value>
  </data>
  <data name="UseAsSpanInsteadOfArrayRangeIndexerDescription" xml:space="preserve">
    <value>The Range-based indexer on array values produces a copy of requested portion of the array. This copy is often unwanted when it is implicitly used as a Span or Memory value. Use the AsSpan method to avoid the copy.</value>
  </data>
  <data name="UseAsSpanInsteadOfStringRangeIndexerDescription" xml:space="preserve">
    <value>The Range-based indexer on string values produces a copy of requested portion of the string. This copy is usually unnecessary when it is implicitly used as a ReadOnlySpan or ReadOnlyMemory value. Use the AsSpan method to avoid the unnecessary copy.</value>
  </data>
  <data name="UseAsSpanInsteadOfRangeIndexerMessage" xml:space="preserve">
    <value>Use '{0}' instead of the '{1}'-based indexer on '{2}' to avoid creating unnecessary data copies</value>
  </data>
  <data name="UseAsSpanInsteadOfRangeIndexerTitle" xml:space="preserve">
    <value>Use AsSpan or AsMemory instead of Range-based indexers when appropriate</value>
  </data>
  <data name="UseAsSpanReadOnlyInsteadOfArrayRangeIndexerDescription" xml:space="preserve">
    <value>The Range-based indexer on array values produces a copy of requested portion of the array. This copy is usually unnecessary when it is implicitly used as a ReadOnlySpan or ReadOnlyMemory value. Use the AsSpan method to avoid the unnecessary copy.</value>
  </data>
  <data name="UseContainerLevelAccessPolicy" xml:space="preserve">
    <value>Use Container Level Access Policy</value>
  </data>
  <data name="UseContainerLevelAccessPolicyDescription" xml:space="preserve">
    <value>No access policy identifier is specified, making tokens non-revocable.</value>
  </data>
  <data name="UseContainerLevelAccessPolicyMessage" xml:space="preserve">
    <value>Consider using Azure's role-based access control instead of a Shared Access Signature (SAS) if possible. If you still need to use a SAS, use a container-level access policy when creating a SAS.</value>
  </data>
  <data name="UseSecureCookiesASPNetCoreDescription" xml:space="preserve">
    <value>Applications available over HTTPS must use secure cookies.</value>
  </data>
  <data name="UseSharedAccessProtocolHttpsOnly" xml:space="preserve">
    <value>Use SharedAccessProtocol HttpsOnly</value>
  </data>
  <data name="UseSharedAccessProtocolHttpsOnlyDescription" xml:space="preserve">
    <value>HTTPS encrypts network traffic. Use HttpsOnly, rather than HttpOrHttps, to ensure network traffic is always encrypted to help prevent disclosure of sensitive data.</value>
  </data>
  <data name="UseSharedAccessProtocolHttpsOnlyMessage" xml:space="preserve">
    <value>Consider using Azure's role-based access control instead of a Shared Access Signature (SAS) if possible. If you still need to use a SAS, specify SharedAccessProtocol.HttpsOnly.</value>
  </data>
  <data name="UseXmlReaderDescription" xml:space="preserve">
    <value>Processing XML from untrusted data may load dangerous external references, which should be restricted by using an XmlReader with a secure resolver or with DTD processing disabled.</value>
  </data>
  <data name="UseXmlReaderForDataSetReadXml" xml:space="preserve">
    <value>Use XmlReader for 'DataSet.ReadXml()'</value>
  </data>
  <data name="UseXmlReaderForDeserialize" xml:space="preserve">
    <value>Use XmlReader for 'XmlSerializer.Deserialize()'</value>
  </data>
  <data name="UseXmlReaderForSchemaRead" xml:space="preserve">
    <value>Use XmlReader for 'XmlSchema.Read()'</value>
  </data>
  <data name="UseXmlReaderForValidatingReader" xml:space="preserve">
    <value>Use XmlReader for XmlValidatingReader constructor</value>
  </data>
  <data name="UseXmlReaderForXPathDocument" xml:space="preserve">
    <value>Use XmlReader for XPathDocument constructor</value>
  </data>
  <data name="UseXmlReaderMessage" xml:space="preserve">
    <value>This overload of the '{0}.{1}' method is potentially unsafe. It may enable Document Type Definition (DTD) which can be vulnerable to denial of service attacks, or might use an XmlResolver which can be vulnerable to information disclosure. Use an overload that takes a XmlReader instance instead, with DTD processing disabled and no XmlResolver.</value>
  </data>
  <data name="UseRSAWithSufficientKeySize" xml:space="preserve">
    <value>Use Rivest–Shamir–Adleman (RSA) Algorithm With Sufficient Key Size</value>
  </data>
  <data name="UseRSAWithSufficientKeySizeDescription" xml:space="preserve">
    <value>Encryption algorithms are vulnerable to brute force attacks when too small a key size is used.</value>
  </data>
  <data name="UseRSAWithSufficientKeySizeMessage" xml:space="preserve">
    <value>Asymmetric encryption algorithm {0}'s key size is less than 2048. Switch to an RSA with at least 2048 key size, ECDH or ECDSA algorithm instead.</value>
  </data>
  <data name="DefinitelyUseWeakKDFInsufficientIterationCount" xml:space="preserve">
    <value>Do Not Use Weak Key Derivation Function With Insufficient Iteration Count</value>
  </data>
  <data name="DefinitelyUseWeakKDFInsufficientIterationCountMessage" xml:space="preserve">
    <value>Use at least {0} iterations when deriving a cryptographic key from a password. By default, Rfc2898DeriveByte's IterationCount is only 1000</value>
  </data>
  <data name="DoNotUseWeakKDFInsufficientIterationCountDescription" xml:space="preserve">
    <value>When deriving cryptographic keys from user-provided inputs such as password, use sufficient iteration count (at least 100k).</value>
  </data>
  <data name="MaybeUseWeakKDFInsufficientIterationCount" xml:space="preserve">
    <value>Ensure Sufficient Iteration Count When Using Weak Key Derivation Function</value>
  </data>
  <data name="MaybeUseWeakKDFInsufficientIterationCountMessage" xml:space="preserve">
    <value>Ensure that the iteration count is at least {0} when deriving a cryptographic key from a password. By default, Rfc2898DeriveByte's IterationCount is only 1000</value>
  </data>
  <data name="DoNotAddArchiveItemPathToTheTargetFileSystemPath" xml:space="preserve">
    <value>Do Not Add Archive Item's Path To The Target File System Path</value>
  </data>
  <data name="DoNotAddArchiveItemPathToTheTargetFileSystemPathDescription" xml:space="preserve">
    <value>When extracting files from an archive and using the archive item's path, check if the path is safe. Archive path can be relative and can lead to file system access outside of the expected file system target path, leading to malicious config changes and remote code execution via lay-and-wait technique.</value>
  </data>
  <data name="DoNotAddArchiveItemPathToTheTargetFileSystemPathMessage" xml:space="preserve">
    <value>When creating path for '{0} in method {1}' from relative archive item path to extract file and the source is an untrusted zip archive, make sure to sanitize relative archive item path '{2} in method {3}'</value>
  </data>
  <data name="DoNotCreateTasksWithoutPassingATaskSchedulerTitle" xml:space="preserve">
    <value>Do not create tasks without passing a TaskScheduler</value>
  </data>
  <data name="DoNotCreateTasksWithoutPassingATaskSchedulerDescription" xml:space="preserve">
    <value>Do not create tasks unless you are using one of the overloads that takes a TaskScheduler. The default is to schedule on TaskScheduler.Current, which would lead to deadlocks. Either use TaskScheduler.Default to schedule on the thread pool, or explicitly pass TaskScheduler.Current to make your intentions clear.</value>
  </data>
  <data name="DoNotCreateTasksWithoutPassingATaskSchedulerMessage" xml:space="preserve">
    <value>Do not create tasks without passing a TaskScheduler</value>
  </data>
  <data name="DoNotDefineFinalizersForTypesDerivedFromMemoryManagerDescription" xml:space="preserve">
    <value>Adding a finalizer to a type derived from MemoryManager&lt;T&gt; may permit memory to be freed while it is still in use by a Span&lt;T&gt;.</value>
  </data>
  <data name="DoNotDefineFinalizersForTypesDerivedFromMemoryManagerMessage" xml:space="preserve">
    <value>Adding a finalizer to a type derived from MemoryManager&lt;T&gt; may permit memory to be freed while it is still in use by a Span&lt;T&gt;</value>
  </data>
  <data name="DoNotDefineFinalizersForTypesDerivedFromMemoryManagerTitle" xml:space="preserve">
    <value>Do not define finalizers for types derived from MemoryManager&lt;T&gt;</value>
  </data>
  <data name="UseValueTasksCorrectlyTitle" xml:space="preserve">
    <value>Use ValueTasks correctly</value>
  </data>
  <data name="UseValueTasksCorrectlyDescription" xml:space="preserve">
    <value>ValueTasks returned from member invocations are intended to be directly awaited.  Attempts to consume a ValueTask multiple times or to directly access one's result before it's known to be completed may result in an exception or corruption.  Ignoring such a ValueTask is likely an indication of a functional bug and may degrade performance.</value>
  </data>
  <data name="UseValueTasksCorrectlyMessage_General" xml:space="preserve">
    <value>ValueTask instances returned from method calls should be directly awaited, returned, or passed as an argument to another method call. Other usage, such as storing an instance into a local or a field, is likely an indication of a bug, as ValueTask instances must only ever be consumed once.</value>
  </data>
  <data name="UseValueTasksCorrectlyMessage_Unconsumed" xml:space="preserve">
    <value>ValueTask instances returned from method calls should always be used, typically awaited. Not doing so often represents a functional bug, but even if it doesn't, it can result in degraded performance if the target method pools objects for use with ValueTasks.</value>
  </data>
  <data name="UseValueTasksCorrectlyMessage_DoubleConsumption" xml:space="preserve">
    <value>ValueTask instances should only be consumed once, such as via an await. Consuming the same ValueTask instance multiple times can result in exceptions and data corruption.</value>
  </data>
  <data name="UseValueTasksCorrectlyMessage_AccessingIncompleteResult" xml:space="preserve">
    <value>ValueTask instances should not have their result directly accessed unless the instance has already completed. Unlike Tasks, calling Result or GetAwaiter().GetResult() on a ValueTask is not guaranteed to block until the operation completes. If you can't simply await the instance, consider first checking its IsCompleted property (or asserting it's true if you know that to be the case).</value>
  </data>
  <data name="DoNotCreateTaskCompletionSourceWithWrongArgumentsTitle" xml:space="preserve">
    <value>Argument passed to TaskCompletionSource constructor should be TaskCreationOptions enum instead of TaskContinuationOptions enum</value>
  </data>
  <data name="DoNotCreateTaskCompletionSourceWithWrongArgumentsDescription" xml:space="preserve">
    <value>TaskCompletionSource has constructors that take TaskCreationOptions that control the underlying Task, and constructors that take object state that's stored in the task.  Accidentally passing a TaskContinuationOptions instead of a TaskCreationOptions will result in the call treating the options as state.</value>
  </data>
  <data name="DoNotCreateTaskCompletionSourceWithWrongArgumentsMessage" xml:space="preserve">
    <value>Argument contains TaskContinuationsOptions enum instead of TaskCreationOptions enum</value>
  </data>
  <data name="DoNotCreateTaskCompletionSourceWithWrongArgumentsFix" xml:space="preserve">
    <value>Replace TaskContinuationOptions with TaskCreationOptions.</value>
  </data>
  <data name="JsonNetInsecureSerializerMessage" xml:space="preserve">
    <value>When deserializing untrusted input, allowing arbitrary types to be deserialized is insecure. When using deserializing JsonSerializer, use TypeNameHandling.None, or for values other than None, restrict deserialized types with a SerializationBinder.</value>
  </data>
  <data name="JsonNetInsecureSerializerTitle" xml:space="preserve">
    <value>Do not deserialize with JsonSerializer using an insecure configuration</value>
  </data>
  <data name="JsonNetMaybeInsecureSerializerMessage" xml:space="preserve">
    <value>When deserializing untrusted input, allowing arbitrary types to be deserialized is insecure. When using deserializing JsonSerializer, use TypeNameHandling.None, or for values other than None, restrict deserialized types with a SerializationBinder.</value>
  </data>
  <data name="JsonNetMaybeInsecureSerializerTitle" xml:space="preserve">
    <value>Ensure that JsonSerializer has a secure configuration when deserializing</value>
  </data>
  <data name="UseDefaultDllImportSearchPathsAttribute" xml:space="preserve">
    <value>Use DefaultDllImportSearchPaths attribute for P/Invokes</value>
  </data>
  <data name="UseDefaultDllImportSearchPathsAttributeDescription" xml:space="preserve">
    <value>By default, P/Invokes using DllImportAttribute probe a number of directories, including the current working directory for the library to load. This can be a security issue for certain applications, leading to DLL hijacking.</value>
  </data>
  <data name="UseDefaultDllImportSearchPathsAttributeMessage" xml:space="preserve">
    <value>The method {0} didn't use DefaultDllImportSearchPaths attribute for P/Invokes.</value>
  </data>
  <data name="DoNotUseUnsafeDllImportSearchPath" xml:space="preserve">
    <value>Do not use unsafe DllImportSearchPath value</value>
  </data>
  <data name="DoNotUseUnsafeDllImportSearchPathDescription" xml:space="preserve">
    <value>There could be a malicious DLL in the default DLL search directories. Or, depending on where your application is run from, there could be a malicious DLL in the application's directory. Use a DllImportSearchPath value that specifies an explicit search path instead. The DllImportSearchPath flags that this rule looks for can be configured in .editorconfig.</value>
  </data>
  <data name="DoNotUseUnsafeDllImportSearchPathMessage" xml:space="preserve">
    <value>Use of unsafe DllImportSearchPath value {0}</value>
  </data>
  <data name="UseAutoValidateAntiforgeryToken" xml:space="preserve">
    <value>Use antiforgery tokens in ASP.NET Core MVC controllers</value>
  </data>
  <data name="UseAutoValidateAntiforgeryTokenDescription" xml:space="preserve">
    <value>Handling a POST, PUT, PATCH, or DELETE request without validating an antiforgery token may be vulnerable to cross-site request forgery attacks. A cross-site request forgery attack can send malicious requests from an authenticated user to your ASP.NET Core MVC controller.</value>
  </data>
  <data name="UseAutoValidateAntiforgeryTokenMessage" xml:space="preserve">
    <value>Method {0} handles a {1} request without performing antiforgery token validation. You also need to ensure that your HTML form sends an antiforgery token.</value>
  </data>
  <data name="MissHttpVerbAttribute" xml:space="preserve">
    <value>Miss HttpVerb attribute for action methods</value>
  </data>
  <data name="MissHttpVerbAttributeMessage" xml:space="preserve">
    <value>Action method {0} needs to specify the HTTP request kind explicitly</value>
  </data>
  <data name="DoNotUseInsecureRandomness" xml:space="preserve">
    <value>Do not use insecure randomness</value>
  </data>
  <data name="DoNotUseInsecureRandomnessMessage" xml:space="preserve">
    <value>{0} is an insecure random number generator. Use cryptographically secure random number generators when randomness is required for security.</value>
  </data>
  <data name="DoNotUseInsecureRandomnessDescription" xml:space="preserve">
    <value>Using a cryptographically weak pseudo-random number generator may allow an attacker to predict what security-sensitive value will be generated. Use a cryptographically strong random number generator if an unpredictable value is required, or ensure that weak pseudo-random numbers aren't used in a security-sensitive manner.</value>
  </data>
  <data name="DoNotUseCountAsyncWhenAnyAsyncCanBeUsedDescription" xml:space="preserve">
    <value>For non-empty collections, CountAsync() and LongCountAsync() enumerate the entire sequence, while AnyAsync() stops at the first item or the first item that satisfies a condition.</value>
  </data>
  <data name="DoNotUseCountAsyncWhenAnyAsyncCanBeUsedMessage" xml:space="preserve">
    <value>{0}() is used where AnyAsync() could be used instead to improve performance</value>
  </data>
  <data name="DoNotUseCountAsyncWhenAnyAsyncCanBeUsedTitle" xml:space="preserve">
    <value>Do not use CountAsync() or LongCountAsync() when AnyAsync() can be used</value>
  </data>
  <data name="UsePropertyInsteadOfCountMethodWhenAvailableDescription" xml:space="preserve">
    <value>Enumerable.Count() potentially enumerates the sequence while a Length/Count property is a direct access.</value>
  </data>
  <data name="UsePropertyInsteadOfCountMethodWhenAvailableMessage" xml:space="preserve">
    <value>Use the "{0}" property instead of Enumerable.Count()</value>
  </data>
  <data name="UsePropertyInsteadOfCountMethodWhenAvailableTitle" xml:space="preserve">
    <value>Use Length/Count property instead of Count() when available</value>
  </data>
  <data name="SetHttpOnlyForHttpCookie" xml:space="preserve">
    <value>Set HttpOnly to true for HttpCookie</value>
  </data>
  <data name="SetHttpOnlyForHttpCookieDescription" xml:space="preserve">
    <value>As a defense in depth measure, ensure security sensitive HTTP cookies are marked as HttpOnly. This indicates web browsers should disallow scripts from accessing the cookies. Injected malicious scripts are a common way of stealing cookies.</value>
  </data>
  <data name="SetHttpOnlyForHttpCookieMessage" xml:space="preserve">
    <value>HttpCookie.HttpOnly is set to false or not set at all when using an HttpCookie. Ensure security sensitive cookies are marked as HttpOnly to prevent malicious scripts from stealing the cookies</value>
  </data>
  <data name="DeprecatedSslProtocolsDescription" xml:space="preserve">
    <value>Older protocol versions of Transport Layer Security (TLS) are less secure than TLS 1.2 and TLS 1.3, and are more likely to have new vulnerabilities. Avoid older protocol versions to minimize risk.</value>
  </data>
  <data name="DeprecatedSslProtocolsMessage" xml:space="preserve">
    <value>Transport Layer Security protocol version '{0}' is deprecated.  Use 'None' to let the Operating System choose a version.</value>
  </data>
  <data name="DeprecatedSslProtocolsTitle" xml:space="preserve">
    <value>Do not use deprecated SslProtocols values</value>
  </data>
  <data name="HardcodedSslProtocolsDescription" xml:space="preserve">
    <value>Current Transport Layer Security protocol versions may become deprecated if vulnerabilities are found. Avoid hardcoding SslProtocols values to keep your application secure. Use 'None' to let the Operating System choose a version.</value>
  </data>
  <data name="HardcodedSslProtocolsMessage" xml:space="preserve">
    <value>Avoid hardcoding SslProtocols '{0}' to ensure your application remains secure in the future. Use 'None' to let the Operating System choose a version.</value>
  </data>
  <data name="HardcodedSslProtocolsTitle" xml:space="preserve">
    <value>Avoid hardcoded SslProtocols values</value>
  </data>
  <data name="MissHttpVerbAttributeDescription" xml:space="preserve">
    <value>All the methods that create, edit, delete, or otherwise modify data do so in the [HttpPost] overload of the method, which needs to be protected with the anti forgery attribute from request forgery. Performing a GET operation should be a safe operation that has no side effects and doesn't modify your persisted data.</value>
  </data>
  <data name="DefinitelyDisableHttpClientCRLCheck" xml:space="preserve">
    <value>HttpClients should enable certificate revocation list checks</value>
  </data>
  <data name="DefinitelyDisableHttpClientCRLCheckMessage" xml:space="preserve">
    <value>HttpClient is created without enabling CheckCertificateRevocationList</value>
  </data>
  <data name="DoNotDisableHttpClientCRLCheckDescription" xml:space="preserve">
    <value>Using HttpClient without providing a platform specific handler (WinHttpHandler or CurlHandler or HttpClientHandler) where the CheckCertificateRevocationList property is set to true, will allow revoked certificates to be accepted by the HttpClient as valid.</value>
  </data>
  <data name="MaybeDisableHttpClientCRLCheck" xml:space="preserve">
    <value>Ensure HttpClient certificate revocation list check is not disabled</value>
  </data>
  <data name="MaybeDisableHttpClientCRLCheckMessage" xml:space="preserve">
    <value>HttpClient may be created without enabling CheckCertificateRevocationList</value>
  </data>
  <data name="DoNotHardCodeCertificate" xml:space="preserve">
    <value>Do not hard-code certificate</value>
  </data>
  <data name="DoNotHardCodeCertificateDescription" xml:space="preserve">
    <value>Hard-coded certificates in source code are vulnerable to being exploited.</value>
  </data>
  <data name="DoNotHardCodeCertificateMessage" xml:space="preserve">
    <value>Potential security vulnerability was found where '{0}' in method '{1}' may be tainted by hard-coded certificate from '{2}' in method '{3}'</value>
  </data>
  <data name="DefinitelyUseCreateEncryptorWithNonDefaultIV" xml:space="preserve">
    <value>Do not use CreateEncryptor with non-default IV</value>
  </data>
  <data name="DefinitelyUseCreateEncryptorWithNonDefaultIVMessage" xml:space="preserve">
    <value>Symmetric encryption uses non-default initialization vector, which could be potentially repeatable</value>
  </data>
  <data name="MaybeUseCreateEncryptorWithNonDefaultIV" xml:space="preserve">
    <value>Use CreateEncryptor with the default IV </value>
  </data>
  <data name="MaybeUseCreateEncryptorWithNonDefaultIVMessage" xml:space="preserve">
    <value>The non-default initialization vector, which can be potentially repeatable, is used in the encryption. Ensure use the default one.</value>
  </data>
  <data name="DoNotUseCreateEncryptorWithNonDefaultIVDescription" xml:space="preserve">
    <value>Symmetric encryption should always use a non-repeatable initialization vector to prevent dictionary attacks.</value>
  </data>
  <data name="DataTableReadXmlMessage" xml:space="preserve">
    <value>The method '{0}' is insecure when deserializing untrusted data</value>
  </data>
  <data name="DataTableReadXmlTitle" xml:space="preserve">
    <value>Do not use DataTable.ReadXml() with untrusted data</value>
  </data>
  <data name="DataSetDataTableInSerializableTypeMessage" xml:space="preserve">
    <value>When deserializing untrusted input, deserializing a {0} object is insecure. '{1}' either is or derives from {0}</value>
  </data>
  <data name="DataSetDataTableInWebDeserializableObjectGraphMessage" xml:space="preserve">
    <value>When deserializing untrusted input, deserializing a {0} object is insecure. '{1}' either is or derives from {0}</value>
  </data>
  <data name="DataSetDataTableInWebDeserializableObjectGraphTitle" xml:space="preserve">
    <value>Unsafe DataSet or DataTable type in web deserializable object graph</value>
  </data>
  <data name="DataSetReadXmlMessage" xml:space="preserve">
    <value>The method '{0}' is insecure when deserializing untrusted data</value>
  </data>
  <data name="DataSetReadXmlTitle" xml:space="preserve">
    <value>Do not use DataSet.ReadXml() with untrusted data</value>
  </data>
  <data name="DataSetDataTableInRceSerializableTypeMessage" xml:space="preserve">
    <value>When deserializing untrusted input with an IFormatter-based serializer, deserializing a {0} object is insecure. '{1}' either is or derives from {0}.</value>
  </data>
  <data name="DataSetDataTableInDeserializableObjectGraphMessage" xml:space="preserve">
    <value>When deserializing untrusted input, deserializing a {0} object is insecure. '{1}' either is or derives from {0}</value>
  </data>
  <data name="DataSetDataTableInDeserializableObjectGraphTitle" xml:space="preserve">
    <value>Unsafe DataSet or DataTable type found in deserializable object graph</value>
  </data>
  <data name="DataSetDataTableInRceDeserializableObjectGraphMessage" xml:space="preserve">
    <value>When deserializing untrusted input, deserializing a {0} object is insecure. '{1}' either is or derives from {0}</value>
  </data>
  <data name="DataSetDataTableInRceDeserializableObjectGraphTitle" xml:space="preserve">
    <value>Unsafe DataSet or DataTable in deserialized object graph can be vulnerable to remote code execution attacks</value>
  </data>
  <data name="DataSetDataTableInRceAutogeneratedSerializableTypeMessage" xml:space="preserve">
    <value>When deserializing untrusted input with an IFormatter-based serializer, deserializing a {0} object is insecure. '{1}' either is or derives from {0}. Ensure that the auto-generated type is never deserialized with untrusted data.</value>
  </data>
  <data name="DataSetDataTableInRceAutogeneratedSerializableTypeTitle" xml:space="preserve">
    <value>Unsafe DataSet or DataTable in auto-generated serializable type can be vulnerable to remote code execution attacks</value>
  </data>
  <data name="DataSetDataTableInRceSerializableTypeTitle" xml:space="preserve">
    <value>Unsafe DataSet or DataTable in serializable type can be vulnerable to remote code execution attacks</value>
  </data>
  <data name="DataSetDataTableInSerializableTypeTitle" xml:space="preserve">
    <value>Unsafe DataSet or DataTable in serializable type</value>
  </data>
  <data name="DataSetReadXmlAutogeneratedMessage" xml:space="preserve">
    <value>The method '{0}' is insecure when deserializing untrusted data. Make sure that auto-generated class containing the '{0}' call is not deserialized with untrusted data.</value>
  </data>
  <data name="DataSetReadXmlAutogeneratedTitle" xml:space="preserve">
    <value>Ensure auto-generated class containing DataSet.ReadXml() is not used with untrusted data</value>
  </data>
  <data name="DoNotUseStackallocInLoopsTitle" xml:space="preserve">
    <value>Do not use stackalloc in loops</value>
  </data>
  <data name="DoNotUseStackallocInLoopsDescription" xml:space="preserve">
    <value>Stack space allocated by a stackalloc is only released at the end of the current method's invocation.  Using it in a loop can result in unbounded stack growth and eventual stack overflow conditions.</value>
  </data>
  <data name="DoNotUseStackallocInLoopsMessage" xml:space="preserve">
    <value>Potential stack overflow. Move the stackalloc out of the loop.</value>
  </data>
  <data name="PreferStreamAsyncMemoryOverloadsTitle" xml:space="preserve">
    <value>Prefer the 'Memory'-based overloads for 'ReadAsync' and 'WriteAsync'</value>
  </data>
  <data name="PreferStreamAsyncMemoryOverloadsDescription" xml:space="preserve">
    <value>'Stream' has a 'ReadAsync' overload that takes a 'Memory&lt;Byte&gt;' as the first argument, and a 'WriteAsync' overload that takes a 'ReadOnlyMemory&lt;Byte&gt;' as the first argument. Prefer calling the memory based overloads, which are more efficient.</value>
  </data>
  <data name="PreferStreamAsyncMemoryOverloadsMessage" xml:space="preserve">
    <value>Change the '{0}' method call to use the '{1}' overload</value>
  </data>
  <data name="ForwardCancellationTokenToInvocationsDescription" xml:space="preserve">
    <value>Forward the 'CancellationToken' parameter to methods to ensure the operation cancellation notifications gets properly propagated, or pass in 'CancellationToken.None' explicitly to indicate intentionally not propagating the token.</value>
  </data>
  <data name="ForwardCancellationTokenToInvocationsMessage" xml:space="preserve">
    <value>Forward the '{0}' parameter to the '{1}' method or pass in 'CancellationToken.None' explicitly to indicate intentionally not propagating the token</value>
  </data>
  <data name="ForwardCancellationTokenToInvocationsTitle" xml:space="preserve">
    <value>Forward the 'CancellationToken' parameter to methods</value>
  </data>
  <data name="InstantiateArgumentExceptionsCorrectlyChangeToTwoArgumentCodeFixTitle" xml:space="preserve">
    <value>Change to call the two argument constructor, pass null for the message.</value>
  </data>
  <data name="InstantiateArgumentExceptionsCorrectlyFlipArgumentOrderCodeFixTitle" xml:space="preserve">
    <value>Swap the arguments order</value>
  </data>
  <data name="PreferTypedStringBuilderAppendOverloadsTitle" xml:space="preserve">
    <value>Prefer strongly-typed Append and Insert method overloads on StringBuilder</value>
  </data>
  <data name="PreferTypedStringBuilderAppendOverloadsDescription" xml:space="preserve">
    <value>StringBuilder.Append and StringBuilder.Insert provide overloads for multiple types beyond System.String.  When possible, prefer the strongly-typed overloads over using ToString() and the string-based overload.</value>
  </data>
  <data name="PreferTypedStringBuilderAppendOverloadsMessage" xml:space="preserve">
    <value>Remove the ToString call in order to use a strongly-typed StringBuilder overload</value>
  </data>
  <data name="PreferTypedStringBuilderAppendOverloadsRemoveToString" xml:space="preserve">
    <value>Remove the ToString call</value>
  </data>
  <data name="PreferStringContainsOverIndexOfDescription" xml:space="preserve">
    <value>Calls to 'string.IndexOf' where the result is used to check for the presence/absence of a substring can be replaced by 'string.Contains'.</value>
  </data>
  <data name="PreferStringContainsOverIndexOfMessage" xml:space="preserve">
    <value>Use 'string.Contains' instead of 'string.IndexOf' to improve readability</value>
  </data>
  <data name="PreferStringContainsOverIndexOfTitle" xml:space="preserve">
    <value>Consider using 'string.Contains' instead of 'string.IndexOf'</value>
  </data>
  <data name="PreferConstCharOverConstUnitStringInStringBuilderDescription" xml:space="preserve">
    <value>'StringBuilder.Append(char)' is more efficient than 'StringBuilder.Append(string)' when the string is a single character. When calling 'Append' with a constant, prefer using a constant char rather than a constant string containing one character.</value>
  </data>
  <data name="PreferConstCharOverConstUnitStringInStringBuilderMessage" xml:space="preserve">
    <value>Use 'StringBuilder.Append(char)' instead of 'StringBuilder.Append(string)' when the input is a constant unit string</value>
  </data>
  <data name="PreferConstCharOverConstUnitStringInStringBuilderTitle" xml:space="preserve">
    <value>Consider using 'StringBuilder.Append(char)' when applicable</value>
  </data>
  <data name="ProvideCorrectArgumentToEnumHasFlagDescription" xml:space="preserve">
    <value>'Enum.HasFlag' method expects the 'enum' argument to be of the same 'enum' type as the instance on which the method is invoked and that this 'enum' is marked with 'System.FlagsAttribute'. If these are different 'enum' types, an unhandled exception will be thrown at runtime. If the 'enum' type is not marked with 'System.FlagsAttribute' the call will always return 'false' at runtime.</value>
  </data>
  <data name="ProvideCorrectArgumentToEnumHasFlagMessageDifferentType" xml:space="preserve">
    <value>The argument type, '{0}', must be the same as the enum type '{1}'</value>
  </data>
  <data name="ProvideCorrectArgumentToEnumHasFlagTitle" xml:space="preserve">
    <value>Provide correct 'enum' argument to 'Enum.HasFlag'</value>
  </data>
  <data name="PreferIsEmptyOverCountDescription" xml:space="preserve">
    <value>For determining whether the object contains or not any items, prefer using 'IsEmpty' property rather than retrieving the number of items from the 'Count' property and comparing it to 0 or 1.</value>
  </data>
  <data name="PreferIsEmptyOverCountMessage" xml:space="preserve">
    <value>Prefer 'IsEmpty' over 'Count' to determine whether the object is empty</value>
  </data>
  <data name="PreferIsEmptyOverCountTitle" xml:space="preserve">
    <value>Prefer IsEmpty over Count</value>
  </data>
  <data name="UseEnvironmentProcessIdDescription" xml:space="preserve">
    <value>'Environment.ProcessId' is simpler and faster than 'Process.GetCurrentProcess().Id'.</value>
  </data>
  <data name="UseEnvironmentProcessIdMessage" xml:space="preserve">
    <value>Use 'Environment.ProcessId' instead of 'Process.GetCurrentProcess().Id'</value>
  </data>
  <data name="UseEnvironmentProcessIdTitle" xml:space="preserve">
    <value>Use 'Environment.ProcessId'</value>
  </data>
  <data name="UseEnvironmentProcessIdFix" xml:space="preserve">
    <value>Use 'Environment.ProcessId'</value>
  </data>
  <data name="UseEnvironmentProcessPathDescription" xml:space="preserve">
    <value>'Environment.ProcessPath' is simpler and faster than 'Process.GetCurrentProcess().MainModule.FileName'.</value>
  </data>
  <data name="UseEnvironmentProcessPathMessage" xml:space="preserve">
    <value>Use 'Environment.ProcessPath' instead of 'Process.GetCurrentProcess().MainModule.FileName'</value>
  </data>
  <data name="UseEnvironmentProcessPathTitle" xml:space="preserve">
    <value>Use 'Environment.ProcessPath'</value>
  </data>
  <data name="UseEnvironmentProcessPathFix" xml:space="preserve">
    <value>Use 'Environment.ProcessPath'</value>
  </data>
  <data name="UseEnvironmentCurrentManagedThreadIdDescription" xml:space="preserve">
    <value>'Environment.CurrentManagedThreadId' is simpler and faster than 'Thread.CurrentThread.ManagedThreadId'.</value>
  </data>
  <data name="UseEnvironmentCurrentManagedThreadIdMessage" xml:space="preserve">
    <value>Use 'Environment.CurrentManagedThreadId' instead of 'Thread.CurrentThread.ManagedThreadId'</value>
  </data>
  <data name="UseEnvironmentCurrentManagedThreadIdTitle" xml:space="preserve">
    <value>Use 'Environment.CurrentManagedThreadId'</value>
  </data>
  <data name="UseEnvironmentCurrentManagedThreadIdFix" xml:space="preserve">
    <value>Use 'Environment.CurrentManagedThreadId'</value>
  </data>
  <data name="UseAsSpanInsteadOfRangeIndexerOnAStringCodeFixTitle" xml:space="preserve">
    <value>Use `{0}` instead of Range-based indexers on a string</value>
  </data>
  <data name="UseAsSpanInsteadOfRangeIndexerOnAnArrayCodeFixTitle" xml:space="preserve">
    <value>Use `{0}` instead of Range-based indexers on an array</value>
  </data>
  <data name="PlatformCompatibilityTitle" xml:space="preserve">
    <value>Validate platform compatibility</value>
  </data>
  <data name="PlatformCompatibilityDescription" xml:space="preserve">
    <value>Using platform dependent API on a component makes the code no longer work across all platforms.</value>
  </data>
  <data name="PlatformCompatibilityOnlySupportedCsUnreachableMessage" xml:space="preserve">
    <value>This call site is unreachable on: {2}. '{0}' is only supported on: {1}.</value>
    <comment>This call site is unreachable on: 'browser'. 'SupportedOnWindowsAndBrowser()' is only supported on: 'browser', 'windows'.</comment>
  </data>
  <data name="PlatformCompatibilityUnsupportedCsAllPlatformMessage" xml:space="preserve">
    <value>This call site is reachable on all platforms. '{0}' is unsupported on: {1}.</value>
    <comment>This call site is reachable on all platforms. 'UnsupportedOnWindows()' is unsupported on: 'windows'</comment>
  </data>
  <data name="DoNotUseOutAttributeStringPInvokeParametersDescription" xml:space="preserve">
    <value>String parameters passed by value with the 'OutAttribute' can destabilize the runtime if the string is an interned string.</value>
  </data>
  <data name="DoNotUseOutAttributeStringPInvokeParametersMessage" xml:space="preserve">
    <value>Do not use the 'OutAttribute' for string parameter '{0}' which is passed by value. If marshalling of modified data back to the caller is required, use the 'out' keyword to pass the string by reference instead.</value>
  </data>
  <data name="DoNotUseOutAttributeStringPInvokeParametersTitle" xml:space="preserve">
    <value>Do not use 'OutAttribute' on string parameters for P/Invokes</value>
  </data>
  <data name="AvoidStringBuilderPInvokeParametersDescription" xml:space="preserve">
    <value>Marshalling of 'StringBuilder' always creates a native buffer copy, resulting in multiple allocations for one marshalling operation.</value>
  </data>
  <data name="AvoidStringBuilderPInvokeParametersMessage" xml:space="preserve">
    <value>Avoid 'StringBuilder' parameters for P/Invokes. Consider using a character buffer instead.</value>
  </data>
  <data name="AvoidStringBuilderPInvokeParametersTitle" xml:space="preserve">
    <value>Avoid 'StringBuilder' parameters for P/Invokes</value>
  </data>
  <data name="PlatformCompatibilityOnlySupportedCsReachableMessage" xml:space="preserve">
    <value>This call site is reachable on: {2}. '{0}' is only supported on: {1}.</value>
    <comment>This call site is reachable on: 'windows' all versions.'SupportedOnWindowsUnsupportedFromWindows2004()' is only supported on: 'windows' 10.0.2004 and before</comment>
  </data>
  <data name="PlatformCompatibilityOnlySupportedCsAllPlatformMessage" xml:space="preserve">
    <value>This call site is reachable on all platforms. '{0}' is only supported on: {1}.</value>
    <comment>This call site is reachable on all platforms. 'SupportedOnWindowsAndBrowser()' is only supported on: 'windows', 'browser' .</comment>
  </data>
  <data name="PreferStringContainsOverIndexOfCodeFixTitle" xml:space="preserve">
    <value>Replace with 'string.Contains'</value>
  </data>
  <data name="CommaSeparator" xml:space="preserve">
    <value>, </value>
    <comment>Separator used for separating list of platform names: {API} is only supported on: {‘windows’, ‘browser’, ‘linux’}</comment>
  </data>
  <data name="PlatformCompatibilityFromVersionToVersion" xml:space="preserve">
    <value>'{0}' from version {1} to {2}</value>
    <comment>'SupportedOnWindows1903UnsupportedOn2004()' is supported on: 'windows' from version 10.0.1903 to 10.0.2004.</comment>
  </data>
  <data name="PlatformCompatibilitySupportedCsAllPlatformMessage" xml:space="preserve">
    <value>This call site is reachable on all platforms. '{0}' is supported on: {1}.</value>
    <comment>This call site is reachable on all platforms. 'SupportedOnWindows1903UnsupportedFrom2004()' is supported on: 'windows' from version 10.0.1903 to 10.0.2004.</comment>
  </data>
  <data name="PlatformCompatibilitySupportedCsReachableMessage" xml:space="preserve">
    <value>This call site is reachable on: {2}. '{0}' is supported on: {1}.</value>
    <comment>This call site is reachable on: 'windows' 10.0.2000 and before. 'UnsupportedOnWindowsSupportedOn1903()' is supported on: 'windows' 10.0.1903 and later.</comment>
  </data>
  <data name="PlatformCompatibilityUnsupportedCsReachableMessage" xml:space="preserve">
    <value>This call site is reachable on: {2}. '{0}' is unsupported on: {1}.</value>
    <comment>This call site is reachable on: 'windows', 'browser'. 'UnsupportedOnBrowser()' is unsupported on: 'browser'.</comment>
  </data>
  <data name="PlatformCompatibilityVersionAndBefore" xml:space="preserve">
    <value>'{0}' {1} and before</value>
    <comment>'SupportedOnWindowsUnsupportedFromWindows2004()' is only supported on: 'windows' 10.0.2004 and before.</comment>
  </data>
  <data name="PlatformCompatibilityVersionAndLater" xml:space="preserve">
    <value>'{0}' {1} and later</value>
    <comment>'SupportedOnWindows10()' is only supported on: 'windows' 10.0 and later.</comment>
  </data>
  <data name="PlatformCompatibilityAllVersions" xml:space="preserve">
    <value>'{0}' all versions</value>
    <comment>This call site is reachable on: 'Windows' all versions.</comment>
  </data>
  <data name="PlatformCompatibilityAllPlatforms" xml:space="preserve">
    <value>and all other platforms</value>
    <comment>This call site is reachable on: 'windows' 10.0.2000 and later, and all other platforms</comment>
  </data>
<<<<<<< HEAD
  <data name="ProvideStreamMemoryBasedAsyncOverridesDescription" xml:space="preserve">
    <value>To improve performance, override the memory-based async methods when subclassing 'Stream'. Then implement the array-based methods in terms of the memory-based methods.</value>
  </data>
  <data name="ProvideStreamMemoryBasedAsyncOverridesMessage" xml:space="preserve">
    <value>'{0}' overrides array-based '{1}' but does not override memory-based '{2}'. Consider overriding memory-based '{2}' to improve performance.</value>
    <comment>0 = type that subclasses Stream directly, 1 = array-based method, 2 = memory-based method</comment>
  </data>
  <data name="ProvideStreamMemoryBasedAsyncOverridesTitle" xml:space="preserve">
    <value>Provide memory-based overrides of async methods when subclassing 'Stream'</value>
=======
  <data name="UseSpanBasedStringConcatDescription" xml:space="preserve">
    <value>It is more efficient to use 'AsSpan' and 'string.Concat', instead of 'Substring' and a concatenation operator.</value>
  </data>
  <data name="UseSpanBasedStringConcatMessage" xml:space="preserve">
    <value>Use span-based 'string.Concat' and 'AsSpan' instead of 'Substring'</value>
  </data>
  <data name="UseSpanBasedStringConcatTitle" xml:space="preserve">
    <value>Use span-based 'string.Concat'</value>
  </data>
  <data name="UseSpanBasedStringConcatCodeFixTitle" xml:space="preserve">
    <value>Use 'AsSpan' with 'string.Concat'</value>
>>>>>>> e4fd8dfb
  </data>
  <data name="PreferDictionaryContainsKeyCodeFixTitle" xml:space="preserve">
    <value>Use 'ContainsKey'</value>
  </data>
  <data name="PreferDictionaryContainsKeyDescription" xml:space="preserve">
    <value>'ContainsKey' is usually O(1), while 'Keys.Contains' may be O(n) in some cases. Additionally, many dictionary implementations lazily initialize the Keys collection to cut back on allocations.</value>
  </data>
  <data name="PreferDictionaryContainsKeyMessage" xml:space="preserve">
    <value>Prefer 'ContainsKey' over 'Keys.Contains' for dictionary type '{0}'</value>
  </data>
  <data name="PreferDictionaryContainsMethodsTitle" xml:space="preserve">
    <value>Prefer Dictionary.Contains methods</value>
  </data>
  <data name="PreferDictionaryContainsValueCodeFixTitle" xml:space="preserve">
    <value>Use 'ContainsValue'</value>
  </data>
  <data name="PreferDictionaryContainsValueDescription" xml:space="preserve">
    <value>Many dictionary implementations lazily initialize the Values collection. To avoid unnecessary allocations, prefer 'ContainsValue' over 'Values.Contains'.</value>
  </data>
  <data name="PreferDictionaryContainsValueMessage" xml:space="preserve">
    <value>Prefer 'ContainsValue' over 'Values.Contains' for dictionary type '{0}'</value>
  </data>
  <data name="UseValidPlatformStringDescription" xml:space="preserve">
    <value>Platform compatibility analyzer requires a valid platform name and version.</value>
  </data>
  <data name="UseValidPlatformStringTitle" xml:space="preserve">
    <value>Use valid platform string</value>
  </data>
  <data name="UseValidPlatformStringUnknownPlatform" xml:space="preserve">
    <value>The platform '{0}' is not a known platform name</value>
  </data>
  <data name="UseValidPlatformStringInvalidVersion" xml:space="preserve">
    <value>Version '{0}' is not valid for platform '{1}'. Use a version with 2{2} parts for this platform.</value>
    <comment>Version '7' is not valid for platform 'windows'. Use a version with 2-4 parts for this platform.</comment>
  </data>
  <data name="UseValidPlatformStringNoVersion" xml:space="preserve">
    <value>Version '{0}' is not valid for platform '{1}'. Do not use versions for this platform.</value>
  </data>
  <data name="DoNotUseWaitAllWithSingleTaskDescription" xml:space="preserve">
    <value>Using 'WaitAll' with a single task may result in performance loss, await or return the task instead.</value>
  </data>
  <data name="DoNotUseWaitAllWithSingleTaskTitle" xml:space="preserve">
    <value>Do not use 'WaitAll' with a single task</value>
  </data>
  <data name="DoNotUseWhenAllWithSingleTaskDescription" xml:space="preserve">
    <value>Using 'WhenAll' with a single task may result in performance loss, await or return the task instead.</value>
  </data>
  <data name="DoNotUseWhenAllWithSingleTaskTitle" xml:space="preserve">
    <value>Do not use 'WhenAll' with a single task</value>
  </data>
  <data name="DoNotUseWaitAllWithSingleTaskFix" xml:space="preserve">
    <value>Replace 'WaitAll' with single 'Wait'</value>
  </data>
  <data name="DoNotUseWhenAllWithSingleTaskFix" xml:space="preserve">
    <value>Replace 'WhenAll' call with argument</value>
  </data>
</root><|MERGE_RESOLUTION|>--- conflicted
+++ resolved
@@ -1534,7 +1534,6 @@
     <value>and all other platforms</value>
     <comment>This call site is reachable on: 'windows' 10.0.2000 and later, and all other platforms</comment>
   </data>
-<<<<<<< HEAD
   <data name="ProvideStreamMemoryBasedAsyncOverridesDescription" xml:space="preserve">
     <value>To improve performance, override the memory-based async methods when subclassing 'Stream'. Then implement the array-based methods in terms of the memory-based methods.</value>
   </data>
@@ -1544,7 +1543,7 @@
   </data>
   <data name="ProvideStreamMemoryBasedAsyncOverridesTitle" xml:space="preserve">
     <value>Provide memory-based overrides of async methods when subclassing 'Stream'</value>
-=======
+  </data>
   <data name="UseSpanBasedStringConcatDescription" xml:space="preserve">
     <value>It is more efficient to use 'AsSpan' and 'string.Concat', instead of 'Substring' and a concatenation operator.</value>
   </data>
@@ -1556,7 +1555,6 @@
   </data>
   <data name="UseSpanBasedStringConcatCodeFixTitle" xml:space="preserve">
     <value>Use 'AsSpan' with 'string.Concat'</value>
->>>>>>> e4fd8dfb
   </data>
   <data name="PreferDictionaryContainsKeyCodeFixTitle" xml:space="preserve">
     <value>Use 'ContainsKey'</value>
