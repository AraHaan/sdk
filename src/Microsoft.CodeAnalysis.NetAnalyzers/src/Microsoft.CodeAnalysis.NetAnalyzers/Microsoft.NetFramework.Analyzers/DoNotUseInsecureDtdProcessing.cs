﻿// Copyright (c) Microsoft.  All Rights Reserved.  Licensed under the Apache License, Version 2.0.  See License.txt in the project root for license information.

// TODO(dotpaul): Enable nullable analysis after rewriting these to use DFA.
#nullable disable

using System;
using System.Collections.Generic;
using System.Collections.Immutable;
using Analyzer.Utilities;
using Analyzer.Utilities.Extensions;
using Microsoft.CodeAnalysis;
using Microsoft.CodeAnalysis.Diagnostics;
using Microsoft.CodeAnalysis.Operations;
using Microsoft.NetFramework.Analyzers.Helpers;

namespace Microsoft.NetFramework.Analyzers
{
    /// <summary>
    /// Secure DTD processing and entity resolution in XML
    /// </summary>
    [DiagnosticAnalyzer(LanguageNames.CSharp, LanguageNames.VisualBasic)]
    public sealed class DoNotUseInsecureDtdProcessingAnalyzer : DiagnosticAnalyzer
    {
        internal const string RuleId = "CA3075";

<<<<<<< HEAD
        internal static DiagnosticDescriptor RuleXmlDocumentWithNoSecureResolver =
            CreateDiagnosticDescriptor(SecurityDiagnosticHelpers.GetLocalizableResourceString(nameof(MicrosoftNetFrameworkAnalyzersResources.XmlDocumentWithNoSecureResolverMessage)));

        internal static DiagnosticDescriptor RuleXmlTextReaderConstructedWithNoSecureResolution =
            CreateDiagnosticDescriptor(SecurityDiagnosticHelpers.GetLocalizableResourceString(nameof(MicrosoftNetFrameworkAnalyzersResources.XmlTextReaderConstructedWithNoSecureResolutionMessage)));

        internal static DiagnosticDescriptor RuleDoNotUseDtdProcessingOverloads =
            CreateDiagnosticDescriptor(SecurityDiagnosticHelpers.GetLocalizableResourceString(nameof(MicrosoftNetFrameworkAnalyzersResources.DoNotUseDtdProcessingOverloadsMessage)));

        internal static DiagnosticDescriptor RuleXmlReaderCreateWrongOverload =
            CreateDiagnosticDescriptor(SecurityDiagnosticHelpers.GetLocalizableResourceString(nameof(MicrosoftNetFrameworkAnalyzersResources.XmlReaderCreateWrongOverloadMessage)));

        internal static DiagnosticDescriptor RuleXmlReaderCreateInsecureInput =
            CreateDiagnosticDescriptor(SecurityDiagnosticHelpers.GetLocalizableResourceString(nameof(MicrosoftNetFrameworkAnalyzersResources.XmlReaderCreateInsecureInputMessage)));

        internal static DiagnosticDescriptor RuleXmlReaderCreateInsecureConstructed =
            CreateDiagnosticDescriptor(SecurityDiagnosticHelpers.GetLocalizableResourceString(nameof(MicrosoftNetFrameworkAnalyzersResources.XmlReaderCreateInsecureConstructedMessage)));

        internal static DiagnosticDescriptor RuleXmlTextReaderSetInsecureResolution =
            CreateDiagnosticDescriptor(SecurityDiagnosticHelpers.GetLocalizableResourceString(nameof(MicrosoftNetFrameworkAnalyzersResources.XmlTextReaderSetInsecureResolutionMessage)));
=======
        internal static DiagnosticDescriptor RuleDoNotUseInsecureDtdProcessing = CreateDiagnosticDescriptor(
                                                                                    SecurityDiagnosticHelpers.GetLocalizableResourceString(nameof(MicrosoftNetFrameworkAnalyzersResources.DoNotUseInsecureDtdProcessingGenericMessage)),
                                                                                    SecurityDiagnosticHelpers.GetLocalizableResourceString(nameof(MicrosoftNetFrameworkAnalyzersResources.DoNotUseInsecureDtdProcessingDescription)));
>>>>>>> b195280f

        internal static DiagnosticDescriptor RuleDoNotUseSetInnerXml =
            CreateDiagnosticDescriptor(SecurityDiagnosticHelpers.GetLocalizableResourceString(nameof(MicrosoftNetFrameworkAnalyzersResources.DoNotUseSetInnerXmlMessage)));

        internal static DiagnosticDescriptor RuleReviewDtdProcessingProperties =
            CreateDiagnosticDescriptor(SecurityDiagnosticHelpers.GetLocalizableResourceString(nameof(MicrosoftNetFrameworkAnalyzersResources.ReviewDtdProcessingPropertiesMessage)));

        public override ImmutableArray<DiagnosticDescriptor> SupportedDiagnostics => ImmutableArray.Create(RuleXmlDocumentWithNoSecureResolver,
            RuleXmlTextReaderConstructedWithNoSecureResolution,
            RuleDoNotUseDtdProcessingOverloads,
            RuleXmlReaderCreateWrongOverload,
            RuleXmlReaderCreateInsecureInput,
            RuleXmlReaderCreateInsecureConstructed,
            RuleXmlTextReaderSetInsecureResolution,
            RuleDoNotUseSetInnerXml,
            RuleReviewDtdProcessingProperties);

        private static void RegisterAnalyzer(OperationBlockStartAnalysisContext context, CompilationSecurityTypes types, Version frameworkVersion)
        {
            var analyzer = new OperationAnalyzer(types, frameworkVersion);
            context.RegisterOperationAction(
                analyzer.AnalyzeOperation,
                OperationKind.Invocation,
                OperationKind.SimpleAssignment,
                OperationKind.VariableDeclarator,
                OperationKind.ObjectCreation,
                OperationKind.FieldInitializer
            );
            context.RegisterOperationBlockEndAction(
                analyzer.AnalyzeOperationBlock
            );
        }


#pragma warning disable RS1026 // Enable concurrent execution
        public override void Initialize(AnalysisContext analysisContext)
#pragma warning restore RS1026 // Enable concurrent execution
        {
            // TODO: Make analyzer thread-safe
            //analysisContext.EnableConcurrentExecution();

            // Security analyzer - analyze and report diagnostics in generated code.
            analysisContext.ConfigureGeneratedCodeAnalysis(GeneratedCodeAnalysisFlags.Analyze | GeneratedCodeAnalysisFlags.ReportDiagnostics);

            analysisContext.RegisterCompilationStartAction(
                (context) =>
                {
                    Compilation compilation = context.Compilation;
                    var xmlTypes = new CompilationSecurityTypes(compilation);

                    if (ReferencesAnyTargetType(xmlTypes))
                    {
                        Version version = SecurityDiagnosticHelpers.GetDotNetFrameworkVersion(compilation);

                        if (version != null)
                        {
                            context.RegisterOperationBlockStartAction(
                                (c) =>
                                {
                                    RegisterAnalyzer(c, xmlTypes, version);
                                });
                        }
                    }
                });
        }

        private class OperationAnalyzer
        {
            #region Environment classes
            private class XmlDocumentEnvironment
            {
                internal SyntaxNode XmlDocumentDefinition { get; set; }
                internal bool IsXmlResolverSet { get; set; }
                internal bool IsSecureResolver { get; set; }
            }

            private class XmlTextReaderEnvironment
            {
                internal SyntaxNode XmlTextReaderDefinition { get; set; }
                internal bool IsDtdProcessingSet { get; set; }
                internal bool IsDtdProcessingDisabled { get; set; }
                internal bool IsXmlResolverSet { get; set; }
                internal bool IsSecureResolver { get; set; }

                internal XmlTextReaderEnvironment(bool isTargetFrameworkSecure)
                {
                    // for .NET framework >= 4.5.2, the default value for XmlResolver property is null
                    if (isTargetFrameworkSecure)
                    {
                        IsSecureResolver = true;
                    }
                }
            }

            private class XmlReaderSettingsEnvironment
            {
                internal SyntaxNode XmlReaderSettingsDefinition { get; set; }
                internal bool IsDtdProcessingDisabled { get; set; }
                internal bool IsMaxCharactersFromEntitiesLimited { get; set; }
                internal bool IsSecureResolver { get; set; }
                internal bool IsConstructedInCodeBlock { get; set; }

                // this constructor is used for keep track of XmlReaderSettings not created in the code block
                internal XmlReaderSettingsEnvironment() { }

                // this constructor is used for keep track of XmlReaderSettings craeted in the code block
                internal XmlReaderSettingsEnvironment(bool isTargetFrameworkSecure)
                {
                    IsConstructedInCodeBlock = true;
                    IsDtdProcessingDisabled = true;
                    // for .NET framework >= 4.5.2, the default value for XmlResolver property is null
                    if (isTargetFrameworkSecure)
                    {
                        IsSecureResolver = true;
                        IsMaxCharactersFromEntitiesLimited = true;
                    }
                }
            }
            #endregion

            // .NET frameworks >= 4.5.2 have secure default settings
            private static readonly Version s_minSecureFxVersion = new Version(4, 5, 2);

            private readonly CompilationSecurityTypes _xmlTypes;
            private readonly bool _isFrameworkSecure;
            private readonly HashSet<IOperation> _objectCreationOperationsAnalyzed = new HashSet<IOperation>();
            private readonly Dictionary<ISymbol, XmlDocumentEnvironment> _xmlDocumentEnvironments = new Dictionary<ISymbol, XmlDocumentEnvironment>();
            private readonly Dictionary<ISymbol, XmlTextReaderEnvironment> _xmlTextReaderEnvironments = new Dictionary<ISymbol, XmlTextReaderEnvironment>();
            private readonly Dictionary<ISymbol, XmlReaderSettingsEnvironment> _xmlReaderSettingsEnvironments = new Dictionary<ISymbol, XmlReaderSettingsEnvironment>();

            public OperationAnalyzer(CompilationSecurityTypes xmlTypes, Version targetFrameworkVersion)
            {
                _xmlTypes = xmlTypes;
                _isFrameworkSecure = targetFrameworkVersion == null ? false : targetFrameworkVersion >= s_minSecureFxVersion;
            }

            public void AnalyzeOperationBlock(OperationBlockAnalysisContext context)
            {
                foreach (KeyValuePair<ISymbol, XmlDocumentEnvironment> p in _xmlDocumentEnvironments)
                {
                    XmlDocumentEnvironment env = p.Value;
                    if (!(env.IsXmlResolverSet | env.IsSecureResolver))
                    {
                        context.ReportDiagnostic(env.XmlDocumentDefinition.CreateDiagnostic(RuleXmlDocumentWithNoSecureResolver));
                    }
                }

                foreach (KeyValuePair<ISymbol, XmlTextReaderEnvironment> p in _xmlTextReaderEnvironments)
                {
                    XmlTextReaderEnvironment env = p.Value;
                    if (!(env.IsXmlResolverSet | env.IsSecureResolver) ||
                        !(env.IsDtdProcessingSet | env.IsDtdProcessingDisabled))
                    {
                        context.ReportDiagnostic(env.XmlTextReaderDefinition.CreateDiagnostic(RuleXmlTextReaderConstructedWithNoSecureResolution));
                    }
                }
            }

            public void AnalyzeOperation(OperationAnalysisContext context)
            {
                switch (context.Operation.Kind)
                {
                    case OperationKind.ObjectCreation:
                        AnalyzeObjectCreationOperation(context);
                        break;
                    case OperationKind.SimpleAssignment:
                        AnalyzeAssignment(context);
                        break;
                    case OperationKind.FieldInitializer:
                        var fieldInitializer = (IFieldInitializerOperation)context.Operation;
                        foreach (var field in fieldInitializer.InitializedFields)
                        {
                            AnalyzeObjectCreationInternal(context, field, fieldInitializer.Value);
                        }
                        break;
                    case OperationKind.VariableDeclarator:
                        var declarator = (IVariableDeclaratorOperation)context.Operation;
                        AnalyzeObjectCreationInternal(context, declarator.Symbol, declarator.GetVariableInitializer()?.Value);
                        break;
                    case OperationKind.Invocation:
                        var invocation = (IInvocationOperation)context.Operation;
                        AnalyzeMethodOverloads(context, invocation.TargetMethod, invocation.Arguments, invocation.Syntax);
                        break;
                }
            }

            private void AnalyzeMethodOverloads(OperationAnalysisContext context, IMethodSymbol method, ImmutableArray<IArgumentOperation> arguments, SyntaxNode expressionSyntax)
            {
                if (method.MatchMethodDerivedByName(_xmlTypes.XmlDocument, SecurityMemberNames.Load) ||                                    //FxCop CA3056
                    method.MatchMethodDerivedByName(_xmlTypes.XmlDocument, SecurityMemberNames.LoadXml) ||                                 //FxCop CA3057
                    method.MatchMethodDerivedByName(_xmlTypes.XPathDocument, WellKnownMemberNames.InstanceConstructorName) ||              //FxCop CA3059
                    method.MatchMethodDerivedByName(_xmlTypes.XmlSchema, SecurityMemberNames.Read) ||                                      //FxCop CA3060
                    method.MatchMethodDerivedByName(_xmlTypes.DataSet, SecurityMemberNames.ReadXml) ||                                     //FxCop CA3063
                    method.MatchMethodDerivedByName(_xmlTypes.DataSet, SecurityMemberNames.ReadXmlSchema) ||                               //FxCop CA3064
                    method.MatchMethodDerivedByName(_xmlTypes.XmlSerializer, SecurityMemberNames.Deserialize) ||                           //FxCop CA3070
                    method.MatchMethodDerivedByName(_xmlTypes.DataTable, SecurityMemberNames.ReadXml) ||                                   //FxCop CA3071
                    method.MatchMethodDerivedByName(_xmlTypes.DataTable, SecurityMemberNames.ReadXmlSchema))                               //FxCop CA3072
                {
                    if (SecurityDiagnosticHelpers.HasXmlReaderParameter(method, _xmlTypes) < 0)
                    {
                        context.ReportDiagnostic(expressionSyntax.CreateDiagnostic(RuleDoNotUseDtdProcessingOverloads, method.Name));
                    }
                }
                else if (method.MatchMethodDerivedByName(_xmlTypes.XmlReader, SecurityMemberNames.Create))
                {
                    int xmlReaderSettingsIndex = SecurityDiagnosticHelpers.GetXmlReaderSettingsParameterIndex(method, _xmlTypes);

                    if (xmlReaderSettingsIndex < 0)
                    {
                        if (method.Parameters.Length == 1
                            && method.Parameters[0].RefKind == RefKind.None
                            && method.Parameters[0].Type.SpecialType == SpecialType.System_String)
                        {
                            // inputUri can load be a URL.  Should further investigate if this is worth flagging.
                            context.ReportDiagnostic(expressionSyntax.CreateDiagnostic(RuleXmlReaderCreateWrongOverload));
                        }

                        // If no XmlReaderSettings are passed, then the default
                        // XmlReaderSettings are used, with DtdProcessing set to Prohibit.
                    }
                    else if (arguments.Length > xmlReaderSettingsIndex)
                    {
                        IArgumentOperation arg = arguments[xmlReaderSettingsIndex];
                        ISymbol settingsSymbol = arg.GetReferencedMemberOrLocalOrParameter();

                        if (settingsSymbol == null)
                        {
                            return;
                        }

                        // If we have no XmlReaderSettingsEnvironment, then we don't know.
                        if (_xmlReaderSettingsEnvironments.TryGetValue(settingsSymbol, out XmlReaderSettingsEnvironment env)
                            && !env.IsDtdProcessingDisabled
                            && !(env.IsSecureResolver && env.IsMaxCharactersFromEntitiesLimited))
                        {
                            Diagnostic diag;
                            if (env.IsConstructedInCodeBlock)
                            {
                                diag = expressionSyntax.CreateDiagnostic(RuleXmlReaderCreateInsecureConstructed);
                            }
                            else
                            {
                                diag = expressionSyntax.CreateDiagnostic(RuleXmlReaderCreateInsecureInput);
                            }

                            context.ReportDiagnostic(diag);
                        }
                    }
                }
            }

            private void AnalyzeObjectCreationInternal(OperationAnalysisContext context, ISymbol variable, IOperation valueOpt)
            {
                if (!(valueOpt is IObjectCreationOperation objCreation))
                {
                    return;
                }

                if (_objectCreationOperationsAnalyzed.Contains(objCreation))
                {
                    return;
                }
                else
                {
                    _objectCreationOperationsAnalyzed.Add(objCreation);
                }

                if (SecurityDiagnosticHelpers.IsXmlDocumentCtorDerived(objCreation.Constructor, _xmlTypes))
                {
                    AnalyzeObjectCreationForXmlDocument(context, variable, objCreation);
                }
                else if (SecurityDiagnosticHelpers.IsXmlTextReaderCtorDerived(objCreation.Constructor, _xmlTypes))
                {
                    AnalyzeObjectCreationForXmlTextReader(context, variable, objCreation);
                }
                else if (SecurityDiagnosticHelpers.IsXmlReaderSettingsCtor(objCreation.Constructor, _xmlTypes))
                {
                    AnalyzeObjectCreationForXmlReaderSettings(variable, objCreation);
                }
                else
                {
                    AnalyzeMethodOverloads(context, objCreation.Constructor, objCreation.Arguments, objCreation.Syntax);
                }
            }

            private void AnalyzeObjectCreationForXmlDocument(OperationAnalysisContext context, ISymbol variable, IObjectCreationOperation objCreation)
            {
                if (variable == null || !_xmlDocumentEnvironments.TryGetValue(variable, out var xmlDocumentEnvironment))
                {
                    xmlDocumentEnvironment = new XmlDocumentEnvironment
                    {
                        IsSecureResolver = false,
                        IsXmlResolverSet = false
                    };
                }

                xmlDocumentEnvironment.XmlDocumentDefinition = objCreation.Syntax;
                SyntaxNode node = objCreation.Syntax;
                bool isXmlDocumentSecureResolver = false;

                if (!Equals(objCreation.Constructor.ContainingType, _xmlTypes.XmlDocument))
                {
                    isXmlDocumentSecureResolver = true;
                }

                // propertyInitlizer is not returned any more
                // and no way to get propertysymbol
                if (objCreation.Initializer != null)
                {
                    foreach (IOperation init in objCreation.Initializer.Initializers)
                    {
                        if (init is IAssignmentOperation assign)
                        {
                            var propValue = assign.Value;
                            if (!(assign.Target is IPropertyReferenceOperation propertyReference))
                            {
                                continue;
                            }

                            var prop = propertyReference.Property;
                            if (prop.MatchPropertyDerivedByName(_xmlTypes.XmlDocument, "XmlResolver"))
                            {
                                if (!(propValue is IConversionOperation operation))
                                {
                                    return;
                                }

                                if (SecurityDiagnosticHelpers.IsXmlSecureResolverType(operation.Operand.Type, _xmlTypes))
                                {
                                    isXmlDocumentSecureResolver = true;
                                }
                                else if (SecurityDiagnosticHelpers.IsExpressionEqualsNull(operation.Operand))
                                {
                                    isXmlDocumentSecureResolver = true;
                                }
                                else // Non secure resolvers
                                {
                                    context.ReportDiagnostic(assign.Syntax.CreateDiagnostic(RuleXmlDocumentWithNoSecureResolver));
                                    return;
                                }
                            }
                            else
                            {
                                AnalyzeNeverSetProperties(context, prop, assign.Syntax.GetLocation());
                            }
                        }
                    }
                }

                xmlDocumentEnvironment.IsSecureResolver = isXmlDocumentSecureResolver;

                if (variable != null)
                {
                    _xmlDocumentEnvironments[variable] = xmlDocumentEnvironment;
                }
                else if (!xmlDocumentEnvironment.IsSecureResolver) // Insecure temp object
                {
                    context.ReportDiagnostic(node.CreateDiagnostic(RuleXmlDocumentWithNoSecureResolver));
                }

                return;
            }

            private void AnalyzeObjectCreationForXmlTextReader(OperationAnalysisContext context, ISymbol variable, IObjectCreationOperation objCreation)
            {
                if (variable == null || !_xmlTextReaderEnvironments.TryGetValue(variable, out XmlTextReaderEnvironment env))
                {
                    env = new XmlTextReaderEnvironment(_isFrameworkSecure)
                    {
                        XmlTextReaderDefinition = objCreation.Syntax
                    };
                }

                if (!Equals(objCreation.Constructor.ContainingType, _xmlTypes.XmlTextReader))
                {
                    env.IsDtdProcessingDisabled = true;
                    env.IsSecureResolver = true;
                }

                if (objCreation.Initializer != null)
                {
                    foreach (IOperation init in objCreation.Initializer.Initializers)
                    {
                        if (init is IAssignmentOperation assign)
                        {
                            var propValue = assign.Value;
                            if (!(assign.Target is IPropertyReferenceOperation propertyReference))
                            {
                                continue;
                            }

                            var prop = propertyReference.Property;
                            if (propValue is IConversionOperation operation
                                && SecurityDiagnosticHelpers.IsXmlTextReaderXmlResolverPropertyDerived(prop, _xmlTypes))
                            {
                                env.IsXmlResolverSet = true;

                                if (SecurityDiagnosticHelpers.IsXmlSecureResolverType(operation.Operand.Type, _xmlTypes))
                                {
                                    env.IsSecureResolver = true;
                                }
                                else if (SecurityDiagnosticHelpers.IsExpressionEqualsNull(operation.Operand))
                                {
                                    env.IsSecureResolver = true;
                                }
                                else
                                {
                                    env.IsSecureResolver = false;
                                }
                            }
                            else if (SecurityDiagnosticHelpers.IsXmlTextReaderDtdProcessingPropertyDerived(prop, _xmlTypes))
                            {
                                env.IsDtdProcessingSet = true;
                                env.IsDtdProcessingDisabled = !SecurityDiagnosticHelpers.IsExpressionEqualsDtdProcessingParse(propValue);
                            }
                        }
                    }
                }

                // if the XmlResolver or Dtdprocessing property is explicitly set when created, and is to an insecure value, generate a warning
                if ((env.IsXmlResolverSet && !env.IsSecureResolver) ||
                    (env.IsDtdProcessingSet && !env.IsDtdProcessingDisabled))
                {
                    context.ReportDiagnostic(env.XmlTextReaderDefinition.CreateDiagnostic(RuleXmlTextReaderSetInsecureResolution));
                }
                // if the XmlResolver or Dtdprocessing property is not explicitly set when constructed for a non-temp XmlTextReader object, add env to the dictionary.
                else if (variable != null && !(env.IsDtdProcessingSet && env.IsXmlResolverSet))
                {
                    _xmlTextReaderEnvironments[variable] = env;
                }
                // if the is not set or set to Parse for a temporary object, report right now.
                else if (variable == null && !(env.IsDtdProcessingSet && env.IsDtdProcessingDisabled))
                {
                    context.ReportDiagnostic(env.XmlTextReaderDefinition.CreateDiagnostic(RuleXmlTextReaderConstructedWithNoSecureResolution));
                }
            }

            private void AnalyzeObjectCreationForXmlReaderSettings(ISymbol variable, IObjectCreationOperation objCreation)
            {
                XmlReaderSettingsEnvironment xmlReaderSettingsEnv = new XmlReaderSettingsEnvironment(_isFrameworkSecure);

                if (variable != null)
                {
                    _xmlReaderSettingsEnvironments[variable] = xmlReaderSettingsEnv;
                }

                xmlReaderSettingsEnv.XmlReaderSettingsDefinition = objCreation.Syntax;

                if (objCreation.Initializer != null)
                {
                    foreach (IOperation init in objCreation.Initializer.Initializers)
                    {
                        if (init is IAssignmentOperation assign)
                        {
                            var propValue = assign.Value;
                            if (!(assign.Target is IPropertyReferenceOperation propertyReference))
                            {
                                continue;
                            }

                            var prop = propertyReference.Property;
                            if (SecurityDiagnosticHelpers.IsXmlReaderSettingsXmlResolverProperty(
                                    prop,
                                    _xmlTypes)
                                )
                            {

                                if (!(propValue is IConversionOperation operation))
                                {
                                    return;
                                }

                                if (SecurityDiagnosticHelpers.IsXmlSecureResolverType(operation.Operand.Type, _xmlTypes))
                                {
                                    xmlReaderSettingsEnv.IsSecureResolver = true;
                                }
                                else if (SecurityDiagnosticHelpers.IsExpressionEqualsNull(operation.Operand))
                                {
                                    xmlReaderSettingsEnv.IsSecureResolver = true;
                                }
                            }
                            else if (SecurityDiagnosticHelpers.IsXmlReaderSettingsDtdProcessingProperty(prop, _xmlTypes))
                            {
                                xmlReaderSettingsEnv.IsDtdProcessingDisabled = !SecurityDiagnosticHelpers.IsExpressionEqualsDtdProcessingParse(propValue);
                            }
                            else if (SecurityDiagnosticHelpers.IsXmlReaderSettingsMaxCharactersFromEntitiesProperty(prop, _xmlTypes))
                            {
                                xmlReaderSettingsEnv.IsMaxCharactersFromEntitiesLimited = !SecurityDiagnosticHelpers.IsExpressionEqualsIntZero(propValue);
                            }
                        }
                    }
                }
            }

            private void AnalyzeXmlResolverPropertyAssignmentForXmlDocument(OperationAnalysisContext context, ISymbol assignedSymbol, IAssignmentOperation expression)
            {
                bool isSecureResolver = false;

                IConversionOperation conv = expression.Value as IConversionOperation;
                if (conv != null && SecurityDiagnosticHelpers.IsXmlSecureResolverType(conv.Operand.Type, _xmlTypes))
                {
                    isSecureResolver = true;
                }
                else if (conv != null && SecurityDiagnosticHelpers.IsExpressionEqualsNull(conv.Operand))
                {
                    isSecureResolver = true;
                }
                else // Assigning XmlDocument's XmlResolver to an insecure value
                {
                    context.ReportDiagnostic(context.Operation.Syntax.CreateDiagnostic(RuleXmlDocumentWithNoSecureResolver));
                }

                if (_xmlDocumentEnvironments.TryGetValue(assignedSymbol, out XmlDocumentEnvironment xmlDocumentEnv))
                {
                    xmlDocumentEnv.IsXmlResolverSet = true;
                    xmlDocumentEnv.IsSecureResolver = isSecureResolver;
                }
            }

            private void AnalyzeXmlTextReaderProperties(OperationAnalysisContext context, ISymbol assignedSymbol, IAssignmentOperation expression, bool isXmlTextReaderXmlResolverProperty, bool isXmlTextReaderDtdProcessingProperty)
            {
                if (!_xmlTextReaderEnvironments.TryGetValue(assignedSymbol, out XmlTextReaderEnvironment env))
                {
                    env = new XmlTextReaderEnvironment(_isFrameworkSecure);
                }

                if (isXmlTextReaderXmlResolverProperty)
                {
                    env.IsXmlResolverSet = true;
                }
                else
                {
                    env.IsDtdProcessingSet = true;
                }

                IConversionOperation conv = expression.Value as IConversionOperation;

                if (isXmlTextReaderXmlResolverProperty && conv != null && SecurityDiagnosticHelpers.IsXmlSecureResolverType(conv.Operand.Type, _xmlTypes))
                {
                    env.IsSecureResolver = true;
                }
                else if (isXmlTextReaderXmlResolverProperty && conv != null && SecurityDiagnosticHelpers.IsExpressionEqualsNull(conv.Operand))
                {
                    env.IsSecureResolver = true;
                }
                else if (isXmlTextReaderDtdProcessingProperty && conv == null && !SecurityDiagnosticHelpers.IsExpressionEqualsDtdProcessingParse(expression.Value))
                {
                    env.IsDtdProcessingDisabled = !SecurityDiagnosticHelpers.IsExpressionEqualsDtdProcessingParse(expression.Value);
                }
                else if (context.Operation?.Parent?.Kind != OperationKind.ObjectOrCollectionInitializer)
                {
                    // Generate a warning whenever the XmlResolver or DtdProcessing property is set to an insecure value
                    context.ReportDiagnostic(expression.Syntax.CreateDiagnostic(RuleXmlTextReaderSetInsecureResolution));
                }
            }

            private void AnalyzeAssignment(OperationAnalysisContext context)
            {
                var assignment = (IAssignmentOperation)context.Operation;

                if (!(assignment.Target is IPropertyReferenceOperation propRef)) // A variable/field assignment
                {
                    var symbolAssignedTo = assignment.Target.GetReferencedMemberOrLocalOrParameter();
                    if (symbolAssignedTo != null)
                    {
                        AnalyzeObjectCreationInternal(context, symbolAssignedTo, assignment.Value);
                    }
                }
                else // A property assignment
                {
                    ISymbol assignedSymbol = propRef.Instance?.GetReferencedMemberOrLocalOrParameter();
                    if (assignedSymbol == null)
                    {
                        return;
                    }

                    if (propRef.Property.MatchPropertyByName(_xmlTypes.XmlDocument, "XmlResolver"))
                    {
                        AnalyzeXmlResolverPropertyAssignmentForXmlDocument(context, assignedSymbol, assignment);
                    }
                    else
                    {
                        bool isXmlTextReaderXmlResolverProperty =
                            SecurityDiagnosticHelpers.IsXmlTextReaderXmlResolverPropertyDerived(propRef.Property, _xmlTypes);
                        bool isXmlTextReaderDtdProcessingProperty = !isXmlTextReaderXmlResolverProperty &&
                            SecurityDiagnosticHelpers.IsXmlTextReaderDtdProcessingPropertyDerived(propRef.Property, _xmlTypes);
                        if (isXmlTextReaderXmlResolverProperty || isXmlTextReaderDtdProcessingProperty)
                        {
                            AnalyzeXmlTextReaderProperties(context, assignedSymbol, assignment, isXmlTextReaderXmlResolverProperty,
                                isXmlTextReaderDtdProcessingProperty);
                        }
                        else if (SecurityDiagnosticHelpers.IsXmlReaderSettingsType(propRef.Instance.Type, _xmlTypes))
                        {

                            if (!_xmlReaderSettingsEnvironments.TryGetValue(assignedSymbol, out XmlReaderSettingsEnvironment env))
                            {
                                env = new XmlReaderSettingsEnvironment(_isFrameworkSecure);
                                _xmlReaderSettingsEnvironments[assignedSymbol] = env;
                            }


                            if (assignment.Value is IConversionOperation conv && SecurityDiagnosticHelpers.IsXmlReaderSettingsXmlResolverProperty(propRef.Property, _xmlTypes))
                            {
                                if (SecurityDiagnosticHelpers.IsXmlSecureResolverType(conv.Operand.Type, _xmlTypes))
                                {
                                    env.IsSecureResolver = true;
                                }
                                else if (SecurityDiagnosticHelpers.IsExpressionEqualsNull(conv.Operand))
                                {
                                    env.IsSecureResolver = true;
                                }
                            }
                            else if (SecurityDiagnosticHelpers.IsXmlReaderSettingsDtdProcessingProperty(propRef.Property, _xmlTypes))
                            {
                                env.IsDtdProcessingDisabled =
                                    !SecurityDiagnosticHelpers.IsExpressionEqualsDtdProcessingParse(assignment.Value);
                            }
                            else if (SecurityDiagnosticHelpers.IsXmlReaderSettingsMaxCharactersFromEntitiesProperty(propRef.Property,
                                _xmlTypes))
                            {
                                env.IsMaxCharactersFromEntitiesLimited =
                                    !SecurityDiagnosticHelpers.IsExpressionEqualsIntZero(assignment.Value);
                            }
                        }
                        else
                        {
                            AnalyzeNeverSetProperties(context, propRef.Property, assignment.Syntax.GetLocation());
                        }
                    }
                }
            }

            private void AnalyzeNeverSetProperties(OperationAnalysisContext context, IPropertySymbol property, Location location)
            {
                if (property.MatchPropertyDerivedByName(_xmlTypes.XmlDocument, SecurityMemberNames.InnerXml))
                {
                    context.ReportDiagnostic(Diagnostic.Create(RuleDoNotUseSetInnerXml, location));
                }
                else if (property.MatchPropertyDerivedByName(_xmlTypes.DataViewManager, SecurityMemberNames.DataViewSettingCollectionString))
                {
                    context.ReportDiagnostic(Diagnostic.Create(RuleReviewDtdProcessingProperties, location));
                }
            }

            private void AnalyzeObjectCreationOperation(OperationAnalysisContext context)
            {
                AnalyzeObjectCreationInternal(context, null, context.Operation);
            }
        }

        private static bool ReferencesAnyTargetType(CompilationSecurityTypes types)
        {
            return types.XmlDocument != null
                || types.XmlNode != null
                || types.XmlReader != null
                || types.XmlTextReader != null
                || types.XPathDocument != null
                || types.XmlSchema != null
                || types.DataSet != null
                || types.DataTable != null
                || types.DataViewManager != null
                || types.XmlSerializer != null;
        }

<<<<<<< HEAD
        private static DiagnosticDescriptor CreateDiagnosticDescriptor(LocalizableResourceString messageFormat)
=======
        private static DiagnosticDescriptor CreateDiagnosticDescriptor(LocalizableResourceString messageFormat, LocalizableResourceString description)
>>>>>>> b195280f
        {
            return DiagnosticDescriptorHelper.Create(RuleId,
                                            SecurityDiagnosticHelpers.GetLocalizableResourceString(nameof(MicrosoftNetFrameworkAnalyzersResources.InsecureXmlDtdProcessing)),
                                            messageFormat,
                                            DiagnosticCategory.Security,
<<<<<<< HEAD
                                            DiagnosticHelpers.DefaultDiagnosticSeverity,
                                            isEnabledByDefault: DiagnosticHelpers.EnabledByDefaultIfNotBuildingVSIX,
                                            description: SecurityDiagnosticHelpers.GetLocalizableResourceString(nameof(MicrosoftNetFrameworkAnalyzersResources.DoNotUseInsecureDtdProcessingDescription)),
                                            helpLinkUri: "https://docs.microsoft.com/visualstudio/code-quality/ca3075-insecure-dtd-processing",
                                            customTags: WellKnownDiagnosticTags.Telemetry);
=======
                                            RuleLevel.BuildWarning,
                                            description,
                                            isPortedFxCopRule: false,
                                            isDataflowRule: false);
>>>>>>> b195280f
        }
    }
}<|MERGE_RESOLUTION|>--- conflicted
+++ resolved
@@ -23,7 +23,6 @@
     {
         internal const string RuleId = "CA3075";
 
-<<<<<<< HEAD
         internal static DiagnosticDescriptor RuleXmlDocumentWithNoSecureResolver =
             CreateDiagnosticDescriptor(SecurityDiagnosticHelpers.GetLocalizableResourceString(nameof(MicrosoftNetFrameworkAnalyzersResources.XmlDocumentWithNoSecureResolverMessage)));
 
@@ -44,11 +43,6 @@
 
         internal static DiagnosticDescriptor RuleXmlTextReaderSetInsecureResolution =
             CreateDiagnosticDescriptor(SecurityDiagnosticHelpers.GetLocalizableResourceString(nameof(MicrosoftNetFrameworkAnalyzersResources.XmlTextReaderSetInsecureResolutionMessage)));
-=======
-        internal static DiagnosticDescriptor RuleDoNotUseInsecureDtdProcessing = CreateDiagnosticDescriptor(
-                                                                                    SecurityDiagnosticHelpers.GetLocalizableResourceString(nameof(MicrosoftNetFrameworkAnalyzersResources.DoNotUseInsecureDtdProcessingGenericMessage)),
-                                                                                    SecurityDiagnosticHelpers.GetLocalizableResourceString(nameof(MicrosoftNetFrameworkAnalyzersResources.DoNotUseInsecureDtdProcessingDescription)));
->>>>>>> b195280f
 
         internal static DiagnosticDescriptor RuleDoNotUseSetInnerXml =
             CreateDiagnosticDescriptor(SecurityDiagnosticHelpers.GetLocalizableResourceString(nameof(MicrosoftNetFrameworkAnalyzersResources.DoNotUseSetInnerXmlMessage)));
@@ -713,28 +707,16 @@
                 || types.XmlSerializer != null;
         }
 
-<<<<<<< HEAD
         private static DiagnosticDescriptor CreateDiagnosticDescriptor(LocalizableResourceString messageFormat)
-=======
-        private static DiagnosticDescriptor CreateDiagnosticDescriptor(LocalizableResourceString messageFormat, LocalizableResourceString description)
->>>>>>> b195280f
         {
             return DiagnosticDescriptorHelper.Create(RuleId,
                                             SecurityDiagnosticHelpers.GetLocalizableResourceString(nameof(MicrosoftNetFrameworkAnalyzersResources.InsecureXmlDtdProcessing)),
                                             messageFormat,
                                             DiagnosticCategory.Security,
-<<<<<<< HEAD
-                                            DiagnosticHelpers.DefaultDiagnosticSeverity,
-                                            isEnabledByDefault: DiagnosticHelpers.EnabledByDefaultIfNotBuildingVSIX,
-                                            description: SecurityDiagnosticHelpers.GetLocalizableResourceString(nameof(MicrosoftNetFrameworkAnalyzersResources.DoNotUseInsecureDtdProcessingDescription)),
-                                            helpLinkUri: "https://docs.microsoft.com/visualstudio/code-quality/ca3075-insecure-dtd-processing",
-                                            customTags: WellKnownDiagnosticTags.Telemetry);
-=======
                                             RuleLevel.BuildWarning,
-                                            description,
+                                            SecurityDiagnosticHelpers.GetLocalizableResourceString(nameof(MicrosoftNetFrameworkAnalyzersResources.DoNotUseInsecureDtdProcessingDescription)),
                                             isPortedFxCopRule: false,
                                             isDataflowRule: false);
->>>>>>> b195280f
         }
     }
 }