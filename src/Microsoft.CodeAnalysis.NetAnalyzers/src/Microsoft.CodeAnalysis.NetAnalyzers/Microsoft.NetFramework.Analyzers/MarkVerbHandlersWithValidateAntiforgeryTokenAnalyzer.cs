--- conflicted
+++ resolved
@@ -97,13 +97,8 @@
 
         public override void Initialize(AnalysisContext context)
         {
-<<<<<<< HEAD
             analysisContext.EnableConcurrentExecution();
             analysisContext.ConfigureGeneratedCodeAnalysis(GeneratedCodeAnalysisFlags.Analyze | GeneratedCodeAnalysisFlags.ReportDiagnostics);
-=======
-            context.EnableConcurrentExecution();
-            context.ConfigureGeneratedCodeAnalysis(GeneratedCodeAnalysisFlags.None);
->>>>>>> b0248602
 
             context.RegisterCompilationStartAction(
                 (CompilationStartAnalysisContext compilationStartContext) =>
