--- conflicted
+++ resolved
@@ -89,33 +89,16 @@
 
                     // Though null is const we don't fire the diagnostic to be FxCop Compact
                     if (initializerValue != null &&
-                        !constantIncompatibleTypes.Contains(fieldInitializerValue.Type))
+                        fieldInitializerValue.Type is { } fieldInitializerType &&
+                        !constantIncompatibleTypes.Contains(fieldInitializerType))
                     {
-                        if (fieldInitializerValue.Type?.SpecialType == SpecialType.System_String &&
+                        if (fieldInitializerType.SpecialType == SpecialType.System_String &&
                             ((string)initializerValue).Length == 0)
                         {
                             context.ReportDiagnostic(lastField.CreateDiagnostic(EmptyStringRule, lastField.Name));
                             return;
                         }
 
-<<<<<<< HEAD
-                        // Though null is const we don't fire the diagnostic to be FxCop Compact
-                        if (initializerValue != null &&
-                            fieldInitializerValue.Type is { } fieldInitializerType &&
-                            !constantIncompatibleTypes.Contains(fieldInitializerType))
-                        {
-                            if (fieldInitializerType.SpecialType == SpecialType.System_String &&
-                                ((string)initializerValue).Length == 0)
-                            {
-                                context.ReportDiagnostic(lastField.CreateDiagnostic(EmptyStringRule, lastField.Name));
-                                return;
-                            }
-
-                            context.ReportDiagnostic(lastField.CreateDiagnostic(DefaultRule, lastField.Name));
-                        }
-                    },
-                    OperationKind.FieldInitializer);
-=======
                         context.ReportDiagnostic(lastField.CreateDiagnostic(DefaultRule, lastField.Name));
                     }
                 };
@@ -123,7 +106,6 @@
                 context.RegisterSymbolStartAction(context =>
                 {
                     context.RegisterOperationAction(operationAction, OperationKind.FieldInitializer);
->>>>>>> ab720bde
                 }, SymbolKind.Field);
             });
         }
