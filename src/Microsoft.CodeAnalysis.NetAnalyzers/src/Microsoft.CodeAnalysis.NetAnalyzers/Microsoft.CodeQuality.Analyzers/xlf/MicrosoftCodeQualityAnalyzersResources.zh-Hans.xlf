﻿<?xml version="1.0" encoding="utf-8"?>
<xliff xmlns="urn:oasis:names:tc:xliff:document:1.2" xmlns:xsi="http://www.w3.org/2001/XMLSchema-instance" version="1.2" xsi:schemaLocation="urn:oasis:names:tc:xliff:document:1.2 xliff-core-1.2-transitional.xsd">
  <file datatype="xml" source-language="en" target-language="zh-HANS" original="../MicrosoftCodeQualityAnalyzersResources.resx">
    <body>
      <trans-unit id="AppendConfigureAwaitTrue">
        <source>Append .ConfigureAwait(true)</source>
        <target state="translated">附加 .ConfigureAwait(true)</target>
        <note />
      </trans-unit>
      <trans-unit id="AssigningSymbolAndItsMemberInSameStatementDescription">
        <source>Assigning to a symbol and its member (field/property) in the same statement is not recommended. It is not clear if the member access was intended to use symbol's old value prior to the assignment or new value from the assignment in this statement. For clarity, consider splitting the assignments into separate statements.</source>
        <target state="translated">建议不要在同一语句中分配符号及其成员(字段/属性)。因为不清楚此语句中成员访问要使用分配前的符号旧值还是由分配得来的新值。为清楚起见，请考虑将分配拆分到独立语句中。</target>
        <note />
      </trans-unit>
      <trans-unit id="AssigningSymbolAndItsMemberInSameStatementMessage">
        <source>Symbol '{0}' and its member '{1}' are both assigned in the same statement. You are at risk of assigning the member of an unintended object.</source>
        <target state="translated">在同一语句中分配了符号 "{0}" 及其成员 "{1}"。可能为该成员分配意外的对象。</target>
        <note />
      </trans-unit>
      <trans-unit id="AssigningSymbolAndItsMemberInSameStatementTitle">
        <source>Assigning symbol and its member in the same statement</source>
        <target state="needs-review-translation">在同一语句中分配符号及其成员。</target>
        <note />
      </trans-unit>
      <trans-unit id="AvoidAsyncVoidTitle">
        <source>Avoid Async Void</source>
        <target state="translated">避免使用 Async Void</target>
        <note />
      </trans-unit>
      <trans-unit id="AvoidAsyncVoidDescription">
        <source>#N/A</source>
        <target state="translated">#N/A</target>
        <note />
      </trans-unit>
      <trans-unit id="AvoidAsyncVoidMessage">
        <source>Avoid Async Void</source>
        <target state="translated">避免使用 Async Void</target>
        <note />
      </trans-unit>
      <trans-unit id="AsyncMethodNamesShouldEndInAsyncTitle">
        <source>Async Method Names Should End in Async</source>
        <target state="translated">异步方法名称应以 Async 结尾</target>
        <note />
      </trans-unit>
      <trans-unit id="AsyncMethodNamesShouldEndInAsyncDescription">
        <source>#N/A</source>
        <target state="translated">#N/A</target>
        <note />
      </trans-unit>
      <trans-unit id="AsyncMethodNamesShouldEndInAsyncMessage">
        <source>Async Method Names Should End in Async</source>
        <target state="translated">异步方法名称应以 Async 结尾</target>
        <note />
      </trans-unit>
      <trans-unit id="AvoidExcessiveParametersOnGenericTypesDescription">
        <source>The more type parameters a generic type contains, the more difficult it is to know and remember what each type parameter represents.</source>
        <target state="translated">泛型类型包含的类型参数越多，就越难了解和记住每个类型参数表示的内容。</target>
        <note />
      </trans-unit>
      <trans-unit id="AvoidExcessiveParametersOnGenericTypesMessage">
        <source>Consider a design where '{0}' has no more than {1} type parameters</source>
        <target state="needs-review-translation">考虑使用“{0}”所含类型参数不超过 {1} 个的设计。</target>
        <note />
      </trans-unit>
      <trans-unit id="AvoidExcessiveParametersOnGenericTypesTitle">
        <source>Avoid excessive parameters on generic types</source>
        <target state="translated">避免泛型类型的参数过多</target>
        <note />
      </trans-unit>
      <trans-unit id="AvoidInfiniteRecursionMessageMaybe">
        <source>Do not assign the property within its setter. This call might result in an infinite recursion.</source>
        <target state="translated">请勿在资源库中分配该属性。此调用可能导致无限递归。</target>
        <note />
      </trans-unit>
      <trans-unit id="AvoidInfiniteRecursionMessageSure">
        <source>Do not assign the property within its setter. This call will result in an infinite recursion.</source>
        <target state="translated">请勿在资源库中分配该属性。此调用将导致无限递归。</target>
        <note />
      </trans-unit>
      <trans-unit id="AvoidInfiniteRecursionTitle">
        <source>Avoid infinite recursion</source>
        <target state="translated">避免无限递归</target>
        <note />
      </trans-unit>
      <trans-unit id="AvoidOutParametersDescription">
        <source>Passing types by reference (using 'out' or 'ref') requires experience with pointers, understanding how value types and reference types differ, and handling methods with multiple return values. Also, the difference between 'out' and 'ref' parameters is not widely understood.</source>
        <target state="translated">按引用(使用 "out" 或 "ref")传递类型需要使用指针，了解值类型和引用类型有何不同，以及处理具有多个返回值的方法。此外，"out" 和 "ref" 参数之间的差异不太容易理解。</target>
        <note />
      </trans-unit>
      <trans-unit id="AvoidOutParametersMessage">
        <source>Avoid 'out' parameters as they are not designed for general audience</source>
        <target state="needs-review-translation">请避免使用 "out" 参数，因为它们不是针对一般受众设计的。</target>
        <note />
      </trans-unit>
      <trans-unit id="AvoidOutParametersTitle">
        <source>Avoid out parameters</source>
        <target state="translated">避免使用 out 参数</target>
        <note />
      </trans-unit>
      <trans-unit id="DoNotCatchGeneralExceptionTypesDescription">
        <source>A general exception such as System.Exception or System.SystemException or a disallowed exception type is caught in a catch statement, or a general catch clause is used. General and disallowed exceptions should not be caught.</source>
        <target state="translated">在 catch 语句中捕获到了 System.Exception 或 System.SystemException 等常规异常或不允许的异常类型，或者已使用常规 catch 子句。不应捕获常规异常和不允许的异常。</target>
        <note />
      </trans-unit>
      <trans-unit id="DoNotCatchGeneralExceptionTypesMessage">
        <source>Modify '{0}' to catch a more specific allowed exception type, or rethrow the exception</source>
        <target state="needs-review-translation">请修改“{0}”以捕获更具体的允许异常类型，或者重新抛出该异常。</target>
        <note />
      </trans-unit>
      <trans-unit id="DoNotCatchGeneralExceptionTypesTitle">
        <source>Do not catch general exception types</source>
        <target state="translated">不捕获常规异常类型</target>
        <note />
      </trans-unit>
      <trans-unit id="DoNotDeclareProtectedMembersInSealedTypesDescription">
        <source>Types declare protected members so that inheriting types can access or override the member. By definition, you cannot inherit from a sealed type, which means that protected methods on sealed types cannot be called.</source>
        <target state="translated">类型声明受保护的成员，以便继承类型可以访问或重写成员。根据定义，不能从密封类型继承，这意味着不能调用密封类型上的受保护方法。</target>
        <note />
      </trans-unit>
      <trans-unit id="DoNotDeclareProtectedMembersInSealedTypesMessage">
        <source>'{0}' is a new protected member in the 'NonInheritable' class '{1}'</source>
        <target state="needs-review-translation">“{0}” 是 NonInheritable 类 "{1}” 中新的受保护成员。</target>
        <note />
      </trans-unit>
      <trans-unit id="DoNotDeclareProtectedMembersInSealedTypesTitle">
        <source>Do not declare protected member in sealed type</source>
        <target state="translated">不要在密封类型中声明受保护的成员</target>
        <note />
      </trans-unit>
      <trans-unit id="DoNotIgnoreMethodResultsMessageLinqMethod">
        <source>'{0}' calls '{1}' but does not use the value the method returns. Linq methods are known to not have side effects. Use the result in a conditional statement, assign the result to a variable, or pass it as an argument to another method.</source>
        <target state="translated">“{0}”会调用“{1}”，但不使用方法返回的值。据了解，Linq 方法没有负面影响。请使用条件语句中的结果，并将结果赋给变量或将其作为自变量传递给另一个方法。</target>
        <note />
      </trans-unit>
      <trans-unit id="DoNotIgnoreMethodResultsMessageUserDefinedMethod">
        <source>'{0}' calls '{1}' but does not use the value the method returns. This method is defined as a user-option. Use the result in a conditional statement, assign the result to a variable, or pass it as an argument to another method.</source>
        <target state="translated">“{0}”调用“{1}”，但不使用方法返回的值。此方法被定义为用户选项。请使用条件语句中的结果，并将结果赋给变量或将其作为自变量传递给另一个方法。</target>
        <note />
      </trans-unit>
      <trans-unit id="DoNotInitializeUnnecessarilyFix">
        <source>Remove the unnecessary assignment.</source>
        <target state="translated">删除不必要的分配。</target>
        <note />
      </trans-unit>
      <trans-unit id="DoNotNameEnumValuesReservedDescription">
        <source>This rule assumes that an enumeration member that has a name that contains "reserved" is not currently used but is a placeholder to be renamed or removed in a future version. Renaming or removing a member is a breaking change.</source>
        <target state="translated">此规则假设当前未使用名称中包含 "reserved" 的枚举成员，且该成员是要在未来版本中重命名或删除的占位符。重命名或删除成员是一个中断性变更。</target>
        <note />
      </trans-unit>
      <trans-unit id="DoNotNameEnumValuesReservedMessage">
        <source>If '{0}.{1}' is not used in the current implementation, remove it. Otherwise give it a meaningful name.</source>
        <target state="translated">如果未在当前实现中使用“{0}.{1}”，请将它移除。否则，请为它指定一个有意义的名称。</target>
        <note />
      </trans-unit>
      <trans-unit id="DoNotNameEnumValuesReservedTitle">
        <source>Do not name enum values 'Reserved'</source>
        <target state="translated">不要命名“Reserved”枚举值</target>
        <note />
      </trans-unit>
      <trans-unit id="DoNotExposeGenericListsDescription">
        <source>System.Collections.Generic.List&lt;T&gt; is a generic collection that's designed for performance and not inheritance. List&lt;T&gt; does not contain virtual members that make it easier to change the behavior of an inherited class.</source>
        <target state="translated">System.Collections.Generic.List&lt;T&gt; 是设计用于性能和非继承的泛型集合。List&lt;T&gt; 不包含可使更改继承类的行为变得更容易的虚拟成员。</target>
        <note />
      </trans-unit>
      <trans-unit id="DoNotExposeGenericListsMessage">
        <source>Change '{0}' in '{1}' to use 'Collection&lt;T&gt;', 'ReadOnlyCollection&lt;T&gt;' or 'KeyedCollection&lt;K,V&gt;'</source>
        <target state="translated">更改 {1} 中的 {0} 以使用 "Collection&lt;T&gt;"、"ReadOnlyCollection&lt;T&gt;" 或 "KeyedCollection&lt;K,V&gt;"</target>
        <note />
      </trans-unit>
      <trans-unit id="DoNotExposeGenericListsTitle">
        <source>Do not expose generic lists</source>
        <target state="translated">不要公开泛型列表</target>
        <note />
      </trans-unit>
      <trans-unit id="DoNotDeclareEventFieldsAsVirtualDescription">
        <source>Do not declare virtual events in a base class. Overridden events in a derived class have undefined behavior. The C# compiler does not handle this correctly and it is unpredictable whether a subscriber to the derived event will actually be subscribing to the base class event.</source>
        <target state="translated">不要在基类中声明虚拟事件。派生类中已替代的事件具有未定义的行为。C# 编译器没有正确处理此内容，而且无法预测出派生事件的订阅者实际上是否将订阅基类事件。</target>
        <note />
      </trans-unit>
      <trans-unit id="DoNotDeclareEventFieldsAsVirtualMessage">
        <source>Event '{0}' should not be declared virtual</source>
        <target state="translated">不得将事件“{0}”声明为虚拟事件</target>
        <note />
      </trans-unit>
      <trans-unit id="DoNotDeclareEventFieldsAsVirtualTitle">
        <source>Do not declare event fields as virtual</source>
        <target state="translated">不要将事件字段声明为“虚拟”</target>
        <note />
      </trans-unit>
      <trans-unit id="DoNotOverloadOperatorEqualsOnReferenceTypesDescription">
        <source>For reference types, the default implementation of the equality operator is almost always correct. By default, two references are equal only if they point to the same object. If the operator is providing meaningful value equality, the type should implement the generic 'System.IEquatable' interface.</source>
        <target state="translated">对于引用类型，相等运算符的默认实现几乎总是正确的。默认情况下，仅当两个引用指向同一个对象时，它们才相等。如果运算符提供有意义的值相等，则该类型应实现泛型 "System.iequatable" 接口。</target>
        <note />
      </trans-unit>
      <trans-unit id="DoNotOverloadOperatorEqualsOnReferenceTypesMessage">
        <source>'{0}' should not overload the equality operator</source>
        <target state="needs-review-translation">“{0}”不应重载相等运算符。</target>
        <note />
      </trans-unit>
      <trans-unit id="DoNotOverloadOperatorEqualsOnReferenceTypesTitle">
        <source>Do not overload equality operator on reference types</source>
        <target state="translated">不要对引用类型重载相等运算符</target>
        <note />
      </trans-unit>
      <trans-unit id="DoNotPassAsyncLambdasAsVoidReturningDelegateTypesTitle">
        <source>Don't Pass Async Lambdas as Void Returning Delegate Types</source>
        <target state="translated">不要将异步 Lambda 作为 Void 返回委托类型传递</target>
        <note />
      </trans-unit>
      <trans-unit id="DoNotPassAsyncLambdasAsVoidReturningDelegateTypesDescription">
        <source>#N/A</source>
        <target state="translated">#N/A</target>
        <note />
      </trans-unit>
      <trans-unit id="DoNotPassAsyncLambdasAsVoidReturningDelegateTypesMessage">
        <source>Don't Pass Async Lambdas as Void Returning Delegate Types</source>
        <target state="translated">不要将异步 Lambda 作为 Void 返回委托类型传递</target>
        <note />
      </trans-unit>
      <trans-unit id="DoNotPassTypesByReferenceDescription">
        <source>Passing types by reference (using out or ref) requires experience with pointers, understanding how value types and reference types differ, and handling methods that have multiple return values. Also, the difference between out and ref parameters is not widely understood.</source>
        <target state="translated">要按引用传递类型(使用 out 或 ref)，需具备指针方面的经验、了解值类型和引用类型之间的区别，并处理具有多个返回值的方法。此外，out 和 ref 参数之间的差异未被广泛理解。</target>
        <note />
      </trans-unit>
      <trans-unit id="DoNotPassTypesByReferenceMessage">
        <source>Consider a design that does not require that '{0}' be a reference parameter</source>
        <target state="needs-review-translation">请考虑使用不要求将“{0}”用作引用参数的设计。</target>
        <note />
      </trans-unit>
      <trans-unit id="DoNotPassTypesByReferenceTitle">
        <source>Do not pass types by reference</source>
        <target state="translated">不要通过引用来传递类型</target>
        <note />
      </trans-unit>
      <trans-unit id="DoNotPrefixEnumValuesWithTypeNameDescription">
        <source>An enumeration's values should not start with the type name of the enumeration.</source>
        <target state="translated">枚举的值不应以枚举的类型名称开头。</target>
        <note />
      </trans-unit>
      <trans-unit id="DoNotPrefixEnumValuesWithTypeNameMessage">
        <source>Do not prefix enum values with the name of the enum type '{0}'. .</source>
        <target state="needs-review-translation">不要将枚举类型为“{0}”的名称用作枚举值的前缀。</target>
        <note />
      </trans-unit>
      <trans-unit id="DoNotPrefixEnumValuesWithTypeNameTitle">
        <source>Do not prefix enum values with type name</source>
        <target state="translated">不要对枚举值使用类名作为前缀</target>
        <note />
      </trans-unit>
      <trans-unit id="DoNotStoreAsyncLambdasAsVoidReturningDelegateTypesTitle">
        <source>Don't Store Async Lambdas as Void Returning Delegate Types</source>
        <target state="translated">不要将异步 Lambda 作为 Void 返回委托类型存储</target>
        <note />
      </trans-unit>
      <trans-unit id="DoNotStoreAsyncLambdasAsVoidReturningDelegateTypesDescription">
        <source>#N/A</source>
        <target state="translated">#N/A</target>
        <note />
      </trans-unit>
      <trans-unit id="DoNotStoreAsyncLambdasAsVoidReturningDelegateTypesMessage">
        <source>Don't Store Async Lambdas as Void Returning Delegate Types</source>
        <target state="translated">不要将异步 Lambda 作为 Void 返回委托类型存储</target>
        <note />
      </trans-unit>
      <trans-unit id="EnumShouldNotHaveDuplicatedValuesMessageDuplicatedBitwiseValuePart">
        <source>The field reference '{0}' is duplicated in this bitwise initialization</source>
        <target state="needs-review-translation">此按位初始化中的字段引用 "{0}" 重复。</target>
        <note />
      </trans-unit>
      <trans-unit id="EnumShouldNotHaveDuplicatedValuesMessageDuplicatedValue">
        <source>The enum member '{0}' has the same constant value '{1}' as member '{2}'</source>
        <target state="needs-review-translation">枚举成员 "{0}" 具有与成员 "{2}" 相同的常量值 "{1}"。</target>
        <note />
      </trans-unit>
      <trans-unit id="EnumShouldNotHaveDuplicatedValuesTitle">
        <source>Enums values should not be duplicated</source>
        <target state="translated">不应复制枚举值</target>
        <note />
      </trans-unit>
      <trans-unit id="EventsShouldNotHaveBeforeOrAfterPrefixDescription">
        <source>Event names should describe the action that raises the event. To name related events that are raised in a specific sequence, use the present or past tense to indicate the relative position in the sequence of actions. For example, when naming a pair of events that is raised when closing a resource, you might name it 'Closing' and 'Closed', instead of 'BeforeClose' and 'AfterClose'.</source>
        <target state="translated">事件名称应描述引发该事件的操作。要对按特定序列引发的相关事件命名，请使用现在时或过去时来指示在操作序列中的相对位置。例如，在对关闭资源时引发的一对事件进行命名时，可将其命名为 "Closing" 和 "Closed"，而不是 "BeforeClose" 和 "AfterClose"。</target>
        <note />
      </trans-unit>
      <trans-unit id="EventsShouldNotHaveBeforeOrAfterPrefixMessage">
        <source>Events should not have 'Before' or 'After' prefix</source>
        <target state="translated">事件不应具有 "Before" 或 "After" 前缀</target>
        <note />
      </trans-unit>
      <trans-unit id="EventsShouldNotHaveBeforeOrAfterPrefixTitle">
        <source>Events should not have 'Before' or 'After' prefix</source>
        <target state="translated">事件不应具有 "Before" 或 "After" 前缀</target>
        <note />
      </trans-unit>
      <trans-unit id="ImplementIDisposableCorrectlyMessageFinalizeOverride">
        <source>Remove the finalizer from type '{0}', override Dispose(bool disposing), and put the finalization logic in the code path where 'disposing' is false. Otherwise, it might lead to duplicate Dispose invocations as the Base type '{1}' also provides a finalizer.</source>
        <target state="translated">从类型“{0}”中删除终结器，替代 Dispose(bool disposing)，并在 "disposing" 为 false 的代码路径中放置终结逻辑。否则，它可能导致出现重复的 Dispose 调用，因为基类型“{1}”也提供终结器。</target>
        <note />
      </trans-unit>
      <trans-unit id="PropagateCancellationTokensWhenPossibleTitle">
        <source>Propagate CancellationTokens When Possible</source>
        <target state="translated">如有可能，传播 CancellationTokens</target>
        <note />
      </trans-unit>
      <trans-unit id="PropagateCancellationTokensWhenPossibleDescription">
        <source>#N/A</source>
        <target state="translated">#N/A</target>
        <note />
      </trans-unit>
      <trans-unit id="PropagateCancellationTokensWhenPossibleMessage">
        <source>Propagate CancellationTokens When Possible</source>
        <target state="translated">如有可能，传播 CancellationTokens</target>
        <note />
      </trans-unit>
      <trans-unit id="DoNotMixBlockingAndAsyncTitle">
        <source>Don't Mix Blocking and Async</source>
        <target state="translated">不要混合阻止和异步</target>
        <note />
      </trans-unit>
      <trans-unit id="DoNotMixBlockingAndAsyncDescription">
        <source>#N/A</source>
        <target state="translated">#N/A</target>
        <note />
      </trans-unit>
      <trans-unit id="DoNotMixBlockingAndAsyncMessage">
        <source>Don't Mix Blocking and Async</source>
        <target state="translated">不要混合阻止和异步</target>
        <note />
      </trans-unit>
      <trans-unit id="RemoveRedundantElementInitializationCodeFixTitle">
        <source>Remove redundant element initializer</source>
        <target state="translated">删除冗余的元素初始值设定项</target>
        <note />
      </trans-unit>
      <trans-unit id="TypesThatOwnDisposableFieldsShouldBeDisposableTitle">
        <source>Types that own disposable fields should be disposable</source>
        <target state="translated">具有可释放字段的类型应该是可释放的</target>
        <note />
      </trans-unit>
      <trans-unit id="TypesThatOwnDisposableFieldsShouldBeDisposableDescription">
        <source>A class declares and implements an instance field that is a System.IDisposable type, and the class does not implement IDisposable. A class that declares an IDisposable field indirectly owns an unmanaged resource and should implement the IDisposable interface.</source>
        <target state="translated">一个类，它声明和实现 System.IDisposable 类型的实例字段，且它不实现 IDisposable。声明 IDisposable 字段的类间接拥有非托管资源，并且应该实现 IDisposable 接口。</target>
        <note />
      </trans-unit>
      <trans-unit id="TypesThatOwnDisposableFieldsShouldBeDisposableMessageNonBreaking">
        <source>Type '{0}' owns disposable field(s) '{1}' but is not disposable</source>
        <target state="translated">类型“{0}”具有可释放的字段“{1}”，但该类型是不可释放的</target>
        <note />
      </trans-unit>
      <trans-unit id="UseGenericEventHandlerInstancesTitle">
        <source>Use generic event handler instances</source>
        <target state="translated">使用泛型事件处理程序实例</target>
        <note />
      </trans-unit>
      <trans-unit id="EnumsShouldHaveZeroValueTitle">
        <source>Enums should have zero value</source>
        <target state="translated">枚举应具有零值</target>
        <note />
      </trans-unit>
      <trans-unit id="EnumsShouldHaveZeroValueDescription">
        <source>The default value of an uninitialized enumeration, just as other value types, is zero. A nonflags-attributed enumeration should define a member by using the value of zero so that the default value is a valid value of the enumeration. If an enumeration that has the FlagsAttribute attribute applied defines a zero-valued member, its name should be ""None"" to indicate that no values have been set in the enumeration.</source>
        <target state="translated">与其他值类型一样，未初始化的枚举的默认值为零。无标记、带属性的枚举应使用零值来定义成员，使默认值为枚举的有效值。如果应用 FlagsAttribute 属性的枚举定义了一个零值成员，该枚举的名称应为 "None"，指示尚未在枚举中设置任何值。</target>
        <note />
      </trans-unit>
      <trans-unit id="EnumsShouldHaveZeroValueMessageFlagsRename">
        <source>In enum {0}, change the name of {1} to 'None'</source>
        <target state="needs-review-translation">在枚举 {0} 中，将 {1} 的名称改为 "None"。</target>
        <note />
      </trans-unit>
      <trans-unit id="EnumsShouldHaveZeroValueMessageFlagsMultipleZeros">
        <source>Remove all members that have the value zero from {0} except for one member that is named 'None'</source>
        <target state="needs-review-translation">从 {0} 中删除所有值为零的成员(名为 "None" 的成员除外)。</target>
        <note />
      </trans-unit>
      <trans-unit id="EnumsShouldHaveZeroValueMessageNotFlagsNoZeroValue">
        <source>Add a member to {0} that has a value of zero with a suggested name of 'None'</source>
        <target state="needs-review-translation">将一个值为零且建议名称为 "None" 的成员添加到 {0} 中。</target>
        <note />
      </trans-unit>
      <trans-unit id="AbstractTypesShouldNotHaveConstructorsTitle">
        <source>Abstract types should not have public constructors</source>
        <target state="new">Abstract types should not have public constructors</target>
        <note />
      </trans-unit>
      <trans-unit id="AbstractTypesShouldNotHaveConstructorsDescription">
        <source>Constructors on abstract types can be called only by derived types. Because public constructors create instances of a type, and you cannot create instances of an abstract type, an abstract type that has a public constructor is incorrectly designed.</source>
        <target state="translated">抽象类型的构造函数只能由派生类型调用。由于公共构造函数创建某一类型的实例，而你不能创建抽象类型的实例，因此具有公共构造函数的抽象类型的设计是错误的。</target>
        <note />
      </trans-unit>
      <trans-unit id="AbstractTypesShouldNotHaveConstructorsMessage">
        <source>Abstract type '{0}' should not have public constructors</source>
        <target state="new">Abstract type '{0}' should not have public constructors</target>
        <note />
      </trans-unit>
      <trans-unit id="MarkAssembliesWithClsCompliantTitle">
        <source>Mark assemblies with CLSCompliant</source>
        <target state="translated">用 CLSCompliant 标记程序集</target>
        <note />
      </trans-unit>
      <trans-unit id="MarkAssembliesWithClsCompliantDescription">
        <source>The Common Language Specification (CLS) defines naming restrictions, data types, and rules to which assemblies must conform if they will be used across programming languages. Good design dictates that all assemblies explicitly indicate CLS compliance by using CLSCompliantAttribute . If this attribute is not present on an assembly, the assembly is not compliant.</source>
        <target state="translated">公共语言规范 (CLS) 定义命名限制、数据类型和跨编程语言使用程序集时程序集必须遵循的规则。好的设计要求所有程序集使用 CLSCompliantAttribute 显式指示 CLS 符合性。如果程序集上不存在此属性，则程序集不符合。</target>
        <note />
      </trans-unit>
      <trans-unit id="MarkAssembliesWithClsCompliantMessage">
        <source>Mark assemblies with CLSCompliant</source>
        <target state="translated">用 CLSCompliant 标记程序集</target>
        <note />
      </trans-unit>
      <trans-unit id="MarkAssembliesWithAssemblyVersionTitle">
        <source>Mark assemblies with assembly version</source>
        <target state="translated">用程序集版本标记程序集</target>
        <note />
      </trans-unit>
      <trans-unit id="MarkAssembliesWithAssemblyVersionDescription">
        <source>The .NET Framework uses the version number to uniquely identify an assembly, and to bind to types in strongly named assemblies. The version number is used together with version and publisher policy. By default, applications run only with the assembly version with which they were built.</source>
        <target state="translated">.NET Framework 使用版本号来唯一标识程序集，并绑定到强命名程序集中的类型。版本号与版本和发布服务器策略一起使用。默认情况下，应用程序只与生成它们的程序集版本一起运行。</target>
        <note />
      </trans-unit>
      <trans-unit id="MarkAssembliesWithAssemblyVersionMessage">
        <source>Mark assemblies with assembly version</source>
        <target state="translated">用程序集版本标记程序集</target>
        <note />
      </trans-unit>
      <trans-unit id="MarkAssembliesWithComVisibleTitle">
        <source>Mark assemblies with ComVisible</source>
        <target state="translated">用 ComVisible 标记程序集</target>
        <note />
      </trans-unit>
      <trans-unit id="MarkAssembliesWithComVisibleDescription">
        <source>ComVisibleAttribute determines how COM clients access managed code. Good design dictates that assemblies explicitly indicate COM visibility. COM visibility can be set for the whole assembly and then overridden for individual types and type members. If this attribute is not present, the contents of the assembly are visible to COM clients.</source>
        <target state="translated">ComVisibleAttribute 确定 COM 客户端访问托管代码的方法。好的设计要求程序集显式指示 COM 可见性。可为整个程序集设置 COM 可见性，然后为单个类型和类型成员重写。如果此属性不存在，则程序集的内容对 COM 客户端可见。</target>
        <note />
      </trans-unit>
      <trans-unit id="MarkAssembliesWithComVisibleMessageNoAttribute">
        <source>Because {0} exposes externally visible types, mark it with ComVisible(false) at the assembly level and then mark all types within the assembly that should be exposed to COM clients with ComVisible(true).</source>
        <target state="translated">因为 {0} 公开外部可见的类型，请在程序集级别使用 ComVisible(false) 来标记它，然后使用 ComVisible(true) 来标记该程序集内应当向 COM 客户端公开的所有类型。</target>
        <note />
      </trans-unit>
      <trans-unit id="MarkAssembliesWithComVisibleMessageAttributeTrue">
        <source>Consider changing the ComVisible attribute on {0} to false, and opting in at the type level.</source>
        <target state="translated">考虑将 {0} 的 ComVisible 属性改为 false，然后在类型级别进行选择。</target>
        <note />
      </trans-unit>
      <trans-unit id="MarkAttributesWithAttributeUsageTitle">
        <source>Mark attributes with AttributeUsageAttribute</source>
        <target state="translated">用 AttributeUsageAttribute 标记属性</target>
        <note />
      </trans-unit>
      <trans-unit id="MarkAttributesWithAttributeUsageDescription">
        <source>When you define a custom attribute, mark it by using AttributeUsageAttribute to indicate where in the source code the custom attribute can be applied. The meaning and intended usage of an attribute will determine its valid locations in code.</source>
        <target state="translated">定义自定义属性时，使用 AttributeUsageAttribute 标记该属性，指示可在源代码中应用该自定义属性的位置。属性的含义和目标用途确定其在代码中的有效位置。</target>
        <note />
      </trans-unit>
      <trans-unit id="MarkAttributesWithAttributeUsageMessageDefault">
        <source>Specify AttributeUsage on {0}</source>
        <target state="needs-review-translation">在 {0} 上指定 AttributeUsage。</target>
        <note />
      </trans-unit>
      <trans-unit id="MarkAttributesWithAttributeUsageMessageInherited">
        <source>Even though attribute {0} inherits AttributeUsage from its base type, you should consider explicitly specifying AttributeUsage on the type to improve code readability and documentation.</source>
        <target state="translated">虽然属性 {0} 从其基类型继承了 AttributeUsage 属性，但你还是应该考虑在该类型中显式指定 AttributeUsage 属性，以便提高代码可读性和便于文档制作。</target>
        <note />
      </trans-unit>
      <trans-unit id="DefineAccessorsForAttributeArgumentsTitle">
        <source>Define accessors for attribute arguments</source>
        <target state="translated">定义属性参数的访问器</target>
        <note />
      </trans-unit>
      <trans-unit id="DefineAccessorsForAttributeArgumentsDescription">
        <source>Attributes can define mandatory arguments that must be specified when you apply the attribute to a target. These are also known as positional arguments because they are supplied to attribute constructors as positional parameters. For every mandatory argument, the attribute should also provide a corresponding read-only property so that the value of the argument can be retrieved at execution time. Attributes can also define optional arguments, which are also known as named arguments. These arguments are supplied to attribute constructors by name and should have a corresponding read/write property.</source>
        <target state="translated">属性可以定义必需参数(在向目标应用属性时，必须指定这些参数)。这些参数也称为位置参数，因为它们被作为位置参数提供给属性构造函数。对于每个必需参数，属性还应提供相应的只读属性，以便可以在执行时检索参数值。属性还可以定义可选参数，这些参数也称为命名参数。这些参数按名称提供给属性构造函数，且应具有相应的读/写属性。</target>
        <note />
      </trans-unit>
      <trans-unit id="DefineAccessorsForAttributeArgumentsMessageDefault">
        <source>Add a public read-only property accessor for positional argument {0} of Attribute {1}</source>
        <target state="needs-review-translation">为特性 {1} 的位置参数 {0} 添加一个公共的只读属性访问器。</target>
        <note />
      </trans-unit>
      <trans-unit id="DefineAccessorsForAttributeArgumentsMessageRemoveSetter">
        <source>Remove the property setter from {0} or reduce its accessibility because it corresponds to positional argument {1}</source>
        <target state="needs-review-translation">由于属性 setter 对应于位置参数 {1}，因此请将它从 {0} 中删除或者降低它的可访问性。</target>
        <note />
      </trans-unit>
      <trans-unit id="DefineAccessorsForAttributeArgumentsMessageIncreaseVisibility">
        <source>If {0} is the property accessor for positional argument {1}, make it public</source>
        <target state="needs-review-translation">如果 {0} 是位置参数 {1} 的属性访问器，请使它成为公共访问器。</target>
        <note />
      </trans-unit>
      <trans-unit id="UsePropertiesWhereAppropriateTitle">
        <source>Use properties where appropriate</source>
        <target state="translated">在适用处使用属性</target>
        <note />
      </trans-unit>
      <trans-unit id="UsePropertiesWhereAppropriateDescription">
        <source>A public or protected method has a name that starts with ""Get"", takes no parameters, and returns a value that is not an array. The method might be a good candidate to become a property.</source>
        <target state="translated">公共或受保护的方法具有以 "Get" 开头的名称，不包含参数，并返回非数组的值。该方法可能是成为属性的不错选择。</target>
        <note />
      </trans-unit>
      <trans-unit id="UsePropertiesWhereAppropriateMessage">
        <source>Use properties where appropriate</source>
        <target state="translated">在适用处使用属性</target>
        <note />
      </trans-unit>
      <trans-unit id="MarkEnumsWithFlagsTitle">
        <source>Mark enums with FlagsAttribute</source>
        <target state="translated">用 FlagsAttribute 标记枚举</target>
        <note />
      </trans-unit>
      <trans-unit id="MarkEnumsWithFlagsDescription">
        <source>An enumeration is a value type that defines a set of related named constants. Apply FlagsAttribute to an enumeration when its named constants can be meaningfully combined.</source>
        <target state="translated">枚举是一种值类型，它定义一组相关的命名常量。可以有意地合并 FlagsAttribute 的命名常量时，将其应用于枚举。</target>
        <note />
      </trans-unit>
      <trans-unit id="MarkEnumsWithFlagsMessage">
        <source>Mark enums with FlagsAttribute</source>
        <target state="translated">用 FlagsAttribute 标记枚举</target>
        <note />
      </trans-unit>
      <trans-unit id="InterfaceMethodsShouldBeCallableByChildTypesTitle">
        <source>Interface methods should be callable by child types</source>
        <target state="translated">接口方法应可由子类型调用</target>
        <note />
      </trans-unit>
      <trans-unit id="InterfaceMethodsShouldBeCallableByChildTypesDescription">
        <source>An unsealed externally visible type provides an explicit method implementation of a public interface and does not provide an alternative externally visible method that has the same name.</source>
        <target state="translated">外部可见的非密封类型提供公共接口的显式方法实现，不提供外部可见的同名备用方法。</target>
        <note />
      </trans-unit>
      <trans-unit id="InterfaceMethodsShouldBeCallableByChildTypesMessage">
        <source>Make '{0}' sealed (a breaking change if this class has previously shipped), implement the method non-explicitly, or implement a new method that exposes the functionality of '{1}' and is visible to derived classes</source>
        <target state="needs-review-translation">将“{0}”设置为密封(如果以前提供过此类，则属于重大更改)，非显式实现该方法，或实现一个公开“{1}”的功能且对派生类可见的新方法。</target>
        <note />
      </trans-unit>
      <trans-unit id="OverrideMethodsOnComparableTypesTitle">
        <source>Override methods on comparable types</source>
        <target state="translated">重写可比较类型中的方法</target>
        <note />
      </trans-unit>
      <trans-unit id="OverrideMethodsOnComparableTypesDescription">
        <source>A public or protected type implements the System.IComparable interface. It does not override Object.Equals nor does it overload the language-specific operator for equality, inequality, less than, less than or equal, greater than or greater than or equal.</source>
        <target state="translated">公共类型或受保护的类型实现 System.IComparable 接口。它不重写 Object.Equals，也不重载用于等式、不等式、小于、小于等于、大于或大于等于的语言特定的运算符。</target>
        <note />
      </trans-unit>
      <trans-unit id="OverrideMethodsOnComparableTypesMessageEquals">
        <source>{0} should override Equals since it implements IComparable</source>
        <target state="needs-review-translation">由于 {0} 实现 IComparable，因此，它应重写等于运算符。</target>
        <note />
      </trans-unit>
      <trans-unit id="OverrideMethodsOnComparableTypesMessageOperator">
        <source>{0} should define operator(s) '{1}' since it implements IComparable</source>
        <target state="needs-review-translation">由于 {0} 实现 IComparable，因此它应定义“{1}”运算符。</target>
        <note>1 is a comma-separated list</note>
      </trans-unit>
      <trans-unit id="MovePInvokesToNativeMethodsClassTitle">
        <source>Move pinvokes to native methods class</source>
        <target state="translated">将 pinvoke 移到本机方法类</target>
        <note />
      </trans-unit>
      <trans-unit id="MovePInvokesToNativeMethodsClassDescription">
        <source>Platform Invocation methods, such as those that are marked by using the System.Runtime.InteropServices.DllImportAttribute attribute, or methods that are defined by using the Declare keyword in Visual Basic, access unmanaged code. These methods should be of the NativeMethods, SafeNativeMethods, or UnsafeNativeMethods class.</source>
        <target state="translated">平台调用方法(例如，使用 System.Runtime.InteropServices.DllImportAttribute 属性标记的方法)，或在 Visual Basic 中使用 Declare 关键字定义的方法，它们均访问非托管代码。这些方法应为 NativeMethods、SafeNativeMethods 或 UnsafeNativeMethods 类。</target>
        <note />
      </trans-unit>
      <trans-unit id="MovePInvokesToNativeMethodsClassMessage">
        <source>Move pinvokes to native methods class</source>
        <target state="translated">将 pinvoke 移到本机方法类</target>
        <note />
      </trans-unit>
      <trans-unit id="IdentifiersShouldDifferByMoreThanCaseTitle">
        <source>Identifiers should differ by more than case</source>
        <target state="translated">标识符应以大小写之外的差别进行区分</target>
        <note />
      </trans-unit>
      <trans-unit id="IdentifiersShouldDifferByMoreThanCaseDescription">
        <source>Identifiers for namespaces, types, members, and parameters cannot differ only by case because languages that target the common language runtime are not required to be case-sensitive.</source>
        <target state="translated">只通过大小写无法区分命名空间、类型、成员和参数的标识符，因为目标为公共语言运行时的语言不需要区分大小写。</target>
        <note />
      </trans-unit>
      <trans-unit id="IdentifiersShouldDifferByMoreThanCaseMessage">
        <source>Names of '{0}' and '{1}' should differ by more than case</source>
        <target state="needs-review-translation">“{0}”和“{1}”名称应以大小写之外的差别进行区分。</target>
        <note />
      </trans-unit>
      <trans-unit id="IdentifiersShouldHaveCorrectPrefixTitle">
        <source>Identifiers should have correct prefix</source>
        <target state="needs-review-translation">标识符应具有正确的前缀</target>
        <note />
      </trans-unit>
      <trans-unit id="IdentifiersShouldHaveCorrectPrefixDescription">
        <source>The name of an externally visible interface does not start with an uppercase ""I"". The name of a generic type parameter on an externally visible type or method does not start with an uppercase ""T"".</source>
        <target state="translated">外部可见的接口的名称不以大写字母 "I" 开头。外部可见的类型或方法上的泛型类型参数的名称不以大写字母 "T" 开头。</target>
        <note />
      </trans-unit>
      <trans-unit id="IdentifiersShouldHaveCorrectPrefixMessageInterface">
        <source>Prefix interface name {0} with 'I'</source>
        <target state="needs-review-translation">为接口名称 {0} 加上前缀 "I"。</target>
        <note />
      </trans-unit>
      <trans-unit id="IdentifiersShouldHaveCorrectPrefixMessageTypeParameter">
        <source>Prefix generic type parameter name {0} with 'T'</source>
        <target state="needs-review-translation">为泛型类型参数名称 {0} 加上前缀 "T"。</target>
        <note />
      </trans-unit>
      <trans-unit id="NonConstantFieldsShouldNotBeVisibleTitle">
        <source>Non-constant fields should not be visible</source>
        <target state="translated">非常量字段应当不可见</target>
        <note />
      </trans-unit>
      <trans-unit id="NonConstantFieldsShouldNotBeVisibleDescription">
        <source>Static fields that are neither constants nor read-only are not thread-safe. Access to such a field must be carefully controlled and requires advanced programming techniques to synchronize access to the class object.</source>
        <target state="translated">既不是常量也不是只读的静态字段不是线程安全的字段。必须谨慎控制对此类字段的访问，并且需要高级编程技术来同步对类对象的访问。</target>
        <note />
      </trans-unit>
      <trans-unit id="NonConstantFieldsShouldNotBeVisibleMessage">
        <source>Non-constant fields should not be visible</source>
        <target state="translated">非常量字段应当不可见</target>
        <note />
      </trans-unit>
      <trans-unit id="DoNotMarkEnumsWithFlagsTitle">
        <source>Do not mark enums with FlagsAttribute</source>
        <target state="translated">不要使用 FlagsAttribute 标记枚举</target>
        <note />
      </trans-unit>
      <trans-unit id="DoNotMarkEnumsWithFlagsDescription">
        <source>An externally visible enumeration is marked by using FlagsAttribute, and it has one or more values that are not powers of two or a combination of the other defined values on the enumeration.</source>
        <target state="translated">外部可见的枚举通过 FlagsAttribute 标记，并且它的一个或多个值不是 2 的幂或枚举上定义的其他值的组合。</target>
        <note />
      </trans-unit>
      <trans-unit id="DoNotMarkEnumsWithFlagsMessage">
        <source>Do not mark enums with FlagsAttribute</source>
        <target state="translated">不要使用 FlagsAttribute 标记枚举</target>
        <note />
      </trans-unit>
      <trans-unit id="OperatorOverloadsHaveNamedAlternatesTitle">
        <source>Operator overloads have named alternates</source>
        <target state="translated">运算符重载具有命名的备用项</target>
        <note />
      </trans-unit>
      <trans-unit id="OperatorOverloadsHaveNamedAlternatesDescription">
        <source>An operator overload was detected, and the expected named alternative method was not found. The named alternative member provides access to the same functionality as the operator and is provided for developers who program in languages that do not support overloaded operators.</source>
        <target state="translated">检测到运算符重载，但未找到预期的命名备用方法。命名备选成员提供对与运算符相同的功能的访问，并供以不支持重载运算符的语言编程的开发人员使用。</target>
        <note />
      </trans-unit>
      <trans-unit id="OperatorOverloadsHaveNamedAlternatesMessageDefault">
        <source>Provide a method named '{0}' as a friendly alternate for operator {1}</source>
        <target state="needs-review-translation">提供名为“{0}”的方法作为运算符 {1} 的友好备用项。</target>
        <note />
      </trans-unit>
      <trans-unit id="OperatorOverloadsHaveNamedAlternatesMessageProperty">
        <source>Provide a property named '{0}' as a friendly alternate for operator {1}</source>
        <target state="needs-review-translation">提供名为“{0}”的属性作为运算符 {1} 的友好备用项。</target>
        <note />
      </trans-unit>
      <trans-unit id="OperatorOverloadsHaveNamedAlternatesMessageMultiple">
        <source>Provide a method named '{0}' or '{1}' as an alternate for operator {2}</source>
        <target state="needs-review-translation">提供名为“{0}”或“{1}”的方法作为运算符 {2} 的备用项。</target>
        <note />
      </trans-unit>
      <trans-unit id="OperatorOverloadsHaveNamedAlternatesMessageVisibility">
        <source>Mark {0} as public because it is a friendly alternate for operator {1}</source>
        <target state="needs-review-translation">将 {0} 标记为 public，因为它是运算符 {1} 的友好备用项。</target>
        <note />
      </trans-unit>
      <trans-unit id="OperatorsShouldHaveSymmetricalOverloadsTitle">
        <source>Operators should have symmetrical overloads</source>
        <target state="translated">运算符应有对称重载</target>
        <note />
      </trans-unit>
      <trans-unit id="OperatorsShouldHaveSymmetricalOverloadsDescription">
        <source>A type implements the equality or inequality operator and does not implement the opposite operator.</source>
        <target state="translated">类型实现相等运算符或不相等运算符，但不实现相反运算符。</target>
        <note />
      </trans-unit>
      <trans-unit id="OperatorsShouldHaveSymmetricalOverloadsMessage">
        <source>Operators should have symmetrical overloads</source>
        <target state="translated">运算符应有对称重载</target>
        <note />
      </trans-unit>
      <trans-unit id="CollectionPropertiesShouldBeReadOnlyTitle">
        <source>Collection properties should be read only</source>
        <target state="translated">集合属性应为只读</target>
        <note />
      </trans-unit>
      <trans-unit id="CollectionPropertiesShouldBeReadOnlyDescription">
        <source>A writable collection property allows a user to replace the collection with a different collection. A read-only property stops the collection from being replaced but still allows the individual members to be set.</source>
        <target state="translated">通过可写集合属性，用户可将集合替换为不同集合。只读属性阻止替换集合，但仍允许设置单个成员。</target>
        <note />
      </trans-unit>
      <trans-unit id="CollectionPropertiesShouldBeReadOnlyMessage">
        <source>Change '{0}' to be read-only by removing the property setter</source>
        <target state="needs-review-translation">通过移除属性 setter 将“{0}”更改为只读。</target>
        <note />
      </trans-unit>
      <trans-unit id="OverloadOperatorEqualsOnOverridingValueTypeEqualsTitle">
        <source>Overload operator equals on overriding value type Equals</source>
        <target state="translated">重写值类型的 Equals 方法时应重载相等运算符</target>
        <note />
      </trans-unit>
      <trans-unit id="OverloadOperatorEqualsOnOverridingValueTypeEqualsDescription">
        <source>In most programming languages there is no default implementation of the equality operator (==) for value types. If your programming language supports operator overloads, you should consider implementing the equality operator. Its behavior should be identical to that of Equals.</source>
        <target state="needs-review-translation">在大多数编程语言中，对于值类型并无相等运算符 (==) 的默认实现。如果编程语言支持运算符重载，则应考虑实现相等运算符。其行为应与 Equals 相同</target>
        <note />
      </trans-unit>
      <trans-unit id="OverloadOperatorEqualsOnOverridingValueTypeEqualsMessage">
        <source>Overload operator equals on overriding value type Equals</source>
        <target state="translated">重写值类型的 Equals 方法时应重载相等运算符</target>
        <note />
      </trans-unit>
      <trans-unit id="PassSystemUriObjectsInsteadOfStringsTitle">
        <source>Pass system uri objects instead of strings</source>
        <target state="translated">传递系统 URI 对象而不是字符串</target>
        <note />
      </trans-unit>
      <trans-unit id="PassSystemUriObjectsInsteadOfStringsDescription">
        <source>A call is made to a method that has a string parameter whose name contains "uri", "URI", "urn", "URN", "url", or "URL". The declaring type of the method contains a corresponding method overload that has a System.Uri parameter.</source>
        <target state="translated">已调用具有字符串参数的方法，该字符串参数的名称包含 "uri"、"URI"、"urn"、"URN"、"url" 或 "URL"。该方法的声明类型包含一个具有 System.Uri 参数的相应方法重载。</target>
        <note />
      </trans-unit>
      <trans-unit id="PassSystemUriObjectsInsteadOfStringsMessage">
        <source>Modify '{0}' to call '{1}' instead of '{2}'</source>
        <target state="needs-review-translation">修改“{0}”以调用“{1}”而非“{2}”。</target>
        <note />
      </trans-unit>
      <trans-unit id="ImplementIEquatableWhenOverridingObjectEqualsTitle">
        <source>Implement IEquatable when overriding Object.Equals</source>
        <target state="translated">重写 Object.Equals 时实现 IEquatable</target>
        <note />
      </trans-unit>
      <trans-unit id="ImplementIEquatableWhenOverridingObjectEqualsMessage">
        <source>Type {0} should implement IEquatable&lt;T&gt; because it overrides Equals</source>
        <target state="translated">类型 {0} 应实现 IEquatable&lt;T&gt; ，因为它将替代 Equals</target>
        <note />
      </trans-unit>
      <trans-unit id="CancellationTokenParametersMustComeLastTitle">
        <source>CancellationToken parameters must come last</source>
        <target state="translated">CancellationToken 参数必须最后出现</target>
        <note />
      </trans-unit>
      <trans-unit id="CancellationTokenParametersMustComeLastMessage">
        <source>Method '{0}' should take CancellationToken as the last parameter</source>
        <target state="translated">方法“{0}”应将 CancellationToken 作为最后一个参数</target>
        <note />
      </trans-unit>
      <trans-unit id="ConstructorMakeNoninheritableBaseClassInheritableTitle">
        <source>Constructor make noninheritable base class inheritable</source>
        <target state="translated">构造函数使不可继承的基类可以继承</target>
        <note />
      </trans-unit>
      <trans-unit id="ConstructorMakeNoninheritableBaseClassInheritableDescription">
        <source>When a base class is noninheritable because its constructor is internal, a derived class should not make it inheritable by having a public or protected constructor.</source>
        <target state="translated">当基类由于其构造函数为内部函数而不可继承时，派生类不应通过包含公共或受保护的构造函数使其可以继承。</target>
        <note />
      </trans-unit>
      <trans-unit id="ConstructorMakeNoninheritableBaseClassInheritableMessage">
        <source>Constructor make noninheritable base class inheritable</source>
        <target state="translated">构造函数使不可继承的基类可以继承</target>
        <note />
      </trans-unit>
      <trans-unit id="IdentifiersShouldNotContainTypeNamesTitle">
        <source>Identifier contains type name</source>
        <target state="translated">标识符包含类型名称</target>
        <note />
      </trans-unit>
      <trans-unit id="IdentifiersShouldNotContainTypeNamesDescription">
        <source>Names of parameters and members are better used to communicate their meaning than to describe their type, which is expected to be provided by development tools. For names of members, if a data type name must be used, use a language-independent name instead of a language-specific one.</source>
        <target state="translated">参数和成员的名称用于交流其意义优于用于描述其类型，该类型预期由开发工具提供。对于成员的名称，如果必须使用数据类型名称，请使用与语言无关的名称，而不要使用语言特定的名称。</target>
        <note />
      </trans-unit>
      <trans-unit id="IdentifiersShouldNotContainTypeNamesMessage">
        <source>Identifier '{0}' contains type name</source>
        <target state="translated">标识符“{0}”包含类型名称</target>
        <note />
      </trans-unit>
      <trans-unit id="CreatePropertyAccessorForParameter">
        <source>Create a property accessor.</source>
        <target state="translated">创建属性访问器。</target>
        <note />
      </trans-unit>
      <trans-unit id="MakeGetterPublic">
        <source>Make the getter of the property public</source>
        <target state="translated">使属性 getter 公开</target>
        <note />
      </trans-unit>
      <trans-unit id="MakeSetterNonPublic">
        <source>Make the setter of the property non-public</source>
        <target state="translated">使属性 setter 不公开</target>
        <note />
      </trans-unit>
      <trans-unit id="AddAssemblyLevelComVisibleFalse">
        <source>Because {0} exposes externally visible types, mark it with ComVisible(false) at the assembly level and then mark all types within the assembly that should be exposed to COM clients with ComVisible(true)</source>
        <target state="needs-review-translation">因为 {0} 公开外部可见的类型，请在程序集级别使用 ComVisible(false) 来标记它，然后使用 ComVisible(true) 来标记该程序集内应当向 COM 客户端公开的所有类型。</target>
        <note />
      </trans-unit>
      <trans-unit id="ChangeAssemblyLevelComVisibleToFalse">
        <source>Consider changing the ComVisible attribute on {0} to false, and opting in at the type level</source>
        <target state="needs-review-translation">考虑将 {0} 的 ComVisible 属性改为 false，然后在类型级别进行选择。</target>
        <note />
      </trans-unit>
      <trans-unit id="ImplementComparable">
        <source>Implement Equality and Comparison methods and operators</source>
        <target state="translated">实现相等和比较方法和运算符</target>
        <note />
      </trans-unit>
      <trans-unit id="ImplementEquatable">
        <source>Implement IEquatable</source>
        <target state="translated">实现 IEquatable</target>
        <note />
      </trans-unit>
      <trans-unit id="ImplementIDisposableInterface">
        <source>Implement IDisposable Interface</source>
        <target state="translated">实现 IDisposable 接口</target>
        <note />
      </trans-unit>
      <trans-unit id="DoNotMarkEnumsWithFlagsCodeFix">
        <source>Remove FlagsAttribute from enum.</source>
        <target state="translated">从枚举中删除 FlagsAttribute。</target>
        <note />
      </trans-unit>
      <trans-unit id="MarkEnumsWithFlagsCodeFix">
        <source>Apply FlagsAttribute to enum.</source>
        <target state="translated">向枚举应用 FlagsAttribute。</target>
        <note />
      </trans-unit>
      <trans-unit id="EnumsShouldZeroValueFlagsMultipleZeroCodeFix">
        <source>Remove all members that have the value zero except for one member that is named 'None'.</source>
        <target state="translated">删除所有值为零的成员(名为 "None" 的成员除外)。</target>
        <note />
      </trans-unit>
      <trans-unit id="EnumsShouldZeroValueFlagsRenameCodeFix">
        <source>Rename zero-valued enum field to 'None'.</source>
        <target state="translated">将值为零的枚举字段重命名为 "None"。</target>
        <note />
      </trans-unit>
      <trans-unit id="EnumsShouldZeroValueNotFlagsNoZeroValueCodeFix">
        <source>Add a zero-valued member 'None' to enum.</source>
        <target state="translated">向枚举添加值为零的成员 "None"。</target>
        <note />
      </trans-unit>
      <trans-unit id="AbstractTypesShouldNotHavePublicConstructorsCodeFix">
        <source>Change the accessibility of public constructors to protected.</source>
        <target state="translated">将公共构造函数的可访问性更改为受保护。</target>
        <note />
      </trans-unit>
      <trans-unit id="DoNotDeclareStaticMembersOnGenericTypesTitle">
        <source>Do not declare static members on generic types</source>
        <target state="translated">不要在泛型类型中声明静态成员</target>
        <note />
      </trans-unit>
      <trans-unit id="DoNotDeclareStaticMembersOnGenericTypesDescription">
        <source>When a static member of a generic type is called, the type argument must be specified for the type. When a generic instance member that does not support inference is called, the type argument must be specified for the member. In these two cases, the syntax for specifying the type argument is different and easily confused.</source>
        <target state="translated">调用泛型类型的静态成员时，必须为该类型指定类型参数。调用不支持推断的泛型实例成员时，必须为该成员指定类型参数。在这两种情况下，用于指定类型参数的语法不同且容易混淆。</target>
        <note />
      </trans-unit>
      <trans-unit id="DoNotDeclareStaticMembersOnGenericTypesMessage">
        <source>Do not declare static members on generic types</source>
        <target state="translated">不要在泛型类型中声明静态成员</target>
        <note />
      </trans-unit>
      <trans-unit id="CollectionsShouldImplementGenericInterfaceTitle">
        <source>Generic interface should also be implemented</source>
        <target state="translated">还应实现泛型接口</target>
        <note />
      </trans-unit>
      <trans-unit id="CollectionsShouldImplementGenericInterfaceDescription">
        <source>To broaden the usability of a type, implement one of the generic interfaces. This is especially true for collections as they can then be used to populate generic collection types.</source>
        <target state="translated">若要扩大类型的可用性，请实现其中一个泛型接口。对于集合尤其如此，因为它们随后可用于填充泛型集合类型。</target>
        <note />
      </trans-unit>
      <trans-unit id="CollectionsShouldImplementGenericInterfaceMessage">
        <source>Type '{0}' directly or indirectly inherits '{1}' without implementing '{2}'. Publicly-visible types should implement the generic version to broaden usability.</source>
        <target state="translated">类型“{0}”直接或间接继承“{1}”，而不实现“{2}”。公共可见的类型应实现通用版本以扩大可用性。</target>
        <note />
      </trans-unit>
      <trans-unit id="EnumStorageShouldBeInt32Title">
        <source>Enum Storage should be Int32</source>
        <target state="translated">枚举存储应为 Int32</target>
        <note />
      </trans-unit>
      <trans-unit id="EnumStorageShouldBeInt32Description">
        <source>An enumeration is a value type that defines a set of related named constants. By default, the System.Int32 data type is used to store the constant value. Although you can change this underlying type, it is not required or recommended for most scenarios.</source>
        <target state="translated">枚举是一种值类型，它定义一组相关的命名常量。默认情况下，System.Int32 数据类型用于存储常量值。虽然你可以更改此基础类型，但在大多情况下，不需要或不建议这样做。</target>
        <note />
      </trans-unit>
      <trans-unit id="EnumStorageShouldBeInt32Message">
        <source>If possible, make the underlying type of {0} System.Int32 instead of {1}</source>
        <target state="needs-review-translation">如有可能，请将 {0} 的基础类型设为 System.Int32，而不是 {1}。</target>
        <note />
      </trans-unit>
      <trans-unit id="UseEventsWhereAppropriateTitle">
        <source>Use events where appropriate</source>
        <target state="translated">在适用处使用事件</target>
        <note />
      </trans-unit>
      <trans-unit id="UseEventsWhereAppropriateDescription">
        <source>This rule detects methods that have names that ordinarily would be used for events. If a method is called in response to a clearly defined state change, the method should be invoked by an event handler. Objects that call the method should raise events instead of calling the method directly.</source>
        <target state="translated">此规则检测具有通常用于事件的名称的方法。如果调用某一方法来响应明确定义的状态更改，此方法应由事件处理程序调用。调用方法的对象应引发事件，而不是直接调用方法。</target>
        <note />
      </trans-unit>
      <trans-unit id="UseEventsWhereAppropriateMessage">
        <source>Consider making '{0}' an event</source>
        <target state="needs-review-translation">考虑将“{0}”设置为事件。</target>
        <note />
      </trans-unit>
      <trans-unit id="ImplementStandardExceptionConstructorsTitle">
        <source>Implement standard exception constructors</source>
        <target state="translated">实现标准异常构造函数</target>
        <note />
      </trans-unit>
      <trans-unit id="ImplementStandardExceptionConstructorsDescription">
        <source>Failure to provide the full set of constructors can make it difficult to correctly handle exceptions.</source>
        <target state="translated">未能提供完整的构造函数集会导致难以正确处理异常。</target>
        <note />
      </trans-unit>
      <trans-unit id="ImplementStandardExceptionConstructorsMessageMissingConstructor">
        <source>Add the following constructor to {0}: {1}</source>
        <target state="needs-review-translation">将下列构造函数添加到 {0}: {1}。</target>
        <note />
      </trans-unit>
      <trans-unit id="ImplementStandardExceptionConstructorsMessageAccessibility">
        <source>Change the accessibility of {0} to {1}.</source>
        <target state="translated">将 {0} 的可访问性更改为 {1}。</target>
        <note />
      </trans-unit>
      <trans-unit id="NestedTypesShouldNotBeVisibleTitle">
        <source>Nested types should not be visible</source>
        <target state="translated">嵌套类型应不可见</target>
        <note />
      </trans-unit>
      <trans-unit id="NestedTypesShouldNotBeVisibleDescription">
        <source>A nested type is a type that is declared in the scope of another type. Nested types are useful to encapsulate private implementation details of the containing type. Used for this purpose, nested types should not be externally visible.</source>
        <target state="translated">嵌套类型是在另一种类型的范围内声明的类型。嵌套类型对于封装包含类型的私有实现详细信息非常有用。出于此目的，嵌套类型不应在外部可见。</target>
        <note />
      </trans-unit>
      <trans-unit id="NestedTypesShouldNotBeVisibleMessageDefault">
        <source>Do not nest type {0}. Alternatively, change its accessibility so that it is not externally visible.</source>
        <target state="translated">不要嵌套类型 {0}。或者，更改其可访问性，使它在外部不可见。</target>
        <note />
      </trans-unit>
      <trans-unit id="NestedTypesShouldNotBeVisibleMessageVisualBasicModule">
        <source>Do not nest type {0}. Alternatively, change its accessibility so that it is not externally visible. If this type is defined in a Visual Basic Module, it will be considered a nested type to other .NET languages. In that case, consider moving the type outside of the Module.</source>
        <target state="translated">不要嵌套类型 {0}。或者，更改其可访问性，使它在外部不可见。如果此类型是在 Visual Basic 模块中定义的，则其他 .NET 语言会将其视为嵌套类型。在这种情况下，请考虑将该类型移出 Visual Basic 模块。</target>
        <note />
      </trans-unit>
      <trans-unit id="AvoidEmptyInterfacesTitle">
        <source>Avoid empty interfaces</source>
        <target state="translated">避免使用空接口</target>
        <note />
      </trans-unit>
      <trans-unit id="AvoidEmptyInterfacesDescription">
        <source>Interfaces define members that provide a behavior or usage contract. The functionality that is described by the interface can be adopted by any type, regardless of where the type appears in the inheritance hierarchy. A type implements an interface by providing implementations for the members of the interface. An empty interface does not define any members; therefore, it does not define a contract that can be implemented.</source>
        <target state="translated">接口定义提供行为或使用协定的成员。接口所描述的功能可由任何类型采用，而不管该类型在继承层次结构中的何处出现。类型通过提供接口成员的实现来实现接口。空接口不定义任何成员；因此，它不定义可以实现的协定。</target>
        <note />
      </trans-unit>
      <trans-unit id="AvoidEmptyInterfacesMessage">
        <source>Avoid empty interfaces</source>
        <target state="translated">避免使用空接口</target>
        <note />
      </trans-unit>
      <trans-unit id="ProvideObsoleteAttributeMessageTitle">
        <source>Provide ObsoleteAttribute message</source>
        <target state="translated">提供 ObsoleteAttribute 消息</target>
        <note />
      </trans-unit>
      <trans-unit id="ProvideObsoleteAttributeMessageDescription">
        <source>A type or member is marked by using a System.ObsoleteAttribute attribute that does not have its ObsoleteAttribute.Message property specified. When a type or member that is marked by using ObsoleteAttribute is compiled, the Message property of the attribute is displayed. This gives the user information about the obsolete type or member.</source>
        <target state="translated">使用 System.ObsoleteAttribute 特性标记类型或成员，该特性的 ObsoleteAttribute.Message 属性尚未指定。编译使用 ObsoleteAttribute 标记的类型或成员时，将显示该特性的消息属性。这为用户提供有关过时的类型或成员的信息。</target>
        <note />
      </trans-unit>
      <trans-unit id="ProvideObsoleteAttributeMessageMessage">
        <source>Provide a message for the ObsoleteAttribute that marks {0} as Obsolete</source>
        <target state="translated">为将 {0} 标记为过时的 ObsoleteAttribute 提供消息</target>
        <note />
      </trans-unit>
      <trans-unit id="PropertiesShouldNotBeWriteOnlyTitle">
        <source>Properties should not be write only</source>
        <target state="translated">属性不应是只写的</target>
        <note />
      </trans-unit>
      <trans-unit id="PropertiesShouldNotBeWriteOnlyDescription">
        <source>Although it is acceptable and often necessary to have a read-only property, the design guidelines prohibit the use of write-only properties. This is because letting a user set a value, and then preventing the user from viewing that value, does not provide any security. Also, without read access, the state of shared objects cannot be viewed, which limits their usefulness.</source>
        <target state="translated">虽然具有只读属性是可接受的，且常常是必需的，但设计指南禁止使用只写属性。这是因为让用户设置一个值，然后阻止用户查看该值，这种做法不安全。另外，如果没有读取访问权限，则不能查看共享对象的状态，这会限制对这些对象的作用。</target>
        <note />
      </trans-unit>
      <trans-unit id="PropertiesShouldNotBeWriteOnlyMessageAddGetter">
        <source>Because property {0} is write-only, either add a property getter with an accessibility that is greater than or equal to its setter or convert this property into a method</source>
        <target state="needs-review-translation">由于属性 {0} 是只写的，因此，要么添加一个可访问性高于或等于 setter 的 getter 属性，要么将该属性转换为方法。</target>
        <note />
      </trans-unit>
      <trans-unit id="PropertiesShouldNotBeWriteOnlyMessageMakeMoreAccessible">
        <source>Because the property getter for {0} is less visible than its setter, either increase the accessibility of its getter or decrease the accessibility of its setter</source>
        <target state="needs-review-translation">由于 {0} 的属性 getter 的可见性低于 setter，因此，要么提高 getter 的可访问性，要么降低 getter 的可访问性。</target>
        <note />
      </trans-unit>
      <trans-unit id="DeclareTypesInNamespacesTitle">
        <source>Declare types in namespaces</source>
        <target state="translated">在命名空间中声明类型</target>
        <note />
      </trans-unit>
      <trans-unit id="DeclareTypesInNamespacesDescription">
        <source>Types are declared in namespaces to prevent name collisions and as a way to organize related types in an object hierarchy.</source>
        <target state="translated">在命名空间中声明类型以防止名称冲突，并作为一种组织对象层次结构中相关类型的方式。</target>
        <note />
      </trans-unit>
      <trans-unit id="DeclareTypesInNamespacesMessage">
        <source>Declare types in namespaces</source>
        <target state="translated">在命名空间中声明类型</target>
        <note />
      </trans-unit>
      <trans-unit id="DoNotDeclareVisibleInstanceFieldsTitle">
        <source>Do not declare visible instance fields</source>
        <target state="translated">不要声明可见实例字段</target>
        <note />
      </trans-unit>
      <trans-unit id="DoNotDeclareVisibleInstanceFieldsDescription">
        <source>The primary use of a field should be as an implementation detail. Fields should be private or internal and should be exposed by using properties.</source>
        <target state="translated">字段应主要用作实现详细信息。字段应为私有字段或内部字段，并且应使用属性来公开。</target>
        <note />
      </trans-unit>
      <trans-unit id="DoNotDeclareVisibleInstanceFieldsMessage">
        <source>Do not declare visible instance fields</source>
        <target state="translated">不要声明可见实例字段</target>
        <note />
      </trans-unit>
      <trans-unit id="UriParametersShouldNotBeStringsTitle">
        <source>URI-like parameters should not be strings</source>
        <target state="needs-review-translation">URI 参数不应为字符串</target>
        <note />
      </trans-unit>
      <trans-unit id="UriParametersShouldNotBeStringsDescription">
        <source>This rule assumes that the parameter represents a Uniform Resource Identifier (URI). A string representation or a URI is prone to parsing and encoding errors, and can lead to security vulnerabilities. 'System.Uri' class provides these services in a safe and secure manner.</source>
        <target state="needs-review-translation">如果方法采用了 URI 的字符串表示形式，则应提供一个采用 URI 类的实例的相应重载，该类以安全可靠的方式提供这些服务。</target>
        <note />
      </trans-unit>
      <trans-unit id="UriParametersShouldNotBeStringsMessage">
<<<<<<< HEAD
        <source>Change the type of parameter {0} of method {1} from string to System.Uri, or provide an overload to {1} that allows {0} to be passed as a System.Uri object</source>
=======
        <source>Change the type of parameter '{0}' of method '{1}' from 'string' to 'System.Uri', or provide an overload to '{1}' that allows '{0}' to be passed as a 'System.Uri' object.</source>
>>>>>>> b5a99231
        <target state="needs-review-translation">将方法 {1} 的参数 {0} 的类型从字符串改为 System.Uri，或者提供 {1} 的重载，允许将 {0} 作为 System.Uri 对象来传递。</target>
        <note />
      </trans-unit>
      <trans-unit id="UriReturnValuesShouldNotBeStringsTitle">
        <source>URI-like return values should not be strings</source>
        <target state="needs-review-translation">URI 返回值不应是字符串</target>
        <note />
      </trans-unit>
      <trans-unit id="UriReturnValuesShouldNotBeStringsDescription">
        <source>This rule assumes that the method returns a URI. A string representation of a URI is prone to parsing and encoding errors, and can lead to security vulnerabilities. The System.Uri class provides these services in a safe and secure manner.</source>
        <target state="translated">此规则假定方法返回一个 URI。URI 的字符串表示形式易解析且易出现编码错误，并可能导致安全漏洞。System.Uri 类以安全可靠方式提供这些服务。</target>
        <note />
      </trans-unit>
      <trans-unit id="UriReturnValuesShouldNotBeStringsMessage">
<<<<<<< HEAD
        <source>Change the return type of method {0} from string to System.Uri</source>
=======
        <source>Change the return type of method '{0}' from 'string' to 'System.Uri'</source>
>>>>>>> b5a99231
        <target state="needs-review-translation">将方法 {0} 的返回类型从字符串更改为 System.Uri。</target>
        <note />
      </trans-unit>
      <trans-unit id="UriPropertiesShouldNotBeStringsTitle">
        <source>URI-like properties should not be strings</source>
        <target state="needs-review-translation">URI 属性不应是字符串</target>
        <note />
      </trans-unit>
      <trans-unit id="UriPropertiesShouldNotBeStringsDescription">
        <source>This rule assumes that the property represents a Uniform Resource Identifier (URI). A string representation of a URI is prone to parsing and encoding errors, and can lead to security vulnerabilities. The System.Uri class provides these services in a safe and secure manner.</source>
        <target state="translated">此规则假定属性表示统一资源标识符(URI)。URI 的字符串表示形式易解析且易出现编码错误，并可能导致安全漏洞。System.Uri 类以安全可靠方式提供这些服务。</target>
        <note />
      </trans-unit>
      <trans-unit id="UriPropertiesShouldNotBeStringsMessage">
<<<<<<< HEAD
        <source>Change the type of property {0} from string to System.Uri</source>
=======
        <source>Change the type of property '{0}' from 'string' to 'System.Uri'</source>
>>>>>>> b5a99231
        <target state="needs-review-translation">将属性 {0} 的类型从字符串更改为 System.Uri。</target>
        <note />
      </trans-unit>
      <trans-unit id="ImplementIDisposableCorrectlyTitle">
        <source>Implement IDisposable Correctly</source>
        <target state="translated">正确实现 IDisposable</target>
        <note />
      </trans-unit>
      <trans-unit id="ImplementIDisposableCorrectlyDescription">
        <source>All IDisposable types should implement the Dispose pattern correctly.</source>
        <target state="translated">所有 IDisposable 类型都应正确实现 Dispose 模式。</target>
        <note />
      </trans-unit>
      <trans-unit id="ImplementIDisposableCorrectlyMessageIDisposableReimplementation">
        <source>Remove IDisposable from the list of interfaces implemented by '{0}' as it is already implemented by base type '{1}'</source>
        <target state="needs-review-translation">从“{0}”实现的接口列表中删除 IDisposable，因为它已由基类型“{1}”实现。</target>
        <note />
      </trans-unit>
      <trans-unit id="ImplementIDisposableCorrectlyMessageDisposeOverride">
        <source>Remove '{0}', override Dispose(bool disposing), and put the dispose logic in the code path where 'disposing' is true</source>
        <target state="needs-review-translation">删除“{0}”，替代 Dispose(bool disposing)，并在 "disposing" 为 true 的代码路径中加入释放逻辑。</target>
        <note />
      </trans-unit>
      <trans-unit id="ImplementIDisposableCorrectlyMessageDisposeSignature">
        <source>Ensure that '{0}' is declared as public and sealed</source>
        <target state="needs-review-translation">确保“{0}”声明为公开且已密封。</target>
        <note />
      </trans-unit>
      <trans-unit id="ImplementIDisposableCorrectlyMessageRenameDispose">
        <source>Rename '{0}' to 'Dispose' and ensure that it is declared as public and sealed</source>
        <target state="needs-review-translation">将“{0}”重命名为 "Dispose"，并确保其声明为公共且已密封。</target>
        <note />
      </trans-unit>
      <trans-unit id="ImplementIDisposableCorrectlyMessageDisposeBoolSignature">
        <source>Ensure that '{0}' is declared as protected, virtual, and unsealed</source>
        <target state="needs-review-translation">确保将“{0}”声明为受保护、虚拟和未密封。</target>
        <note />
      </trans-unit>
      <trans-unit id="ImplementIDisposableCorrectlyMessageDisposeImplementation">
        <source>Modify '{0}' so that it calls Dispose(true), then calls GC.SuppressFinalize on the current object instance ('this' or 'Me' in Visual Basic), and then returns</source>
        <target state="needs-review-translation">修改“{0}”，使其调用 Dispose(true)，再对当前对象实例调用 GC.SuppressFinalize (Visual Basic 中的“此项”或“我”)，然后返回。</target>
        <note />
      </trans-unit>
      <trans-unit id="ImplementIDisposableCorrectlyMessageFinalizeImplementation">
        <source>Modify '{0}' so that it calls Dispose(false) and then returns</source>
        <target state="needs-review-translation">修改“{0}”，使其调用 Dispose(false)，然后再返回。</target>
        <note />
      </trans-unit>
      <trans-unit id="ImplementIDisposableCorrectlyMessageProvideDisposeBool">
        <source>Provide an overridable implementation of Dispose(bool) on '{0}' or mark the type as sealed. A call to Dispose(false) should only clean up native resources. A call to Dispose(true) should clean up both managed and native resources.</source>
        <target state="translated">对 {0} 提供 Dispose(bool) 的可重写实现或将该类型标记为“已密封”。对 Dispose(false) 的调用应仅清理本机资源。对 Dispose(true) 的调用应同时清理托管资源和本机资源。</target>
        <note />
      </trans-unit>
      <trans-unit id="ExceptionsShouldBePublicTitle">
        <source>Exceptions should be public</source>
        <target state="translated">异常应该是公共的</target>
        <note />
      </trans-unit>
      <trans-unit id="ExceptionsShouldBePublicDescription">
        <source>An internal exception is visible only inside its own internal scope. After the exception falls outside the internal scope, only the base exception can be used to catch the exception. If the internal exception is inherited from T:System.Exception, T:System.SystemException, or T:System.ApplicationException, the external code will not have sufficient information to know what to do with the exception.</source>
        <target state="translated">内部异常仅在其内部范围内可见。在异常超出内部范围后，只能使用基异常来捕获异常。如果内部异常继承自 T:System.Exception、T:System.SystemException 或 T:System.ApplicationException，则外部代码将不具有足够的信息用于处理异常。</target>
        <note />
      </trans-unit>
      <trans-unit id="ExceptionsShouldBePublicMessage">
        <source>Exceptions should be public</source>
        <target state="translated">异常应该是公共的</target>
        <note />
      </trans-unit>
      <trans-unit id="DoNotRaiseExceptionsInUnexpectedLocationsTitle">
        <source>Do not raise exceptions in unexpected locations</source>
        <target state="translated">不要在意外的位置引发异常</target>
        <note />
      </trans-unit>
      <trans-unit id="DoNotRaiseExceptionsInUnexpectedLocationsDescription">
        <source>A method that is not expected to throw exceptions throws an exception.</source>
        <target state="translated">预计不会引发异常的方法引发了异常。</target>
        <note />
      </trans-unit>
      <trans-unit id="DoNotRaiseExceptionsInUnexpectedLocationsMessagePropertyGetter">
        <source>{0} creates an exception of type {1}, an exception type that should not be raised in a property. If this exception instance might be raised, use a different exception type, convert this property into a method, or change this property's logic so that it no longer raises an exception.</source>
        <target state="translated">{0} 创建 {1} 类型的异常，该异常类型不应当在属性中引发。如果有可能会引发此异常实例，请使用其他异常类型，将该属性转换为方法，或者更改该属性的逻辑，使它不再引发异常。</target>
        <note />
      </trans-unit>
      <trans-unit id="DoNotRaiseExceptionsInUnexpectedLocationsMessageHasAllowedExceptions">
        <source>{0} creates an exception of type {1}, an exception type that should not be raised in this type of method. If this exception instance might be raised, either use a different exception type or change this method's logic so that it no longer raises an exception.</source>
        <target state="translated">{0} 创建 {1} 类型的异常，该异常类型不应当在这种类型的方法中引发。如果有可能会引发此异常实例，请使用其他异常类型，或者更改该方法的逻辑，使它不再引发异常。</target>
        <note />
      </trans-unit>
      <trans-unit id="DoNotRaiseExceptionsInUnexpectedLocationsMessageNoAllowedExceptions">
        <source>{0} creates an exception of type {1}. Exceptions should not be raised in this type of method. If this exception instance might be raised, change this method's logic so it no longer raises an exception.</source>
        <target state="translated">{0} 创建 {1} 类型的异常。不应在这种类型的方法中引发异常。如果有可能会引发此异常实例，请更改该方法的逻辑，使它不再引发异常。</target>
        <note />
      </trans-unit>
      <trans-unit id="IdentifiersShouldNotContainUnderscoresTitle">
        <source>Identifiers should not contain underscores</source>
        <target state="translated">标识符不应包含下划线</target>
        <note />
      </trans-unit>
      <trans-unit id="IdentifiersShouldNotContainUnderscoresDescription">
        <source>By convention, identifier names do not contain the underscore (_) character. This rule checks namespaces, types, members, and parameters.</source>
        <target state="translated">按照惯例，标识符名称不包含下划线(_)字符。此规则检查命名空间、类型、成员和参数。</target>
        <note />
      </trans-unit>
      <trans-unit id="IdentifiersShouldNotContainUnderscoresMessageAssembly">
        <source>Remove the underscores from assembly name {0}</source>
        <target state="needs-review-translation">从程序集名称 {0} 中删除下划线。</target>
        <note />
      </trans-unit>
      <trans-unit id="IdentifiersShouldNotContainUnderscoresMessageNamespace">
        <source>Remove the underscores from namespace name '{0}'</source>
        <target state="needs-review-translation">从命名空间名称“{0}”中删除下划线。</target>
        <note />
      </trans-unit>
      <trans-unit id="IdentifiersShouldNotContainUnderscoresMessageType">
        <source>Remove the underscores from type name {0}</source>
        <target state="needs-review-translation">从类型名称 {0} 中删除下划线。</target>
        <note />
      </trans-unit>
      <trans-unit id="IdentifiersShouldNotContainUnderscoresMessageMember">
        <source>Remove the underscores from member name {0}</source>
        <target state="needs-review-translation">从成员名称 {0} 中删除下划线。</target>
        <note />
      </trans-unit>
      <trans-unit id="IdentifiersShouldNotContainUnderscoresMessageTypeTypeParameter">
        <source>On type {0}, remove the underscores from generic type parameter name {1}</source>
        <target state="needs-review-translation">在类型 {0} 上，从泛型类型参数名称 {1} 中删除下划线。</target>
        <note />
      </trans-unit>
      <trans-unit id="IdentifiersShouldNotContainUnderscoresMessageMethodTypeParameter">
        <source>On method {0}, remove the underscores from generic type parameter name {1}</source>
        <target state="needs-review-translation">在方法 {0} 上，从泛型类型参数名称 {1} 中删除下划线。</target>
        <note />
      </trans-unit>
      <trans-unit id="IdentifiersShouldNotContainUnderscoresMessageMemberParameter">
        <source>In member {0}, remove the underscores from parameter name {1}</source>
        <target state="needs-review-translation">在成员 {0} 中，从参数名称 {1} 中删除下划线。</target>
        <note />
      </trans-unit>
      <trans-unit id="IdentifiersShouldNotContainUnderscoresMessageDelegateParameter">
        <source>In delegate {0}, remove the underscores from parameter name {1}</source>
        <target state="needs-review-translation">在委托 {0} 中，从参数名称 {1} 中删除下划线。</target>
        <note />
      </trans-unit>
      <trans-unit id="IdentifiersShouldHaveCorrectSuffixTitle">
        <source>Identifiers should have correct suffix</source>
        <target state="translated">标识符应具有正确的后缀</target>
        <note />
      </trans-unit>
      <trans-unit id="IdentifiersShouldHaveCorrectSuffixDescription">
        <source>By convention, the names of types that extend certain base types or that implement certain interfaces, or types that are derived from these types, have a suffix that is associated with the base type or interface.</source>
        <target state="translated">按照惯例，扩展某些基类型或实现某些接口的类型，或者派生自这些类型的类型，其名称都具有一个与基类型或接口相关的后缀。</target>
        <note />
      </trans-unit>
      <trans-unit id="IdentifiersShouldHaveCorrectSuffixMessageDefault">
        <source>Rename {0} to end in '{1}'</source>
        <target state="needs-review-translation">重命名 {0}，使其以“{1}”结尾。</target>
        <note />
      </trans-unit>
      <trans-unit id="IdentifiersShouldHaveCorrectSuffixMessageSpecialCollection">
        <source>Rename {0} to end in either 'Collection' or '{1}'</source>
        <target state="needs-review-translation">重命名 {0}，使其以 "Collection" 或“{1}”结尾。</target>
        <note />
      </trans-unit>
      <trans-unit id="IdentifiersShouldNotHaveIncorrectSuffixTitle">
        <source>Identifiers should not have incorrect suffix</source>
        <target state="translated">标识符应采用正确的后缀</target>
        <note />
      </trans-unit>
      <trans-unit id="IdentifiersShouldNotHaveIncorrectSuffixDescription">
        <source>By convention, only the names of types that extend certain base types or that implement certain interfaces, or types that are derived from these types, should end with specific reserved suffixes. Other type names should not use these reserved suffixes.</source>
        <target state="translated">按照惯例，只有扩展某些基类型或实现某些接口的类型，或者派生自这些类型的类型，其名称才应以保留的特定后缀结尾。其他类型名称不应使用这些保留的后缀。</target>
        <note />
      </trans-unit>
      <trans-unit id="IdentifiersShouldNotHaveIncorrectSuffixMessageTypeNoAlternate">
        <source>Rename type name {0} so that it does not end in '{1}'</source>
        <target state="needs-review-translation">重命名类型名称 {0}，使其不以“{1}”结尾。</target>
        <note />
      </trans-unit>
      <trans-unit id="IdentifiersShouldNotHaveIncorrectSuffixMessageMemberNewerVersion">
        <source>Either replace the suffix '{0}' in member name {1} with the suggested numeric alternate '2' or provide a more meaningful suffix that distinguishes it from the member it replaces</source>
        <target state="needs-review-translation">要么将成员名称 {1} 中的后缀“{0}”替换为所建议的数值“2”，要么提供一个更能体现其意义的后缀，将它与它所替换的成员区分开来。</target>
        <note />
      </trans-unit>
      <trans-unit id="IdentifiersShouldNotHaveIncorrectSuffixMessageTypeNewerVersion">
        <source>Either replace the suffix '{0}' in type name {1} with the suggested numeric alternate '2' or provide a more meaningful suffix that distinguishes it from the type it replaces</source>
        <target state="needs-review-translation">要么将类型名称 {1} 中的后缀“{0}”替换为所建议的数值“2”，要么提供一个更能体现其意义的后缀，将它与它所替换的类型区分开来。</target>
        <note />
      </trans-unit>
      <trans-unit id="IdentifiersShouldNotHaveIncorrectSuffixMessageMemberWithAlternate">
        <source>Either replace the suffix '{0}' in member name '{1}' with the suggested alternate '{2}' or remove the suffix completely</source>
        <target state="needs-review-translation">要么将成员名称“{1}”中的后缀“{0}”替换为所建议的数值“{2}”，要么完全删除后缀。</target>
        <note />
      </trans-unit>
      <trans-unit id="FlagsEnumsShouldHavePluralNamesTitle">
        <source>Flags enums should have plural names</source>
        <target state="translated">Flags 枚举应采用复数形式的名称</target>
        <note />
      </trans-unit>
      <trans-unit id="FlagsEnumsShouldHavePluralNamesDescription">
        <source>A public enumeration has the System.FlagsAttribute attribute, and its name does not end in ""s"". Types that are marked by using FlagsAttribute have names that are plural because the attribute indicates that more than one value can be specified.</source>
        <target state="translated">公共枚举具有 System.FlagsAttribute 属性，且其名称不以 "s" 结尾。用 FlagsAttribute 标记的类型具有复数形式的名称，因为该属性表示可以指定多个值。</target>
        <note />
      </trans-unit>
      <trans-unit id="FlagsEnumsShouldHavePluralNamesMessage">
        <source>Flags enums should have plural names</source>
        <target state="translated">Flags 枚举应采用复数形式的名称</target>
        <note />
      </trans-unit>
      <trans-unit id="IdentifiersShouldNotMatchKeywordsTitle">
        <source>Identifiers should not match keywords</source>
        <target state="translated">标识符不应与关键字匹配</target>
        <note />
      </trans-unit>
      <trans-unit id="IdentifiersShouldNotMatchKeywordsDescription">
        <source>A namespace name or a type name matches a reserved keyword in a programming language. Identifiers for namespaces and types should not match keywords that are defined by languages that target the common language runtime.</source>
        <target state="translated">命名空间名称或类型名称与编程语言中保留的关键字相匹配。命名空间和类型的标识符不应与目标为公共语言运行时的语言所定义的关键字相匹配。</target>
        <note />
      </trans-unit>
      <trans-unit id="IdentifiersShouldNotMatchKeywordsMessageMemberParameter">
        <source>In virtual/interface member {0}, rename parameter {1} so that it no longer conflicts with the reserved language keyword '{2}'. Using a reserved keyword as the name of a parameter on a virtual/interface member makes it harder for consumers in other languages to override/implement the member.</source>
        <target state="translated">在虚拟/接口成员 {0} 中，重命名参数 {1}，使它不再与保留的语言关键字“{2}”冲突。如果使用保留的关键字作为虚拟/接口成员上参数的名称，则会使其他语言的使用者很难重写/实现该成员。</target>
        <note />
      </trans-unit>
      <trans-unit id="IdentifiersShouldNotMatchKeywordsMessageMember">
        <source>Rename virtual/interface member {0} so that it no longer conflicts with the reserved language keyword '{1}'. Using a reserved keyword as the name of a virtual/interface member makes it harder for consumers in other languages to override/implement the member.</source>
        <target state="translated">重命名虚拟/接口成员 {0}，使它不再与保留的语言关键字“{1}”冲突。如果使用保留的关键字作为虚拟/接口成员的名称，则会使其他语言的使用者很难重写/实现该成员。</target>
        <note />
      </trans-unit>
      <trans-unit id="IdentifiersShouldNotMatchKeywordsMessageType">
        <source>Rename type {0} so that it no longer conflicts with the reserved language keyword '{1}'. Using a reserved keyword as the name of a type makes it harder for consumers in other languages to use the type.</source>
        <target state="translated">重命名类型 {0}，使它不再与保留的语言关键字“{1}”冲突。如果使用保留的关键字作为类型的名称，则会使其他语言的使用者很难使用该类型。</target>
        <note />
      </trans-unit>
      <trans-unit id="IdentifiersShouldNotMatchKeywordsMessageNamespace">
        <source>Rename namespace {0} so that it no longer conflicts with the reserved language keyword '{1}'. Using a reserved keyword as the name of a namespace makes it harder for consumers in other languages to use the namespace.</source>
        <target state="translated">重命名命名空间 {0}，使它不再与保留的语言关键字“{1}”冲突。如果使用保留的关键字作为命名空间的名称，则会使其他语言的使用者很难使用该命名空间。</target>
        <note />
      </trans-unit>
      <trans-unit id="OnlyFlagsEnumsShouldHavePluralNamesTitle">
        <source>Only FlagsAttribute enums should have plural names</source>
        <target state="translated">只有 FlagsAttribute 枚举应采用复数形式的名称</target>
        <note />
      </trans-unit>
      <trans-unit id="OnlyFlagsEnumsShouldHavePluralNamesDescription">
        <source>Naming conventions dictate that a plural name for an enumeration indicates that more than one value of the enumeration can be specified at the same time.</source>
        <target state="translated">命名惯例规定，枚举的复数形式名称表示可以同时指定枚举的多个值。</target>
        <note />
      </trans-unit>
      <trans-unit id="OnlyFlagsEnumsShouldHavePluralNamesMessage">
        <source>Only FlagsAttribute enums should have plural names</source>
        <target state="translated">只有 FlagsAttribute 枚举应采用复数形式的名称</target>
        <note />
      </trans-unit>
      <trans-unit id="PropertyNamesShouldNotMatchGetMethodsTitle">
        <source>Property names should not match get methods</source>
        <target state="translated">属性名不应与 get 方法匹配</target>
        <note />
      </trans-unit>
      <trans-unit id="PropertyNamesShouldNotMatchGetMethodsDescription">
        <source>The name of a public or protected member starts with ""Get"" and otherwise matches the name of a public or protected property. ""Get"" methods and properties should have names that clearly distinguish their function.</source>
        <target state="translated">公共或受保护成员的名称以 "Get" 开头，否则与公共或受保护属性的名称相匹配。"Get" 方法和属性应具有明确区分其功能的名称。</target>
        <note />
      </trans-unit>
      <trans-unit id="PropertyNamesShouldNotMatchGetMethodsMessage">
        <source>The property name '{0}' is confusing given the existence of method '{1}'. Rename or remove one of these members.</source>
        <target state="translated">由于存在方法“{1}”，属性名“{0}”会造成混淆。请重命名或删除这二者之一。</target>
        <note />
      </trans-unit>
      <trans-unit id="TypeNamesShouldNotMatchNamespacesTitle">
        <source>Type names should not match namespaces</source>
        <target state="translated">类型名不应与命名空间匹配</target>
        <note />
      </trans-unit>
      <trans-unit id="TypeNamesShouldNotMatchNamespacesDescription">
        <source>Type names should not match the names of namespaces that are defined in the .NET Framework class library. Violating this rule can reduce the usability of the library.</source>
        <target state="translated">类型名不应与在 .NET Framework 类库中定义的命名空间名称相匹配。违背此规则会降低库的可用性。</target>
        <note />
      </trans-unit>
      <trans-unit id="TypeNamesShouldNotMatchNamespacesMessageDefault">
        <source>The type name {0} conflicts in whole or in part with the namespace name '{1}'. Change either name to eliminate the conflict.</source>
        <target state="translated">类型名 {0} 与命名空间名称“{1}”整体或部分冲突。请更改其中任一名称以消除冲突。</target>
        <note />
      </trans-unit>
      <trans-unit id="TypeNamesShouldNotMatchNamespacesMessageSystem">
        <source>The type name {0} conflicts in whole or in part with the namespace name '{1}' defined in the .NET Framework. Rename the type to eliminate the conflict.</source>
        <target state="translated">类型名 {0} 与在 .NET Framework 中定义的命名空间名称“{1}”整体或部分冲突。请重命名该类型以消除冲突。</target>
        <note />
      </trans-unit>
      <trans-unit id="ParameterNamesShouldMatchBaseDeclarationTitle">
        <source>Parameter names should match base declaration</source>
        <target state="translated">参数名应与基声明保持一致</target>
        <note />
      </trans-unit>
      <trans-unit id="ParameterNamesShouldMatchBaseDeclarationDescription">
        <source>Consistent naming of parameters in an override hierarchy increases the usability of the method overrides. A parameter name in a derived method that differs from the name in the base declaration can cause confusion about whether the method is an override of the base method or a new overload of the method.</source>
        <target state="translated">在重写层次结构中对参数进行一致命名会增加方法重写的可用性。派生方法中的参数名与基声明中的名称不同，可能在该方法是基方法的重写还是方法的新重载方面产生混淆。</target>
        <note />
      </trans-unit>
      <trans-unit id="ParameterNamesShouldMatchBaseDeclarationMessage">
        <source>In member {0}, change parameter name {1} to {2} in order to match the identifier as it has been declared in {3}</source>
        <target state="needs-review-translation">在成员 {0} 中，将参数名 {1} 改为 {2}，使其与已在 {3} 中声明的标识符匹配。</target>
        <note />
      </trans-unit>
      <trans-unit id="UsePreferredTermsTitle">
        <source>Use preferred terms</source>
        <target state="translated">使用首选词条</target>
        <note />
      </trans-unit>
      <trans-unit id="UsePreferredTermsDescription">
        <source>The name of an externally visible identifier includes a term for which an alternative, preferred term exists. Alternatively, the name includes the term ""Flag"" or ""Flags"".</source>
        <target state="translated">外部可见的标识符的名称包含一个词条，并且存在该词条的备选首选词条。或者，该名称包含词条 "Flag" 或 "Flags"。</target>
        <note />
      </trans-unit>
      <trans-unit id="UsePreferredTermsMessageAssembly">
        <source>Replace the term '{0}' in assembly name {1} with the preferred alternate '{2}'</source>
        <target state="needs-review-translation">将程序集名称 {1} 中的词条“{0}”替换为首选替代项“{2}”。</target>
        <note />
      </trans-unit>
      <trans-unit id="UsePreferredTermsMessageNamespace">
        <source>Replace the term '{0}' in namespace name '{1}' with the preferred alternate '{2}'</source>
        <target state="needs-review-translation">将命名空间名称“{1}”中的词条“{0}”替换为首选替代项“{2}”。</target>
        <note />
      </trans-unit>
      <trans-unit id="UsePreferredTermsMessageMemberParameter">
        <source>In member {0}, replace the term '{1}' in parameter name {2} with the preferred alternate '{3}'</source>
        <target state="needs-review-translation">在成员 {0} 中，将参数名称 {2} 中的词条“{1}”替换为首选替代项“{3}”。</target>
        <note />
      </trans-unit>
      <trans-unit id="UsePreferredTermsMessageDelegateParameter">
        <source>In delegate {0}, replace the term '{1}' in parameter name {2} with the preferred alternate '{3}'</source>
        <target state="needs-review-translation">在委托 {0} 中，将参数名称 {2} 中的词条“{1}”替换为首选替代项“{3}”。</target>
        <note />
      </trans-unit>
      <trans-unit id="UsePreferredTermsMessageTypeTypeParameter">
        <source>On type {0}, replace the term '{1}' in generic type parameter name {2} with the preferred alternate '{3}'</source>
        <target state="needs-review-translation">在类型 {0} 中，将泛型类型参数名称 {2} 中的词条“{1}”替换为首选替代项“{3}”。</target>
        <note />
      </trans-unit>
      <trans-unit id="UsePreferredTermsMessageMethodTypeParameter">
        <source>On method {0}, replace the term '{1}' in generic type parameter name {2} with the preferred alternate '{3}'</source>
        <target state="needs-review-translation">在方法 {0} 中，将泛型类型参数名称 {2} 中的词条“{1}”替换为首选替代项“{3}”。</target>
        <note />
      </trans-unit>
      <trans-unit id="UsePreferredTermsMessageType">
        <source>Replace the term '{0}' in type name {1} with the preferred alternate '{2}'</source>
        <target state="needs-review-translation">将类型名称 {1} 中的词条“{0}”替换为首选替代项“{2}”。</target>
        <note />
      </trans-unit>
      <trans-unit id="UsePreferredTermsMessageMember">
        <source>Replace the term '{0}' in member name {1} with the preferred alternate '{2}'</source>
        <target state="needs-review-translation">将成员名称 {1} 中的词条“{0}”替换为首选替代项“{2}”。</target>
        <note />
      </trans-unit>
      <trans-unit id="UsePreferredTermsMessageAssemblyNoAlternate">
        <source>Replace the term '{0}' in assembly name {1} with an appropriate alternate or remove it entirely</source>
        <target state="needs-review-translation">将程序集名称 {1} 中的词条“{0}”替换为相应的替代项或者完全删除。</target>
        <note />
      </trans-unit>
      <trans-unit id="UsePreferredTermsMessageNamespaceNoAlternate">
        <source>Replace the term '{0}' in namespace name '{1}' with an appropriate alternate or remove it entirely</source>
        <target state="needs-review-translation">将命名空间名称“{1}”中的词条“{0}”替换为相应的替代项或者完全删除。</target>
        <note />
      </trans-unit>
      <trans-unit id="UsePreferredTermsMessageMemberParameterNoAlternate">
        <source>In member {0}, replace the term '{1}' in parameter name {2} with an appropriate alternate or remove it entirely</source>
        <target state="needs-review-translation">在成员 {0} 中，将参数名称 {2} 中的词条“{1}”替换为相应的替代项或者完全删除。</target>
        <note />
      </trans-unit>
      <trans-unit id="UsePreferredTermsMessageDelegateParameterNoAlternate">
        <source>In delegate {0}, replace the term '{1}' in parameter name {2} with an appropriate alternate or remove it entirely</source>
        <target state="needs-review-translation">在委托 {0} 中，将参数名称 {2} 中的词条“{1}”替换为相应的替代项或者完全删除。</target>
        <note />
      </trans-unit>
      <trans-unit id="UsePreferredTermsMessageTypeTypeParameterNoAlternate">
        <source>On type {0}, replace the term '{1}' in generic type parameter name {2} with an appropriate alternate or remove it entirely</source>
        <target state="needs-review-translation">在类型 {0} 中，将泛型类型参数名称 {2} 中的词条“{1}”替换为相应的替代项或者完全删除。</target>
        <note />
      </trans-unit>
      <trans-unit id="UsePreferredTermsMessageMethodTypeParameterNoAlternate">
        <source>On method {0}, replace the term '{1}' in generic type parameter name {2} with an appropriate alternate or remove it entirely</source>
        <target state="needs-review-translation">在方法 {0} 中，将泛型类型参数名称 {2} 中的词条“{1}”替换为相应的替代项或者完全删除。</target>
        <note />
      </trans-unit>
      <trans-unit id="UsePreferredTermsMessageTypeNoAlternate">
        <source>Replace the term '{0}' in type name {1} with an appropriate alternate or remove it entirely</source>
        <target state="needs-review-translation">将类型名称 {1} 中的词条“{0}”替换为相应的替代项或者完全删除。</target>
        <note />
      </trans-unit>
      <trans-unit id="UsePreferredTermsMessageMemberNoAlternate">
        <source>Replace the term '{0}' in member name {1} with an appropriate alternate or remove it entirely</source>
        <target state="needs-review-translation">将成员名称 {1} 中的词条“{0}”替换为相应的替代项或者完全删除。</target>
        <note />
      </trans-unit>
      <trans-unit id="OverrideEqualsAndOperatorEqualsOnValueTypesTitle">
        <source>Override equals and operator equals on value types</source>
        <target state="translated">重写值类型上的 Equals 和相等运算符</target>
        <note />
      </trans-unit>
      <trans-unit id="OverrideEqualsAndOperatorEqualsOnValueTypesDescription">
        <source>For value types, the inherited implementation of Equals uses the Reflection library and compares the contents of all fields. Reflection is computationally expensive, and comparing every field for equality might be unnecessary. If you expect users to compare or sort instances, or to use instances as hash table keys, your value type should implement Equals.</source>
        <target state="translated">对于值类型，Equals 的继承实现使用反射库，并比较所有字段的内容。计算反射价格昂贵，而比较每个字段是否相等可能并无必要。如果希望用户对实例进行比较或排序，或将实例用作哈希表键，则值类型应实现 Equals。</target>
        <note />
      </trans-unit>
      <trans-unit id="OverrideEqualsAndOperatorEqualsOnValueTypesMessageEquals">
        <source>{0} should override Equals</source>
        <target state="needs-review-translation">{0} 应重写 Equals。</target>
        <note />
      </trans-unit>
      <trans-unit id="OverrideEqualsAndOperatorEqualsOnValueTypesMessageOpEquality">
        <source>{0} should override the equality (==) and inequality (!=) operators</source>
        <target state="needs-review-translation">{0} 应重写相等(==)和不相等(!=)运算符。</target>
        <note />
      </trans-unit>
      <trans-unit id="PropertiesShouldNotReturnArraysTitle">
        <source>Properties should not return arrays</source>
        <target state="translated">属性不应返回数组</target>
        <note />
      </trans-unit>
      <trans-unit id="PropertiesShouldNotReturnArraysDescription">
        <source>Arrays that are returned by properties are not write-protected, even when the property is read-only. To keep the array tamper-proof, the property must return a copy of the array. Typically, users will not understand the adverse performance implications of calling such a property.</source>
        <target state="translated">即使属性为只读时，由属性返回的数组也没有写保护。为了防止篡改数组，属性必须返回数组的副本。通常，用户不会理解调用这种属性所产生的不利性能影响。</target>
        <note />
      </trans-unit>
      <trans-unit id="PropertiesShouldNotReturnArraysMessage">
        <source>Properties should not return arrays</source>
        <target state="translated">属性不应返回数组</target>
        <note />
      </trans-unit>
      <trans-unit id="AssembliesShouldHaveValidStrongNamesTitle">
        <source>Assemblies should have valid strong names</source>
        <target state="translated">程序集应具有有效的强名称</target>
        <note />
      </trans-unit>
      <trans-unit id="AssembliesShouldHaveValidStrongNamesDescription">
        <source>The strong name protects clients from unknowingly loading an assembly that has been tampered with. Assemblies without strong names should not be deployed outside very limited scenarios. If you share or distribute assemblies that are not correctly signed, the assembly can be tampered with, the common language runtime might not load the assembly, or the user might have to disable verification on his or her computer.</source>
        <target state="translated">强名称防止客户端无意加载已被篡改的程序集。除了极少数情况下，应避免部署没有强名称的程序集。如果共享或分发未正确签名的程序集，程序集可能会被篡改，公共语言运行时可能无法加载程序集，或者用户可能不得不禁用其计算机上的验证。</target>
        <note />
      </trans-unit>
      <trans-unit id="AssembliesShouldHaveValidStrongNamesMessageNoStrongName">
        <source>Sign {0} with a strong name key.</source>
        <target state="translated">用强名称密钥对 {0} 进行签名。</target>
        <note />
      </trans-unit>
      <trans-unit id="AssembliesShouldHaveValidStrongNamesMessageNotValid">
        <source>Verify that {0} has a valid strong name before deploying.</source>
        <target state="translated">在部署前验证 {0} 是否具有有效的强名称。</target>
        <note />
      </trans-unit>
      <trans-unit id="OverrideGetHashCodeOnOverridingEqualsTitle">
        <source>Override GetHashCode on overriding Equals</source>
        <target state="translated">重写 Equals 时重写 GetHashCode</target>
        <note />
      </trans-unit>
      <trans-unit id="OverrideGetHashCodeOnOverridingEqualsDescription">
        <source>GetHashCode returns a value, based on the current instance, that is suited for hashing algorithms and data structures such as a hash table. Two objects that are the same type and are equal must return the same hash code.</source>
        <target state="translated">GetHashCode 基于当前实例返回一个值，该值适用于哈希算法和数据结构(如哈希表)。类型相同且相等的两个对象必须返回相同哈希代码。</target>
        <note />
      </trans-unit>
      <trans-unit id="OverrideGetHashCodeOnOverridingEqualsMessage">
        <source>Override GetHashCode on overriding Equals</source>
        <target state="translated">重写 Equals 时重写 GetHashCode</target>
        <note />
      </trans-unit>
      <trans-unit id="OverrideEqualsOnOverloadingOperatorEqualsTitle">
        <source>Override Equals on overloading operator equals</source>
        <target state="translated">重载相等运算符时重写 Equals 方法</target>
        <note />
      </trans-unit>
      <trans-unit id="OverrideEqualsOnOverloadingOperatorEqualsDescription">
        <source>A public type implements the equality operator but does not override Object.Equals.</source>
        <target state="translated">公共类型实现相等运算符但不重写 Object.Equals。</target>
        <note />
      </trans-unit>
      <trans-unit id="OverrideEqualsOnOverloadingOperatorEqualsMessage">
        <source>Override Equals on overloading operator equals</source>
        <target state="translated">重载相等运算符时重写 Equals 方法</target>
        <note />
      </trans-unit>
      <trans-unit id="Since_0_redefines_operator_1_it_should_also_redefine_operator_2">
        <source>Since '{0}' redefines operator '{1}', it should also redefine operator '{2}'</source>
        <target state="translated">由于“{0}”重定义运算符“{1}”，因此它还应该重定义运算符“{2}”</target>
        <note />
      </trans-unit>
      <trans-unit id="Generate_missing_operators">
        <source>Generate missing operators</source>
        <target state="translated">生成丢失的运算符</target>
        <note />
      </trans-unit>
      <trans-unit id="OverrideEqualsOnOverloadingOperatorEqualsCodeActionTitle">
        <source>Override object.Equals</source>
        <target state="translated">重写 object.Equals</target>
        <note />
      </trans-unit>
      <trans-unit id="OverrideEqualsOnImplementingIEquatableCodeActionTitle">
        <source>Override object.Equals</source>
        <target state="translated">重写 object.Equals</target>
        <note />
      </trans-unit>
      <trans-unit id="OverrideGetHashCodeOnOverridingEqualsCodeActionTitle">
        <source>Override object.GetHashCode</source>
        <target state="translated">重写 object.GetHashCode</target>
        <note />
      </trans-unit>
      <trans-unit id="MakeExceptionPublic">
        <source>Make exception public</source>
        <target state="translated">使异常公开</target>
        <note />
      </trans-unit>
      <trans-unit id="InterfaceMethodsShouldBeCallableByChildTypesFix1">
        <source>Make '{0}' protected.</source>
        <target state="translated">使“{0}”受保护。</target>
        <note />
      </trans-unit>
      <trans-unit id="InterfaceMethodsShouldBeCallableByChildTypesFix2">
        <source>Change '{0}' to a public interface implementation.</source>
        <target state="translated">将“{0}”更改为公共接口实现。</target>
        <note />
      </trans-unit>
      <trans-unit id="InterfaceMethodsShouldBeCallableByChildTypesFix3">
        <source>Make the containing type '{0}' sealed.</source>
        <target state="translated">使包含类型“{0}”为密封。</target>
        <note />
      </trans-unit>
      <trans-unit id="StaticHolderTypeIsNotStatic">
        <source>Type '{0}' is a static holder type but is neither static nor NotInheritable</source>
        <target state="translated">类型“{0}”是一个静态容器类型，但既非 static 又非 NotInheritable</target>
        <note />
      </trans-unit>
      <trans-unit id="StaticHolderTypesShouldBeStaticOrNotInheritable">
        <source>Static holder types should be Static or NotInheritable</source>
        <target state="translated">静态容器类型应为 Static 或 NotInheritable</target>
        <note />
      </trans-unit>
      <trans-unit id="MakeClassStatic">
        <source>Make Class Static</source>
        <target state="translated">使类变为静态</target>
        <note />
      </trans-unit>
      <trans-unit id="OverrideObjectEqualsMessage">
        <source>Type {0} should override Equals because it implements IEquatable&lt;T&gt;</source>
        <target state="translated">类型 {0} 应替代 Equals，因为它实现 IEquatable&lt;T&gt;</target>
        <note />
      </trans-unit>
      <trans-unit id="OverrideObjectEqualsTitle">
        <source>Override Object.Equals(object) when implementing IEquatable&lt;T&gt;</source>
        <target state="translated">在实现 IEquatable&lt;T&gt; 时替代 Object.Equals(object)</target>
        <note />
      </trans-unit>
      <trans-unit id="UseIntegralOrStringArgumentForIndexersDescription">
        <source>Indexers, that is, indexed properties, should use integer or string types for the index. These types are typically used for indexing data structures and increase the usability of the library. Use of the Object type should be restricted to those cases where the specific integer or string type cannot be specified at design time. If the design requires other types for the index, reconsider whether the type represents a logical data store. If it does not represent a logical data store, use a method.</source>
        <target state="translated">索引器(即索引属性)应使用索引的整数或字符串类型。这些类型通常用于对数据结构编制索引，并增加库的可用性。对象类型的使用应局限于在设计时不能指定特定整数或字符串类型的情况。如果设计需要索引的其他类型，请重新考虑该类型是否代表逻辑数据存储。如果它不代表逻辑数据存储，请使用方法。</target>
        <note />
      </trans-unit>
      <trans-unit id="UseIntegralOrStringArgumentForIndexersMessage">
        <source>Use Integral Or String Argument For Indexers</source>
        <target state="translated">将整型或字符串参数用于索引器</target>
        <note />
      </trans-unit>
      <trans-unit id="UseIntegralOrStringArgumentForIndexersTitle">
        <source>Use Integral Or String Argument For Indexers</source>
        <target state="translated">将整型或字符串参数用于索引器</target>
        <note />
      </trans-unit>
      <trans-unit id="DoNotDirectlyAwaitATaskDescription">
        <source>When an asynchronous method awaits a Task directly, continuation occurs in the same thread that created the task. Consider calling Task.ConfigureAwait(Boolean) to signal your intention for continuation. Call ConfigureAwait(false) on the task to schedule continuations to the thread pool, thereby avoiding a deadlock on the UI thread. Passing false is a good option for app-independent libraries. Calling ConfigureAwait(true) on the task has the same behavior as not explicitly calling ConfigureAwait. By explicitly calling this method, you're letting readers know you intentionally want to perform the continuation on the original synchronization context.</source>
        <target state="translated">当异步方法直接等待任务时，在创建该任务的同一线程中执行继续操作。请考虑调用 Task.ConfigureAwait(Boolean)以告知你打算继续。对任务调用 ConfigureAwait(false)以将继续操作安排到线程池，从而避免 UI 线程上出现死锁。对于独立于应用的库，最好选择传递 false。对任务调用 ConfigureAwait(true) 的行为与不显式调用 ConfigureAwait 相同。通过显式调用此方法，可以让读者知道你有意要对原始同步上下文执行继续操作。</target>
        <note />
      </trans-unit>
      <trans-unit id="DoNotDirectlyAwaitATaskMessage">
        <source>Consider calling ConfigureAwait on the awaited task</source>
        <target state="translated">考虑对等待的任务调用 ConfigureAwait</target>
        <note />
      </trans-unit>
      <trans-unit id="DoNotDirectlyAwaitATaskTitle">
        <source>Consider calling ConfigureAwait on the awaited task</source>
        <target state="translated">考虑对等待的任务调用 ConfigureAwait</target>
        <note />
      </trans-unit>
      <trans-unit id="AppendConfigureAwaitFalse">
        <source>Append .ConfigureAwait(false)</source>
        <target state="translated">追加 .ConfigureAwait(false)</target>
        <note />
      </trans-unit>
      <trans-unit id="ImplementIEquatableWhenOverridingObjectEqualsDescription">
        <source>When a type T overrides Object.Equals(object), the implementation must cast the object argument to the correct type T before performing the comparison. If the type implements IEquatable&lt;T&gt;, and therefore offers the method T.Equals(T), and if the argument is known at compile time to be of type T, then the compiler can call IEquatable&lt;T&gt;.Equals(T) instead of Object.Equals(object), and no cast is necessary, improving performance.</source>
        <target state="translated">当类型 T 替代 Object.Equals(object) 时，该实现必须在执行比较前将 object 参数强制转换为正确的类型 T。如果该类型实现了 IEquatable&lt;T&gt;，并因此提供了方法 T.Equals(T)，如果在编译时已知参数为类型 T，则编译器可以调用 IEquatable&lt;T&gt;.Equals(T) 而不是 Object.Equals(object) 来提高性能，并且无需强制转换。</target>
        <note />
      </trans-unit>
      <trans-unit id="OverrideObjectEqualsDescription">
        <source>When a type T implements the interface IEquatable&lt;T&gt;, it suggests to a user who sees a call to the Equals method in source code that an instance of the type can be equated with an instance of any other type. The user might be confused if their attempt to equate the type with an instance of another type fails to compile. This violates the "principle of least surprise".</source>
        <target state="translated">当类型 T 实现接口 IEquatable&lt;T&gt; 时，它向在源代码中看到对 Equals 方法进行调用的用户表明，该类型的实例可以等同于任何其他类型的实例。如果用户尝试将此类型与另一种类型的实例等同，但此尝试无法编译，则用户会感觉困惑。这违反了“意外最少原则”。</target>
        <note />
      </trans-unit>
      <trans-unit id="RenameToTitle">
        <source>Rename to '{0}'</source>
        <target state="translated">重命名为“{0}”</target>
        <note />
      </trans-unit>
      <trans-unit id="DoNotHideBaseClassMethodsDescription">
        <source>A method in a base type is hidden by an identically named method in a derived type when the parameter signature of the derived method differs only by types that are more weakly derived than the corresponding types in the parameter signature of the base method.</source>
        <target state="translated">当派生方法的参数签名与基方法的参数签名之间的差异仅在于其派生类型比相应类型更弱时，基类型中的方法被派生类型中的同名方法隐藏。</target>
        <note />
      </trans-unit>
      <trans-unit id="DoNotHideBaseClassMethodsMessage">
        <source>Change or remove '{0}' because it hides a more specific base class method: '{1}'</source>
        <target state="needs-review-translation">更改或删除“{0}”，因为它会隐藏更具体的基类方法:“{1}”。</target>
        <note />
      </trans-unit>
      <trans-unit id="DoNotHideBaseClassMethodsTitle">
        <source>Do not hide base class methods</source>
        <target state="translated">不要隐藏基类方法</target>
        <note />
      </trans-unit>
      <trans-unit id="UseGenericEventHandlerInstancesForDelegateMessage">
        <source>Remove '{0}' and replace its usage with a generic EventHandler, for example EventHandler&lt;T&gt;, where T is a valid EventArgs</source>
        <target state="needs-review-translation">删除“{0}”并将其用法替换为泛型的 EventHandler，例如 EventHandler&lt;T&gt;，其中 T 是有效的 EventArgs</target>
        <note />
      </trans-unit>
      <trans-unit id="UseGenericEventHandlerInstancesForDelegateDescription">
        <source>A type contains a delegate that returns void, whose signature contains two parameters (the first an object and the second a type that is assignable to EventArgs), and the containing assembly targets Microsoft .NET Framework?2.0.</source>
        <target state="translated">类型包含返回 void 的委托，其签名包含两个参数(第一个参数为对象，第二个参数为分配给 EventArgs 的类型)，且包含程序集的目标为 Microsoft .NET Framework 2.0。</target>
        <note />
      </trans-unit>
      <trans-unit id="UseGenericEventHandlerInstancesForEventMessage">
        <source>Change the event '{0}' to replace the type '{1}' with a generic EventHandler, for example EventHandler&lt;T&gt;, where T is a valid EventArgs</source>
        <target state="needs-review-translation">更改事件“{0}”以将类型“{1}”替换为泛型 EventHandler，例如，EventHandler&lt;T&gt;，其中 T 是有效的 EventArgs</target>
        <note />
      </trans-unit>
      <trans-unit id="UseGenericEventHandlerInstancesForEventDescription">
        <source>A delegate that handles a public or protected event does not have the correct signature, return type, or parameter names.</source>
        <target state="translated">处理公开或受保护事件的委托不具有正确的签名、返回类型或参数名称。</target>
        <note />
      </trans-unit>
      <trans-unit id="UseGenericEventHandlerInstancesForEvent2Message">
        <source>Change the event '{0}' to use a generic EventHandler by defining the event type explicitly, for e.g. Event MyEvent As EventHandler(Of MyEventArgs).</source>
        <target state="translated">通过显式定义事件类型，将事件“{0}”更改为使用泛型 EventHandler，例如 Event MyEvent As EventHandler(Of MyEventArgs)。</target>
        <note />
      </trans-unit>
      <trans-unit id="UseGenericEventHandlerInstancesForEvent2Description">
        <source>A type contains an event that declares an EventHandler delegate that returns void, whose signature contains two parameters (the first an object and the second a type that is assignable to EventArgs), and the containing assembly targets Microsoft .NET Framework?2.0.</source>
        <target state="translated">类型包含一个声明 EventHandler 委托返回 void 的事件，其签名包含两个参数(第一个参数为对象，第二个参数为分配给 EventArgs 的类型)，且包含程序集的目标为 Microsoft .NET Framework 2.0。</target>
        <note />
      </trans-unit>
      <trans-unit id="OverrideMethodsOnComparableTypesMessageBoth">
        <source>{0} should define operator(s) '{1}' and Equals since it implements IComparable</source>
        <target state="needs-review-translation">由于 {0} 实现 IComparable，因此它应定义“{1}”运算符和等于运算符。</target>
        <note>1 is a comma-separated list</note>
      </trans-unit>
      <trans-unit id="AvoidCallingProblematicMethodsTitle">
        <source>Avoid calling problematic methods</source>
        <target state="translated">避免调用有问题的方法</target>
        <note />
      </trans-unit>
      <trans-unit id="AvoidCallingProblematicMethodsDescription">
        <source>A member calls a potentially dangerous or problematic method.</source>
        <target state="translated">成员调用可能存在危险或有问题的方法。</target>
        <note />
      </trans-unit>
      <trans-unit id="AvoidCallingProblematicMethodsMessageSystemGCCollect">
        <source>Remove the call to GC.Collect from {0}. It is usually unnecessary to force garbage collection, and doing so can severely degrade performance.</source>
        <target state="translated">从 {0} 中删除对 GC.Collect 的调用。通常不必强制进行垃圾回收，强制进行垃圾回收可能会严重降低性能。</target>
        <note />
      </trans-unit>
      <trans-unit id="AvoidCallingProblematicMethodsMessageSystemThreadingThreadResume">
        <source>Remove the call to Thread.Resume from {0}. Suspending and resuming threads can be dangerous if the system is in the middle of a critical operation such as executing a class constructor of an important system type or resolving security for a shared assembly.</source>
        <target state="translated">从 {0} 中删除对 Thread.Resume 的调用。如果系统正在进行关键操作(例如，正在执行重要系统类型的类构造函数或正在解析共享程序集的安全性)，挂起和恢复线程可能十分危险。</target>
        <note />
      </trans-unit>
      <trans-unit id="AvoidCallingProblematicMethodsMessageSystemThreadingThreadSuspend">
        <source>Remove the call to Thread.Suspend from {0}. Suspending and resuming threads can be dangerous if the system is in the middle of a critical operation such as executing a class constructor of an important system type or resolving security for a shared assembly.</source>
        <target state="translated">从 {0} 中移除对 Thread.Suspend 的调用。如果系统正在进行关键操作(例如，正在执行重要系统类型的类构造函数或正在解析共享程序集的安全性)，挂起和恢复线程可能十分危险。</target>
        <note />
      </trans-unit>
      <trans-unit id="AvoidCallingProblematicMethodsMessageSystemTypeInvokeMember">
        <source>Remove the call to System.Type.InvokeMember with BindingFlags.NonPublic from {0}. Taking a dependency on a private member increases the chance of a breaking change in the future.</source>
        <target state="translated">从 {0} 中删除对带有 BindingFlags.NonPublic 的 System.Type.InvokeMember 的调用。依赖私有成员会增加以后进行重大更改的可能性。</target>
        <note />
      </trans-unit>
      <trans-unit id="AvoidCallingProblematicMethodsMessageCoInitializeSecurity">
        <source>{0} is a P/Invoke declaration to an OLE32 API that cannot be reliably called after the runtime has been initialized. The workaround is to write an unmanaged shim that will call the routine and then activate and call into managed code. You can do this using an export from a mixed-mode C++ DLL, by registering a managed component for use by COM, or by using the runtime hosting API.</source>
        <target state="translated">{0} 是对 OLE32 API 的 P/Invoke 声明，在运行时初始化后无法可靠地调用该声明。解决方法是写入一个非托管程序，该程序调用例程，然后激活并调入托管代码。通过注册供 COM 使用的托管组件或使用运行时承载 API，就可以使用混合模式 C++ DLL 的导出内容实现上述功能。</target>
        <note />
      </trans-unit>
      <trans-unit id="AvoidCallingProblematicMethodsMessageCoSetProxyBlanket">
        <source>{0} is a P/Invoke declaration to an OLE32 API that cannot be reliably called against a runtime callable wrapper (a managed object wrapping a COM object). Runtime callable wrappers dynamically fetch interface pointers so the effect of the call might be arbitrarily lost. Runtime callable wrappers for a given COM object are also shared across an application domain so the call could possibly affect other users. Replace this call with a native wrapper COM object for the interface pointer that does the appropriate CoSetProxyBlanket calls.</source>
        <target state="translated">{0} 是对 OLE32 API 的 P/Invoke 声明，无法针对运行时可调用包装器(用于包装 COM 对象的托管对象)可靠地调用该声明。运行时可调用包装器动态提取接口指针，因此调用的效果可能会无故丢失。还可跨应用程序域共享给定 COM 对象的运行时可调用包装器，因此该调用可能会影响其他用户。用执行相应 CoSetProxyBlanket 调用的接口指针的本机包装器 COM 对象替换此调用。</target>
        <note />
      </trans-unit>
      <trans-unit id="AvoidCallingProblematicMethodsMessageSystemRuntimeInteropServicesSafeHandleDangerousGetHandle">
        <source>Remove the call to SafeHandle.DangerousGetHandle from {0}</source>
        <target state="needs-review-translation">从 {0} 中删除对 SafeHandle.DangerousGetHandle 的调用。</target>
        <note />
      </trans-unit>
      <trans-unit id="AvoidCallingProblematicMethodsMessageSystemReflectionAssemblyLoadFrom">
        <source>Remove the call to Assembly.LoadFrom from {0}</source>
        <target state="needs-review-translation">从 {0} 中删除对 Assembly.LoadFrom 的调用。</target>
        <note />
      </trans-unit>
      <trans-unit id="AvoidCallingProblematicMethodsMessageSystemReflectionAssemblyLoadFile">
        <source>Remove the call to Assembly.LoadFile from {0}</source>
        <target state="needs-review-translation">从 {0} 中删除对 Assembly.LoadFile 的调用。</target>
        <note />
      </trans-unit>
      <trans-unit id="AvoidCallingProblematicMethodsMessageSystemReflectionAssemblyLoadWithPartialName">
        <source>Remove the call to Assembly.LoadWithPartialName from {0}</source>
        <target state="needs-review-translation">从 {0} 中删除对 Assembly.LoadWithPartialName 的调用。</target>
        <note />
      </trans-unit>
      <trans-unit id="CategoryReliability">
        <source>Reliability</source>
        <target state="translated">可靠性</target>
        <note />
      </trans-unit>
      <trans-unit id="AvoidUsingCrefTagsWithAPrefixTitle">
        <source>Avoid using cref tags with a prefix</source>
        <target state="translated">避免将 cref 标记与前缀结合使用</target>
        <note />
      </trans-unit>
      <trans-unit id="AvoidUsingCrefTagsWithAPrefixDescription">
        <source>Use of cref tags with prefixes should be avoided, since it prevents the compiler from verifying references and the IDE from updating references during refactorings. It is permissible to suppress this error at a single documentation site if the cref must use a prefix because the type being mentioned is not findable by the compiler. For example, if a cref is mentioning a special attribute in the full framework but you're in a file that compiles against the portable framework, or if you want to reference a type at higher layer of Roslyn, you should suppress the error. You should not suppress the error just because you want to take a shortcut and avoid using the full syntax.</source>
        <target state="translated">应避免将 cref 标记与前缀结合使用，因为在重构过程中，这种做法会阻止编译器验证引用并阻止 IDE 更新引用。如果由于编译器无法找到所提到的类型而导致 cref 必须使用前缀，则可以在一个文档站点取消此错误。例如，如果 cref 在完整框架中提到某一特殊属性，但你位于使用可移植框架编译的文件中，或者要在更高的 Roslyn 层引用某个类型，则应取消此错误。但不应仅因为想走捷径和避免使用完整语法而取消此错误。</target>
        <note />
      </trans-unit>
      <trans-unit id="AvoidUsingCrefTagsWithAPrefixMessage">
        <source>Avoid using cref tags with a prefix</source>
        <target state="translated">避免将 cref 标记与前缀结合使用</target>
        <note />
      </trans-unit>
      <trans-unit id="AvoidDeadConditionalCodeAlwaysTruFalseOrNullMessage">
        <source>'{0}' is always '{1}'. Remove or refactor the condition(s) to avoid dead code.</source>
        <target state="translated">“{0}”始终是“{1}”。删除或重构条件以避免死代码。</target>
        <note />
      </trans-unit>
      <trans-unit id="AvoidDeadConditionalCodeNeverNullMessage">
        <source>'{0}' is never '{1}'. Remove or refactor the condition(s) to avoid dead code.</source>
        <target state="translated">“{0}”永远不会是“{1}”。删除或重构条件以避免死代码。</target>
        <note />
      </trans-unit>
      <trans-unit id="AvoidDeadConditionalCodeTitle">
        <source>Avoid dead conditional code</source>
        <target state="translated">避免死条件代码</target>
        <note />
      </trans-unit>
      <trans-unit id="AvoidExcessiveClassCouplingDescription">
        <source>This rule measures class coupling by counting the number of unique type references that a symbol contains. Symbols that have a high degree of class coupling can be difficult to maintain. It is a good practice to have types and methods that exhibit low coupling and high cohesion. To fix this violation, try to redesign the code to reduce the number of types to which it is coupled.</source>
        <target state="translated">该规则通过计算符号包含的唯一类型引用的数量来度量类耦合。具有高度类耦合的符号很难维护。一种好的做法是采用耦合性低且内聚性高的类型和方法。要纠正该违反行为，请尝试重新设计代码，以减少耦合类型的数量。</target>
        <note />
      </trans-unit>
      <trans-unit id="AvoidExcessiveClassCouplingMessage">
        <source>'{0}' is coupled with '{1}' different types from '{2}' different namespaces. Rewrite or refactor the code to decrease its class coupling below '{3}'.</source>
        <target state="translated">“{0}”与“{2}”不同命名空间中的“{1}”不同类型相耦合。请重写或重构代码，将其类耦合数降低到“{3}”之下。</target>
        <note />
      </trans-unit>
      <trans-unit id="AvoidExcessiveClassCouplingTitle">
        <source>Avoid excessive class coupling</source>
        <target state="translated">避免过度的类耦合</target>
        <note />
      </trans-unit>
      <trans-unit id="AvoidExcessiveComplexityDescription">
        <source>Cyclomatic complexity measures the number of linearly independent paths through the method, which is determined by the number and complexity of conditional branches. A low cyclomatic complexity generally indicates a method that is easy to understand, test, and maintain. The cyclomatic complexity is calculated from a control flow graph of the method and is given as follows: `cyclomatic complexity = the number of edges - the number of nodes + 1`, where a node represents a logic branch point and an edge represents a line between nodes.</source>
        <target state="translated">圈复杂度通过此方法测量线性独立路径的数量，它由条件分支的数量和复杂度决定。低圈复杂度通常表示易于理解、测试和维护的方法。圈复杂度是由该方法的控制流图形计算得出，并如下给出:“圈复杂度 = 边缘数 - 节点数 + 1”，其中节点表示逻辑分支点，边缘表示节点之间的行。</target>
        <note />
      </trans-unit>
      <trans-unit id="AvoidExcessiveComplexityMessage">
        <source>'{0}' has a cyclomatic complexity of '{1}'. Rewrite or refactor the code to decrease its complexity below '{2}'.</source>
        <target state="translated">“{0}”的圈复杂度为“{1}”。请重写或重构代码以将其复杂度降低到“{2}”以下。</target>
        <note />
      </trans-unit>
      <trans-unit id="AvoidExcessiveComplexityTitle">
        <source>Avoid excessive complexity</source>
        <target state="translated">避免过度复杂性</target>
        <note />
      </trans-unit>
      <trans-unit id="AvoidExcessiveInheritanceDescription">
        <source>Deeply nested type hierarchies can be difficult to follow, understand, and maintain. This rule limits analysis to hierarchies in the same module. To fix a violation of this rule, derive the type from a base type that is less deep in the inheritance hierarchy or eliminate some of the intermediate base types.</source>
        <target state="translated">很难跟踪、理解和维护深度嵌套的类型层次结构。该规则将分析限制在同一模块内的层次结构中。要纠正违反此规则的情况，请从继承层次结构中不太深入的基类中派生类型，或者删除部分中间基类型。</target>
        <note />
      </trans-unit>
      <trans-unit id="AvoidExcessiveInheritanceMessage">
        <source>'{0}' has an object hierarchy '{1}' levels deep within the defining module. If possible, eliminate base classes within the hierarchy to decrease its hierarchy level below '{2}': '{3}'.</source>
        <target state="needs-review-translation">“{0}”的对象层次结构在定义模块内的深度为“{1}” 层。如有可能，请消除层次结构中的基类，将其层次结构级别降到“{2}”以下:“{3}”</target>
        <note />
      </trans-unit>
      <trans-unit id="AvoidExcessiveInheritanceTitle">
        <source>Avoid excessive inheritance</source>
        <target state="translated">避免过度继承</target>
        <note />
      </trans-unit>
      <trans-unit id="AvoidUnmantainableCodeDescription">
        <source>The maintainability index is calculated by using the following metrics: lines of code, program volume, and cyclomatic complexity. Program volume is a measure of the difficulty of understanding of a symbol that is based on the number of operators and operands in the code. Cyclomatic complexity is a measure of the structural complexity of the type or method. A low maintainability index indicates that code is probably difficult to maintain and would be a good candidate to redesign.</source>
        <target state="translated">使用以下指标计算可维护性指数: 行代码、程序量和圈复杂度。程序量是基于代码中的运算符和操作数数量来理解符号的难度的度量值。圈复杂度是类型或方法的结构化复杂度的度量值。可维护性指数低表示代码可能难以维护，适合重新设计。</target>
        <note />
      </trans-unit>
      <trans-unit id="AvoidUnmantainableCodeMessage">
        <source>'{0}' has a maintainability index of '{1}'. Rewrite or refactor the code to increase its maintainability index (MI) above '{2}'.</source>
        <target state="translated">“{0}”具有可维护性指数“{1}”。请重新编写或重构代码，将其可维护性指数(MI)增加到“{2}”以上。</target>
        <note />
      </trans-unit>
      <trans-unit id="AvoidUnmantainableCodeTitle">
        <source>Avoid unmaintainable code</source>
        <target state="translated">避免使用无法维护的代码</target>
        <note />
      </trans-unit>
      <trans-unit id="InvalidEntryInCodeMetricsConfigFileDescription">
        <source>Invalid entry in code metrics rule specification file.</source>
        <target state="needs-review-translation">代码度量规则规范文件中的条目无效</target>
        <note />
      </trans-unit>
      <trans-unit id="InvalidEntryInCodeMetricsConfigFileMessage">
        <source>Invalid entry '{0}' in code metrics rule specification file '{1}'</source>
        <target state="translated">代码度量规则规范文件“{1}”中的“{0}”条目无效</target>
        <note />
      </trans-unit>
      <trans-unit id="InvalidEntryInCodeMetricsConfigFileTitle">
        <source>Invalid entry in code metrics rule specification file</source>
        <target state="translated">代码度量规则规范文件中的条目无效</target>
        <note />
      </trans-unit>
      <trans-unit id="VariableNamesShouldNotMatchFieldNamesTitle">
        <source>Variable names should not match field names</source>
        <target state="translated">变量名不应与字段名相同</target>
        <note />
      </trans-unit>
      <trans-unit id="VariableNamesShouldNotMatchFieldNamesDescription">
        <source>An instance method declares a parameter or a local variable whose name matches an instance field of the declaring type, leading to errors.</source>
        <target state="translated">实例方法声明参数或局部变量，该参数或变量的名称与声明类型的实例字段匹配，从而导致错误。</target>
        <note />
      </trans-unit>
      <trans-unit id="VariableNamesShouldNotMatchFieldNamesMessageLocal">
        <source>{0}, a variable declared in {1}, has the same name as an instance field on the type. Change the name of one of these items.</source>
        <target state="translated">{0} ({1} 中声明的变量)与该类型的某一实例字段同名。请更改其中一项的名称。</target>
        <note />
      </trans-unit>
      <trans-unit id="VariableNamesShouldNotMatchFieldNamesMessageParameter">
        <source>{0}, a parameter declared in {1}, has the same name as an instance field on the type. Change the name of one of these items.</source>
        <target state="translated">{0} ({1} 中声明的参数)与该类型的某一实例字段同名。请更改其中一项的名称。</target>
        <note />
      </trans-unit>
      <trans-unit id="ReviewUnusedParametersTitle">
        <source>Review unused parameters</source>
        <target state="translated">检查未使用的参数</target>
        <note />
      </trans-unit>
      <trans-unit id="ReviewUnusedParametersDescription">
        <source>Avoid unused paramereters in your code. If the parameter cannot be removed, then change its name so it starts with an underscore and is optionally followed by an integer, such as '_', '_1', '_2', etc. These are treated as special discard symbol names.</source>
        <target state="translated">请避免在代码中使用未使用的参数。如果无法删除该参数，请更改其名称，使其以下划线开头，也可在下划线后面跟一个整数(如 "_"、"_1"、"_2" 等)。这些被视为特殊丢弃符号名。</target>
        <note />
      </trans-unit>
      <trans-unit id="ReviewUnusedParametersMessage">
        <source>Parameter {0} of method {1} is never used. Remove the parameter or use it in the method body.</source>
        <target state="translated">从未用过方法 {1} 的参数 {0}。请删除该参数或在方法体中使用它。</target>
        <note />
      </trans-unit>
      <trans-unit id="RemoveUnusedParameterMessage">
        <source>Remove unused parameter</source>
        <target state="translated">删除未使用的参数</target>
        <note />
      </trans-unit>
      <trans-unit id="DoNotIgnoreMethodResultsTitle">
        <source>Do not ignore method results</source>
        <target state="translated">不要忽略方法结果</target>
        <note />
      </trans-unit>
      <trans-unit id="DoNotIgnoreMethodResultsDescription">
        <source>A new object is created but never used; or a method that creates and returns a new string is called and the new string is never used; or a COM or P/Invoke method returns an HRESULT or error code that is never used.</source>
        <target state="translated">已创建新对象，但未使用过该对象；或已调用创建并返回新字符串的方法，但未使用过该新字符串；或 COM 或 P/Invoke 方法返回从未使用过的 HRESULT 或错误代码。</target>
        <note />
      </trans-unit>
      <trans-unit id="DoNotIgnoreMethodResultsMessageObjectCreation">
        <source>{0} creates a new instance of {1} which is never used. Pass the instance as an argument to another method, assign the instance to a variable, or remove the object creation if it is unnecessary.</source>
        <target state="translated">{0} 创建 {1} 的新实例，但该实例从未使用过。如果不需要此实例，请将它作为参数传递给另一个方法，将此实例赋给变量或删除对象创建。</target>
        <note />
      </trans-unit>
      <trans-unit id="DoNotIgnoreMethodResultsMessageStringCreation">
        <source>{0} calls {1} but does not use the new string instance that the method returns. Pass the instance as an argument to another method, assign the instance to a variable, or remove the call if it is unnecessary.</source>
        <target state="translated">{0} 调用 {1}，但不使用该方法返回的新字符串实例。如果不需要此实例，请将它作为参数传递给另一个方法，将此实例赋给变量或删除调用。</target>
        <note />
      </trans-unit>
      <trans-unit id="DoNotIgnoreMethodResultsMessageHResultOrErrorCode">
        <source>{0} calls {1} but does not use the HRESULT or error code that the method returns. This could lead to unexpected behavior in error conditions or low-resource situations. Use the result in a conditional statement, assign the result to a variable, or pass it as an argument to another method.</source>
        <target state="translated">{0} 调用 {1}，但不使用该方法返回的 HRESULT 或错误代码。这可能会导致在出错或资源较少的情况下出现意外行为。请使用条件语句中的结果，并将结果赋给变量或将其作为自变量传递给另一个方法。</target>
        <note />
      </trans-unit>
      <trans-unit id="DoNotIgnoreMethodResultsMessageTryParse">
        <source>{0} calls {1} but does not explicitly check whether the conversion succeeded. Either use the return value in a conditional statement or verify that the call site expects that the out argument will be set to the default value when the conversion fails.</source>
        <target state="translated">{0} 调用 {1}，但不显式检查转换是否成功。请使用条件语句中的返回值，或验证在转换失败时调用站点是否希望将 out 参数设置为默认值。</target>
        <note />
      </trans-unit>
      <trans-unit id="AvoidUninstantiatedInternalClassesTitle">
        <source>Avoid uninstantiated internal classes</source>
        <target state="translated">避免未实例化的内部类</target>
        <note />
      </trans-unit>
      <trans-unit id="AvoidUninstantiatedInternalClassesDescription">
        <source>An instance of an assembly-level type is not created by code in the assembly.</source>
        <target state="translated">程序集级别类型的实例不由程序集中的代码创建。</target>
        <note />
      </trans-unit>
      <trans-unit id="AvoidUninstantiatedInternalClassesMessage">
        <source>{0} is an internal class that is apparently never instantiated. If so, remove the code from the assembly. If this class is intended to contain only static members, make it static (Shared in Visual Basic).</source>
        <target state="translated">{0} 是显然从未实例化过的内部类。如果是这样，请从程序集中删除该代码。如果此内部类只用于包含静态成员，请使其成为静态类(在 Visual Basic 中为 Shared)。</target>
        <note />
      </trans-unit>
      <trans-unit id="AvoidUnusedPrivateFieldsTitle">
        <source>Avoid unused private fields</source>
        <target state="translated">避免未使用的私有字段</target>
        <note />
      </trans-unit>
      <trans-unit id="AvoidUnusedPrivateFieldsDescription">
        <source>Private fields were detected that do not appear to be accessed in the assembly.</source>
        <target state="translated">检测到程序集内似乎有未访问过的私有字段。</target>
        <note />
      </trans-unit>
      <trans-unit id="AvoidUnusedPrivateFieldsMessage">
        <source>Unused field '{0}'</source>
        <target state="needs-review-translation">未使用的字段“{0}”。</target>
        <note />
      </trans-unit>
      <trans-unit id="DoNotIgnoreMethodResultsMessagePureMethod">
        <source>{0} calls {1} but does not use the value the method returns. Because {1} is marked as a Pure method, it cannot have side effects. Use the result in a conditional statement, assign the result to a variable, or pass it as an argument to another method.</source>
        <target state="translated">{0} 调用 {1}，但不使用方法返回的值。{1} 被标记为纯方法，所以不会有副作用。请使用条件语句中的结果，并将结果赋给变量或将其作为自变量传递给另一个方法。</target>
        <note />
      </trans-unit>
      <trans-unit id="UseNameOfInPlaceOfStringDescription">
        <source>Using nameof helps keep your code valid when refactoring.</source>
        <target state="translated">在重构时使用 nameof 帮助代码保持有效性。</target>
        <note />
      </trans-unit>
      <trans-unit id="UseNameOfInPlaceOfStringMessage">
        <source>Use nameof in place of string literal '{0}'</source>
        <target state="translated">使用 nameof 代替字符串文本“{0}”</target>
        <note />
      </trans-unit>
      <trans-unit id="UseNameOfInPlaceOfStringTitle">
        <source>Use nameof to express symbol names</source>
        <target state="translated">使用 nameof 表达符号名称</target>
        <note />
      </trans-unit>
      <trans-unit id="AvoidPropertySelfAssignmentMessage">
        <source>The property {0} should not be assigned to itself</source>
        <target state="needs-review-translation">不得将属性 {0} 分配给其自身。</target>
        <note />
      </trans-unit>
      <trans-unit id="AvoidPropertySelfAssignmentTitle">
        <source>Do not assign a property to itself</source>
        <target state="needs-review-translation">请勿将属性分配给其自身。</target>
        <note />
      </trans-unit>
      <trans-unit id="MarkMembersAsStaticCodeFix">
        <source>Make static</source>
        <target state="translated">设为静态</target>
        <note />
      </trans-unit>
      <trans-unit id="MarkMembersAsStaticCodeFix_WarningAnnotation">
        <source>Some references to '{0}' could not be fixed, they should be fixed manually.</source>
        <target state="translated">无法修复对“{0}”的部分引用，应手动修复它们。</target>
        <note />
      </trans-unit>
      <trans-unit id="UseLiteralsWhereAppropriateTitle">
        <source>Use literals where appropriate</source>
        <target state="translated">在合适的位置使用文本</target>
        <note />
      </trans-unit>
      <trans-unit id="UseLiteralsWhereAppropriateDescription">
        <source>A field is declared static and read-only (Shared and ReadOnly in Visual Basic), and is initialized by using a value that is computable at compile time. Because the value that is assigned to the targeted field is computable at compile time, change the declaration to a const (Const in Visual Basic) field so that the value is computed at compile time instead of at run?time.</source>
        <target state="translated">字段声明为 static 和 read-only (在 Visual Basic 中为 Shared 和 ReadOnly)，并且使用编译时可计算的值进行初始化。由于分配给目标字段的值在编译时是可计算的，因此将声明更改为常量(在 Visual Basic 中为 Const)，以便在编译时而非运行时计算值。</target>
        <note />
      </trans-unit>
      <trans-unit id="UseLiteralsWhereAppropriateMessageDefault">
        <source>Field '{0}' is declared as 'readonly' but is initialized with a constant value. Mark this field as 'const' instead.</source>
        <target state="translated">字段“{0}”声明为 "readonly"，但它是用常量值初始化的。请将此字段标记为 "const"。</target>
        <note />
      </trans-unit>
      <trans-unit id="UseLiteralsWhereAppropriateMessageEmptyString">
        <source>Field '{0}' is declared as 'readonly' but is initialized with an empty string (""). Mark this field as 'const' instead.</source>
        <target state="translated">字段“{0}”声明为 "readonly"，但它是用空字符串("")初始化的。请将此字段标记为 "const"。</target>
        <note />
      </trans-unit>
      <trans-unit id="DoNotInitializeUnnecessarilyTitle">
        <source>Do not initialize unnecessarily</source>
        <target state="translated">避免进行不必要的初始化</target>
        <note />
      </trans-unit>
      <trans-unit id="DoNotInitializeUnnecessarilyDescription">
        <source>The .NET runtime initializes all fields of reference types to their default values before running the constructor. In most cases, explicitly initializing a field to its default value in a constructor is redundant, adding maintenance costs and potentially degrading performance (such as with increased assembly size), and the explicit initialization can be removed.  In some cases, such as with static readonly fields that permanently retain their default value, consider instead changing them to be constants or properties.</source>
        <target state="translated">在运行构造函数之前，.NET 运行时会将引用类型的所有字段初始化为它们的默认值。在大多数情况下，在构造函数中将字段显式初始化为其默认值这个操作是多余的，这增加了维护成本并可能降低性能(例如随着程序集大小的增加)，而显式初始化是可被删除的。在某些情况下(例如使用永久保留其默认值的静态只读字段时)，考虑将它们改为常量或属性。</target>
        <note />
      </trans-unit>
      <trans-unit id="DoNotInitializeUnnecessarilyMessage">
        <source>Member '{0}' is explicitly initialized to its default value</source>
        <target state="needs-review-translation">成员“{0}”已显式初始化为其默认值。</target>
        <note />
      </trans-unit>
      <trans-unit id="PreferJaggedArraysOverMultidimensionalTitle">
        <source>Prefer jagged arrays over multidimensional</source>
        <target state="translated">与多维数组相比，首选使用交错数组</target>
        <note />
      </trans-unit>
      <trans-unit id="PreferJaggedArraysOverMultidimensionalDescription">
        <source>A jagged array is an array whose elements are arrays. The arrays that make up the elements can be of different sizes, leading to less wasted space for some sets of data.</source>
        <target state="translated">交错数组的元素为数组。构成元素的数组可以大小不同，使某些数据集的浪费空间减少。</target>
        <note />
      </trans-unit>
      <trans-unit id="PreferJaggedArraysOverMultidimensionalMessageDefault">
        <source>{0} is a multidimensional array. Replace it with a jagged array if possible.</source>
        <target state="translated">{0} 是多维数组。如有可能，请使用交错数组来替代它。</target>
        <note />
      </trans-unit>
      <trans-unit id="PreferJaggedArraysOverMultidimensionalMessageReturn">
        <source>{0} returns a multidimensional array of {1}. Replace it with a jagged array if possible.</source>
        <target state="translated">{0} 返回多维数组 {1}。如有可能，请使用交错数组来替代它。</target>
        <note />
      </trans-unit>
      <trans-unit id="PreferJaggedArraysOverMultidimensionalMessageBody">
        <source>{0} uses a multidimensional array of {1}. Replace it with a jagged array if possible.</source>
        <target state="translated">{0} 使用多维数组 {1}。如有可能，请使用交错数组来替代它。</target>
        <note />
      </trans-unit>
      <trans-unit id="MarkMembersAsStaticTitle">
        <source>Mark members as static</source>
        <target state="translated">将成员标记为 static</target>
        <note />
      </trans-unit>
      <trans-unit id="MarkMembersAsStaticDescription">
        <source>Members that do not access instance data or call instance methods can be marked as static. After you mark the methods as static, the compiler will emit nonvirtual call sites to these members. This can give you a measurable performance gain for performance-sensitive code.</source>
        <target state="translated">不访问实例数据或调用实例方法的成员可标记为 static。将方法标记为 static 后，编译器将向这些成员发出非虚拟调用站点。这样可使对性能比较敏感的代码获得显著的性能提升。</target>
        <note />
      </trans-unit>
      <trans-unit id="MarkMembersAsStaticMessage">
        <source>Member '{0}' does not access instance data and can be marked as static</source>
        <target state="translated">成员“{0}”不访问实例数据，可标记为 static</target>
        <note />
      </trans-unit>
      <trans-unit id="ReviewVisibleEventHandlersTitle">
        <source>Review visible event handlers</source>
        <target state="translated">检查可见的事件处理程序</target>
        <note />
      </trans-unit>
      <trans-unit id="ReviewVisibleEventHandlersDescription">
        <source>A public or protected event-handling method was detected. Event-handling methods should not be exposed unless absolutely necessary.</source>
        <target state="translated">检测到公共或受保护的事件处理方法。除非绝对必要，否则不应公开事件处理方法。</target>
        <note />
      </trans-unit>
      <trans-unit id="ReviewVisibleEventHandlersMessageDefault">
        <source>Consider making '{0}' not externally visible</source>
        <target state="translated">请考虑将“{0}”设为对外部不可见</target>
        <note />
      </trans-unit>
      <trans-unit id="SealMethodsThatSatisfyPrivateInterfacesTitle">
        <source>Seal methods that satisfy private interfaces</source>
        <target state="translated">密封满足私有接口的方法</target>
        <note />
      </trans-unit>
      <trans-unit id="SealMethodsThatSatisfyPrivateInterfacesDescription">
        <source>An inheritable public type provides an overridable method implementation of an internal (Friend in Visual Basic) interface. To fix a violation of this rule, prevent the method from being overridden outside the assembly.</source>
        <target state="translated">可继承的公共类型提供内部(在 Visual Basic 中为 Friend)接口的可重写方法实现。若要修复与该规则的冲突，请阻止在程序集外部重写该方法。</target>
        <note />
      </trans-unit>
      <trans-unit id="SealMethodsThatSatisfyPrivateInterfacesMessage">
        <source>Seal methods that satisfy private interfaces</source>
        <target state="translated">密封满足私有接口的方法</target>
        <note />
      </trans-unit>
      <trans-unit id="RemoveEmptyFinalizers">
        <source>Remove empty Finalizers</source>
        <target state="translated">移除空终结器</target>
        <note />
      </trans-unit>
      <trans-unit id="RemoveEmptyFinalizersDescription">
        <source>Finalizers should be avoided where possible, to avoid the additional performance overhead involved in tracking object lifetime.</source>
        <target state="translated">应尽可能避免使用终结器，避免跟踪对象生存期时产生额外的性能开销。</target>
        <note />
      </trans-unit>
      <trans-unit id="DoNotCallOverridableMethodsInConstructors">
        <source>Do not call overridable methods in constructors</source>
        <target state="translated">不要在构造函数中调用可重写的方法</target>
        <note />
      </trans-unit>
      <trans-unit id="DoNotCallOverridableMethodsInConstructorsDescription">
        <source>Virtual methods defined on the class should not be called from constructors. If a derived class has overridden the method, the derived class version will be called (before the derived class constructor is called).</source>
        <target state="translated">不应通过构造函数调用类中定义的虚方法。如果某个派生类已重写该虚方法，则将在调用派生类的构造函数前，调用此派生类重写后的方法。</target>
        <note />
      </trans-unit>
      <trans-unit id="RethrowToPreserveStackDetailsMessage">
        <source>Re-throwing caught exception changes stack information</source>
        <target state="needs-review-translation">再次引发捕获到的异常会更改堆栈信息。</target>
        <note />
      </trans-unit>
      <trans-unit id="RethrowToPreserveStackDetailsTitle">
        <source>Rethrow to preserve stack details</source>
        <target state="needs-review-translation">再次引发以保留堆栈详细信息。</target>
        <note />
      </trans-unit>
      <trans-unit id="MakeDeclaringTypeInternal">
        <source>Make declaring type internal.</source>
        <target state="translated">使声明类型为 internal。</target>
        <note />
      </trans-unit>
      <trans-unit id="MakeDeclaringTypeSealed">
        <source>Make declaring type sealed.</source>
        <target state="translated">使声明类型为密封。</target>
        <note />
      </trans-unit>
      <trans-unit id="MakeMemberNotOverridable">
        <source>Make member not overridable.</source>
        <target state="translated">使成员不可重写。</target>
        <note />
      </trans-unit>
      <trans-unit id="DoNotRaiseExceptionsInExceptionClausesDescription">
        <source>When an exception is raised in a finally clause, the new exception hides the active exception. This makes the original error difficult to detect and debug.</source>
        <target state="translated">在 finally 子句中引发异常时，新异常将隐藏活动异常。这样会使原来的错误难以检测和调试。</target>
        <note />
      </trans-unit>
      <trans-unit id="DoNotRaiseExceptionsInExceptionClausesMessageFinally">
        <source>Do not raise an exception from within a finally clause. .</source>
        <target state="needs-review-translation">不要在 finally 子句中引发异常。 </target>
        <note />
      </trans-unit>
      <trans-unit id="DoNotRaiseExceptionsInExceptionClausesTitle">
        <source>Do not raise exceptions in finally clauses</source>
        <target state="translated">不要在 finally 子句中引发异常</target>
        <note />
      </trans-unit>
      <trans-unit id="UseLiteralsWhereAppropriateCodeActionTitle">
        <source>Change to constant</source>
        <target state="translated">更改为常量</target>
        <note />
      </trans-unit>
      <trans-unit id="AvoidDuplicateElementInitializationDescription">
        <source>Indexed elements in objects initializers must initialize unique elements. A duplicate index might overwrite a previous element initialization.</source>
        <target state="translated">对象初始值设定项中已索引的元素必须初始化唯一元素。重复索引可能覆盖先前的元素初始值设定项。</target>
        <note />
      </trans-unit>
      <trans-unit id="AvoidDuplicateElementInitializationMessage">
        <source>Redundant element initialization at index '{0}'. Object initializer has another element initializer with the same index that overwrites this value.</source>
        <target state="translated">索引“{0}”处的元素初始化冗余。对象初始值设定项还有一个元素初始值设定项具有相同索引，它会覆盖此值。</target>
        <note />
      </trans-unit>
      <trans-unit id="AvoidDuplicateElementInitializationTitle">
        <source>Do not duplicate indexed element initializations</source>
        <target state="translated">不要复制已索引的元素初始值设定项</target>
        <note />
      </trans-unit>
      <trans-unit id="ValidateArgumentsOfPublicMethodsDescription">
        <source>An externally visible method dereferences one of its reference arguments without verifying whether that argument is null (Nothing in Visual Basic). All reference arguments that are passed to externally visible methods should be checked against null. If appropriate, throw an ArgumentNullException when the argument is null or add a Code Contract precondition asserting non-null argument. If the method is designed to be called only by known assemblies, you should make the method internal.</source>
        <target state="translated">外部可见方法在不验证该参数是否为 null (Visual Basic 中为 Nothing)的情况下取消引用其某个引用参数。应检查传递给外部可见方法的所有引用参数中是否有参数为 null。如果适用，在参数为 null 时引发 ArgumentNullException，或添加断言非 null 参数的代码协定前提条件。如果该方法应仅由已知程序集调用，则应将该方法设置为在内部。</target>
        <note />
      </trans-unit>
      <trans-unit id="ValidateArgumentsOfPublicMethodsMessage">
        <source>In externally visible method '{0}', validate parameter '{1}' is non-null before using it. If appropriate, throw an ArgumentNullException when the argument is null or add a Code Contract precondition asserting non-null argument.</source>
        <target state="translated">在外部可见方法“{0}”中，先验证参数“{1}”为非 null，然后再使用。如果适用，在参数为 null 时引发 ArgumentNullException，或添加断言非 null 参数的代码协定前提条件。</target>
        <note />
      </trans-unit>
      <trans-unit id="ValidateArgumentsOfPublicMethodsTitle">
        <source>Validate arguments of public methods</source>
        <target state="translated">验证公共方法的参数</target>
        <note />
      </trans-unit>
    </body>
  </file>
</xliff><|MERGE_RESOLUTION|>--- conflicted
+++ resolved
@@ -1033,11 +1033,7 @@
         <note />
       </trans-unit>
       <trans-unit id="UriParametersShouldNotBeStringsMessage">
-<<<<<<< HEAD
-        <source>Change the type of parameter {0} of method {1} from string to System.Uri, or provide an overload to {1} that allows {0} to be passed as a System.Uri object</source>
-=======
-        <source>Change the type of parameter '{0}' of method '{1}' from 'string' to 'System.Uri', or provide an overload to '{1}' that allows '{0}' to be passed as a 'System.Uri' object.</source>
->>>>>>> b5a99231
+        <source>Change the type of parameter '{0}' of method '{1}' from 'string' to 'System.Uri', or provide an overload to '{1}' that allows '{0}' to be passed as a 'System.Uri' object</source>
         <target state="needs-review-translation">将方法 {1} 的参数 {0} 的类型从字符串改为 System.Uri，或者提供 {1} 的重载，允许将 {0} 作为 System.Uri 对象来传递。</target>
         <note />
       </trans-unit>
@@ -1052,11 +1048,7 @@
         <note />
       </trans-unit>
       <trans-unit id="UriReturnValuesShouldNotBeStringsMessage">
-<<<<<<< HEAD
-        <source>Change the return type of method {0} from string to System.Uri</source>
-=======
         <source>Change the return type of method '{0}' from 'string' to 'System.Uri'</source>
->>>>>>> b5a99231
         <target state="needs-review-translation">将方法 {0} 的返回类型从字符串更改为 System.Uri。</target>
         <note />
       </trans-unit>
@@ -1071,11 +1063,7 @@
         <note />
       </trans-unit>
       <trans-unit id="UriPropertiesShouldNotBeStringsMessage">
-<<<<<<< HEAD
-        <source>Change the type of property {0} from string to System.Uri</source>
-=======
         <source>Change the type of property '{0}' from 'string' to 'System.Uri'</source>
->>>>>>> b5a99231
         <target state="needs-review-translation">将属性 {0} 的类型从字符串更改为 System.Uri。</target>
         <note />
       </trans-unit>
