--- conflicted
+++ resolved
@@ -1370,7 +1370,6 @@
   <data name="EnumShouldNotHaveDuplicatedValuesTitle" xml:space="preserve">
     <value>Enums values should not be duplicated</value>
   </data>
-<<<<<<< HEAD
   <data name="DoNotDeclareProtectedMembersInSealedTypesDescription" xml:space="preserve">
     <value>Types declare protected members so that inheriting types can access or override the member. By definition, you cannot inherit from a sealed type, which means that protected methods on sealed types cannot be called.</value>
   </data>
@@ -1379,7 +1378,7 @@
   </data>
   <data name="DoNotDeclareProtectedMembersInSealedTypesTitle" xml:space="preserve">
     <value>Do not declare protected member in sealed type</value>
-=======
+  </data>
   <data name="AvoidExcessiveParametersOnGenericTypesDescription" xml:space="preserve">
     <value>The more type parameters a generic type contains, the more difficult it is to know and remember what each type parameter represents.</value>
   </data>
@@ -1400,7 +1399,6 @@
   </data>
   <data name="DoNotNameEnumValuesReservedTitle" xml:space="preserve">
     <value>Do not name enum values 'Reserved'</value>
->>>>>>> dd944928
   </data>
   <data name="DoNotPassTypesByReferenceMessage" xml:space="preserve">
     <value>Consider a design that does not require that '{0}' be a reference parameter.</value>
