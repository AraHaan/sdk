--- conflicted
+++ resolved
@@ -1352,7 +1352,15 @@
   <data name="AvoidInfiniteRecursionMessageMaybe" xml:space="preserve">
     <value>Do not assign the property within its setter. This call might result in an infinite recursion.</value>
   </data>
-<<<<<<< HEAD
+  <data name="AvoidOutParametersDescription" xml:space="preserve">
+    <value>Passing types by reference (using 'out' or 'ref') requires experience with pointers, understanding how value types and reference types differ, and handling methods with multiple return values. Also, the difference between 'out' and 'ref' parameters is not widely understood.</value>
+  </data>
+  <data name="AvoidOutParametersMessage" xml:space="preserve">
+    <value>Avoid 'out' parameters as they are not designed for general audience.</value>
+  </data>
+  <data name="AvoidOutParametersTitle" xml:space="preserve">
+    <value>Avoid out parameters</value>
+  </data>
   <data name="EnumShouldNotHaveDuplicatedValuesMessageDuplicatedBitwiseValuePart" xml:space="preserve">
     <value>The field reference '{0}' is duplicated in this bitwise initialization.</value>
   </data>
@@ -1361,15 +1369,5 @@
   </data>
   <data name="EnumShouldNotHaveDuplicatedValuesTitle" xml:space="preserve">
     <value>Enums values should not be duplicated</value>
-=======
-  <data name="AvoidOutParametersDescription" xml:space="preserve">
-    <value>Passing types by reference (using 'out' or 'ref') requires experience with pointers, understanding how value types and reference types differ, and handling methods with multiple return values. Also, the difference between 'out' and 'ref' parameters is not widely understood.</value>
-  </data>
-  <data name="AvoidOutParametersMessage" xml:space="preserve">
-    <value>Avoid 'out' parameters as they are not designed for general audience.</value>
-  </data>
-  <data name="AvoidOutParametersTitle" xml:space="preserve">
-    <value>Avoid out parameters</value>
->>>>>>> a1d39713
   </data>
 </root>