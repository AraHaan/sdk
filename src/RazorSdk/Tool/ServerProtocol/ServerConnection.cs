--- conflicted
+++ resolved
@@ -316,19 +316,7 @@
             // The server should be in the same directory as the client
             var expectedCompilerPath = Path.Combine(clientDir, ServerName);
 
-<<<<<<< HEAD
-            var expectedPath = Environment.GetEnvironmentVariable("DOTNET_HOST_PATH");
-            if (string.IsNullOrEmpty(expectedPath))
-            {
-#if NET
-                expectedPath = Environment.ProcessPath;
-#else
-                expectedPath = Process.GetCurrentProcess().MainModule.FileName;
-#endif
-            }
-=======
             var expectedPath = FindDotNetExecutable();
->>>>>>> 3d3f450a
 
             var argumentList = new string[]
             {
