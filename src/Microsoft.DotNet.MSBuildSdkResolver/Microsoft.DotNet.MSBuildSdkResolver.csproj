﻿<Project Sdk="Microsoft.NET.Sdk">

  <PropertyGroup>
    <Version>$(SdkVersion)</Version>
    <TargetFrameworks>netstandard2.0;net472</TargetFrameworks>
    <TargetFrameworks Condition="'$(OS)' != 'Windows_NT'">netstandard2.0</TargetFrameworks>
    <PlatformTarget>AnyCPU</PlatformTarget>
    <RuntimeIdentifiers Condition="'$(OS)' == 'Windows_NT'">win-x86;win-x64</RuntimeIdentifiers>
    <WarningsAsErrors>true</WarningsAsErrors>
    <StrongNameKeyId>MicrosoftAspNetCore</StrongNameKeyId>
    <SignAssembly>true</SignAssembly>
    <PublicSign Condition="'$(OS)' != 'Windows_NT'">true</PublicSign>
    <CopyLocalLockFileAssemblies>false</CopyLocalLockFileAssemblies>
    <PublishDir>$(SdkResolverOutputDirectory)</PublishDir>
    <IsPackable>true</IsPackable>
  </PropertyGroup>

  <ItemGroup>
    <EmbeddedResource Update="**\*.resx" GenerateSource="true" />
  </ItemGroup>

  <ItemGroup>
    <PackageReference Include="Microsoft.Build.Framework" Version="$(MicrosoftBuildPackageVersion)" PrivateAssets="All" />
    <PackageReference Include="Microsoft.NETCore.DotNetHostResolver" Version="$(MicrosoftNETCoreDotNetHostResolverPackageVersion)" PrivateAssets="All" />
  </ItemGroup>

<<<<<<< HEAD
=======
  <ItemGroup Condition="'$(TargetFrameworkIdentifier)' == '.NETStandard'">
    <PackageReference Include="NETStandard.Library" Version="2.0.0" PrivateAssets="All" />
  </ItemGroup>

>>>>>>> d6ce49ac
  <ItemGroup Condition="'$(TargetFrameworkIdentifier)' == '.NETFramework'">
    <Reference Include="System" />
    <Reference Include="System.Core" />
    <PackageReference Include="Microsoft.VisualStudio.Setup.Configuration.Interop" Version="1.16.30" PrivateAssets="All" ExcludeAssets="Runtime" />
  </ItemGroup>

  <ItemGroup>
    <PackageReference Include="XliffTasks" Version="$(XliffTasksPackageVersion)" PrivateAssets="All" />
  </ItemGroup>

  <Target Name="ResolveHostfxrCopyLocalContent" Condition="'$(TargetFrameworkIdentifier)' == '.NETFramework'" DependsOnTargets="RunResolvePackageDependencies" BeforeTargets="AssignTargetPaths">
    <ItemGroup>
      <Content Include="@(FileDefinitions->'%(ResolvedPath)')" Condition="'%(FileDefinitions.Path)' == 'runtimes/win-x86/native/hostfxr.dll'">
        <Link>x86/hostfxr.dll</Link>
        <CopyToOutputDirectory>PreserveNewest</CopyToOutputDirectory>
      </Content>
      <Content Include="@(FileDefinitions->'%(ResolvedPath)')" Condition="'%(FileDefinitions.Path)' == 'runtimes/win-x64/native/hostfxr.dll'">
        <Link>x64/hostfxr.dll</Link>
        <CopyToOutputDirectory>PreserveNewest</CopyToOutputDirectory>
      </Content>
    </ItemGroup>
  </Target>

  <Target Name="LinkVSEmbeddableAssemblies" DependsOnTargets="ResolveReferences" AfterTargets="ResolveReferences">
    <ItemGroup>
      <ReferencePath Condition="'%(ReferencePath.FileName)' == 'Microsoft.VisualStudio.Setup.Configuration.Interop'">
        <EmbedInteropTypes>true</EmbedInteropTypes>
      </ReferencePath>
    </ItemGroup>
  </Target>
</Project><|MERGE_RESOLUTION|>--- conflicted
+++ resolved
@@ -24,13 +24,10 @@
     <PackageReference Include="Microsoft.NETCore.DotNetHostResolver" Version="$(MicrosoftNETCoreDotNetHostResolverPackageVersion)" PrivateAssets="All" />
   </ItemGroup>
 
-<<<<<<< HEAD
-=======
   <ItemGroup Condition="'$(TargetFrameworkIdentifier)' == '.NETStandard'">
     <PackageReference Include="NETStandard.Library" Version="2.0.0" PrivateAssets="All" />
   </ItemGroup>
 
->>>>>>> d6ce49ac
   <ItemGroup Condition="'$(TargetFrameworkIdentifier)' == '.NETFramework'">
     <Reference Include="System" />
     <Reference Include="System.Core" />
