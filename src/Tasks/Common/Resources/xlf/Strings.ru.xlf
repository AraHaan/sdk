--- conflicted
+++ resolved
@@ -1098,15 +1098,9 @@
       <trans-unit id="WorkloadNotInstalled">
         <source>NETSDK1147: To build this project, the following workloads must be installed: {0}
 To install these workloads, run the following command: dotnet workload restore</source>
-<<<<<<< HEAD
-        <target state="needs-review-translation">NETSDK1147: для сборки этого проекта необходимо установить следующие рабочие нагрузки: {0}
-Чтобы установить эти рабочие нагрузки, выполните следующую команду: dotnet workload restore</target>
-        <note>{StrBegin="NETSDK1147: "}{Locked="dotnet workload restore"}</note>
-=======
         <target state="new">NETSDK1147: To build this project, the following workloads must be installed: {0}
 To install these workloads, run the following command: dotnet workload restore</target>
-        <note>{StrBegins="NETSDK1147: "} LOCALIZATION: Do not localize "dotnet workload restore"</note>
->>>>>>> 45f6f6bc
+        <note>{StrBegins="NETSDK1147: "}{Locked="dotnet workload restore"}</note>
       </trans-unit>
     </body>
   </file>
