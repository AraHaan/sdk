--- conflicted
+++ resolved
@@ -518,13 +518,8 @@
         <note>{StrBegin="NETSDK1173: "}</note>
       </trans-unit>
       <trans-unit id="InvalidTypeLibraryId">
-<<<<<<< HEAD
-        <source>NETSDK1170: The provided type library ID '{0}' for type library '{1}' is invalid. The ID must be a positive integer less than 65536.</source>
-        <target state="new">NETSDK1170: The provided type library ID '{0}' for type library '{1}' is invalid. The ID must be a positive integer less than 65536.</target>
-=======
         <source>NETSDK1170: The provided type library ID '{0}' for type libary '{1}' is invalid. The ID must be a positive integer less than 65536.</source>
         <target state="needs-review-translation">NETSDK1170: указанный идентификатор "{0}" библиотеки типов для библиотеки типов "{1}" недопустим. Идентификатор должен быть положительным целым числом меньше 65536.</target>
->>>>>>> 459f5062
         <note>{StrBegin="NETSDK1170: "}</note>
       </trans-unit>
       <trans-unit id="JitLibraryNotFound">
@@ -731,13 +726,8 @@
         <note />
       </trans-unit>
       <trans-unit id="ReadyToRunNoValidRuntimePackageError">
-<<<<<<< HEAD
-        <source>NETSDK1094: Unable to optimize assemblies for performance: a valid runtime package was not found. Either set the PublishReadyToRun property to false, or use a supported runtime identifier when publishing. When targeting .NET 6 or higher, make sure to restore packages with the PublishReadyToRun property set to true.</source>
-        <target state="new">NETSDK1094: Unable to optimize assemblies for performance: a valid runtime package was not found. Either set the PublishReadyToRun property to false, or use a supported runtime identifier when publishing. When targeting .NET 6 or higher, make sure to restore packages with the PublishReadyToRun property set to true.</target>
-=======
         <source>NETSDK1094: Unable to optimize assemblies for performance: a valid runtime package was not found. Either set the PublishReadyToRun property to false, or use a supported runtime identifier when publishing.</source>
         <target state="needs-review-translation">NETSDK1094: не удалось оптимизировать сборки для производительности: не найден допустимый пакет среды выполнения. Задайте для свойства PublishReadyToRun значение false либо используйте поддерживаемый идентификатор среды выполнения при публикации. При выборе .NET 6 или более поздней версии в качестве цели восстановите пакеты со свойством PublishReadyToRun со значением true.</target>
->>>>>>> 459f5062
         <note>{StrBegin="NETSDK1094: "}</note>
       </trans-unit>
       <trans-unit id="ReadyToRunTargetNotSupportedError">
@@ -771,15 +761,9 @@
         <note>{StrBegin="NETSDK1112: "}</note>
       </trans-unit>
       <trans-unit id="RuntimePackNotRestored_TransitiveDisabled">
-<<<<<<< HEAD
-        <source>NETSDK1185: The Runtime Pack for FrameworkReference '{0}' was not available. This may be because DisableTransitiveFrameworkReferenceDownloads was set to true.</source>
-        <target state="new">NETSDK1185: The Runtime Pack for FrameworkReference '{0}' was not available. This may be because DisableTransitiveFrameworkReferenceDownloads was set to true.</target>
-        <note>{StrBegin="NETSDK1185: "}</note>
-=======
         <source>NETSDK1184: The Runtime Pack for FrameworkReference '{0}' was not available. This may be because DisableTransitiveFrameworkReferenceDownloads was set to true.</source>
         <target state="needs-review-translation">NETSDK1185: пакет среды выполнения для FrameworkReference "{0}" недоступен. Причиной этого может быть то, что параметру DisableTransitiveFrameworkReferenceDownloads присвоено значение true.</target>
         <note>{StrBegin="NETSDK1184: "}</note>
->>>>>>> 459f5062
       </trans-unit>
       <trans-unit id="SelfContainedExeCannotReferenceNonSelfContained">
         <source>NETSDK1150: The referenced project '{0}' is a non self-contained executable.  A non self-contained executable cannot be referenced by a self-contained executable.  For more information, see https://aka.ms/netsdk1150</source>
@@ -817,15 +801,9 @@
         <note>{StrBegin="NETSDK1127: "}</note>
       </trans-unit>
       <trans-unit id="TargetingPackNotRestored_TransitiveDisabled">
-<<<<<<< HEAD
-        <source>NETSDK1184: The Targeting Pack for FrameworkReference '{0}' was not available. This may be because DisableTransitiveFrameworkReferenceDownloads was set to true.</source>
-        <target state="new">NETSDK1184: The Targeting Pack for FrameworkReference '{0}' was not available. This may be because DisableTransitiveFrameworkReferenceDownloads was set to true.</target>
-        <note>{StrBegin="NETSDK1184: "}</note>
-=======
         <source>NETSDK1183: The Targeting Pack for FrameworkReference '{0}' was not available. This may be because DisableTransitiveFrameworkReferenceDownloads was set to true.</source>
         <target state="needs-review-translation">NETSDK1184: целевой пакет для FrameworkReference "{0}" недоступен. Причиной этого может быть то, что параметру DisableTransitiveFrameworkReferenceDownloads присвоено значение true.</target>
         <note>{StrBegin="NETSDK1183: "}</note>
->>>>>>> 459f5062
       </trans-unit>
       <trans-unit id="TrimmingWindowsFormsIsNotSupported">
         <source>NETSDK1175: Windows Forms is not supported or recommended with trimming enabled. Please go to https://aka.ms/dotnet-illink/windows-forms for more details.</source>
@@ -863,15 +841,9 @@
         <note>{StrBegin="NETSDK1073: "}</note>
       </trans-unit>
       <trans-unit id="UnknownFrameworkReference_MauiEssentials">
-<<<<<<< HEAD
-        <source>NETSDK1186: This project depends on Maui Essentials through a project or NuGet package reference, but doesn't declare that dependency explicitly. To build this project, you must set the UseMauiEssentials property to true (and install the Maui workload if necessary).</source>
-        <target state="new">NETSDK1186: This project depends on Maui Essentials through a project or NuGet package reference, but doesn't declare that dependency explicitly. To build this project, you must set the UseMauiEssentials property to true (and install the Maui workload if necessary).</target>
-        <note>{StrBegin="NETSDK1186: "}</note>
-=======
         <source>NETSDK1185: This project depends on Maui Essentials through a project or NuGet package reference, but doesn't declare that dependency explicitly. To build this project, you must set the UseMauiEssentials property to true (and install the Maui workload if necessary).</source>
         <target state="needs-review-translation">NETSDK1186: этот проект зависит от MAUI Essentials через проект или ссылку на пакет NuGet. Но эта зависимость не объявлена явным образом. Для сборки этого проекта присвойте свойству UseMauiEssentials значение true (и при необходимости установите рабочую нагрузку MAUI).</target>
         <note>{StrBegin="NETSDK1185: "}</note>
->>>>>>> 459f5062
       </trans-unit>
       <trans-unit id="UnnecessaryWindowsDesktopSDK">
         <source>NETSDK1137: It is no longer necessary to use the Microsoft.NET.Sdk.WindowsDesktop SDK. Consider changing the Sdk attribute of the root Project element to 'Microsoft.NET.Sdk'.</source>
@@ -919,13 +891,8 @@
         <note>{StrBegin="NETSDK1107: "}</note>
       </trans-unit>
       <trans-unit id="UsingPreviewSdk_Info">
-<<<<<<< HEAD
-        <source>NETSDK1057: You are using a preview version of .NET. See: https://aka.ms/dotnet-support-policy</source>
-        <target state="new">NETSDK1057: You are using a preview version of .NET. See: https://aka.ms/dotnet-support-policy</target>
-=======
         <source>You are using a preview version of .NET. See: https://aka.ms/dotnet-core-preview</source>
         <target state="needs-review-translation">NETSDK1057: Вы используете предварительную версию .NET. Дополнительные сведения см. на странице https://aka.ms/dotnet-support-policy</target>
->>>>>>> 459f5062
         <note />
       </trans-unit>
       <trans-unit id="WinMDObjNotSupportedOnTargetFramework">
