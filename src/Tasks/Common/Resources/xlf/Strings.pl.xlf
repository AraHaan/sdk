﻿<?xml version="1.0" encoding="utf-8"?>
<xliff xmlns="urn:oasis:names:tc:xliff:document:1.2" xmlns:xsi="http://www.w3.org/2001/XMLSchema-instance" version="1.2" xsi:schemaLocation="urn:oasis:names:tc:xliff:document:1.2 xliff-core-1.2-transitional.xsd">
  <file datatype="xml" source-language="en" target-language="pl" original="../Strings.resx">
    <body>
      <trans-unit id="AddResourceWithNonIntegerResource">
        <source>NETSDK1076: AddResource can only be used with integer resource types.</source>
        <target state="needs-review-translation">NETSDK1076: Element AddResource może być używany tylko z typami zasobów o wartości całkowitej.</target>
        <note>{StrBegins="NETSDK1076: "}</note>
      </trans-unit>
      <trans-unit id="AotNotSupported">
        <source>NETSDK1196: The SDK does not support ahead-of-time compilation. Set the PublishAot property to false.</source>
        <target state="needs-review-translation">NETSDK1196: Zestaw SDK nie obsługuje kompilacji z wyprzedzeniem. Ustaw właściwość PublishAot na wartość false.</target>
        <note>{StrBegins="NETSDK1196: "}</note>
      </trans-unit>
      <trans-unit id="AotUnsupportedHostRuntimeIdentifier">
        <source>NETSDK1204: Ahead-of-time compilation is not supported on the current platform '{0}'.</source>
        <target state="needs-review-translation">NETSDK1204: Kompilacja z wyprzedzeniem nie jest obsługiwana na bieżącej platformie „{0}”.</target>
        <note>{StrBegins="NETSDK1204: "}</note>
      </trans-unit>
      <trans-unit id="AotUnsupportedTargetFramework">
        <source>NETSDK1207: Ahead-of-time compilation is not supported for the target framework.</source>
        <target state="needs-review-translation">NETSDK1207: Kompilacja z wyprzedzeniem nie jest obsługiwana dla platformy docelowej.</target>
        <note>{StrBegins="NETSDK1207: "}</note>
      </trans-unit>
      <trans-unit id="AotUnsupportedTargetRuntimeIdentifier">
        <source>NETSDK1203: Ahead-of-time compilation is not supported for the target runtime identifier '{0}'.</source>
        <target state="needs-review-translation">NETSDK1203: Kompilacja z wyprzedzeniem nie jest obsługiwana dla docelowego identyfikatora środowiska uruchomieniowego „{0}”.</target>
        <note>{StrBegins="NETSDK1203: "}</note>
      </trans-unit>
      <trans-unit id="AppConfigRequiresRootConfiguration">
        <source>NETSDK1070: The application configuration file must have root configuration element.</source>
        <target state="needs-review-translation">NETSDK1070: Plik konfiguracji aplikacji musi mieć główny element konfiguracji.</target>
        <note>{StrBegins="NETSDK1070: "}</note>
      </trans-unit>
      <trans-unit id="AppHostCreationFailedWithRetry">
        <source>NETSDK1113: Failed to create apphost (attempt {0} out of {1}): {2}</source>
        <target state="needs-review-translation">NETSDK1113: nie można utworzyć hosta aplikacji (próba {0} z {1}): {2}</target>
        <note>{StrBegins="NETSDK1113: "}</note>
      </trans-unit>
      <trans-unit id="AppHostCustomizationRequiresWindowsHostWarning">
        <source>NETSDK1074: The application host executable will not be customized because adding resources requires that the build be performed on Windows (excluding Nano Server).</source>
        <target state="needs-review-translation">NETSDK1074: Plik wykonywalny hosta aplikacji nie zostanie dostosowany, ponieważ dodawanie zasobów wymaga, aby kompilacja została wykonana w systemie Windows (z wyjątkiem systemu Nano Server).</target>
        <note>{StrBegins="NETSDK1074: "}</note>
      </trans-unit>
      <trans-unit id="AppHostHasBeenModified">
        <source>NETSDK1029: Unable to use '{0}' as application host executable as it does not contain the expected placeholder byte sequence '{1}' that would mark where the application name would be written.</source>
        <target state="needs-review-translation">NETSDK1029: Nie można użyć elementu „{0}” jako pliku wykonywalnego hosta aplikacji, ponieważ nie zawiera on oczekiwanej sekwencji bajtów symbolu zastępczego „{1}”, która wskazuje lokalizację zapisu nazwy aplikacji.</target>
        <note>{StrBegins="NETSDK1029: "}</note>
      </trans-unit>
      <trans-unit id="AppHostNotWindows">
        <source>NETSDK1078: Unable to use '{0}' as application host executable because it's not a Windows PE file.</source>
        <target state="needs-review-translation">NETSDK1078: Nie można użyć pliku „{0}” jako pliku wykonywalnego hosta aplikacji, ponieważ nie jest to plik systemu Windows PE.</target>
        <note>{StrBegins="NETSDK1078: "}</note>
      </trans-unit>
      <trans-unit id="AppHostNotWindowsCLI">
        <source>NETSDK1072: Unable to use '{0}' as application host executable because it's not a Windows executable for the CUI (Console) subsystem.</source>
        <target state="needs-review-translation">NETSDK1072: Nie można użyć pliku „{0}” jako pliku wykonywalnego hosta aplikacji, ponieważ nie jest to plik wykonywalny systemu Windows dla podsystemu CUI (konsola).</target>
        <note>{StrBegins="NETSDK1072: "}</note>
      </trans-unit>
      <trans-unit id="AppHostSigningFailed">
        <source>NETSDK1177: Failed to sign apphost with error code {1}: {0}</source>
        <target state="needs-review-translation">NETSDK1177: Nie można podpisać hosta aplikacji z kodem błędu {1}: {0}</target>
        <note>{StrBegins="NETSDK1177: "}</note>
      </trans-unit>
      <trans-unit id="ArtifactsPathCannotBeSetInProject">
        <source>NETSDK1199: The ArtifactsPath and UseArtifactsOutput properties cannot be set in a project file, due to MSBuild ordering constraints. They must be set in a Directory.Build.props file or from the command line. See https://aka.ms/netsdk1199 for more information.</source>
        <target state="needs-review-translation">NETSDK1199: Nie można ustawić właściwości ArtifactsPath i UseArtifactsOutput w pliku projektu z powodu ograniczeń porządkowania programu MSBuild. Należy je ustawić w pliku Directory.Build.props lub w wierszu polecenia. Aby uzyskać więcej informacji, zobacz https://aka.ms/netsdk1199.</target>
        <note>{StrBegins="NETSDK1199: "}</note>
      </trans-unit>
      <trans-unit id="AspNetCoreAllNotSupported">
        <source>NETSDK1079: The Microsoft.AspNetCore.All package is not supported when targeting .NET Core 3.0 or higher.  A FrameworkReference to Microsoft.AspNetCore.App should be used instead, and will be implicitly included by Microsoft.NET.Sdk.Web.</source>
        <target state="needs-review-translation">NETSDK1079: Pakiet Microsoft.AspNetCore.All nie jest obsługiwany w przypadku ukierunkowania na program .NET Core w wersji 3.0 lub wyższej. Zamiast tego powinien zostać użyty element FrameworkReference dla pakietu Microsoft.AspNetCore.App, który zostanie niejawnie uwzględniony przez pakiet Microsoft.NET.Sdk.Web.</target>
        <note>{StrBegins="NETSDK1079: "}</note>
      </trans-unit>
      <trans-unit id="AspNetCorePackUnsupportedTargetFramework">
        <source>NETSDK1224: ASP.NET Core framework assets are not supported for the target framework.</source>
        <target state="new">NETSDK1224: ASP.NET Core framework assets are not supported for the target framework.</target>
        <note>{StrBegins="NETSDK1224: "}</note>
      </trans-unit>
      <trans-unit id="AspNetCoreUsesFrameworkReference">
        <source>NETSDK1080: A PackageReference to Microsoft.AspNetCore.App is not necessary when targeting .NET Core 3.0 or higher. If Microsoft.NET.Sdk.Web is used, the shared framework will be referenced automatically. Otherwise, the PackageReference should be replaced with a FrameworkReference.</source>
        <target state="needs-review-translation">NETSDK1080: Element PackageReference dla pakietu Microsoft.AspNetCore.App nie jest konieczny w przypadku ukierunkowania na program .NET Core w wersji 3.0 lub wyższej. Jeśli używany jest pakiet Microsoft.NET.Sdk.Web, odwołanie do udostępnionej struktury zostanie utworzone automatycznie. W przeciwnym razie element PackageReference powinien zostać zastąpiony elementem FrameworkReference.</target>
        <note>{StrBegins="NETSDK1080: "}</note>
      </trans-unit>
      <trans-unit id="AssetPreprocessorMustBeConfigured">
        <source>NETSDK1017: Asset preprocessor must be configured before assets are processed.</source>
        <target state="needs-review-translation">NETSDK1017: Preprocesor zasobów musi być skonfigurowany przed przetworzeniem zasobów.</target>
        <note>{StrBegins="NETSDK1017: "}</note>
      </trans-unit>
      <trans-unit id="AssetsFileMissingRuntimeIdentifier">
        <source>NETSDK1047: Assets file '{0}' doesn't have a target for '{1}'. Ensure that restore has run and that you have included '{2}' in the TargetFrameworks for your project. You may also need to include '{3}' in your project's RuntimeIdentifiers.</source>
        <target state="needs-review-translation">NETSDK1047: Plik zasobów „{0}” nie ma obiektu docelowego dla „{1}”. Upewnij się, że uruchomiono przywracanie i że w elemencie TargetFrameworks dla projektu uwzględniono element „{2}”. Może być też konieczne uwzględnienie elementu „{3}” w obszarze RuntimeIdentifiers projektu.</target>
        <note>{StrBegins="NETSDK1047: "}</note>
      </trans-unit>
      <trans-unit id="AssetsFileMissingTarget">
        <source>NETSDK1005: Assets file '{0}' doesn't have a target for '{1}'. Ensure that restore has run and that you have included '{2}' in the TargetFrameworks for your project.</source>
        <target state="needs-review-translation">NETSDK1005: Plik zasobów „{0}” nie ma obiektu docelowego dla „{1}”. Upewnij się, że uruchomiono przywracanie i że w elemencie TargetFrameworks dla projektu uwzględniono element „{2}”.</target>
        <note>{StrBegins="NETSDK1005: "}</note>
      </trans-unit>
      <trans-unit id="AssetsFileNotFound">
        <source>NETSDK1004: Assets file '{0}' not found. Run a NuGet package restore to generate this file.</source>
        <target state="needs-review-translation">NETSDK1004: Nie odnaleziono pliku zasobów „{0}”. Uruchom przywracanie pakietu NuGet, aby wygenerować ten plik.</target>
        <note>{StrBegins="NETSDK1004: "}</note>
      </trans-unit>
      <trans-unit id="AssetsFileNotSet">
        <source>NETSDK1063: The path to the project assets file was not set. Run a NuGet package restore to generate this file.</source>
        <target state="needs-review-translation">NETSDK1063: Nie ustawiono ścieżki do pliku zasobów projektu. Uruchom przywracanie pakietu NuGet, aby wygenerować ten plik.</target>
        <note>{StrBegins="NETSDK1063: "}</note>
      </trans-unit>
      <trans-unit id="AssetsFilePathNotRooted">
        <source>NETSDK1006: Assets file path '{0}' is not rooted. Only full paths are supported.</source>
        <target state="needs-review-translation">NETSDK1006: Ścieżka pliku zasobów „{0}” nie prowadzi do katalogu głównego. Tylko pełne ścieżki są obsługiwane.</target>
        <note>{StrBegins="NETSDK1006: "}</note>
      </trans-unit>
      <trans-unit id="AtLeastOneTargetFrameworkMustBeSpecified">
        <source>NETSDK1001: At least one possible target framework must be specified.</source>
        <target state="needs-review-translation">NETSDK1001: Należy określić co najmniej jedną możliwą platformę docelową.</target>
        <note>{StrBegins="NETSDK1001: "}</note>
      </trans-unit>
      <trans-unit id="CannotDirectlyReferenceMicrosoftNetCompilersToolsetFramework">
        <source>NETSDK1205: The Microsoft.Net.Compilers.Toolset.Framework package should not be set directly. Set the property 'BuildWithNetFrameworkHostedCompiler' to 'true' instead if you need it.</source>
        <target state="needs-review-translation">NETSDK1205: Pakiet Microsoft.Net.Compilers.Toolset.Framework nie powinien być ustawiany bezpośrednio. Zamiast tego ustaw właściwość „BuildWithNetFrameworkHostedCompiler” na wartość „prawda”, jeśli jest to potrzebne.</target>
        <note>{StrBegins="NETSDK1205: "}{Locked="Microsoft.Net.Compilers.Toolset.Framework"}{Locked="BuildWithNetFrameworkHostedCompiler"}</note>
      </trans-unit>
      <trans-unit id="CannotFindApphostForRid">
        <source>NETSDK1065: Cannot find app host for {0}. {0} could be an invalid runtime identifier (RID). For more information about RID, see https://aka.ms/rid-catalog.</source>
        <target state="needs-review-translation">NETSDK1065: Nie można odnaleźć hosta aplikacji dla elementu {0}. {0} może być nieprawidłowym identyfikatorem środowiska uruchomieniowego. Aby uzyskać więcej informacji na temat identyfikatora środowiska uruchomieniowego, zobacz https://aka.ms/rid-catalog.</target>
        <note>{StrBegins="NETSDK1065: "}</note>
      </trans-unit>
      <trans-unit id="CannotFindComhost">
        <source>NETSDK1091: Unable to find a .NET Core COM host. The .NET Core COM host is only available on .NET Core 3.0 or higher when targeting Windows.</source>
        <target state="needs-review-translation">NETSDK1091: Nie można odnaleźć hosta COM programu .NET Core. Host COM programu .NET Core jest dostępny tylko w programie .NET Core w wersji 3.0 lub wyższej w przypadku ukierunkowania na system Windows.</target>
        <note>{StrBegins="NETSDK1091: "}</note>
      </trans-unit>
      <trans-unit id="CannotFindIjwhost">
        <source>NETSDK1114: Unable to find a .NET Core IJW host. The .NET Core IJW host is only available on .NET Core 3.1 or higher when targeting Windows.</source>
        <target state="needs-review-translation">NETSDK1114: Nie można znaleźć hosta IJW platformy .NET Core. Host IJW platformy .NET Core jest dostępny tylko na platformie .NET Core w wersji 3.1 lub nowszej w przypadku ukierunkowania na system Windows.</target>
        <note>{StrBegins="NETSDK1114: "}</note>
      </trans-unit>
      <trans-unit id="CannotFindProjectInfo">
        <source>NETSDK1007: Cannot find project info for '{0}'. This can indicate a missing project reference.</source>
        <target state="needs-review-translation">NETSDK1007: Nie odnaleziono informacji o projekcie dla elementu „{0}”. Może to wskazywać na brakujące odwołanie do projektu.</target>
        <note>{StrBegins="NETSDK1007: "}</note>
      </trans-unit>
      <trans-unit id="CannotHaveRuntimeIdentifierPlatformMismatchPlatformTarget">
        <source>NETSDK1032: The RuntimeIdentifier platform '{0}' and the PlatformTarget '{1}' must be compatible.</source>
        <target state="needs-review-translation">NETSDK1032: Platforma elementu RuntimeIdentifier „{0}” i element PlatformTarget „{1}” muszą być zgodne.</target>
        <note>{StrBegins="NETSDK1032: "}</note>
      </trans-unit>
      <trans-unit id="CannotHaveSelfContainedWithoutRuntimeIdentifier">
        <source>NETSDK1031: It is not supported to build or publish a self-contained application without specifying a RuntimeIdentifier. You must either specify a RuntimeIdentifier or set SelfContained to false.</source>
        <target state="needs-review-translation">NETSDK1031: Kompilowanie i publikowanie aplikacji autonomicznej bez określania elementu RuntimeIdentifier nie jest obsługiwane. Należy określić element RuntimeIdentifier lub ustawić wartość false dla elementu SelfContained.</target>
        <note>{StrBegins="NETSDK1031: "}</note>
      </trans-unit>
      <trans-unit id="CannotHaveSingleFileWithoutRuntimeIdentifier">
        <source>NETSDK1097: It is not supported to publish an application to a single-file without specifying a RuntimeIdentifier. You must either specify a RuntimeIdentifier or set PublishSingleFile to false.</source>
        <target state="needs-review-translation">NETSDK1097: Publikowanie aplikacji w pojedynczym pliku bez określania elementu RuntimeIdentifier nie jest obsługiwane. Należy określić element RuntimeIdentifier lub ustawić wartość false dla elementu PublishSingleFile.</target>
        <note>{StrBegins="NETSDK1097: "}</note>
      </trans-unit>
      <trans-unit id="CannotHaveSingleFileWithoutAppHost">
        <source>NETSDK1098: Applications published to a single-file are required to use the application host. You must either set PublishSingleFile to false or set UseAppHost to true.</source>
        <target state="needs-review-translation">NETSDK1098: Aplikacje opublikowane w pojedynczym pliku muszą używać hosta aplikacji. Należy ustawić element PublishSingleFile na wartość false lub ustawić element UseAppHost na wartość true.</target>
        <note>{StrBegins="NETSDK1098: "}</note>
      </trans-unit>
      <trans-unit id="CannotHaveSingleFileWithoutExecutable">
        <source>NETSDK1099: Publishing to a single-file is only supported for executable applications.</source>
        <target state="needs-review-translation">NETSDK1099: Publikowanie w pojedynczym pliku jest obsługiwane tylko dla aplikacji wykonywalnych.</target>
        <note>{StrBegins="NETSDK1099: "}</note>
      </trans-unit>
      <trans-unit id="CannotHaveSolutionLevelOutputPath">
        <source>NETSDK1194: The "--output" option isn't supported when building a solution. Specifying a solution-level output path results in all projects copying outputs to the same directory, which can lead to inconsistent builds.</source>
        <target state="needs-review-translation">NETSDK1194: Opcja „--output” nie jest obsługiwana podczas kompilowania rozwiązania. Określenie ścieżki wyjściowej na poziomie rozwiązania spowoduje, że wszystkie projekty będą kopiować dane wyjściowe do tego samego katalogu, co może prowadzić do niespójnych kompilacji.</target>
        <note>{StrBegins="NETSDK1194: "}{Locked="--output"}</note>
      </trans-unit>
      <trans-unit id="CannotHaveSolutionLevelRuntimeIdentifier">
        <source>NETSDK1134: Building a solution with a specific RuntimeIdentifier is not supported. If you would like to publish for a single RID, specify the RID at the individual project level instead.</source>
        <target state="needs-review-translation">NETSDK1134: tworzenie rozwiązania z określonym identyfikatorem RuntimeIdentifier nie jest obsługiwane. Jeśli chcesz dokonać publikacji tylko dla jednego identyfikatora RID, określ identyfikator RID na poziomie projektu indywidualnego.</target>
        <note>{StrBegins="NETSDK1134: "}</note>
      </trans-unit>
      <trans-unit id="CannotHaveSupportedOSPlatformVersionHigherThanTargetPlatformVersion">
        <source>NETSDK1135: SupportedOSPlatformVersion {0} cannot be higher than TargetPlatformVersion {1}.</source>
        <target state="needs-review-translation">NETSDK1135: Element SupportedOSPlatformVersion {0} nie może być większy niż element TargetPlatformVersion {1}.</target>
        <note>{StrBegins="NETSDK1135: "}</note>
      </trans-unit>
      <trans-unit id="CannotIncludeAllContentButNotNativeLibrariesInSingleFile">
        <source>NETSDK1143: Including all content in a single file bundle also includes native libraries. If IncludeAllContentForSelfExtract is true, IncludeNativeLibrariesForSelfExtract must not be false.</source>
        <target state="needs-review-translation">NETSDK1143: Dołączanie całej zawartości w pojedynczym pakiecie plików obejmuje również biblioteki natywne. Jeśli element IncludeAllContentForSelfExtract ma wartość true, element IncludeNativeLibrariesForSelfExtract nie może mieć wartości false.</target>
        <note>{StrBegins="NETSDK1143: "}</note>
      </trans-unit>
      <trans-unit id="CannotIncludeSymbolsInSingleFile">
        <source>NETSDK1142: Including symbols in a single file bundle is not supported when publishing for .NET5 or higher.</source>
        <target state="needs-review-translation">NETSDK1142: Dołączanie symboli w pojedynczym pakiecie plików nie jest obsługiwane w przypadku publikowania dla dla platformy .NET5 lub nowszej.</target>
        <note>{StrBegins="NETSDK1142: "}</note>
      </trans-unit>
      <trans-unit id="CannotInferTargetFrameworkIdentifierAndVersion">
        <source>NETSDK1013: The TargetFramework value '{0}' was not recognized. It may be misspelled. If not, then the TargetFrameworkIdentifier and/or TargetFrameworkVersion properties must be specified explicitly.</source>
        <target state="needs-review-translation">NETSDK1013: Nie rozpoznano wartości „{0}” elementu TargetFramework. Być może wpisano ją niepoprawnie. Jeśli nie, należy jawnie określić właściwości TargetFrameworkIdentifier i/lub TargetFrameworkVersion.</target>
        <note>{StrBegins="NETSDK1013: "}</note>
      </trans-unit>
      <trans-unit id="CannotUseSelfContainedWithoutAppHost">
        <source>NETSDK1067: Self-contained applications are required to use the application host. Either set SelfContained to false or set UseAppHost to true.</source>
        <target state="needs-review-translation">NETSDK1067: Aplikacje autonomiczne muszą korzystać z hosta aplikacji. Ustaw parametr SelfContained na wartość false lub parametr UseAppHost na wartość true.</target>
        <note>{StrBegins="NETSDK1067: "}</note>
      </trans-unit>
      <trans-unit id="CanOnlyHaveSingleFileWithNetCoreApp">
        <source>NETSDK1125: Publishing to a single-file is only supported for netcoreapp target.</source>
        <target state="needs-review-translation">NETSDK1125: Publikowanie do pojedynczego pliku jest obsługiwane tylko w przypadku elementu docelowego netcoreapp.</target>
        <note>{StrBegins="NETSDK1125: "}</note>
      </trans-unit>
      <trans-unit id="ChoosingAssemblyVersion_Info">
        <source>Choosing '{0}' because AssemblyVersion '{1}' is greater than '{2}'.</source>
        <target state="translated">Zostanie wybrany element „{0}”, ponieważ wartość atrybutu AssemblyVersion „{1}” jest większa niż „{2}”.</target>
        <note />
      </trans-unit>
      <trans-unit id="ChoosingCopyLocalArbitrarily_Info">
        <source>Choosing '{0}' arbitrarily as both items are copy-local and have equal file and assembly versions.</source>
        <target state="translated">Arbitralnie zostanie wybrany element „{0}”, ponieważ oba elementy mają włączone kopiowanie lokalne i mają takie same wersje plików i zestawów.</target>
        <note />
      </trans-unit>
      <trans-unit id="ChoosingFileVersion_Info">
        <source>Choosing '{0}' because file version '{1}' is greater than '{2}'.</source>
        <target state="translated">Zostanie wybrany element „{0}”, ponieważ wersja pliku „{1}” jest nowsza niż „{2}”.</target>
        <note />
      </trans-unit>
      <trans-unit id="ChoosingPlatformItem_Info">
        <source>Choosing '{0}' because it is a platform item.</source>
        <target state="translated">Zostanie wybrany element „{0}”, ponieważ jest to element platformy.</target>
        <note />
      </trans-unit>
      <trans-unit id="ChoosingPreferredPackage_Info">
        <source>Choosing '{0}' because it comes from a package that is preferred.</source>
        <target state="translated">Zostanie wybrany element „{0}”, ponieważ pochodzi on z preferowanego pakietu.</target>
        <note />
      </trans-unit>
      <trans-unit id="ClsidMapConflictingGuids">
        <source>NETSDK1089: The '{0}' and '{1}' types have the same CLSID '{2}' set in their GuidAttribute. Each COMVisible class needs to have a distinct guid for their CLSID.</source>
        <target state="needs-review-translation">NETSDK1089: Typy „{0}” i „{1}” mają ustawiony ten sam identyfikator CLSID „{2}” w ich atrybucie GuidAttribute. Każda klasa COMVisible musi mieć unikatowe identyfikatory GUID dla swojego identyfikatora CLSID.</target>
        <note>{StrBegins="NETSDK1089: "}
{0} - The first type with the conflicting guid.
{1} - The second type with the conflicting guid.
{2} - The guid the two types have.</note>
      </trans-unit>
      <trans-unit id="ClsidMapExportedTypesRequireExplicitGuid">
        <source>NETSDK1088: The COMVisible class '{0}' must have a GuidAttribute with the CLSID of the class to be made visible to COM in .NET Core.</source>
        <target state="needs-review-translation">NETSDK1088: Klasa COMVisible „{0}” musi mieć atrybut GuidAttribute z identyfikatorem CLSID klasy, aby była widoczna dla hosta COM w programie .NET Core.</target>
        <note>{StrBegins="NETSDK1088: "}
{0} - The ComVisible class that doesn't have a GuidAttribute on it.</note>
      </trans-unit>
      <trans-unit id="ClsidMapInvalidAssembly">
        <source>NETSDK1090: The supplied assembly '{0}' is not valid. Cannot generate a CLSIDMap from it.</source>
        <target state="needs-review-translation">NETSDK1090: Podany zestaw „{0}” jest nieprawidłowy. Nie można wygenerować elementu CLSIDMap na jego podstawie.</target>
        <note>{StrBegins="NETSDK1090: "}
{0} - The path to the invalid assembly.</note>
      </trans-unit>
      <trans-unit id="CompressionInSingleFileRequires60">
        <source>NETSDK1167: Compression in a single file bundle is only supported when publishing for .NET6 or higher.</source>
        <target state="needs-review-translation">NETSDK1167: kompresja w pojedynczym pakiecie plików jest obsługiwana tylko w przypadku publikowania na potrzeby platformy .NET6 lub nowszej wersji.</target>
        <note>{StrBegins="NETSDK1167: "}</note>
      </trans-unit>
      <trans-unit id="CompressionInSingleFileRequiresSelfContained">
        <source>NETSDK1176: Compression in a single file bundle is only supported when publishing a self-contained application.</source>
        <target state="needs-review-translation">NETSDK1176: Kompresja w pojedynczym pakiecie plików jest obsługiwana tylko w przypadku publikowania samodzielnych aplikacji.</target>
        <note>{StrBegins="NETSDK1176: "}</note>
      </trans-unit>
      <trans-unit id="ConflictingRuntimePackInformation">
        <source>NETSDK1133: There was conflicting information about runtime packs available for {0}:
{1}</source>
        <target state="needs-review-translation">NETSDK1133: Informacje o pakietach środowiska uruchomieniowego dostępnych dla elementu {0} były w konflikcie:
{1}</target>
        <note>{StrBegins="NETSDK1133: "}</note>
      </trans-unit>
      <trans-unit id="ContentItemDoesNotProvideOutputPath">
        <source>NETSDK1014: Content item for '{0}' sets '{1}', but does not provide  '{2}' or '{3}'.</source>
        <target state="needs-review-translation">NETSDK1014: Element zawartości dla elementu „{0}” ustawia wartość „{1}”, ale nie zapewnia wartości „{2}” ani „{3}”.</target>
        <note>{StrBegins="NETSDK1014: "}</note>
      </trans-unit>
      <trans-unit id="ContentPreproccessorParameterRequired">
        <source>NETSDK1010: The '{0}' task must be given a value for parameter '{1}' in order to consume preprocessed content.</source>
        <target state="needs-review-translation">NETSDK1010: Dla zadania „{0}” musi zostać podana wartość parametru „{1}” w celu użycia wstępnie przetworzonej zawartości.</target>
        <note>{StrBegins="NETSDK1010: "}</note>
      </trans-unit>
      <trans-unit id="CouldNotDetermineWinner_DoesNotExist_Info">
        <source>Could not determine winner because '{0}' does not exist.</source>
        <target state="translated">Nie można określić wyniku, ponieważ element „{0}” nie istnieje.</target>
        <note />
      </trans-unit>
      <trans-unit id="CouldNotDetermineWinner_EqualVersions_Info">
        <source>Could not determine winner due to equal file and assembly versions.</source>
        <target state="translated">Nie można określić wyniku z powodu takich samych wersji pliku i zestawu.</target>
        <note />
      </trans-unit>
      <trans-unit id="CouldNotDetermineWinner_NoFileVersion_Info">
        <source>Could not determine a winner because '{0}' has no file version.</source>
        <target state="translated">Nie można określić wyniku, ponieważ element „{0}” nie ma wersji pliku.</target>
        <note />
      </trans-unit>
      <trans-unit id="CouldNotDetermineWinner_NotAnAssembly_Info">
        <source>Could not determine a winner because '{0}' is not an assembly.</source>
        <target state="translated">Nie można określić wyniku, ponieważ element „{0}” nie jest zestawem.</target>
        <note />
      </trans-unit>
      <trans-unit id="CouldNotGetPackVersionFromWorkloadManifests">
        <source>NETSDK1181: Error getting pack version: Pack '{0}' was not present in workload manifests.</source>
        <target state="needs-review-translation">NETSDK1181: Wystąpił błąd podczas uzyskiwania wersji pakietu: pakiet „{0}” nie był obecny w manifestach obciążenia.</target>
        <note>{StrBegins="NETSDK1181: "}</note>
      </trans-unit>
      <trans-unit id="CouldNotLoadPlatformManifest">
        <source>NETSDK1042: Could not load PlatformManifest from '{0}' because it did not exist.</source>
        <target state="needs-review-translation">NETSDK1042: Nie można załadować elementu PlatformManifest z lokalizacji „{0}”, ponieważ ta lokalizacja nie istnieje.</target>
        <note>{StrBegins="NETSDK1042: "}</note>
      </trans-unit>
      <trans-unit id="CppRequiresTFMVersion31">
        <source>NETSDK1120: C++/CLI projects targeting .NET Core require a target framework of at least 'netcoreapp3.1'.</source>
        <target state="needs-review-translation">NETSDK1120: Projekty języka C++/interfejsu wiersza polecenia dla platformy .NET Core wymagają co najmniej platformy docelowej „netcoreapp 3.1”.</target>
        <note>{StrBegins="NETSDK1120: "}</note>
      </trans-unit>
      <trans-unit id="Crossgen2MissingRequiredMetadata">
        <source>NETSDK1158: Required '{0}' metadata missing on Crossgen2Tool item.</source>
        <target state="needs-review-translation">NETSDK1158: brak wymaganych metadanych "{0}" w elemencie Crossgen2Tool.</target>
        <note>{StrBegins="NETSDK1158: "}</note>
      </trans-unit>
      <trans-unit id="Crossgen2RequiresSelfContained">
        <source>NETSDK1126: Publishing ReadyToRun using Crossgen2 is only supported for self-contained applications.</source>
        <target state="needs-review-translation">NETSDK1126: Publikowanie elementu ReadyToRun przy użyciu elementu Crossgen2 jest obsługiwane tylko w przypadku aplikacji samodzielnych.</target>
        <note>{StrBegins="NETSDK1126: "}</note>
      </trans-unit>
      <trans-unit id="Crossgen2ToolExecutableNotFound">
        <source>NETSDK1155: Crossgen2Tool executable '{0}' not found.</source>
        <target state="needs-review-translation">NETSDK1155: nie znaleziono pliku wykonywalnego "{0}" elementu Crossgen2Tool.</target>
        <note>{StrBegins="NETSDK1155: "}</note>
      </trans-unit>
      <trans-unit id="Crossgen2ToolMissingWhenUseCrossgen2IsSet">
        <source>NETSDK1154: Crossgen2Tool must be specified when UseCrossgen2 is set to true.</source>
        <target state="needs-review-translation">NETSDK1154: należy określić element Crossgen2Tool, gdy właściwość UseCrossgen2 jest ustawiona na wartość true.</target>
        <note>{StrBegins="NETSDK1154: "}</note>
      </trans-unit>
      <trans-unit id="Crossgen5CannotEmitSymbolsInCompositeMode">
        <source>NETSDK1166: Cannot emit symbols when publishing for .NET 5 with Crossgen2 using composite mode.</source>
        <target state="needs-review-translation">NETSDK1166: nie można emitować symboli podczas publikowania w przypadku platformy .NET 5 z Crossgen2 przy użyciu trybu złożonego.</target>
        <note>{StrBegins="NETSDK1166: "}</note>
      </trans-unit>
      <trans-unit id="CrossgenToolExecutableNotFound">
        <source>NETSDK1160: CrossgenTool executable '{0}' not found.</source>
        <target state="needs-review-translation">NETSDK1160: nie znaleziono pliku wykonywalnego "{0}" elementu CrossgenTool.</target>
        <note>{StrBegins="NETSDK1160: "}</note>
      </trans-unit>
      <trans-unit id="CrossgenToolMissingInPDBCompilationMode">
        <source>NETSDK1153: CrossgenTool not specified in PDB compilation mode.</source>
        <target state="needs-review-translation">NETSDK1153: nie określono elementu CrossgenTool w trybie kompilacji pliku PDB.</target>
        <note>{StrBegins="NETSDK1153: "}</note>
      </trans-unit>
      <trans-unit id="CrossgenToolMissingWhenUseCrossgen2IsNotSet">
        <source>NETSDK1159: CrossgenTool must be specified when UseCrossgen2 is set to false.</source>
        <target state="needs-review-translation">NETSDK1159: należy określić element CrossgenTool, gdy właściwość UseCrossgen2 jest ustawiona na wartość false.</target>
        <note>{StrBegins="NETSDK1159: "}</note>
      </trans-unit>
      <trans-unit id="DiaSymReaderLibraryNotFound">
        <source>NETSDK1161: DiaSymReader library '{0}' not found.</source>
        <target state="needs-review-translation">NETSDK1161: nie znaleziono biblioteki DiaSymReader "{0}".</target>
        <note>{StrBegins="NETSDK1161: "}</note>
      </trans-unit>
      <trans-unit id="DotNetHostExecutableNotFound">
        <source>NETSDK1156: .NET host executable '{0}' not found.</source>
        <target state="needs-review-translation">NETSDK1156: nie znaleziono pliku wykonywalnego "{0}" hosta platformy .NET.</target>
        <note>{StrBegins="NETSDK1156: "}</note>
      </trans-unit>
      <trans-unit id="DotnetToolDoesNotSupportTFMLowerThanNetcoreapp21">
        <source>NETSDK1055: DotnetTool does not support target framework lower than netcoreapp2.1.</source>
        <target state="needs-review-translation">NETSDK1055: Narzędzie DotnetTool nie obsługuje docelowej struktury w wersji niższej niż netcoreapp2.1.</target>
        <note>{StrBegins="NETSDK1055: "}</note>
      </trans-unit>
      <trans-unit id="DotnetToolOnlySupportNetcoreapp">
        <source>NETSDK1054: only supports .NET Core.</source>
        <target state="needs-review-translation">NETSDK1054: obsługuje tylko platformę .NET Core.</target>
        <note>{StrBegins="NETSDK1054: "}</note>
      </trans-unit>
      <trans-unit id="DuplicateItemsError">
        <source>NETSDK1022: Duplicate '{0}' items were included. The .NET SDK includes '{0}' items from your project directory by default. You can either remove these items from your project file, or set the '{1}' property to '{2}' if you want to explicitly include them in your project file. For more information, see {4}. The duplicate items were: {3}</source>
        <target state="needs-review-translation">NETSDK1022: Zostały uwzględnione zduplikowane elementy „{0}”. Zestaw .NET SDK dołącza domyślnie elementy „{0}” z katalogu projektu. Możesz usunąć te elementy z pliku projektu lub ustawić dla właściwości „{1}” wartość „{2}”, aby jawnie uwzględnić je w pliku projektu.Aby uzyskać więcej informacji, zobacz {4}. Zduplikowane elementy: {3}</target>
        <note>{StrBegins="NETSDK1022: "}</note>
      </trans-unit>
      <trans-unit id="DuplicatePreprocessorToken">
        <source>NETSDK1015: The preprocessor token '{0}' has been given more than one value. Choosing '{1}' as the value.</source>
        <target state="needs-review-translation">NETSDK1015: Dla tokenu preprocesora „{0}” podano więcej niż jedną wartość. Wybieranie elementu „{1}” jako wartości.</target>
        <note>{StrBegins="NETSDK1015: "}</note>
      </trans-unit>
      <trans-unit id="DuplicatePublishOutputFiles">
        <source>NETSDK1152: Found multiple publish output files with the same relative path: {0}.</source>
        <target state="needs-review-translation">NETSDK1152: znaleziono wiele opublikowanych plików wyjściowych z taką samą ścieżką względną: {0}.</target>
        <note>{StrBegins="NETSDK1152: "}</note>
      </trans-unit>
      <trans-unit id="DuplicateRuntimePackAsset">
        <source>NETSDK1110: More than one asset in the runtime pack has the same destination sub-path of '{0}'. Report this error to the .NET team here: https://aka.ms/dotnet-sdk-issue.</source>
        <target state="needs-review-translation">NETSDK1110: Więcej niż jeden zasób w pakiecie środowiska uruchomieniowego ma taką samą docelową ścieżkę podrzędną („{0}”). Zgłoś ten błąd zespołowi platformy .NET tutaj: https://aka.ms/dotnet-sdk-issue.</target>
        <note>{StrBegins="NETSDK1110: "}</note>
      </trans-unit>
      <trans-unit id="DuplicateTypeLibraryIds">
        <source>NETSDK1169: The same resource ID {0} was specified for two type libraries '{1}' and '{2}'. Duplicate type library IDs are not allowed.</source>
        <target state="needs-review-translation">NETSDK1169: ten sam identyfikator zasobu {0} został określony dla dwóch bibliotek typów "{1}" i "{2}". Duplikowanie identyfikatorów bibliotek typów jest niedozwolone.</target>
        <note>{StrBegins="NETSDK1169: "}</note>
      </trans-unit>
      <trans-unit id="EnableSingleFileAnalyzerUnsupported">
        <source>NETSDK1211: EnableSingleFileAnalyzer is not supported for the target framework. Consider multi-targeting to a supported framework to enable single-file analysis, and set EnableSingleFileAnalyzer only for the supported frameworks. For example:
&lt;EnableSingleFileAnalyzer Condition="$([MSBuild]::IsTargetFrameworkCompatible('$(TargetFramework)', '{0}'))"&gt;true&lt;/EnableSingleFileAnalyzer&gt;</source>
        <target state="needs-review-translation">NETSDK1211: EnableSingleFileAnalyzer nie jest obsługiwany dla struktury docelowej. Rozważ zastosowanie wielu elementów docelowych do obsługiwanej struktury, aby umożliwić analizę pojedynczych plików, i ustaw parametr EnableSingleFileAnalyzer tylko dla obsługiwanych struktur. Na przykład:
&lt;EnableSingleFileAnalyzer Condition="$([MSBuild]::IsTargetFrameworkCompatible('$(TargetFramework)', „{0}”))"&gt;wartość prawda&lt;/EnableSingleFileAnalyzer&gt;</target>
        <note>{StrBegins="NETSDK1211: "}</note>
      </trans-unit>
      <trans-unit id="EncounteredConflict_Info">
        <source>Encountered conflict between '{0}' and '{1}'.</source>
        <target state="translated">Napotkano konflikt między elementem „{0}” i „{1}”.</target>
        <note />
      </trans-unit>
      <trans-unit id="ErrorParsingFrameworkListInvalidValue">
        <source>NETSDK1051: Error parsing FrameworkList from '{0}'.  {1} '{2}' was invalid.</source>
        <target state="needs-review-translation">NETSDK1051: Błąd analizowania elementu FrameworkList z elementu „{0}”. Element {1} „{2}” był nieprawidłowy.</target>
        <note>{StrBegins="NETSDK1051: "}</note>
      </trans-unit>
      <trans-unit id="ErrorParsingPlatformManifest">
        <source>NETSDK1043: Error parsing PlatformManifest from '{0}' line {1}.  Lines must have the format {2}.</source>
        <target state="needs-review-translation">NETSDK1043: Wystąpił błąd podczas analizowania elementu PlatformManifest w wierszu „{0}” {1}. Wiersze muszą mieć format {2}.</target>
        <note>{StrBegins="NETSDK1043: "}</note>
      </trans-unit>
      <trans-unit id="ErrorParsingPlatformManifestInvalidValue">
        <source>NETSDK1044: Error parsing PlatformManifest from '{0}' line {1}.  {2} '{3}' was invalid.</source>
        <target state="needs-review-translation">NETSDK1044: Wystąpił błąd podczas analizowania elementu PlatformManifest w wierszu „{0}” {1}. Element {2} „{3}” jest nieprawidłowy.</target>
        <note>{StrBegins="NETSDK1044: "}</note>
      </trans-unit>
      <trans-unit id="ErrorReadingAssetsFile">
        <source>NETSDK1060: Error reading assets file: {0}</source>
        <target state="needs-review-translation">NETSDK1060: Błąd podczas odczytywania pliku zasobów: {0}</target>
        <note>{StrBegins="NETSDK1060: "}</note>
      </trans-unit>
      <trans-unit id="FailedToDeleteApphost">
        <source>NETSDK1111: Failed to delete output apphost: {0}</source>
        <target state="needs-review-translation">NETSDK1111: Nie można usunąć wyjściowego elementu apphost: {0}</target>
        <note>{StrBegins="NETSDK1111: "}</note>
      </trans-unit>
      <trans-unit id="FailedToLockResource">
        <source>NETSDK1077: Failed to lock resource.</source>
        <target state="needs-review-translation">NETSDK1077: Nie można zablokować zasobu.</target>
        <note>{StrBegins="NETSDK1077: "}</note>
      </trans-unit>
      <trans-unit id="FileNameIsTooLong">
        <source>NETSDK1030: Given file name '{0}' is longer than 1024 bytes</source>
        <target state="needs-review-translation">NETSDK1030: Podana nazwa pliku „{0}” jest dłuższa niż 1024 bajty</target>
        <note>{StrBegins="NETSDK1030: "}</note>
      </trans-unit>
      <trans-unit id="FolderAlreadyExists">
        <source>NETSDK1024: Folder '{0}' already exists either delete it or provide a different ComposeWorkingDir</source>
        <target state="needs-review-translation">NETSDK1024: Folder „{0}” już istnieje. Usuń go lub podaj inny katalog roboczy tworzenia (ComposeWorkingDir)</target>
        <note>{StrBegins="NETSDK1024: "}</note>
      </trans-unit>
      <trans-unit id="FrameworkDependentAppHostRequiresVersion21">
        <source>NETSDK1068: The framework-dependent application host requires a target framework of at least 'netcoreapp2.1'.</source>
        <target state="needs-review-translation">NETSDK1068: Host aplikacji zależnych od platformy wymaga co najmniej platformy docelowej „netcoreapp2.1”.</target>
        <note>{StrBegins="NETSDK1068: "}</note>
      </trans-unit>
      <trans-unit id="FrameworkListPathNotRooted">
        <source>NETSDK1052: Framework list file path '{0}' is not rooted. Only full paths are supported.</source>
        <target state="needs-review-translation">NETSDK1052: Ścieżka pliku z listą struktur „{0}” nie zaczyna się od katalogu głównego. Obsługiwane są tylko pełne ścieżki.</target>
        <note>{StrBegins="NETSDK1052: "}</note>
      </trans-unit>
      <trans-unit id="FrameworkReferenceDuplicateError">
        <source>NETSDK1087: Multiple FrameworkReference items for '{0}' were included in the project.</source>
        <target state="needs-review-translation">NETSDK1087: Wiele elementów FrameworkReference dla obiektu „{0}” zostało uwzględnionych w projekcie.</target>
        <note>{StrBegins="NETSDK1087: "}</note>
      </trans-unit>
      <trans-unit id="FrameworkReferenceOverrideWarning">
        <source>NETSDK1086: A FrameworkReference for '{0}' was included in the project. This is implicitly referenced by the .NET SDK and you do not typically need to reference it from your project. For more information, see {1}</source>
        <target state="needs-review-translation">NETSDK1086: Odwołanie FrameworkReference dla elementu „{0}” zostało uwzględnione w projekcie. Jest on jawnie przywoływany przez zestaw .NET SDK i zwykle nie ma potrzeby tworzenia odwołania do niego z projektu. Aby uzyskać więcej informacji, zobacz {1}</target>
        <note>{StrBegins="NETSDK1086: "}</note>
      </trans-unit>
      <trans-unit id="GetDependsOnNETStandardFailedWithException">
        <source>NETSDK1049: Resolved file has a bad image, no metadata, or is otherwise inaccessible. {0} {1}</source>
        <target state="needs-review-translation">NETSDK1049: Rozpoznany plik ma nieprawidłowy obraz, nie ma metadanych lub jest w inny sposób niedostępny. {0} {1}</target>
        <note>{StrBegins="NETSDK1049: "}</note>
      </trans-unit>
      <trans-unit id="GlobalJsonSDKResolutionFailed">
        <source>NETSDK1141: Unable to resolve the .NET SDK version as specified in the global.json located at {0}.</source>
        <target state="needs-review-translation">NETSDK1141: nie można rozpoznać wersji zestawu .NET SDK określonej w pliku global.json w lokalizacji {0}.</target>
        <note>{StrBegins="NETSDK1141: "}</note>
      </trans-unit>
      <trans-unit id="ILLinkFailed">
        <source>NETSDK1144: Optimizing assemblies for size failed.</source>
        <target state="needs-review-translation">NETSDK1144: optymalizacja zestawów pod kątem rozmiaru nie powiodła się.</target>
        <note>{StrBegins="NETSDK1144: "}</note>
      </trans-unit>
      <trans-unit id="ILLinkNoValidRuntimePackageError">
        <source>NETSDK1195: Trimming, or code compatibility analysis for trimming, single-file deployment, or ahead-of-time compilation is not supported for the target framework. For more information, see https://aka.ms/netsdk1195</source>
        <target state="needs-review-translation">NETSDK1195: Przycinanie lub analiza zgodności kodu na potrzeby przycinania, wdrażania pojedynczego pliku lub kompilacji z wyprzedzeniem nie jest obsługiwana dla platformy docelowej. Aby uzyskać więcej informacji, zobacz https://aka.ms/netsdk1195</target>
        <note>{StrBegins="NETSDK1195: "}</note>
      </trans-unit>
      <trans-unit id="ILLinkNotSupportedError">
        <source>NETSDK1102: Optimizing assemblies for size is not supported for the selected publish configuration. Please ensure that you are publishing a self-contained app.</source>
        <target state="needs-review-translation">NETSDK1102: Optymalizacja zestawów pod kątem rozmiaru nie jest obsługiwana w przypadku wybranej konfiguracji publikowania. Upewnij się, że publikujesz niezależną aplikację.</target>
        <note>{StrBegins="NETSDK1102: "}</note>
      </trans-unit>
      <trans-unit id="ILLinkOptimizedAssemblies">
        <source>Optimizing assemblies for size may change the behavior of the app. Be sure to test after publishing. See: https://aka.ms/dotnet-illink</source>
        <target state="translated">Zestawy są optymalizowane pod kątem rozmiaru, co może spowodować zmianę zachowania aplikacji. Pamiętaj, aby wykonać testy po opublikowaniu. Zobacz: https://aka.ms/dotnet-illink</target>
        <note />
      </trans-unit>
      <trans-unit id="ILLinkRunning">
        <source>Optimizing assemblies for size. This process might take a while.</source>
        <target state="translated">Optymalizowanie zestawów pod kątem rozmiaru. Ten proces może trochę potrwać.</target>
        <note />
      </trans-unit>
      <trans-unit id="ImplicitRuntimeIdentifierResolutionForPublishPropertyFailed">
        <source>NETSDK1191: A runtime identifier for the property '{0}' couldn't be inferred. Specify a rid explicitly.</source>
        <target state="needs-review-translation">NETSDK1191: Nie można wywnioskować identyfikatora środowiska uruchomieniowego dla właściwości „{0}”. Jawnie określ identyfikator RID.</target>
        <note>{StrBegins="NETSDK1191: "}</note>
      </trans-unit>
      <trans-unit id="IncorrectPackageRoot">
        <source>NETSDK1020: Package Root {0} was incorrectly given for Resolved library {1}</source>
        <target state="needs-review-translation">NETSDK1020: Podano niepoprawny element główny pakietu {0} dla rozpoznanej biblioteki {1}</target>
        <note>{StrBegins="NETSDK1020: "}</note>
      </trans-unit>
      <trans-unit id="IncorrectTargetFormat">
        <source>NETSDK1025: The target manifest {0} provided is of not the correct format</source>
        <target state="needs-review-translation">NETSDK1025: Podany manifest docelowy {0} ma niepoprawny format</target>
        <note>{StrBegins="NETSDK1025: "}</note>
      </trans-unit>
      <trans-unit id="InputAssemblyNotFound">
        <source>NETSDK1163: Input assembly '{0}' not found.</source>
        <target state="needs-review-translation">NETSDK1163: nie znaleziono zestawu danych wejściowych "{0}".</target>
        <note>{StrBegins="NETSDK1163: "}</note>
      </trans-unit>
      <trans-unit id="InvalidAppHostDotNetSearch">
        <source>NETSDK1217: Invalid value in AppHostDotNetSearch: '{0}'.</source>
        <target state="needs-review-translation">NETSDK1217: nieprawidłowa wartość w elemencie AppHostDotNetSearch: „{0}”.</target>
        <note>{StrBegins="NETSDK1217: "}</note>
      </trans-unit>
      <trans-unit id="InvalidFrameworkName">
        <source>NETSDK1003: Invalid framework name: '{0}'.</source>
        <target state="needs-review-translation">NETSDK1003: Nieprawidłowa nazwa platformy: „{0}”.</target>
        <note>{StrBegins="NETSDK1003: "}</note>
      </trans-unit>
      <trans-unit id="InvalidItemSpecToUse">
        <source>NETSDK1058: Invalid value for ItemSpecToUse parameter: '{0}'.  This property must be blank or set to 'Left' or 'Right'</source>
        <target state="needs-review-translation">NETSDK1058: Nieprawidłowa wartość parametru ItemSpecToUse: „{0}”. Ta właściwość musi być pusta lub ustawiona na wartość „Left” albo „Right”</target>
        <note>{StrBegins="NETSDK1058: "}
The following are names of parameters or literal values and should not be translated: ItemSpecToUse, Left, Right</note>
      </trans-unit>
      <trans-unit id="InvalidNuGetVersionString">
        <source>NETSDK1018: Invalid NuGet version string: '{0}'.</source>
        <target state="needs-review-translation">NETSDK1018: Nieprawidłowy ciąg wersji NuGet: „{0}”.</target>
        <note>{StrBegins="NETSDK1018: "}</note>
      </trans-unit>
      <trans-unit id="InvalidResourceUpdate">
        <source>NETSDK1075: Update handle is invalid. This instance may not be used for further updates.</source>
        <target state="needs-review-translation">NETSDK1075: Dojście aktualizacji jest nieprawidłowe. Tego wystąpienia nie można użyć na potrzeby dalszych aktualizacji.</target>
        <note>{StrBegins="NETSDK1075: "}</note>
      </trans-unit>
      <trans-unit id="InvalidRollForwardValue">
        <source>NETSDK1104: RollForward value '{0}' is invalid. Allowed values are {1}.</source>
        <target state="needs-review-translation">NETSDK1104: Wartość RollForward „{0}” jest nieprawidłowa. Dozwolone wartości to {1}.</target>
        <note>{StrBegins="NETSDK1104: "}</note>
      </trans-unit>
      <trans-unit id="InvalidTargetPlatformVersion">
        <source>NETSDK1140: {0} is not a valid TargetPlatformVersion for {1}. Valid versions include:
{2}</source>
        <target state="needs-review-translation">NETSDK1140: {0} nie jest prawidłowym elementem TargetPlatformVersion dla elementu {1}. Prawidłowe wersje są następujące:
{2}</target>
        <note>{StrBegins="NETSDK1140: "}</note>
      </trans-unit>
      <trans-unit id="InvalidTypeLibrary">
        <source>NETSDK1173: The provided type library '{0}' is in an invalid format.</source>
        <target state="needs-review-translation">NETSDK1173: podana biblioteka typów "{0}" ma nieprawidłowy format.</target>
        <note>{StrBegins="NETSDK1173: "}</note>
      </trans-unit>
      <trans-unit id="InvalidTypeLibraryId">
        <source>NETSDK1170: The provided type library ID '{0}' for type library '{1}' is invalid. The ID must be a positive integer less than 65536.</source>
        <target state="needs-review-translation">NETSDK1170: podany identyfikator biblioteki typów „{0}” dla biblioteki typów „{1}” jest nieprawidłowy. Identyfikator musi być dodatnią liczbą całkowitą mniejszą niż 65536.</target>
        <note>{StrBegins="NETSDK1170: "}</note>
      </trans-unit>
      <trans-unit id="IsAotCompatibleUnsupported">
        <source>NETSDK1210: IsAotCompatible and EnableAotAnalyzer are not supported for the target framework. Consider multi-targeting to a supported framework to enable ahead-of-time compilation analysis, and set IsAotCompatible only for the supported frameworks. For example:
&lt;IsAotCompatible Condition="$([MSBuild]::IsTargetFrameworkCompatible('$(TargetFramework)', '{0}'))"&gt;true&lt;/IsAotCompatible&gt;</source>
        <target state="needs-review-translation">NETSDK1210: Elementy IsAotCompatible i EnableAotAnalyzer nie są obsługiwane dla struktury docelowej. Rozważ zastosowanie wielu elementów docelowych do obsługiwanej struktury, aby umożliwić analizę kompilacji z wyprzedzeniem, i ustaw wartość IsAotCompatible tylko dla obsługiwanych struktur. Na przykład:
&lt;IsAotCompatible Condition="$([MSBuild]::IsTargetFrameworkCompatible('$(TargetFramework)„, ”{0}'))"&gt;wartość prawda&lt;/IsAotCompatible&gt;</target>
        <note>{StrBegins="NETSDK1210: "}</note>
      </trans-unit>
      <trans-unit id="IsTrimmableUnsupported">
        <source>NETSDK1212: IsTrimmable and EnableTrimAnalyzer are not supported for the target framework. Consider multi-targeting to a supported framework to enable trimming, and set IsTrimmable only for the supported frameworks. For example:
&lt;IsTrimmable Condition="$([MSBuild]::IsTargetFrameworkCompatible('$(TargetFramework)', '{0}'))"&gt;true&lt;/IsTrimmable&gt;</source>
        <target state="needs-review-translation">NETSDK1212: Elementy IsTrimmable i EnableTrimAnalyzer nie są obsługiwane dla struktury docelowej. Rozważ zastosowanie wielu elementów docelowych do obsługiwanej struktury, aby włączyć przycinanie, i ustaw właściwość IsTrimmable tylko dla obsługiwanych struktur. Na przykład:
&lt;IsTrimmable Condition="$([MSBuild]::IsTargetFrameworkCompatible('$(TargetFramework)', „{0}”))"&gt;wartość prawda&lt;/IsTrimmable&gt;</target>
        <note>{StrBegins="NETSDK1212: "}</note>
      </trans-unit>
      <trans-unit id="JitLibraryNotFound">
        <source>NETSDK1157: JIT library '{0}' not found.</source>
        <target state="needs-review-translation">NETSDK1157: nie znaleziono biblioteki JIT "{0}".</target>
        <note>{StrBegins="NETSDK1157: "}</note>
      </trans-unit>
      <trans-unit id="MicrosoftNetSdkCompilersToolsetNotFound">
        <source>NETSDK1216: Package Microsoft.Net.Sdk.Compilers.Toolset is not downloaded but it is needed because your MSBuild and SDK versions are mismatched. Ensure version {0} of the package is available in your NuGet source feeds and then run NuGet package restore from Visual Studio or MSBuild.</source>
        <target state="needs-review-translation">NETSDK1216: pakiet Microsoft.Net.Sdk.Compilers.Toolset nie został pobrany, ale jest potrzebny, ponieważ wersje programu MSBuild i zestawu SDK są niezgodne. Upewnij się, że wersja {0} pakietu jest dostępna w źródłach danych NuGet, a następnie uruchom przywracanie pakietu NuGet z programu Visual Studio lub MSBuild.</target>
        <note>{StrBegins="NETSDK1216: "}{Locked="Microsoft.Net.Sdk.Compilers.Toolset"} {0} is a NuGet package version and should not be translated.</note>
      </trans-unit>
      <trans-unit id="MicrosoftNetSdkCompilersToolsetRootEmpty">
        <source>NETSDK1221: NuGetPackageRoot property is empty so package Microsoft.Net.Sdk.Compilers.Toolset cannot be used but it is recommended because your MSBuild and SDK versions are mismatched. Ensure you are building with '/restore /t:Build' and not '/t:Restore;Build'.</source>
        <target state="needs-review-translation">NETSDK1221: właściwość NuGetPackageRoot jest pusta, więc nie można użyć pakietu Microsoft.Net.Sdk.Compilers.Toolset, ale jest to rekomendowane, ponieważ wersje programu MSBuild i zestawu SDK są niezgodne. Upewnij się, że kompilujesz z elementem '/restore /t:Build', a nie '/t:Restore;Build'.</target>
        <note>{StrBegins="NETSDK1221: "}{Locked="NuGetPackageRoot"}{Locked="Microsoft.Net.Sdk.Compilers.Toolset"}{Locked="'/restore /t:Build'"}{Locked="'/t:Restore;Build'"}</note>
      </trans-unit>
      <trans-unit id="MismatchedPlatformPackageVersion">
        <source>NETSDK1061: The project was restored using {0} version {1}, but with current settings, version {2} would be used instead. To resolve this issue, make sure the same settings are used for restore and for subsequent operations such as build or publish. Typically this issue can occur if the RuntimeIdentifier property is set during build or publish but not during restore. For more information, see https://aka.ms/dotnet-runtime-patch-selection.</source>
        <target state="needs-review-translation">NETSDK1061: Projekt został przywrócony przy użyciu pakietu {0} w wersji {1}, ale w przypadku bieżących ustawień zamiast niej zostałaby użyta wersja {2}. Aby rozwiązać ten problem, upewnij się, że te same ustawienia są używane do przywracania i dla kolejnych operacji, takich jak kompilacja lub publikowanie. Ten problem zazwyczaj występuje, gdy właściwość RuntimeIdentifier jest ustawiona podczas kompilacji lub publikowania, ale nie podczas przywracania. Aby uzyskać więcej informacji, zobacz https://aka.ms/dotnet-runtime-patch-selection.</target>
        <note>{StrBegins="NETSDK1061: "}
{0} - Package Identifier for platform package
{1} - Restored version of platform package
{2} - Current version of platform package</note>
      </trans-unit>
      <trans-unit id="MissingItemMetadata">
        <source>NETSDK1008: Missing '{0}' metadata on '{1}' item '{2}'.</source>
        <target state="needs-review-translation">NETSDK1008: Brak metadanych „{0}” w elemencie „{1}” „{2}”.</target>
        <note>{StrBegins="NETSDK1008: "}</note>
      </trans-unit>
      <trans-unit id="MissingOutputPDBImagePath">
        <source>NETSDK1164: Missing output PDB path in PDB generation mode (OutputPDBImage metadata).</source>
        <target state="needs-review-translation">NETSDK1164: brak ścieżki wyjściowej pliku PDB w trybie generowania pliku PDB (metadane OutputPDBImage).</target>
        <note>{StrBegins="NETSDK1164: "}</note>
      </trans-unit>
      <trans-unit id="MissingOutputR2RImageFileName">
        <source>NETSDK1165: Missing output R2R image path (OutputR2RImage metadata).</source>
        <target state="needs-review-translation">NETSDK1165: brak ścieżki obrazu wyjściowego R2R (metadane OutputR2RImage).</target>
        <note>{StrBegins="NETSDK1165: "}</note>
      </trans-unit>
      <trans-unit id="MissingTypeLibraryId">
        <source>NETSDK1171: An integer ID less than 65536 must be provided for type library '{0}' because more than one type library is specified.</source>
        <target state="needs-review-translation">NETSDK1171: dla biblioteki typów "{0}" należy podać identyfikator liczby całkowitej mniejszej niż 65536, ponieważ określono więcej niż jedną bibliotekę typów.</target>
        <note>{StrBegins="NETSDK1171: "}</note>
      </trans-unit>
      <trans-unit id="MultipleFilesResolved">
        <source>NETSDK1021: More than one file found for {0}</source>
        <target state="needs-review-translation">NETSDK1021: Znaleziono więcej niż jeden plik dla elementu {0}</target>
        <note>{StrBegins="NETSDK1021: "}</note>
      </trans-unit>
      <trans-unit id="NETFrameworkToNonBuiltInNETStandard">
        <source>NETSDK1069: This project uses a library that targets .NET Standard 1.5 or higher, and the project targets a version of .NET Framework that doesn't have built-in support for that version of .NET Standard. Visit https://aka.ms/net-standard-known-issues for a set of known issues. Consider retargeting to .NET Framework 4.7.2.</source>
        <target state="needs-review-translation">NETSDK1069: Projekt korzysta z biblioteki przeznaczonej dla platformy .NET Standard 1.5 lub nowszej, a projekt jest przeznaczony dla wersji programu .NET Framework, która nie ma wbudowanej obsługi tej wersji platformy .NET Standard. Odwiedź witrynę https://aka.ms/net-standard-known-issues, aby zapoznać się z zestawem znanych problemów. Rozważ zmianę elementu docelowego na program .NET Framework 4.7.2.</target>
        <note>{StrBegins="NETSDK1069: "}</note>
      </trans-unit>
      <trans-unit id="NETFrameworkWithoutUsingNETSdkDefaults">
        <source>NETSDK1115: The current .NET SDK does not support .NET Framework without using .NET SDK Defaults. It is likely due to a mismatch between C++/CLI project CLRSupport property and TargetFramework.</source>
        <target state="needs-review-translation">NETSDK1115: Bieżący zestaw .NET SDK nie obsługuje programu .NET Framework bez użycia wartości domyślnych zestawu .NET SDK. Prawdopodobna przyczyna to niezgodność między właściwością CLRSupport projektu C++/CLI i elementu TargetFramework.</target>
        <note>{StrBegins="NETSDK1115: "}</note>
      </trans-unit>
      <trans-unit id="NativeCompilationRequiresPublishing">
        <source>NETSDK1225: Native compilation is not supported when invoking the Publish target directly. Try running dotnet publish.</source>
        <target state="new">NETSDK1225: Native compilation is not supported when invoking the Publish target directly. Try running dotnet publish.</target>
        <note>{StrBegins="NETSDK1225: "}</note>
      </trans-unit>
      <trans-unit id="Net9NotCompatibleWithDev1711">
        <source>NETSDK1223: Targeting .NET 9.0 or higher in Visual Studio 2022 17.11 is not supported.</source>
        <target state="translated">NETSDK1223: platforma docelowa .NET 9.0 lub nowsza w programie Visual Studio 2022 17.11 nie jest obsługiwana.</target>
        <note>{StrBegins="NETSDK1223: "}</note>
      </trans-unit>
      <trans-unit id="NoAppHostAvailable">
        <source>NETSDK1084: There is no application host available for the specified RuntimeIdentifier '{0}'.</source>
        <target state="needs-review-translation">NETSDK1084: Brak dostępnej aplikacji hosta dla określonego elementu RuntimeIdentifier „{0}”.</target>
        <note>{StrBegins="NETSDK1084: "}</note>
      </trans-unit>
      <trans-unit id="NoBuildRequested">
        <source>NETSDK1085: The 'NoBuild' property was set to true but the 'Build' target was invoked.</source>
        <target state="needs-review-translation">NETSDK1085: Właściwość „NoBuild” została ustawiona na wartość true, ale wywołano element docelowy „Build”.</target>
        <note>{StrBegins="NETSDK1085: "}</note>
      </trans-unit>
      <trans-unit id="NoCompatibleTargetFramework">
        <source>NETSDK1002: Project '{0}' targets '{2}'. It cannot be referenced by a project that targets '{1}'.</source>
        <target state="needs-review-translation">NETSDK1002: Projekt „{0}” ma platformę docelową „{2}”. Nie może on być przywoływany przez projekt z platformą docelową „{1}”.</target>
        <note>{StrBegins="NETSDK1002: "}</note>
      </trans-unit>
      <trans-unit id="NoRuntimePackAvailable">
        <source>NETSDK1082: There was no runtime pack for {0} available for the specified RuntimeIdentifier '{1}'.</source>
        <target state="needs-review-translation">NETSDK1082: Brak dostępnego pakietu środowiska uruchomieniowego {0} dla określonego elementu RuntimeIdentifier „{1}”.</target>
        <note>{StrBegins="NETSDK1082: "}</note>
      </trans-unit>
      <trans-unit id="NoRuntimePackInformation">
        <source>NETSDK1132: No runtime pack information was available for {0}.</source>
        <target state="needs-review-translation">NETSDK1132: Nie było dostępnych informacji o pakiecie środowiska uruchomieniowego dla elementu {0}.</target>
        <note>{StrBegins="NETSDK1132: "}</note>
      </trans-unit>
      <trans-unit id="NoSupportComSelfContained">
        <source>NETSDK1128: COM hosting does not support self-contained deployments.</source>
        <target state="needs-review-translation">NETSDK1128: Hosting COM nie obsługuje samodzielnych wdrożeń.</target>
        <note>{StrBegins="NETSDK1128: "}</note>
      </trans-unit>
      <trans-unit id="NoSupportCppEnableComHosting">
        <source>NETSDK1119: C++/CLI projects targeting .NET Core cannot use EnableComHosting=true.</source>
        <target state="needs-review-translation">NETSDK1119: Projekty C++/CLI przeznaczone dla platformy .NET Core nie mogą używać elementu EnableComHosting=true.</target>
        <note>{StrBegins="NETSDK1119: "}</note>
      </trans-unit>
      <trans-unit id="NoSupportCppNonDynamicLibraryDotnetCore">
        <source>NETSDK1116: C++/CLI projects targeting .NET Core must be dynamic libraries.</source>
        <target state="needs-review-translation">NETSDK1116: Projekty C++/CLI przeznaczone dla platformy .NET Core muszą być bibliotekami dynamicznymi.</target>
        <note>{StrBegins="NETSDK1116: "}</note>
      </trans-unit>
      <trans-unit id="NoSupportCppPackDotnetCore">
        <source>NETSDK1118: C++/CLI projects targeting .NET Core cannot be packed.</source>
        <target state="needs-review-translation">NETSDK1118: Nie można spakować projektów C++/CLI przeznaczonych dla platformy .NET Core.</target>
        <note>{StrBegins="NETSDK1118: "}</note>
      </trans-unit>
      <trans-unit id="NoSupportCppPublishDotnetCore">
        <source>NETSDK1117: Does not support publish of C++/CLI project targeting dotnet core.</source>
        <target state="needs-review-translation">NETSDK1117: Brak obsługi publikowania projektu C++/CLI przeznaczonego dla platformy .NET Core.</target>
        <note>{StrBegins="NETSDK1117: "}</note>
      </trans-unit>
      <trans-unit id="NoSupportCppSelfContained">
        <source>NETSDK1121: C++/CLI projects targeting .NET Core cannot use SelfContained=true.</source>
        <target state="needs-review-translation">NETSDK1121: Projekty C++/CLI przeznaczone dla platformy .NET Core nie mogą używać elementu SelfContained=true.</target>
        <note>{StrBegins="NETSDK1121: "}</note>
      </trans-unit>
      <trans-unit id="NonPortableRuntimeIdentifierDetected">
        <source>NETSDK1206: Found version-specific or distribution-specific runtime identifier(s): {0}. Affected libraries: {1}. In .NET 8.0 and higher, assets for version-specific and distribution-specific runtime identifiers will not be found by default. See https://aka.ms/dotnet/rid-usage for details.</source>
        <target state="needs-review-translation">NETSDK1206: Znaleziono identyfikatory środowiska uruchomieniowego specyficzne dla wersji lub dystrybucji:. {0}. Biblioteki, których to dotyczy: {1}. Na platformie .NET 8.0 i nowszych zasoby dla identyfikatorów środowiska uruchomieniowego specyficznych dla wersji i dystrybucji nie zostaną domyślnie odnalezione. Aby uzyskać szczegółowe informacje, zobacz https://aka.ms/dotnet/rid-usage.</target>
        <note>{StrBegins="NETSDK1206: "}</note>
      </trans-unit>
      <trans-unit id="NonSelfContainedExeCannotReferenceSelfContained">
        <source>NETSDK1151: The referenced project '{0}' is a self-contained executable.  A self-contained executable cannot be referenced by a non self-contained executable.  For more information, see https://aka.ms/netsdk1151</source>
        <target state="needs-review-translation">NETSDK1151: Projekt „{0}”, do którego istnieje odwołanie, jest samodzielnym plikiem wykonywalnym.  Samodzielny plik wykonywalny nie może być przywoływany przez niesamodzielny plik wykonywalny. Aby uzyskać więcej informacji, zobacz: https://aka.ms/netsdk1151</target>
        <note>{StrBegins="NETSDK1151: "}</note>
      </trans-unit>
      <trans-unit id="PDBGeneratorInputExecutableNotFound">
        <source>NETSDK1162: PDB generation: R2R executable '{0}' not found.</source>
        <target state="needs-review-translation">NETSDK1162: generowanie pliku PDB: nie znaleziono pliku wykonywalnego R2R "{0}".</target>
        <note>{StrBegins="NETSDK1162: "}</note>
      </trans-unit>
      <trans-unit id="PackAsToolCannotSupportSelfContained">
        <source>NETSDK1053: Pack as tool does not support self contained.</source>
        <target state="needs-review-translation">NETSDK1053: Funkcja pakowania jako narzędzie nie obsługuje elementów autonomicznych.</target>
        <note>{StrBegins="NETSDK1053: "}</note>
      </trans-unit>
      <trans-unit id="PackAsToolCannotSupportTargetPlatformIdentifier">
        <source>NETSDK1146: PackAsTool does not support TargetPlatformIdentifier being set. For example, TargetFramework cannot be net5.0-windows, only net5.0. PackAsTool also does not support UseWPF or UseWindowsForms when targeting .NET 5 and higher.</source>
        <target state="needs-review-translation">NETSDK1146: Narzędzie PackAsTool nie obsługuje ustawiania parametru TargetPlatformIdentifier. Na przykład platformą TargetFramework nie może być platforma net5.0-windows, a tylko platforma net5.0. Narzędzie PackAsTool nie obsługuje również parametru UseWPF ani UseWindowsForms, gdy platformą docelową jest platforma .NET 5 lub nowsza.</target>
        <note>{StrBegins="NETSDK1146: "}</note>
      </trans-unit>
      <trans-unit id="PackageContainsIncorrectlyCasedLocale">
        <source>NETSDK1187: Package {0} {1} has a resource with the locale '{2}'. This locale has been normalized to the standard format '{3}' to prevent casing issues in the build. Consider notifying the package author about this casing issue.</source>
        <target state="needs-review-translation">NETSDK1187: Pakiet {0} {1} ma zasób z ustawieniami regionalnymi „{2}”. Te ustawienia regionalne zostały znormalizowane do standardowego formatu „{3}”, aby zapobiec problemom z wielkością liter w kompilacji. Rozważ powiadomienie autora pakietu o tym problemie z wielkością liter.</target>
        <note>{StrBegins="NETSDK1187: "} 0 is a package name, 1 is a package version, 2 is the incorrect locale string, and 3 is the correct locale string.</note>
      </trans-unit>
      <trans-unit id="PackageContainsUnknownLocale">
        <source>NETSDK1188: Package {0} {1} has a resource with the locale '{2}'. This locale is not recognized by .NET. Consider notifying the package author that it appears to be using an invalid locale.</source>
        <target state="needs-review-translation">NETSDK1188: Pakiet {0} {1} ma zasób z ustawieniami regionalnymi „{2}”. To ustawienie regionalne nie jest rozpoznawane przez platformę .NET. Rozważ powiadomienie autora pakietu, że prawdopodobnie używa on nieprawidłowych ustawień regionalnych.</target>
        <note>{StrBegins="NETSDK1188: "} 0 is a package name, 1 is a package version, and 2 is the incorrect locale string</note>
      </trans-unit>
      <trans-unit id="PackageNotFound">
        <source>NETSDK1064: Package {0}, version {1} was not found. It might have been deleted since NuGet restore. Otherwise, NuGet restore might have only partially completed, which might have been due to maximum path length restrictions.</source>
        <target state="needs-review-translation">NETSDK1064: Nie odnaleziono pakietu {0} w wersji {1}. Mógł on zostać usunięty po przywróceniu pakietu NuGet. W innym przypadku przywrócenie pakietu NuGet mogło zostać ukończone tylko częściowo, co mogło być spowodowane ograniczeniami wynikającymi z maksymalnej długości ścieżki.</target>
        <note>{StrBegins="NETSDK1064: "}</note>
      </trans-unit>
      <trans-unit id="PackageReferenceOverrideWarning">
        <source>NETSDK1023: A PackageReference for '{0}' was included in your project. This package is implicitly referenced by the .NET SDK and you do not typically need to reference it from your project. For more information, see {1}</source>
        <target state="needs-review-translation">NETSDK1023: Odwołanie do pakietu dla „{0}” zostało uwzględnione w projekcie. Ten pakiet jest jawnie przywoływany przez zestaw .NET SDK i zwykle nie ma potrzeby tworzenia odwołania do niego z projektu. Aby uzyskać więcej informacji, zobacz {1}</target>
        <note>{StrBegins="NETSDK1023: "}</note>
      </trans-unit>
      <trans-unit id="PackageReferenceVersionNotRecommended">
        <source>NETSDK1071: A PackageReference to '{0}' specified a Version of `{1}`. Specifying the version of this package is not recommended. For more information, see https://aka.ms/sdkimplicitrefs</source>
        <target state="needs-review-translation">NETSDK1071: Odwołanie PackageReference do pakietu „{0}” określiło wersję „{1}”. Określanie wersji tego pakietu nie jest zalecane. Aby uzyskać więcej informacji, zobacz https://aka.ms/sdkimplicitrefs</target>
        <note>{StrBegins="NETSDK1071: "}</note>
      </trans-unit>
      <trans-unit id="PlaceholderRunCommandProjectAbbreviationDeprecated">
        <source>NETSDK1174: Placeholder</source>
        <target state="needs-review-translation">NETSDK1174: symbol zastępczy</target>
        <note>{StrBegins="NETSDK1174: "} - This string is not used here, but is a placeholder for the error code, which is used by the "dotnet run" command.</note>
      </trans-unit>
      <trans-unit id="Prefer32BitIgnoredForNetCoreApp">
        <source>NETSDK1189: Prefer32Bit is not supported and has no effect for netcoreapp target.</source>
        <target state="needs-review-translation">NETSDK1189: element Prefer32Bit nie jest obsługiwany i nie ma wpływu na element docelowy netcoreapp.</target>
        <note>{StrBegins="NETSDK1189: "}</note>
      </trans-unit>
      <trans-unit id="PreferNativeArm64IgnoredForNetCoreApp">
        <source>NETSDK1222: PreferNativeArm64 applies only to .NET Framework targets. It is not supported and has no effect for when targeting .NET Core.</source>
        <target state="needs-review-translation">NETSDK1222: element PreferNativeArm64 ma zastosowanie tylko do elementów docelowych programu .NET Framework. Nie jest ona obsługiwana i nie ma żadnego efektu w przypadku określania wartości docelowej platformy .NET Core.</target>
        <note>{StrBegins="NETSDK1222: "}</note>
      </trans-unit>
      <trans-unit id="ProjectAssetsConsumedWithoutMSBuildProjectPath">
        <source>NETSDK1011: Assets are consumed from project '{0}', but no corresponding MSBuild project path was  found in '{1}'.</source>
        <target state="needs-review-translation">NETSDK1011: Zasoby są używane z projektu „{0}”, ale w elemencie „{1}” nie odnaleziono odpowiadającej ścieżki projektu MSBuild.</target>
        <note>{StrBegins="NETSDK1011: "}</note>
      </trans-unit>
      <trans-unit id="ProjectContainsObsoleteDotNetCliTool">
        <source>NETSDK1059: The tool '{0}' is now included in the .NET SDK. Information on resolving this warning is available at (https://aka.ms/dotnetclitools-in-box).</source>
        <target state="needs-review-translation">NETSDK1059: Narzędzie „{0}” jest teraz dołączone do zestawu .NET SDK. Informacje dotyczące sposobu rozwiązania problemu wskazanego w ostrzeżeniu można znaleźć na stronie https://aka.ms/dotnetclitools-in-box.</target>
        <note>{StrBegins="NETSDK1059: "}</note>
      </trans-unit>
      <trans-unit id="ProjectToolOnlySupportTFMLowerThanNetcoreapp22">
        <source>NETSDK1093: Project tools (DotnetCliTool) only support targeting .NET Core 2.2 and lower.</source>
        <target state="needs-review-translation">NETSDK1093: Narzędzia projektu (DotnetCliTool) obsługują tylko ukierunkowanie na program .NET Core w wersji 2.2 lub niższej.</target>
        <note>{StrBegins="NETSDK1093: "}</note>
      </trans-unit>
      <trans-unit id="PublishProfileNotPresent">
        <source>NETSDK1198: A publish profile with the name '{0}' was not found in the project. Set the PublishProfile property to a valid file name.</source>
        <target state="needs-review-translation">NETSDK1198: w projekcie nie znaleziono profilu publikowania o nazwie „{0}”. Ustaw prawidłową nazwę pliku dla właściwości PublishProfile.</target>
        <note>{StrBegins="NETSDK1198: "}</note>
      </trans-unit>
      <trans-unit id="PublishReadyToRunRequiresVersion30">
        <source>NETSDK1122: ReadyToRun compilation will be skipped because it is only supported for .NET Core 3.0 or higher.</source>
        <target state="needs-review-translation">NETSDK1122: Kompilacja ReadyToRun zostanie pominięta, ponieważ jest obsługiwana tylko w przypadku platformy .NET Core 3.0 lub nowszej.</target>
        <note>{StrBegins="NETSDK1122: "}</note>
      </trans-unit>
      <trans-unit id="PublishSelfContainedMustBeBool">
        <source>NETSDK1193: If PublishSelfContained is set, it must be either true or false. The value given was '{0}'.</source>
        <target state="needs-review-translation">NETSDK1193: Jeśli właściwość PublishSelfContained jest ustawiona, musi mieć wartość true lub false. Podana wartość to „{0}”.</target>
        <note>{StrBegins="NETSDK1193: "}</note>
      </trans-unit>
      <trans-unit id="PublishSingleFileRequiresVersion30">
        <source>NETSDK1123: Publishing an application to a single-file requires .NET Core 3.0 or higher.</source>
        <target state="needs-review-translation">NETSDK1123: Publikowanie aplikacji do pojedynczego pliku wymaga platformy .NET Core 3.0 lub nowszej.</target>
        <note>{StrBegins="NETSDK1123: "}</note>
      </trans-unit>
      <trans-unit id="PublishTrimmedRequiresVersion30">
        <source>NETSDK1124: Trimming assemblies requires .NET Core 3.0 or higher.</source>
        <target state="needs-review-translation">NETSDK1124: Przycinanie zestawów wymaga platformy .NET Core 3.0 lub nowszej.</target>
        <note>{StrBegins="NETSDK1124: "}</note>
      </trans-unit>
      <trans-unit id="PublishUnsupportedWithoutTargetFramework">
        <source>NETSDK1129: The 'Publish' target is not supported without specifying a target framework. The current project targets multiple frameworks, you must specify one of the following frameworks in order to publish: {0}</source>
        <target state="needs-review-translation">NETSDK1129: element docelowy „Publish” nie jest obsługiwany bez określenia platformy docelowej. Bieżący projekt jest przeznaczony dla wielu platform. Należy określić jedną z następujących struktur w celu opublikowania: {0}</target>
        <note>{StrBegins="NETSDK1129: "}</note>
      </trans-unit>
      <trans-unit id="ReadyToRunCompilationFailed">
        <source>NETSDK1096: Optimizing assemblies for performance failed. You can either exclude the failing assemblies from being optimized, or set the PublishReadyToRun property to false.</source>
        <target state="needs-review-translation">NETSDK1096: Optymalizacja zestawów pod kątem wydajności nie powiodła się. Możesz wykluczyć błędne zestawy z procesu optymalizacji lub ustawić właściwość PublishReadyToRun na wartość false.</target>
        <note>{StrBegins="NETSDK1096: "}</note>
      </trans-unit>
      <trans-unit id="ReadyToRunCompilationHasWarnings_Info">
        <source>Some ReadyToRun compilations emitted warnings, indicating potential missing dependencies. Missing dependencies could potentially cause runtime failures. To show the warnings, set the PublishReadyToRunShowWarnings property to true.</source>
        <target state="translated">Niektóre kompilacje ReadyToRun emitowały ostrzeżenia, co wskazuje na potencjalnie brakujące zależności. Brakujące zależności mogą być przyczyną błędów w czasie wykonywania. Aby pokazywać ostrzeżenia, ustaw właściwość PublishReadyToRunShowWarnings na wartość true.</target>
        <note />
      </trans-unit>
      <trans-unit id="ReadyToRunNoValidRuntimePackageError">
        <source>NETSDK1094: Unable to optimize assemblies for performance: a valid runtime package was not found. Either set the PublishReadyToRun property to false, or use a supported runtime identifier when publishing. When targeting .NET 6 or higher, make sure to restore packages with the PublishReadyToRun property set to true.</source>
        <target state="needs-review-translation">NETSDK1094: Nie można zoptymalizować zestawów pod kątem wydajności: nie znaleziono prawidłowego pakietu środowiska uruchomieniowego. Ustaw właściwość PublishReadyToRun na wartość false lub użyj obsługiwanego identyfikatora środowiska uruchomieniowego podczas publikowania. W przypadku określania wartości docelowej platformy .NET 6 lub nowszej należy przywrócić pakiety z właściwością PublishReadyToRun ustawioną na wartość true.</target>
        <note>{StrBegins="NETSDK1094: "}</note>
      </trans-unit>
      <trans-unit id="ReadyToRunTargetNotSupportedError">
        <source>NETSDK1095: Optimizing assemblies for performance is not supported for the selected target platform or architecture. Please verify you are using a supported runtime identifier, or set the PublishReadyToRun property to false.</source>
        <target state="needs-review-translation">NETSDK1095: Optymalizacja zestawów pod kątem wydajności nie jest obsługiwana dla wybranej platformy lub architektury docelowej. Upewnij się, że używasz identyfikatora obsługiwanego środowiska uruchomieniowego, lub ustaw właściwość PublishReadyToRun na wartość false.</target>
        <note>{StrBegins="NETSDK1095: "}</note>
      </trans-unit>
      <trans-unit id="RollForwardRequiresVersion30">
        <source>NETSDK1103: RollForward setting is only supported on .NET Core 3.0 or higher.</source>
        <target state="needs-review-translation">NETSDK1103: Ustawienie RollForward jest obsługiwane tylko w programie .NET Core 3.0 lub nowszym.</target>
        <note>{StrBegins="NETSDK1103: "}</note>
      </trans-unit>
      <trans-unit id="RuntimeIdentifierNotRecognized">
        <source>NETSDK1083: The specified RuntimeIdentifier '{0}' is not recognized. See https://aka.ms/netsdk1083 for more information.</source>
        <target state="needs-review-translation">NETSDK1083: określony element RuntimeIdentifier „{0}” nie został rozpoznany. Aby uzyskać więcej informacji, zobacz https://aka.ms/netsdk1083.</target>
        <note>{StrBegins="NETSDK1083: "}</note>
      </trans-unit>
      <trans-unit id="RuntimeIdentifierWasNotSpecified">
        <source>NETSDK1028: Specify a RuntimeIdentifier</source>
        <target state="needs-review-translation">NETSDK1028: Określ element RuntimeIdentifier</target>
        <note>{StrBegins="NETSDK1028: "}</note>
      </trans-unit>
      <trans-unit id="RuntimeIdentifierWillNoLongerImplySelfContained">
        <source>NETSDK1201: For projects targeting .NET 8.0 and higher, specifying a RuntimeIdentifier will no longer produce a self contained app by default. To continue building self-contained apps, set the SelfContained property to true or use the --self-contained argument.</source>
        <target state="needs-review-translation">NETSDK1201: W przypadku projektów przeznaczonych dla platformy .NET 8.0 lub nowszej określenie elementu RuntimeIdentifier domyślnie nie będzie już generować samodzielnej aplikacji. Aby kontynuować tworzenie samodzielnych aplikacji, ustaw właściwość SelfContained na wartość true lub użyj argumentu --self-contained.</target>
        <note>{StrBegins="NETSDK1201: "}</note>
      </trans-unit>
      <trans-unit id="RuntimeListNotFound">
        <source>NETSDK1109: Runtime list file '{0}' was not found. Report this error to the .NET team here: https://aka.ms/dotnet-sdk-issue.</source>
        <target state="needs-review-translation">NETSDK1109: Nie odnaleziono pliku listy środowiska uruchomieniowego „{0}”. Zgłoś ten błąd zespołowi platformy .NET tutaj: https://aka.ms/dotnet-sdk-issue.</target>
        <note>{StrBegins="NETSDK1109: "}</note>
      </trans-unit>
      <trans-unit id="RuntimePackNotDownloaded">
        <source>NETSDK1112: The runtime pack for {0} was not downloaded. Try running a NuGet restore with the RuntimeIdentifier '{1}'.</source>
        <target state="needs-review-translation">NETSDK1112: Nie pobrano pakietu wykonawczego dla: {0}. Spróbuj uruchomić przywracanie NuGet z użyciem wartości RuntimeIdentifier „{1}”.</target>
        <note>{StrBegins="NETSDK1112: "}</note>
      </trans-unit>
      <trans-unit id="RuntimePackNotRestored_TransitiveDisabled">
        <source>NETSDK1185: The Runtime Pack for FrameworkReference '{0}' was not available. This may be because DisableTransitiveFrameworkReferenceDownloads was set to true.</source>
        <target state="needs-review-translation">NETSDK1185: Pakiet środowiska uruchomieniowego dla elementu FrameworkReference „{0}” był niedostępny. Może to być spowodowane tym, że parametr DisableTransitiveFrameworkReferenceDownloads został ustawiony na wartość true.</target>
        <note>{StrBegins="NETSDK1185: "}</note>
      </trans-unit>
      <trans-unit id="SelfContainedExeCannotReferenceNonSelfContained">
        <source>NETSDK1150: The referenced project '{0}' is a non self-contained executable.  A non self-contained executable cannot be referenced by a self-contained executable.  For more information, see https://aka.ms/netsdk1150</source>
        <target state="needs-review-translation">NETSDK1150: Projekt „{0}”, do którego istnieje odwołanie, jest niesamodzielnym plikiem wykonywalnym.  Niesamodzielny plik wykonywalny nie może być przywoływany przez samodzielny plik wykonywalny. Aby uzyskać więcej informacji, zobacz: https://aka.ms/netsdk1150</target>
        <note>{StrBegins="NETSDK1150: "}</note>
      </trans-unit>
      <trans-unit id="SelfContainedOptionShouldBeUsedWithRuntime">
        <source>NETSDK1179: One of '--self-contained' or '--no-self-contained' options are required when '--runtime' is used.</source>
        <target state="needs-review-translation">NETSDK1179: Jedna z opcji „--self-contained” lub „--no-self-contained” jest wymagana, gdy jest używany element „--runtime”.</target>
        <note>{StrBegins="NETSDK1179: "}{Locked="--self-contained"}{Locked="--no-self-contained"}{Locked="--runtime"}</note>
      </trans-unit>
      <trans-unit id="SkippingAdditionalProbingPaths">
        <source>NETSDK1048: 'AdditionalProbingPaths' were specified for GenerateRuntimeConfigurationFiles, but are being skipped because 'RuntimeConfigDevPath' is empty.</source>
        <target state="needs-review-translation">NETSDK1048: Dla elementu GenerateRuntimeConfigurationFiles określono ścieżki AdditionalProbingPaths, ale są one pomijane, ponieważ element „RuntimeConfigDevPath” jest pusty.</target>
        <note>{StrBegins="NETSDK1048: "}</note>
      </trans-unit>
      <trans-unit id="SolutionProjectConfigurationsConflict">
        <source>NETSDK1197: Multiple solution project(s) contain conflicting '{0}' values; ensure the values match. Consider using a Directory.build.props file to set the property for all projects. Conflicting projects:
{1}</source>
        <target state="needs-review-translation">NETSDK1197: Wiele projektów rozwiązań zawiera wartości „{0}” powodujące konflikt; upewnij się, że wartości są zgodne. Rozważ użycie pliku Directory.build.props na potrzeby ustawienia właściwości dla wszystkich projektów. Projekty powodujące konflikt:
{1}</target>
        <note>{StrBegins="NETSDK1197: "}</note>
      </trans-unit>
      <trans-unit id="TargetFrameworkIsEol">
        <source>NETSDK1138: The target framework '{0}' is out of support and will not receive security updates in the future. Please refer to {1} for more information about the support policy.</source>
        <target state="needs-review-translation">NETSDK1138: platforma docelowa „{0}” nie jest już obsługiwana i w przyszłości nie będzie otrzymywać aktualizacji zabezpieczeń. Aby uzyskać więcej informacji na temat zasad pomocy technicznej, zobacz {1}.</target>
        <note>{StrBegins="NETSDK1138: "}</note>
      </trans-unit>
      <trans-unit id="TargetFrameworkIsNotRecommended">
        <source>NETSDK1215: Targeting .NET Standard prior to 2.0 is no longer recommended. See {0} for more details.</source>
        <target state="needs-review-translation">NETSDK1215: wykorzystywanie platformy .NET Standard w wersji wcześniejszej niż 2.0 nie jest już rekomendowane. Zobacz {0}, aby uzyskać więcej szczegółów.</target>
        <note>{StrBegins="NETSDK1215: "}</note>
      </trans-unit>
      <trans-unit id="TargetFrameworkWithSemicolon">
        <source>NETSDK1046: The TargetFramework value '{0}' is not valid. To multi-target, use the 'TargetFrameworks' property instead.</source>
        <target state="needs-review-translation">NETSDK1046: Wartość „{0}” elementu TargetFramework jest nieprawidłowa. Aby obsługiwać wiele środowisk docelowych, użyj zamiast tego właściwości TargetFrameworks.</target>
        <note>{StrBegins="NETSDK1046: "}</note>
      </trans-unit>
      <trans-unit id="TargetingApphostPackMissingCannotRestore">
        <source>NETSDK1145: The {0} pack is not installed and NuGet package restore is not supported. Upgrade Visual Studio, remove global.json if it specifies a certain SDK version, and uninstall the newer SDK. For more options visit   https://aka.ms/targeting-apphost-pack-missing  Pack Type:{0}, Pack directory: {1}, targetframework: {2}, Pack PackageId: {3}, Pack Package Version: {4}</source>
        <target state="needs-review-translation">NETSDK1145: Nie zainstalowano pakietu {0}, a przywracanie pakietów NuGet nie jest obsługiwane. Uaktualnij program Visual Studio, usuń plik global.json, jeśli określa konkretną wersję zestawu SDK, i odinstaluj nowszy zestaw SDK. Aby uzyskać więcej opcji, odwiedź stronę https://aka.ms/targeting-apphost-pack-missing  Typ pakietu: {0}, katalog pakietu: {1}, platforma docelowa: {2}, identyfikator pakietu: {3}, wersja pakietu: {4}</target>
        <note>{StrBegins="NETSDK1145: "}</note>
      </trans-unit>
      <trans-unit id="TargetingPackNeedsRestore">
        <source>NETSDK1127: The targeting pack {0} is not installed. Please restore and try again.</source>
        <target state="needs-review-translation">NETSDK1127: Pakiet docelowy {0} nie jest zainstalowany. Wykonaj przywrócenie i spróbuj ponownie.</target>
        <note>{StrBegins="NETSDK1127: "}</note>
      </trans-unit>
      <trans-unit id="TargetingPackNotRestored_TransitiveDisabled">
        <source>NETSDK1184: The Targeting Pack for FrameworkReference '{0}' was not available. This may be because DisableTransitiveFrameworkReferenceDownloads was set to true.</source>
        <target state="needs-review-translation">NETSDK1184: Pakiet określania wartości docelowej dla elementu FrameworkReference „{0}” był niedostępny. Może to być spowodowane tym, że parametr DisableTransitiveFrameworkReferenceDownloads został ustawiony na wartość true.</target>
        <note>{StrBegins="NETSDK1184: "}</note>
      </trans-unit>
      <trans-unit id="TrimmingWindowsFormsIsNotSupported">
        <source>NETSDK1175: Windows Forms is not supported or recommended with trimming enabled. Please go to https://aka.ms/dotnet-illink/windows-forms for more details.</source>
        <target state="needs-review-translation">NETSDK1175: Aplikacja Windows Forms nie jest obsługiwana lub proponowana z funkcją włączonego przycinania. Aby uzyskać więcej szczegółów, przejdź do: https://aka.ms/dotnet-illink/windows-forms.</target>
        <note>{StrBegins="NETSDK1175: "}</note>
      </trans-unit>
      <trans-unit id="TrimmingWpfIsNotSupported">
        <source>NETSDK1168: WPF is not supported or recommended with trimming enabled. Please go to https://aka.ms/dotnet-illink/wpf for more details.</source>
        <target state="needs-review-translation">NETSDK1168: funkcja WPF nie jest obsługiwana lub zalecana z włączonym przycinaniem. Aby uzyskać więcej szczegółów, przejdź do strony https://aka.ms/dotnet-illink/wpf.</target>
        <note>{StrBegins="NETSDK1168: "}</note>
      </trans-unit>
      <trans-unit id="TypeLibraryDoesNotExist">
        <source>NETSDK1172: The provided type library '{0}' does not exist.</source>
        <target state="needs-review-translation">NETSDK1172: podana biblioteka typów "{0}" nie istnieje.</target>
        <note>{StrBegins="NETSDK1172: "}</note>
      </trans-unit>
      <trans-unit id="UnableToFindResolvedPath">
        <source>NETSDK1016: Unable to find resolved path for '{0}'.</source>
        <target state="needs-review-translation">NETSDK1016: Nie można odnaleźć rozpoznanej ścieżki dla elementu „{0}”.</target>
        <note>{StrBegins="NETSDK1016: "}</note>
      </trans-unit>
      <trans-unit id="UnableToUsePackageAssetsCache_Info">
        <source>Unable to use package assets cache due to I/O error. This can occur when the same project is built more than once in parallel. Performance may be degraded, but the build result will not be impacted.</source>
        <target state="translated">Nie można użyć pamięci podręcznej zasobów pakietu ze względu na błąd we/wy. Do tej sytuacji może dochodzić, gdy ten sam projekt jest kompilowany więcej niż raz równolegle. Może wystąpić spadek wydajności, ale nie będzie mieć to wpływu na wyniki kompilacji.</target>
        <note />
      </trans-unit>
      <trans-unit id="UnexpectedFileType">
        <source>NETSDK1012: Unexpected file type for '{0}'. Type is both '{1}' and '{2}'.</source>
        <target state="needs-review-translation">NETSDK1012: Nieoczekiwany typ pliku dla „{0}”. Typ to „{1}” oraz „{2}”.</target>
        <note>{StrBegins="NETSDK1012: "}</note>
      </trans-unit>
      <trans-unit id="UnknownFrameworkReference">
        <source>NETSDK1073: The FrameworkReference '{0}' was not recognized</source>
        <target state="needs-review-translation">NETSDK1073: Nie rozpoznano elementu FrameworkReference „{0}”</target>
        <note>{StrBegins="NETSDK1073: "}</note>
      </trans-unit>
      <trans-unit id="UnknownFrameworkReference_MauiEssentials">
        <source>NETSDK1186: This project depends on Maui Essentials through a project or NuGet package reference, but doesn't declare that dependency explicitly. To build this project, you must set the UseMauiEssentials property to true (and install the Maui workload if necessary).</source>
        <target state="needs-review-translation">NETSDK1186: Ten projekt zależy od programu Maui Essentials za pomocą projektu lub odwołania do pakietu NuGet, ale nie deklaruje jawnie tej zależności. Aby skompilować ten projekt, należy ustawić właściwość UseMauiEssentials na wartość true (i zainstalować obciążenie Maui w razie potrzeby).</target>
        <note>{StrBegins="NETSDK1186: "}</note>
      </trans-unit>
      <trans-unit id="UnnecessaryWindowsDesktopSDK">
        <source>NETSDK1137: It is no longer necessary to use the Microsoft.NET.Sdk.WindowsDesktop SDK. Consider changing the Sdk attribute of the root Project element to 'Microsoft.NET.Sdk'.</source>
        <target state="needs-review-translation">NETSDK1137: Nie trzeba już używać zestawu SDK Microsoft.NET.Sdk.WindowsDesktop. Rozważ zmianę atrybutu Sdk głównego elementu Project na „Microsoft.NET.Sdk”.</target>
        <note>{StrBegins="NETSDK1137: "}</note>
      </trans-unit>
      <trans-unit id="UnrecognizedPreprocessorToken">
        <source>NETSDK1009: Unrecognized preprocessor token '{0}' in '{1}'.</source>
        <target state="needs-review-translation">NETSDK1009: Nierozpoznany token preprocesora „{0}” w elemencie „{1}”.</target>
        <note>{StrBegins="NETSDK1009: "}</note>
      </trans-unit>
      <trans-unit id="UnresolvedTargetingPack">
        <source>NETSDK1081: The targeting pack for {0} was not found. You may be able to resolve this by running a NuGet restore on the project.</source>
        <target state="needs-review-translation">NETSDK1081: Nie odnaleziono pakietu Targeting Pack dla elementu {0}. Uruchomienie przywracania w rozwiązaniu NuGet w projekcie może rozwiązać ten problem.</target>
        <note>{StrBegins="NETSDK1081: "}</note>
      </trans-unit>
      <trans-unit id="UnsupportedFramework">
        <source>NETSDK1019: {0} is an unsupported framework.</source>
        <target state="needs-review-translation">NETSDK1019: {0} to nieobsługiwana platforma.</target>
        <note>{StrBegins="NETSDK1019: "}</note>
      </trans-unit>
      <trans-unit id="UnsupportedRuntimeIdentifier">
        <source>NETSDK1056: Project is targeting runtime '{0}' but did not resolve any runtime-specific packages. This runtime may not be supported by the target framework.</source>
        <target state="needs-review-translation">NETSDK1056: Projekt jest przeznaczony dla środowiska uruchomieniowego „{0}”, ale nie rozpoznaje żadnych pakietów specyficznych dla tego środowiska. To środowisko uruchomieniowe nie może być obsługiwane przez platformę docelową.</target>
        <note>{StrBegins="NETSDK1056: "}</note>
      </trans-unit>
      <trans-unit id="UnsupportedSDKVersionForNetStandard20">
        <source>NETSDK1050: The version of Microsoft.NET.Sdk used by this project is insufficient to support references to libraries targeting .NET Standard 1.5 or higher.  Please install version 2.0 or higher of the .NET Core SDK.</source>
        <target state="needs-review-translation">NETSDK1050: Używana przez ten projekt wersja zestawu Microsoft.NET.Sdk jest niewystarczająca do zapewnienia obsługi odwołań do bibliotek przeznaczonych dla platformy .NET Standard 1.5 lub nowszych. Zainstaluj zestaw .NET Core SDK w wersji co najmniej 2.0.</target>
        <note>{StrBegins="NETSDK1050: "}</note>
      </trans-unit>
      <trans-unit id="UnsupportedTargetFrameworkVersion">
        <source>NETSDK1045: The current .NET SDK does not support targeting {0} {1}.  Either target {0} {2} or lower, or use a version of the .NET SDK that supports {0} {1}. Download the .NET SDK from https://aka.ms/dotnet/download</source>
        <target state="needs-review-translation">NETSDK1045: bieżący zestaw .NET SDK nie obsługuje wartości docelowej {0} {1}. Użyj wartości docelowej {0} {2} lub niższej albo wersji zestawu .NET SDK obsługującej {0} {1}. Pobierz zestaw .NET SDK z https://aka.ms/dotnet/download</target>
        <note>{StrBegins="NETSDK1045: "}</note>
      </trans-unit>
      <trans-unit id="UnsupportedTargetPlatformIdentifier">
        <source>NETSDK1139: The target platform identifier {0} was not recognized.</source>
        <target state="needs-review-translation">NETSDK1139: nie rozpoznano identyfikatora platformy docelowej {0}.</target>
        <note>{StrBegins="NETSDK1139: "}</note>
      </trans-unit>
      <trans-unit id="UseArtifactsOutputRequiresDirectoryBuildProps">
        <source>NETSDK1200: If UseArtifactsPath is set to true and ArtifactsPath is not set, there must be a Directory.Build.props file in order to determine where the artifacts folder should be located.</source>
        <target state="needs-review-translation">NETSDK1200: Jeśli parametr UseArtifactsPath ma wartość true, a właściwość ArtifactsPath nie jest ustawiona, musi istnieć plik Directory.Build.props, aby określić, gdzie powinien znajdować się folder artefaktów.</target>
        <note>{StrBegins="NETSDK1200: "}</note>
      </trans-unit>
      <trans-unit id="UnsupportedVisualStudioVersion">
        <source>NETSDK1209: The current Visual Studio version does not support targeting {0} {1}.  Either target {0} {2} or lower, or use Visual Studio version {3} or higher</source>
        <target state="needs-review-translation">NETSDK1209: bieżąca wersja programu Visual Studio nie obsługuje wartości docelowej {0} {1}. Użyj wartości docelowej {0} {2} lub niższej albo wersji programu Visual Studio {3} lub wyższej</target>
        <note>{StrBegins="NETSDK1209: "}</note>
      </trans-unit>
      <trans-unit id="UnsupportedTargetPlatformIdentifierWithWorkloadsDisabled">
        <source>NETSDK1208: The target platform identifier {0} was not recognized. This is because MSBuildEnableWorkloadResolver is set to false which disables .NET SDK Workloads which is required for this identifer. Unset this environment variable or MSBuild property to enable workloads.</source>
        <target state="needs-review-translation">NETSDK1208: Identyfikator {0} platformy docelowej nie został rozpoznany. Jest to spowodowane tym, że parametr MSBuildEnableWorkloadResolver ma wartość false, co powoduje wyłączenie obciążeń zestawu .NET SDK wymaganych dla tego identyfikatora. Cofnij ustawienie tej zmiennej środowiskowej lub właściwości MSBuild, aby włączyć obciążenia.</target>
        <note>{StrBegins="NETSDK1208: "}</note>
      </trans-unit>
      <trans-unit id="UseWpfOrUseWindowsFormsRequiresWindowsDesktopFramework">
        <source>NETSDK1107: Microsoft.NET.Sdk.WindowsDesktop is required to build Windows desktop applications. 'UseWpf' and 'UseWindowsForms' are not supported by the current SDK.</source>
        <target state="needs-review-translation">NETSDK1107: Do kompilowania aplikacji klasycznych systemu Windows konieczny jest zestaw Microsoft.NET.Sdk.WindowsDesktop. Właściwości „UseWpf” i „UseWindowsForms” nie są obsługiwane przez bieżący zestaw SDK.</target>
        <note>{StrBegins="NETSDK1107: "}</note>
      </trans-unit>
      <trans-unit id="UsingPreviewSdk">
        <source>NETSDK1057: You are using a preview version of .NET. See: https://aka.ms/dotnet-support-policy</source>
        <target state="needs-review-translation">NETSDK1057: Korzystasz z wersji zapoznawczej platformy .NET. Zobacz: ttps://aka.ms/dotnet-support-policy</target>
        <note>{StrBegins="NETSDK1057: "}</note>
      </trans-unit>
<<<<<<< HEAD
=======
      <trans-unit id="UsingPreviewUseUwpFeature">
        <source>NETSDK1219: UseUwp and all associated functionality are currently experimental and not officially supported.</source>
        <target state="needs-review-translation">NETSDK1219: protokół UseUwp i wszystkie skojarzone funkcje są obecnie eksperymentalne i nie są oficjalnie obsługiwane.</target>
        <note>{StrBegins="NETSDK1219: "}</note>
      </trans-unit>
>>>>>>> a076841e
      <trans-unit id="WinMDObjNotSupportedOnTargetFramework">
        <source>NETSDK1131: Producing a managed Windows Metadata component with WinMDExp is not supported when targeting {0}.</source>
        <target state="needs-review-translation">NETSDK1131: Generowanie zarządzanego składnika metadanych systemu Windows za pomocą narzędzia WinMDExp nie jest obsługiwane, gdy używany jest element docelowy {0}.</target>
        <note>{StrBegins="NETSDK1131: "}</note>
      </trans-unit>
      <trans-unit id="WinMDReferenceNotSupportedOnTargetFramework">
        <source>NETSDK1130: {1} cannot be referenced. Referencing a Windows Metadata component directly when targeting .NET 5 or higher is not supported. For more information, see https://aka.ms/netsdk1130</source>
        <target state="needs-review-translation">NETSDK1130: nie można odwoływać się do {1}. Odwołuje się bezpośrednio do składnika metadanych systemu Windows, jeśli element docelowy .NET 5 lub nowszy nie jest obsługiwany. Aby uzyskać więcej informacji, zobacz https://aka.ms/netsdk1130</target>
        <note>{StrBegins="NETSDK1130: "}</note>
      </trans-unit>
      <trans-unit id="WinMDTransitiveReferenceNotSupported">
        <source>NETSDK1149: {0} cannot be referenced because it uses built-in support for WinRT, which is no longer supported in .NET 5 and higher.  An updated version of the component supporting .NET 5 is needed. For more information, see https://aka.ms/netsdk1149</source>
        <target state="needs-review-translation">NETSDK1149: nie można odwoływać się do {0}, ponieważ używa on wbudowanej obsługi dla środowiska WinRT, która nie jest już obsługiwana w środowisku .NET 5 lub nowszym.  Wymagana jest zaktualizowana wersja składnika obsługującego platformę .NET 5. Aby uzyskać więcej informacji, zobacz https://aka.ms/netsdk1149</target>
        <note>{StrBegins="NETSDK1149: "}</note>
      </trans-unit>
      <trans-unit id="WindowsDesktopFrameworkRequiresUseWpfOrUseWindowsForms">
        <source>NETSDK1106: Microsoft.NET.Sdk.WindowsDesktop requires 'UseWpf' or 'UseWindowsForms' to be set to 'true'</source>
        <target state="needs-review-translation">NETSDK1106: Zestaw Microsoft.NET.Sdk.WindowsDesktop wymaga ustawienia właściwości „UseWpf” lub „UseWindowsForms” na wartość „true”</target>
        <note>{StrBegins="NETSDK1106: "}</note>
      </trans-unit>
      <trans-unit id="WindowsDesktopFrameworkRequiresVersion30">
        <source>NETSDK1105: Windows desktop applications are only supported on .NET Core 3.0 or higher.</source>
        <target state="needs-review-translation">NETSDK1105: Aplikacje klasyczne systemu Windows są obsługiwane tylko w programie .NET Core 3.0 lub nowszym.</target>
        <note>{StrBegins="NETSDK1105: "}</note>
      </trans-unit>
      <trans-unit id="WindowsDesktopFrameworkRequiresWindows">
        <source>NETSDK1100: To build a project targeting Windows on this operating system, set the EnableWindowsTargeting property to true.</source>
        <target state="needs-review-translation">NETSDK1100: Aby skompilować projekt przeznaczony dla systemu Windows w tym systemie operacyjnym, ustaw właściwość EnableWindowsTargeting na wartość True.</target>
        <note>{StrBegins="NETSDK1100: "}</note>
      </trans-unit>
      <trans-unit id="WindowsDesktopTargetPlatformMustBeWindows">
        <source>NETSDK1136: The target platform must be set to Windows (usually by including '-windows' in the TargetFramework property) when using Windows Forms or WPF, or referencing projects or packages that do so.</source>
        <target state="needs-review-translation">NETSDK1136: w przypadku korzystania z modelu Windows Forms lub platformy WPF bądź odwoływania się do projektów lub pakietów, które to robią, platforma docelowa musi być ustawiona na system Windows (zazwyczaj przez dodane parametru „-windows” we właściwości TargetFramework).</target>
        <note>{StrBegins="NETSDK1136: "}</note>
      </trans-unit>
      <trans-unit id="WindowsSDKVersionConflicts">
        <source>NETSDK1148: A referenced assembly was compiled using a newer version of Microsoft.Windows.SDK.NET.dll. Please update to a newer .NET SDK in order to reference this assembly.</source>
        <target state="needs-review-translation">NETSDK1148: Przywoływany zestaw został skompilowany przy użyciu nowszej wersji biblioteki Microsoft.Windows.SDK.NET.dll. Aby odwoływać się do tego zestawu, zaktualizuj do nowszego zestawu .NET SDK.</target>
        <note>{StrBegins="NETSDK1148: "}</note>
      </trans-unit>
      <trans-unit id="WindowsSDKXamlInvalidTfm">
        <source>NETSDK1220: UseUwp and all associated functionality require using a TFM of 'net8.0-windows' or greater.</source>
        <target state="needs-review-translation">NETSDK1220: użycie protokołu UseUwp i wszystkich skojarzonych funkcji wymaga użycia monikera platformy docelowej systemu „net8.0-windows” lub nowszego.</target>
        <note>{StrBegins="NETSDK1220: "}</note>
      </trans-unit>
      <trans-unit id="WindowsSDKXamlMissingUseUwpProperty">
        <source>NETSDK1218: This project has a transitive dependency on the full Windows SDK projections (including Windows.UI.Xaml.* types), but does not specify the UseUwp property. That must be enabled to ensure that .NET types are projected and marshalled correctly for interop scenarios with these XAML types.</source>
        <target state="needs-review-translation">NETSDK1218: ten projekt ma przechodnią zależność od pełnych projekcji zestawu Windows SDK (w tym typów Windows.UI.Xaml.*), ale nie określa właściwości UseUwp. Należy to włączyć, aby zapewnić, że typy platformy .NET są prawidłowo rzutowane i kierowane dla scenariuszy międzyoperacyjnych z tymi typami XAML.</target>
        <note>{StrBegins="NETSDK1218: "}</note>
      </trans-unit>
      <trans-unit id="WorkloadIsEol">
        <source>NETSDK1202: The workload '{0}' is out of support and will not receive security updates in the future. Please refer to {1} for more information about the support policy.</source>
        <target state="needs-review-translation">NETSDK1202: Obciążenie „{0}” nie jest obsługiwane i nie będzie otrzymywać aktualizacji zabezpieczeń w przyszłości. Aby uzyskać więcej informacji na temat zasad pomocy technicznej, zapoznaj się z {1} .</target>
        <note>{StrBegins="NETSDK1202: "}</note>
      </trans-unit>
      <trans-unit id="WorkloadNotAvailable">
        <source>NETSDK1178: The project depends on the following workload packs that do not exist in any of the workloads available in this installation: {0}
You may need to build the project on another operating system or architecture, or update the .NET SDK.</source>
        <target state="needs-review-translation">NETSDK1178: Projekt zależy od następujących pakietów obciążenia, które nie istnieją w żadnym z obciążeń dostępnych w tej instalacji: {0}
Może być konieczne skompilowanie projektu w innym systemie operacyjnym lub architekturze albo zaktualizowanie zestawu .NET SDK.</target>
        <note>{StrBegins="NETSDK1178: "}</note>
      </trans-unit>
      <trans-unit id="WorkloadNotInstalled">
        <source>NETSDK1147: To build this project, the following workloads must be installed: {0}
To install these workloads, run the following command: dotnet workload restore</source>
        <target state="translated">NETSDK1147: aby utworzyć ten projekt, muszą być zainstalowane następujące pakiety robocze: {0}
Aby zainstalować te pakiety robocze, uruchom następujące polecenie: dotnet workload restore</target>
        <note>{StrBegins="NETSDK1147: "}{Locked="dotnet workload restore"}</note>
      </trans-unit>
    </body>
  </file>
</xliff><|MERGE_RESOLUTION|>--- conflicted
+++ resolved
@@ -1033,14 +1033,6 @@
         <target state="needs-review-translation">NETSDK1057: Korzystasz z wersji zapoznawczej platformy .NET. Zobacz: ttps://aka.ms/dotnet-support-policy</target>
         <note>{StrBegins="NETSDK1057: "}</note>
       </trans-unit>
-<<<<<<< HEAD
-=======
-      <trans-unit id="UsingPreviewUseUwpFeature">
-        <source>NETSDK1219: UseUwp and all associated functionality are currently experimental and not officially supported.</source>
-        <target state="needs-review-translation">NETSDK1219: protokół UseUwp i wszystkie skojarzone funkcje są obecnie eksperymentalne i nie są oficjalnie obsługiwane.</target>
-        <note>{StrBegins="NETSDK1219: "}</note>
-      </trans-unit>
->>>>>>> a076841e
       <trans-unit id="WinMDObjNotSupportedOnTargetFramework">
         <source>NETSDK1131: Producing a managed Windows Metadata component with WinMDExp is not supported when targeting {0}.</source>
         <target state="needs-review-translation">NETSDK1131: Generowanie zarządzanego składnika metadanych systemu Windows za pomocą narzędzia WinMDExp nie jest obsługiwane, gdy używany jest element docelowy {0}.</target>
