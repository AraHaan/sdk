﻿<?xml version="1.0" encoding="utf-8"?>
<xliff xmlns="urn:oasis:names:tc:xliff:document:1.2" xmlns:xsi="http://www.w3.org/2001/XMLSchema-instance" version="1.2" xsi:schemaLocation="urn:oasis:names:tc:xliff:document:1.2 xliff-core-1.2-transitional.xsd">
  <file datatype="xml" source-language="en" target-language="zh-Hant" original="../Strings.resx">
    <body>
      <trans-unit id="AddResourceWithNonIntegerResource">
        <source>NETSDK1076: AddResource can only be used with integer resource types.</source>
        <target state="translated">NETSDK1076: AddResource 只能與整數資源類型一起使用。</target>
        <note>{StrBegin="NETSDK1076: "}</note>
      </trans-unit>
      <trans-unit id="AotNoValidRuntimePackageError">
        <source>NETSDK1183: Unable to optimize assemblies for ahead-of-time compilation: a valid runtime package was not found. Either set the PublishAot property to false, or use a supported runtime identifier when publishing. When targeting .NET 7 or higher, make sure to restore packages with the PublishAot property set to true.</source>
        <target state="translated">NETSDK1183: 無法為提前編譯最佳化組件: 找不到有效的執行階段套件。請將 PublishAot 屬性設為 false，或在發佈時使用支援的執行階段識別碼。以 .NET 7 或更高版本為目標時，請務必還原套件，將 PublishAot 屬性設為 true。</target>
        <note>{StrBegin="NETSDK1183: "}</note>
      </trans-unit>
      <trans-unit id="AotNotSupported">
        <source>NETSDK1195: The SDK does not support ahead-of-time compilation. Set the PublishAot property to false.</source>
        <target state="translated">NETSDK1195: SDK 不支援提前編譯。請將 PublishAot 屬性設定為 false。</target>
        <note>{StrBegin="NETSDK1195: "}</note>
      </trans-unit>
      <trans-unit id="AppConfigRequiresRootConfiguration">
        <source>NETSDK1070: The application configuration file must have root configuration element.</source>
        <target state="translated">NETSDK1070: 應用程式組態檔必須有根組態元素。</target>
        <note>{StrBegin="NETSDK1070: "}</note>
      </trans-unit>
      <trans-unit id="AppHostCreationFailedWithRetry">
        <source>NETSDK1113: Failed to create apphost (attempt {0} out of {1}): {2}</source>
        <target state="translated">NETSDK1113: 無法建立 apphost (嘗試 {0} 之 {1} 次): {2}</target>
        <note>{StrBegin="NETSDK1113: "}</note>
      </trans-unit>
      <trans-unit id="AppHostCustomizationRequiresWindowsHostWarning">
        <source>NETSDK1074: The application host executable will not be customized because adding resources requires that the build be performed on Windows (excluding Nano Server).</source>
        <target state="translated">NETSDK1074: 因為正在新增需要在 Windows (不含 Nano 伺服器) 上執行組建的資源，所以該應用程式主機可執行檔無法進行自訂。</target>
        <note>{StrBegin="NETSDK1074: "}</note>
      </trans-unit>
      <trans-unit id="AppHostHasBeenModified">
        <source>NETSDK1029: Unable to use '{0}' as application host executable as it does not contain the expected placeholder byte sequence '{1}' that would mark where the application name would be written.</source>
        <target state="translated">NETSDK1029: 無法使用 '{0}' 作為應用程式主機可執行檔，因為它並未包含應有的預留位置位元組序列 '{1}'，其會標示寫入應用程式名稱的位置。</target>
        <note>{StrBegin="NETSDK1029: "}</note>
      </trans-unit>
      <trans-unit id="AppHostNotWindows">
        <source>NETSDK1078: Unable to use '{0}' as application host executable because it's not a Windows PE file.</source>
        <target state="translated">NETSDK1078: 因為 '{0}' 並非 Windows PE 檔案，所以無法將其用為應用程式主機可執行檔。</target>
        <note>{StrBegin="NETSDK1078: "}</note>
      </trans-unit>
      <trans-unit id="AppHostNotWindowsCLI">
        <source>NETSDK1072: Unable to use '{0}' as application host executable because it's not a Windows executable for the CUI (Console) subsystem.</source>
        <target state="translated">NETSDK1072: 因為 '{0}' 並非 CUI (主控台) 子系統的 Windows 可執行檔，所以其無法做為應用程式主機可執行檔。</target>
        <note>{StrBegin="NETSDK1072: "}</note>
      </trans-unit>
      <trans-unit id="AppHostSigningFailed">
        <source>NETSDK1177: Failed to sign apphost with error code {1}: {0}</source>
        <target state="translated">NETSDK1177: 無法簽署 AppHost，錯誤碼 {1}: {0}</target>
        <note>{StrBegin="NETSDK1177: "}</note>
      </trans-unit>
      <trans-unit id="AspNetCoreAllNotSupported">
        <source>NETSDK1079: The Microsoft.AspNetCore.All package is not supported when targeting .NET Core 3.0 or higher.  A FrameworkReference to Microsoft.AspNetCore.App should be used instead, and will be implicitly included by Microsoft.NET.Sdk.Web.</source>
        <target state="translated">NETSDK1079: 目標為 .NET Core 3.0 或更新的版本時，不支援 Microsoft.AspNetCore.All 套件。應改用 Microsoft.AspNetCore.App 的 FrameworkReference，且會由 Microsoft.NET.Sdk.Web 隱含包含。</target>
        <note>{StrBegin="NETSDK1079: "}</note>
      </trans-unit>
      <trans-unit id="AspNetCoreUsesFrameworkReference">
        <source>NETSDK1080: A PackageReference to Microsoft.AspNetCore.App is not necessary when targeting .NET Core 3.0 or higher. If Microsoft.NET.Sdk.Web is used, the shared framework will be referenced automatically. Otherwise, the PackageReference should be replaced with a FrameworkReference.</source>
        <target state="translated">NETSDK1080: 目標為 .NET Core 3.0 或更高的版本時，不需要 Microsoft.AspNetCore.App 的 PackageReference。若是使用 Microsoft.NET.Sdk.Web，將會自動參考共用的架構。否則，應以 FrameworkReference 取代 PackageReference。</target>
        <note>{StrBegin="NETSDK1080: "}</note>
      </trans-unit>
      <trans-unit id="AssetPreprocessorMustBeConfigured">
        <source>NETSDK1017: Asset preprocessor must be configured before assets are processed.</source>
        <target state="translated">NETSDK1017: 必須設定資產前置處理器，才可處理資產。</target>
        <note>{StrBegin="NETSDK1017: "}</note>
      </trans-unit>
      <trans-unit id="AssetsFileMissingRuntimeIdentifier">
        <source>NETSDK1047: Assets file '{0}' doesn't have a target for '{1}'. Ensure that restore has run and that you have included '{2}' in the TargetFrameworks for your project. You may also need to include '{3}' in your project's RuntimeIdentifiers.</source>
        <target state="translated">NETSDK1047: 資產檔 '{0}' 沒有 '{1}' 的目標。請確定已執行還原，且在專案的 TargetFrameworks 中已納入 '{2}'。有可能也需要在專案的 RuntimeIdentifiers 中納入 '{3}'。</target>
        <note>{StrBegin="NETSDK1047: "}</note>
      </trans-unit>
      <trans-unit id="AssetsFileMissingTarget">
        <source>NETSDK1005: Assets file '{0}' doesn't have a target for '{1}'. Ensure that restore has run and that you have included '{2}' in the TargetFrameworks for your project.</source>
        <target state="translated">NETSDK1005: 資產檔 '{0}' 沒有 '{1}' 的目標。請確定已執行還原作業，且在您專案的 TargetFrameworks 中已納入 '{2}'。</target>
        <note>{StrBegin="NETSDK1005: "}</note>
      </trans-unit>
      <trans-unit id="AssetsFileNotFound">
        <source>NETSDK1004: Assets file '{0}' not found. Run a NuGet package restore to generate this file.</source>
        <target state="translated">NETSDK1004: 找不到資產檔案 '{0}'。請執行 NuGet 套件還原，以產生此檔案。</target>
        <note>{StrBegin="NETSDK1004: "}</note>
      </trans-unit>
      <trans-unit id="AssetsFileNotSet">
        <source>NETSDK1063: The path to the project assets file was not set. Run a NuGet package restore to generate this file.</source>
        <target state="translated">NETSDK1063: 未設定到達專案資產檔案的路徑。請執行 NuGet 套件還原，以產生此檔案。</target>
        <note>{StrBegin="NETSDK1063: "}</note>
      </trans-unit>
      <trans-unit id="AssetsFilePathNotRooted">
        <source>NETSDK1006: Assets file path '{0}' is not rooted. Only full paths are supported.</source>
        <target state="translated">NETSDK1006: 資產檔案路徑 '{0}' 並非根目錄。僅支援完整的路徑。</target>
        <note>{StrBegin="NETSDK1006: "}</note>
      </trans-unit>
      <trans-unit id="AtLeastOneTargetFrameworkMustBeSpecified">
        <source>NETSDK1001: At least one possible target framework must be specified.</source>
        <target state="translated">NETSDK1001: 至少必須指定一個可能的目標架構。</target>
        <note>{StrBegin="NETSDK1001: "}</note>
      </trans-unit>
      <trans-unit id="CannotDirectlyReferenceMicrosoftNetCompilersToolsetFramework">
        <source>NETSDK1080: The Microsoft.Net.Compilers.Toolset.Framework package should not be set directly. Set the property 'BuildWithNetFrameworkHostedCompiler' to 'true' instead if you need it.</source>
        <target state="new">NETSDK1080: The Microsoft.Net.Compilers.Toolset.Framework package should not be set directly. Set the property 'BuildWithNetFrameworkHostedCompiler' to 'true' instead if you need it.</target>
        <note>{StrBegin="NETSDK1080: "}{Locked="Microsoft.Net.Compilers.Toolset.Framework"}{Locked="BuildWithNetFrameworkHostedCompiler"}</note>
      </trans-unit>
      <trans-unit id="CannotEmbedClsidMapIntoComhost">
        <source>NETSDK1092: The CLSIDMap cannot be embedded on the COM host because adding resources requires that the build be performed on Windows (excluding Nano Server).</source>
        <target state="translated">NETSDK1092: 因為正在新增需要在 Windows (不含 Nano 伺服器) 上執行組建的資源，所以無法將 CLSIDMap 內嵌到 COM 主機上。</target>
        <note>{StrBegin="NETSDK1092: "}</note>
      </trans-unit>
      <trans-unit id="CannotFindApphostForRid">
        <source>NETSDK1065: Cannot find app host for {0}. {0} could be an invalid runtime identifier (RID). For more information about RID, see https://aka.ms/rid-catalog.</source>
        <target state="translated">NETSDK1065: 找不到 {0} 的應用程式主機。{0} 可能是無效的執行階段識別碼 (RID)。如需有關 RID 的詳細資訊，請參閱 https://aka.ms/rid-catalog。</target>
        <note>{StrBegin="NETSDK1065: "}</note>
      </trans-unit>
      <trans-unit id="CannotFindComhost">
        <source>NETSDK1091: Unable to find a .NET Core COM host. The .NET Core COM host is only available on .NET Core 3.0 or higher when targeting Windows.</source>
        <target state="translated">NETSDK1091: 找不到 .NET Core COM 主機。目標為 Windows 時，只有在 .NET Core 3.0 或更高的版本上才可使用 .NET Core COM 主機。</target>
        <note>{StrBegin="NETSDK1091: "}</note>
      </trans-unit>
      <trans-unit id="CannotFindIjwhost">
        <source>NETSDK1114: Unable to find a .NET Core IJW host. The .NET Core IJW host is only available on .NET Core 3.1 or higher when targeting Windows.</source>
        <target state="translated">NETSDK1114: 找不到 .NET Core IJW 主機。目標為 Windows 時，只能在 .NET Core 3.1 或更高版本上使用 .NET Core IJW 主機。</target>
        <note>{StrBegin="NETSDK1114: "}</note>
      </trans-unit>
      <trans-unit id="CannotFindProjectInfo">
        <source>NETSDK1007: Cannot find project info for '{0}'. This can indicate a missing project reference.</source>
        <target state="translated">NETSDK1007: 找不到 '{0}' 的專案資訊。這可能表示遺漏專案參考。</target>
        <note>{StrBegin="NETSDK1007: "}</note>
      </trans-unit>
      <trans-unit id="CannotHaveRuntimeIdentifierPlatformMismatchPlatformTarget">
        <source>NETSDK1032: The RuntimeIdentifier platform '{0}' and the PlatformTarget '{1}' must be compatible.</source>
        <target state="translated">NETSDK1032: RuntimeIdentifier 平台 '{0}' 必須與 PlatformTarget '{1}' 相容。</target>
        <note>{StrBegin="NETSDK1032: "}</note>
      </trans-unit>
      <trans-unit id="CannotHaveSelfContainedWithoutRuntimeIdentifier">
        <source>NETSDK1031: It is not supported to build or publish a self-contained application without specifying a RuntimeIdentifier. You must either specify a RuntimeIdentifier or set SelfContained to false.</source>
        <target state="translated">NETSDK1031: 不支援在未指定 RuntimeIdentifier 的情況下，建置或發佈獨立的應用程式。您必須指定 RuntimeIdentifier，或將 SelfContained 設為 false。</target>
        <note>{StrBegin="NETSDK1031: "}</note>
      </trans-unit>
      <trans-unit id="CannotHaveSingleFileWithoutRuntimeIdentifier">
        <source>NETSDK1097: It is not supported to publish an application to a single-file without specifying a RuntimeIdentifier. You must either specify a RuntimeIdentifier or set PublishSingleFile to false.</source>
        <target state="translated">NETSDK1097: 不支援在未指定 RuntimeIdentifier 的情況下，將應用程式發佈到單一檔案。您必須指定 RuntimeIdentifier，或將 PublishSingleFile 設為 false。</target>
        <note>{StrBegin="NETSDK1097: "}</note>
      </trans-unit>
      <trans-unit id="CannotHaveSingleFileWithoutAppHost">
        <source>NETSDK1098: Applications published to a single-file are required to use the application host. You must either set PublishSingleFile to false or set UseAppHost to true.</source>
        <target state="translated">NETSDK1098: 發佈到單一檔案的應用程式必須使用應用程式主機。您必須將 PublishSingleFile 設為 false，或將 UseAppHost 設為 true。</target>
        <note>{StrBegin="NETSDK1098: "}</note>
      </trans-unit>
      <trans-unit id="CannotHaveSingleFileWithoutExecutable">
        <source>NETSDK1099: Publishing to a single-file is only supported for executable applications.</source>
        <target state="translated">NETSDK1099: 只有可執行應用程式支援發佈到單一檔案。</target>
        <note>{StrBegin="NETSDK1099: "}</note>
      </trans-unit>
      <trans-unit id="CannotHaveSolutionLevelOutputPath">
        <source>NETSDK1194: The "--output" option isn't supported when building a solution. Specifying a solution-level output path results in all projects copying outputs to the same directory, which can lead to inconsistent builds.</source>
        <target state="translated">NETSDK1194: 建置解決方案時不支援「--output」選項。指定解決方案層級輸出路徑會導致所有專案將輸出複製到相同的目錄，而這可能會導致組建不一致。</target>
        <note>{StrBegin="NETSDK1194: "}{Locked="--output"}</note>
      </trans-unit>
      <trans-unit id="CannotHaveSolutionLevelRuntimeIdentifier">
        <source>NETSDK1134: Building a solution with a specific RuntimeIdentifier is not supported. If you would like to publish for a single RID, specify the RID at the individual project level instead.</source>
        <target state="translated">NETSDK1134: 不支援使用特定 RuntimeIdentifier 建置解決方案。若要發佈單一 RID，請改為在個別專案層級指定 RID。</target>
        <note>{StrBegin="NETSDK1134: "}</note>
      </trans-unit>
      <trans-unit id="CannotHaveSupportedOSPlatformVersionHigherThanTargetPlatformVersion">
        <source>NETSDK1135: SupportedOSPlatformVersion {0} cannot be higher than TargetPlatformVersion {1}.</source>
        <target state="translated">NETSDK1135: SupportedOSPlatformVersion {0} 不得高於 TargetPlatformVersion {1}。</target>
        <note>{StrBegin="NETSDK1135: "}</note>
      </trans-unit>
      <trans-unit id="CannotIncludeAllContentButNotNativeLibrariesInSingleFile">
        <source>NETSDK1143: Including all content in a single file bundle also includes native libraries. If IncludeAllContentForSelfExtract is true, IncludeNativeLibrariesForSelfExtract must not be false.</source>
        <target state="translated">NETSDK1143: 在單一檔案套件中包括所有內容，包含原生程式庫。若 IncludeAllContentForSelfExtract 為 true，則 IncludeNativeLibrariesForSelfExtract 不可為 false。</target>
        <note>{StrBegin="NETSDK1143: "}</note>
      </trans-unit>
      <trans-unit id="CannotIncludeSymbolsInSingleFile">
        <source>NETSDK1142: Including symbols in a single file bundle is not supported when publishing for .NET5 or higher.</source>
        <target state="translated">NETSDK1142: 發行至 .NET5 或更新版本時，不支援在單一檔案套件中包含符號。</target>
        <note>{StrBegin="NETSDK1142: "}</note>
      </trans-unit>
      <trans-unit id="CannotInferTargetFrameworkIdentifierAndVersion">
        <source>NETSDK1013: The TargetFramework value '{0}' was not recognized. It may be misspelled. If not, then the TargetFrameworkIdentifier and/or TargetFrameworkVersion properties must be specified explicitly.</source>
        <target state="translated">NETSDK1013: 無法辨識 TargetFramework 值 '{0}'。拼字可能有誤。若非此情況，即必須明確指定 TargetFrameworkIdentifier 及 (或) TargetFrameworkVersion 屬性。</target>
        <note>{StrBegin="NETSDK1013: "}</note>
      </trans-unit>
      <trans-unit id="CannotUseSelfContainedWithoutAppHost">
        <source>NETSDK1067: Self-contained applications are required to use the application host. Either set SelfContained to false or set UseAppHost to true.</source>
        <target state="translated">NETSDK1067: 需要獨立式應用程式，才可使用該應用程式主機。請將 SelfContained 設定為 False，或是將 UseAppHost 設定為 True。</target>
        <note>{StrBegin="NETSDK1067: "}</note>
      </trans-unit>
      <trans-unit id="CanOnlyHaveSingleFileWithNetCoreApp">
        <source>NETSDK1125: Publishing to a single-file is only supported for netcoreapp target.</source>
        <target state="translated">NETSDK1125: 只有 netcoreapp 目標支援發行到單一檔案。</target>
        <note>{StrBegin="NETSDK1125: "}</note>
      </trans-unit>
      <trans-unit id="ChoosingAssemblyVersion_Info">
        <source>Choosing '{0}' because AssemblyVersion '{1}' is greater than '{2}'.</source>
        <target state="translated">因為 AssemblyVersion '{1}' 大於 '{2}'，所以選擇 '{0}'。</target>
        <note />
      </trans-unit>
      <trans-unit id="ChoosingCopyLocalArbitrarily_Info">
        <source>Choosing '{0}' arbitrarily as both items are copy-local and have equal file and assembly versions.</source>
        <target state="translated">因為兩個項目都是複製到本機，而且具有相同的檔案和組件版本，所以任意選擇 '{0}'。</target>
        <note />
      </trans-unit>
      <trans-unit id="ChoosingFileVersion_Info">
        <source>Choosing '{0}' because file version '{1}' is greater than '{2}'.</source>
        <target state="translated">因為檔案版本 '{1}' 大於 '{2}'，所以選擇 '{0}'。</target>
        <note />
      </trans-unit>
      <trans-unit id="ChoosingPlatformItem_Info">
        <source>Choosing '{0}' because it is a platform item.</source>
        <target state="translated">因為 '{0}' 為平台項目，所以選擇它。</target>
        <note />
      </trans-unit>
      <trans-unit id="ChoosingPreferredPackage_Info">
        <source>Choosing '{0}' because it comes from a package that is preferred.</source>
        <target state="translated">因為 '{0}' 來自慣用的套件，所以選擇它。</target>
        <note />
      </trans-unit>
      <trans-unit id="ClsidMapConflictingGuids">
        <source>NETSDK1089: The '{0}' and '{1}' types have the same CLSID '{2}' set in their GuidAttribute. Each COMVisible class needs to have a distinct guid for their CLSID.</source>
        <target state="translated">NETSDK1089: '{0}' 與 '{1}' 類型在其 GuidAttribute 中設定了相同的 CLSID '{2}'。每個 COMVisible 類別對其 CLSID 都必須要有相異的 guid。</target>
        <note>{StrBegin="NETSDK1089: "}
{0} - The first type with the conflicting guid.
{1} - The second type with the conflicting guid.
{2} - The guid the two types have.</note>
      </trans-unit>
      <trans-unit id="ClsidMapExportedTypesRequireExplicitGuid">
        <source>NETSDK1088: The COMVisible class '{0}' must have a GuidAttribute with the CLSID of the class to be made visible to COM in .NET Core.</source>
        <target state="translated">NETSDK1088: COMVisible 類別 '{0}' 必須要有 .NET Core 中 COM 可見到之 CLSID 類別的 GuidAttribute。</target>
        <note>{StrBegin="NETSDK1088: "}
{0} - The ComVisible class that doesn't have a GuidAttribute on it.</note>
      </trans-unit>
      <trans-unit id="ClsidMapInvalidAssembly">
        <source>NETSDK1090: The supplied assembly '{0}' is not valid. Cannot generate a CLSIDMap from it.</source>
        <target state="translated">NETSDK1090: 提供的組件 '{0}' 無效。無法從其產生 CLSIDMap。</target>
        <note>{StrBegin="NETSDK1090: "}
{0} - The path to the invalid assembly.</note>
      </trans-unit>
      <trans-unit id="CompressionInSingleFileRequires60">
        <source>NETSDK1167: Compression in a single file bundle is only supported when publishing for .NET6 or higher.</source>
        <target state="translated">NETSDK1167: 只有在針對 .NET6 或更新版本發佈時，才支援在單一檔案套件組合中進行壓縮。</target>
        <note>{StrBegin="NETSDK1167: "}</note>
      </trans-unit>
      <trans-unit id="CompressionInSingleFileRequiresSelfContained">
        <source>NETSDK1176: Compression in a single file bundle is only supported when publishing a self-contained application.</source>
        <target state="translated">NETSDK1176: 只有在發佈獨立應用程式時，才支援在單一檔案套件組合中進行壓縮。</target>
        <note>{StrBegin="NETSDK1176: "}</note>
      </trans-unit>
      <trans-unit id="ConflictingRuntimePackInformation">
        <source>NETSDK1133: There was conflicting information about runtime packs available for {0}:
{1}</source>
        <target state="translated">NETSDK1133: {0} 有相衝突的執行階段套件資訊:
{1}</target>
        <note>{StrBegin="NETSDK1133: "}</note>
      </trans-unit>
      <trans-unit id="ContentItemDoesNotProvideOutputPath">
        <source>NETSDK1014: Content item for '{0}' sets '{1}', but does not provide  '{2}' or '{3}'.</source>
        <target state="translated">NETSDK1014: '{0}' 的內容項目設定了 '{1}'，但未提供 '{2}' 或 '{3}'。</target>
        <note>{StrBegin="NETSDK1014: "}</note>
      </trans-unit>
      <trans-unit id="ContentPreproccessorParameterRequired">
        <source>NETSDK1010: The '{0}' task must be given a value for parameter '{1}' in order to consume preprocessed content.</source>
        <target state="translated">NETSDK1010: 必須為 '{0}' 工作指定參數 '{1}' 的值，才可取用前置處理過的內容。</target>
        <note>{StrBegin="NETSDK1010: "}</note>
      </trans-unit>
      <trans-unit id="CouldNotDetermineWinner_DoesNotExist_Info">
        <source>Could not determine winner because '{0}' does not exist.</source>
        <target state="translated">因為 '{0}' 不存在，所以無法判斷成功者。</target>
        <note />
      </trans-unit>
      <trans-unit id="CouldNotDetermineWinner_EqualVersions_Info">
        <source>Could not determine winner due to equal file and assembly versions.</source>
        <target state="translated">因為檔案和組件版本相同，所以無法判斷成功者。</target>
        <note />
      </trans-unit>
      <trans-unit id="CouldNotDetermineWinner_NoFileVersion_Info">
        <source>Could not determine a winner because '{0}' has no file version.</source>
        <target state="translated">因為 '{0}' 沒有檔案版本，所以無法判斷成功者。</target>
        <note />
      </trans-unit>
      <trans-unit id="CouldNotDetermineWinner_NotAnAssembly_Info">
        <source>Could not determine a winner because '{0}' is not an assembly.</source>
        <target state="translated">因為 '{0}' 並非組件，所以無法判斷成功者。</target>
        <note />
      </trans-unit>
      <trans-unit id="CouldNotGetPackVersionFromWorkloadManifests">
        <source>NETSDK1181: Error getting pack version: Pack '{0}' was not present in workload manifests.</source>
        <target state="translated">NETSDK1181: 無法取得套件版本: 套件 '{0}' 不存在於工作負載資訊清單中。</target>
        <note>{StrBegin="NETSDK1181: "}</note>
      </trans-unit>
      <trans-unit id="CouldNotLoadPlatformManifest">
        <source>NETSDK1042: Could not load PlatformManifest from '{0}' because it did not exist.</source>
        <target state="translated">NETSDK1042: 無法從 '{0}' 載入 PlatformManifest，因為它並不存在。</target>
        <note>{StrBegin="NETSDK1042: "}</note>
      </trans-unit>
      <trans-unit id="CppRequiresTFMVersion31">
        <source>NETSDK1120: C++/CLI projects targeting .NET Core require a target framework of at least 'netcoreapp3.1'.</source>
        <target state="translated">NETSDK1120: 以 .NET Core 為目標的 C++/CLI 專案需要至少 'netcoreapp3.1' 的目標 Framework。</target>
        <note>{StrBegin="NETSDK1120: "}</note>
      </trans-unit>
      <trans-unit id="Crossgen2MissingRequiredMetadata">
        <source>NETSDK1158: Required '{0}' metadata missing on Crossgen2Tool item.</source>
        <target state="translated">NETSDK1158: Crossgen2Tool 項目缺少必要的 '{0}' 中繼資料。</target>
        <note>{StrBegin="NETSDK1158: "}</note>
      </trans-unit>
      <trans-unit id="Crossgen2RequiresSelfContained">
        <source>NETSDK1126: Publishing ReadyToRun using Crossgen2 is only supported for self-contained applications.</source>
        <target state="translated">NETSDK1126: 只有獨立式應用程式支援使用 Crossgen2 發佈 ReadyToRun。</target>
        <note>{StrBegin="NETSDK1126: "}</note>
      </trans-unit>
      <trans-unit id="Crossgen2ToolExecutableNotFound">
        <source>NETSDK1155: Crossgen2Tool executable '{0}' not found.</source>
        <target state="translated">NETSDK1155: 找不到 Crossgen2Tool 可執行檔 '{0}'。</target>
        <note>{StrBegin="NETSDK1155: "}</note>
      </trans-unit>
      <trans-unit id="Crossgen2ToolMissingWhenUseCrossgen2IsSet">
        <source>NETSDK1154: Crossgen2Tool must be specified when UseCrossgen2 is set to true.</source>
        <target state="translated">NETSDK1154: 當 UseCrossgen2 設定為 true 時，必須指定 Crossgen2Tool。</target>
        <note>{StrBegin="NETSDK1154: "}</note>
      </trans-unit>
      <trans-unit id="Crossgen5CannotEmitSymbolsInCompositeMode">
        <source>NETSDK1166: Cannot emit symbols when publishing for .NET 5 with Crossgen2 using composite mode.</source>
        <target state="translated">NETSDK1166: 使用複合模式透過 Crossgen2 發佈 .NET 5 時，無法發出符號。</target>
        <note>{StrBegin="NETSDK1166: "}</note>
      </trans-unit>
      <trans-unit id="CrossgenToolExecutableNotFound">
        <source>NETSDK1160: CrossgenTool executable '{0}' not found.</source>
        <target state="translated">NETSDK1160: 找不到 CrossgenTool 可執行檔 '{0}'。</target>
        <note>{StrBegin="NETSDK1160: "}</note>
      </trans-unit>
      <trans-unit id="CrossgenToolMissingInPDBCompilationMode">
        <source>NETSDK1153: CrossgenTool not specified in PDB compilation mode.</source>
        <target state="translated">NETSDK1153: PDB 編譯模式中未指定 CrossgenTool。</target>
        <note>{StrBegin="NETSDK1153: "}</note>
      </trans-unit>
      <trans-unit id="CrossgenToolMissingWhenUseCrossgen2IsNotSet">
        <source>NETSDK1159: CrossgenTool must be specified when UseCrossgen2 is set to false.</source>
        <target state="translated">NETSDK1159: 當 UseCrossgen2 設定為 false 時，必須指定 CrossgenTool。</target>
        <note>{StrBegin="NETSDK1159: "}</note>
      </trans-unit>
      <trans-unit id="DiaSymReaderLibraryNotFound">
        <source>NETSDK1161: DiaSymReader library '{0}' not found.</source>
        <target state="translated">NETSDK1161: 找不到 DiaSymReader 程式庫 '{0}'。</target>
        <note>{StrBegin="NETSDK1161: "}</note>
      </trans-unit>
      <trans-unit id="DotNetHostExecutableNotFound">
        <source>NETSDK1156: .NET host executable '{0}' not found.</source>
        <target state="translated">NETSDK1156: 找不到 .NET 主機可執行檔 '{0}'。</target>
        <note>{StrBegin="NETSDK1156: "}</note>
      </trans-unit>
      <trans-unit id="DotnetToolDoesNotSupportTFMLowerThanNetcoreapp21">
        <source>NETSDK1055: DotnetTool does not support target framework lower than netcoreapp2.1.</source>
        <target state="translated">NETSDK1055: DotnetTool 並不支援低於 netcoreapp2.1 的目標架構。</target>
        <note>{StrBegin="NETSDK1055: "}</note>
      </trans-unit>
      <trans-unit id="DotnetToolOnlySupportNetcoreapp">
        <source>NETSDK1054: only supports .NET Core.</source>
        <target state="translated">NETSDK1054: 只支援 .NET Core。</target>
        <note>{StrBegin="NETSDK1054: "}</note>
      </trans-unit>
      <trans-unit id="DuplicateItemsError">
        <source>NETSDK1022: Duplicate '{0}' items were included. The .NET SDK includes '{0}' items from your project directory by default. You can either remove these items from your project file, or set the '{1}' property to '{2}' if you want to explicitly include them in your project file. For more information, see {4}. The duplicate items were: {3}</source>
        <target state="translated">NETSDK1022: 包含 '{0}' 個重複的項目。根據預設，.NET SDK 會包含來自您專案目錄的 '{0}' 個項目。您可以從專案檔移除這些項目，或若想要在專案檔中明確地納入這些項目，也可以將 '{1}' 屬性設定為 '{2}'。如需詳細資訊，請參閱 {4}。重複的項目為: {3}</target>
        <note>{StrBegin="NETSDK1022: "}</note>
      </trans-unit>
      <trans-unit id="DuplicatePreprocessorToken">
        <source>NETSDK1015: The preprocessor token '{0}' has been given more than one value. Choosing '{1}' as the value.</source>
        <target state="translated">NETSDK1015: 已為前置處理器語彙基元 '{0}' 指定多個值。正在選擇 '{1}' 作為值。</target>
        <note>{StrBegin="NETSDK1015: "}</note>
      </trans-unit>
      <trans-unit id="DuplicatePublishOutputFiles">
        <source>NETSDK1152: Found multiple publish output files with the same relative path: {0}.</source>
        <target state="translated">NETSDK1152: 找到多個具有相同相對路徑的發佈輸出檔案: {0}。</target>
        <note>{StrBegin="NETSDK1152: "}</note>
      </trans-unit>
      <trans-unit id="DuplicateRuntimePackAsset">
        <source>NETSDK1110: More than one asset in the runtime pack has the same destination sub-path of '{0}'. Report this error to the .NET team here: https://aka.ms/dotnet-sdk-issue.</source>
        <target state="translated">NETSDK1110: 執行階段套件中有多項資產具有相同的目的地子路徑 '{0}'。請將此錯誤回報給 .NET 小組: https://aka.ms/dotnet-sdk-issue。</target>
        <note>{StrBegin="NETSDK1110: "}</note>
      </trans-unit>
      <trans-unit id="DuplicateTypeLibraryIds">
        <source>NETSDK1169: The same resource ID {0} was specified for two type libraries '{1}' and '{2}'. Duplicate type library IDs are not allowed.</source>
        <target state="translated">NETSDK1169: 已為兩個型別程式庫 '{1}' 和 '{2}' 指定了相同的資源識別碼 {0}。不允許重複的型別程式庫識別碼。</target>
        <note>{StrBegin="NETSDK1169: "}</note>
      </trans-unit>
      <trans-unit id="EncounteredConflict_Info">
        <source>Encountered conflict between '{0}' and '{1}'.</source>
        <target state="translated">'{0}' 與 '{1}' 之間發生衝突。</target>
        <note />
      </trans-unit>
      <trans-unit id="ErrorParsingFrameworkListInvalidValue">
        <source>NETSDK1051: Error parsing FrameworkList from '{0}'.  {1} '{2}' was invalid.</source>
        <target state="translated">NETSDK1051: 剖析來自 '{0}' 的 FrameworkList 時發生錯誤。{1} '{2}' 無效。</target>
        <note>{StrBegin="NETSDK1051: "}</note>
      </trans-unit>
      <trans-unit id="ErrorParsingPlatformManifest">
        <source>NETSDK1043: Error parsing PlatformManifest from '{0}' line {1}.  Lines must have the format {2}.</source>
        <target state="translated">NETSDK1043: 從 '{0}' 行 {1} 剖析 PlatformManifest 時發生錯誤。各行的格式必須為 {2}。</target>
        <note>{StrBegin="NETSDK1043: "}</note>
      </trans-unit>
      <trans-unit id="ErrorParsingPlatformManifestInvalidValue">
        <source>NETSDK1044: Error parsing PlatformManifest from '{0}' line {1}.  {2} '{3}' was invalid.</source>
        <target state="translated">NETSDK1044: 從 '{0}' 行 {1} 剖析 PlatformManifest 時發生錯誤。{2} '{3}' 無效。</target>
        <note>{StrBegin="NETSDK1044: "}</note>
      </trans-unit>
      <trans-unit id="ErrorReadingAssetsFile">
        <source>NETSDK1060: Error reading assets file: {0}</source>
        <target state="translated">NETSDK1060: 讀取資產檔案時發生錯誤: {0}</target>
        <note>{StrBegin="NETSDK1060: "}</note>
      </trans-unit>
      <trans-unit id="FailedToDeleteApphost">
        <source>NETSDK1111: Failed to delete output apphost: {0}</source>
        <target state="translated">NETSDK1111: 無法刪除輸出 apphost: {0}</target>
        <note>{StrBegin="NETSDK1111: "}</note>
      </trans-unit>
      <trans-unit id="FailedToLockResource">
        <source>NETSDK1077: Failed to lock resource.</source>
        <target state="translated">NETSDK1077: 無法鎖定資源。</target>
        <note>{StrBegin="NETSDK1077: "}</note>
      </trans-unit>
      <trans-unit id="FileNameIsTooLong">
        <source>NETSDK1030: Given file name '{0}' is longer than 1024 bytes</source>
        <target state="translated">NETSDK1030: 指定的檔案名稱 '{0}'，長度超過 1024 個位元組</target>
        <note>{StrBegin="NETSDK1030: "}</note>
      </trans-unit>
      <trans-unit id="FolderAlreadyExists">
        <source>NETSDK1024: Folder '{0}' already exists either delete it or provide a different ComposeWorkingDir</source>
        <target state="translated">NETSDK1024: 資料夾 '{0}' 已存在，請將其刪除或提供不同的 ComposeWorkingDir</target>
        <note>{StrBegin="NETSDK1024: "}</note>
      </trans-unit>
      <trans-unit id="FrameworkDependentAppHostRequiresVersion21">
        <source>NETSDK1068: The framework-dependent application host requires a target framework of at least 'netcoreapp2.1'.</source>
        <target state="translated">NETSDK1068: 與架構相依的應用程式主機，至少需要 'netcoreapp2.1' 的目標架構。</target>
        <note>{StrBegin="NETSDK1068: "}</note>
      </trans-unit>
      <trans-unit id="FrameworkListPathNotRooted">
        <source>NETSDK1052: Framework list file path '{0}' is not rooted. Only full paths are supported.</source>
        <target state="translated">NETSDK1052: 架構清單路徑 '{0}' 並非根目錄。只支援完整路徑。</target>
        <note>{StrBegin="NETSDK1052: "}</note>
      </trans-unit>
      <trans-unit id="FrameworkReferenceDuplicateError">
        <source>NETSDK1087: Multiple FrameworkReference items for '{0}' were included in the project.</source>
        <target state="translated">NETSDK1087: 專案中已包含多個 '{0}' 的 FrameworkReference 項目。</target>
        <note>{StrBegin="NETSDK1087: "}</note>
      </trans-unit>
      <trans-unit id="FrameworkReferenceOverrideWarning">
        <source>NETSDK1086: A FrameworkReference for '{0}' was included in the project. This is implicitly referenced by the .NET SDK and you do not typically need to reference it from your project. For more information, see {1}</source>
        <target state="translated">NETSDK1086: 專案中已包含 '{0}' 的 FrameworkReference。.NET SDK 會隱含參考它，而您通常不需要從專案參考它。如需詳細資訊，請參閱 {1}</target>
        <note>{StrBegin="NETSDK1086: "}</note>
      </trans-unit>
      <trans-unit id="GetDependsOnNETStandardFailedWithException">
        <source>NETSDK1049: Resolved file has a bad image, no metadata, or is otherwise inaccessible. {0} {1}</source>
        <target state="translated">NETSDK1049: 解析的檔案含有毀損的映像、沒有中繼資料，或有其他無法存取的情況。{0} {1}</target>
        <note>{StrBegin="NETSDK1049: "}</note>
      </trans-unit>
      <trans-unit id="GlobalJsonSDKResolutionFailed">
        <source>NETSDK1141: Unable to resolve the .NET SDK version as specified in the global.json located at {0}.</source>
        <target state="translated">NETSDK1141: 無法解析位於 {0} 的 global.json 中所指定的 .NET SDK 版本。</target>
        <note>{StrBegin="NETSDK1141: "}</note>
      </trans-unit>
      <trans-unit id="ILLinkFailed">
        <source>NETSDK1144: Optimizing assemblies for size failed. Optimization can be disabled by setting the PublishTrimmed property to false.</source>
        <target state="translated">NETSDK1144: 將元件大小最佳化失敗。將 PublishTrimmed 屬性設定為 false，可停用最佳化。</target>
        <note>{StrBegin="NETSDK1144: "}</note>
      </trans-unit>
      <trans-unit id="ILLinkNotSupportedError">
        <source>NETSDK1102: Optimizing assemblies for size is not supported for the selected publish configuration. Please ensure that you are publishing a self-contained app.</source>
        <target state="translated">NETSDK1102: 選取的發佈設定不支援最佳化組件的大小。請確定您發佈的是獨立式應用程式。</target>
        <note>{StrBegin="NETSDK1102: "}</note>
      </trans-unit>
      <trans-unit id="ILLinkOptimizedAssemblies">
        <source>Optimizing assemblies for size may change the behavior of the app. Be sure to test after publishing. See: https://aka.ms/dotnet-illink</source>
        <target state="translated">最佳化組件的大小可能會變更應用程式的行為。發佈後請務必加以測試。請參閱: https://aka.ms/dotnet-illink</target>
        <note />
      </trans-unit>
      <trans-unit id="ILLinkRunning">
        <source>Optimizing assemblies for size. This process might take a while.</source>
        <target state="translated">正在針對大小最佳化組件。此流程可能需要一些時間。</target>
        <note />
      </trans-unit>
      <trans-unit id="ImplicitRuntimeIdentifierResolutionForPublishPropertyFailed">
        <source>NETSDK1191: A runtime identifier for the property '{0}' couldn't be inferred. Specify a rid explicitly.</source>
        <target state="translated">NETSDK1191: 無法推斷屬性 '{0}' 的執行階段識別碼。請明確指定 rid。</target>
        <note>{StrBegin="NETSDK1191: "}</note>
      </trans-unit>
      <trans-unit id="IncorrectPackageRoot">
        <source>NETSDK1020: Package Root {0} was incorrectly given for Resolved library {1}</source>
        <target state="translated">NETSDK1020: 為已解析的程式庫 {1} 指定的套件根 {0} 不正確</target>
        <note>{StrBegin="NETSDK1020: "}</note>
      </trans-unit>
      <trans-unit id="IncorrectTargetFormat">
        <source>NETSDK1025: The target manifest {0} provided is of not the correct format</source>
        <target state="translated">NETSDK1025: 提供的目標資訊清單 {0} 格式不正確</target>
        <note>{StrBegin="NETSDK1025: "}</note>
      </trans-unit>
      <trans-unit id="InputAssemblyNotFound">
        <source>NETSDK1163: Input assembly '{0}' not found.</source>
        <target state="translated">NETSDK1163: 找不到輸入組件 '{0}'。</target>
        <note>{StrBegin="NETSDK1163: "}</note>
      </trans-unit>
      <trans-unit id="InvalidFrameworkName">
        <source>NETSDK1003: Invalid framework name: '{0}'.</source>
        <target state="translated">NETSDK1003: 架構名稱 '{0}' 無效。</target>
        <note>{StrBegin="NETSDK1003: "}</note>
      </trans-unit>
      <trans-unit id="InvalidItemSpecToUse">
        <source>NETSDK1058: Invalid value for ItemSpecToUse parameter: '{0}'.  This property must be blank or set to 'Left' or 'Right'</source>
        <target state="translated">NETSDK1058: ItemSpecToUse 參數的值無效: '{0}'。此屬性必須為空白或設定為 'Left' 或 'Right'</target>
        <note>{StrBegin="NETSDK1058: "}
The following are names of parameters or literal values and should not be translated: ItemSpecToUse, Left, Right</note>
      </trans-unit>
      <trans-unit id="InvalidNuGetVersionString">
        <source>NETSDK1018: Invalid NuGet version string: '{0}'.</source>
        <target state="translated">NETSDK1018: NuGet 版本字串無效: '{0}'。</target>
        <note>{StrBegin="NETSDK1018: "}</note>
      </trans-unit>
      <trans-unit id="InvalidResourceUpdate">
        <source>NETSDK1075: Update handle is invalid. This instance may not be used for further updates.</source>
        <target state="translated">NETSDK1075: 更新控制代碼無效。此執行個體無法用於進一步更新。</target>
        <note>{StrBegin="NETSDK1075: "}</note>
      </trans-unit>
      <trans-unit id="InvalidRollForwardValue">
        <source>NETSDK1104: RollForward value '{0}' is invalid. Allowed values are {1}.</source>
        <target state="translated">NETSDK1104: RollForward 值 '{0}' 無效。允許的值為 {1}。</target>
        <note>{StrBegin="NETSDK1104: "}</note>
      </trans-unit>
      <trans-unit id="InvalidTargetPlatformVersion">
        <source>NETSDK1140: {0} is not a valid TargetPlatformVersion for {1}. Valid versions include:
{2}</source>
        <target state="translated">NETSDK1140: {0} 不是 {1} 的有效 TargetPlatformVersion。有效版本包括:
{2}</target>
        <note>{StrBegin="NETSDK1140: "}</note>
      </trans-unit>
      <trans-unit id="InvalidTypeLibrary">
        <source>NETSDK1173: The provided type library '{0}' is in an invalid format.</source>
        <target state="translated">NETSDK1173: 提供的型別程式庫 '{0}' 的格式無效。</target>
        <note>{StrBegin="NETSDK1173: "}</note>
      </trans-unit>
      <trans-unit id="InvalidTypeLibraryId">
        <source>NETSDK1170: The provided type library ID '{0}' for type library '{1}' is invalid. The ID must be a positive integer less than 65536.</source>
        <target state="translated">NETSDK1170: 為型別程式庫 '{0}' 提供的型別程式庫識別碼 '{1}' 無效。識別碼必須是小於 65536 的正整數。</target>
        <note>{StrBegin="NETSDK1170: "}</note>
      </trans-unit>
      <trans-unit id="JitLibraryNotFound">
        <source>NETSDK1157: JIT library '{0}' not found.</source>
        <target state="translated">NETSDK1157: 找不到 JIT 程式庫 '{0}'。</target>
        <note>{StrBegin="NETSDK1157: "}</note>
      </trans-unit>
      <trans-unit id="MismatchedPlatformPackageVersion">
        <source>NETSDK1061: The project was restored using {0} version {1}, but with current settings, version {2} would be used instead. To resolve this issue, make sure the same settings are used for restore and for subsequent operations such as build or publish. Typically this issue can occur if the RuntimeIdentifier property is set during build or publish but not during restore. For more information, see https://aka.ms/dotnet-runtime-patch-selection.</source>
        <target state="translated">NETSDK1061: 專案是使用 {0} 版本 {1} 還原的，但依照目前設定，使用的版本會是 {2}。若要解決此問題，請確認用於還原與後續作業 (例如建置或發佈) 的設定相同。一般而言，若在建置或發佈期間設定了 RuntimeIdentifier，但在還原期間未加以設定，就可能發生這個問題。如需詳細資訊，請參閱 https://aka.ms/dotnet-runtime-patch-selection。</target>
        <note>{StrBegin="NETSDK1061: "}
{0} - Package Identifier for platform package
{1} - Restored version of platform package
{2} - Current version of platform package</note>
      </trans-unit>
      <trans-unit id="MissingItemMetadata">
        <source>NETSDK1008: Missing '{0}' metadata on '{1}' item '{2}'.</source>
        <target state="translated">NETSDK1008: '{1}' 項目 '{2}' 上遺漏 '{0}' 中繼資料。</target>
        <note>{StrBegin="NETSDK1008: "}</note>
      </trans-unit>
      <trans-unit id="MissingOutputPDBImagePath">
        <source>NETSDK1164: Missing output PDB path in PDB generation mode (OutputPDBImage metadata).</source>
        <target state="translated">NETSDK1164: PDB 產生模式 (OutputPDBImage 中繼資料) 中缺少輸出 PDB 路徑。</target>
        <note>{StrBegin="NETSDK1164: "}</note>
      </trans-unit>
      <trans-unit id="MissingOutputR2RImageFileName">
        <source>NETSDK1165: Missing output R2R image path (OutputR2RImage metadata).</source>
        <target state="translated">NETSDK1165: 缺少輸出 R2R 映像路徑 (OutputR2RImage 中繼資料)。</target>
        <note>{StrBegin="NETSDK1165: "}</note>
      </trans-unit>
      <trans-unit id="MissingTypeLibraryId">
        <source>NETSDK1171: An integer ID less than 65536 must be provided for type library '{0}' because more than one type library is specified.</source>
        <target state="translated">NETSDK1171: 必須為型別程式庫 '{0}' 提供小於 65536 的整數識別碼，因為指定了多個型別程式庫。</target>
        <note>{StrBegin="NETSDK1171: "}</note>
      </trans-unit>
      <trans-unit id="MultipleFilesResolved">
        <source>NETSDK1021: More than one file found for {0}</source>
        <target state="translated">NETSDK1021: 找到一個以上 {0} 的檔案</target>
        <note>{StrBegin="NETSDK1021: "}</note>
      </trans-unit>
      <trans-unit id="NETFrameworkToNonBuiltInNETStandard">
        <source>NETSDK1069: This project uses a library that targets .NET Standard 1.5 or higher, and the project targets a version of .NET Framework that doesn't have built-in support for that version of .NET Standard. Visit https://aka.ms/net-standard-known-issues for a set of known issues. Consider retargeting to .NET Framework 4.7.2.</source>
        <target state="translated">NETSDK1069: 此專案使用以 .NET Standard 1.5 或更新版本為目標的程式庫，而專案的目標 .NET Framework 版本則為尚未具備該 .NET Standard 版本內建支援的 .NET Framework。請瀏覽 https://aka.ms/net-standard-known-issues，以了解已知問題的集合。請考慮轉為以 .NET Framework 4.7.2 為目標。</target>
        <note>{StrBegin="NETSDK1069: "}</note>
      </trans-unit>
      <trans-unit id="NETFrameworkWithoutUsingNETSdkDefaults">
        <source>NETSDK1115: The current .NET SDK does not support .NET Framework without using .NET SDK Defaults. It is likely due to a mismatch between C++/CLI project CLRSupport property and TargetFramework.</source>
        <target state="translated">NETSDK1115: 目前的 .NET SDK 不支援在不使用 .NET SDK 預設的情形下使用 .NET Framework。這可能是因為 C++/CLI 專案 CLRSupport 屬性與 TargetFramework 不相符所致。</target>
        <note>{StrBegin="NETSDK1115: "}</note>
      </trans-unit>
      <trans-unit id="Net6NotCompatibleWithDev16">
        <source>NETSDK1182: Targeting .NET 6.0 or higher in Visual Studio 2019 is not supported.</source>
        <target state="translated">NETSDK1182: 不支援在 Visual Studio 2019 中以 .NET 6.0 或更高版本為目標。</target>
        <note>{StrBegin="NETSDK1182: "}</note>
      </trans-unit>
      <trans-unit id="Net7NotCompatibleWithDev173">
        <source>NETSDK1192: Targeting .NET 7.0 or higher in Visual Studio 2022 17.3 is not supported.</source>
        <target state="translated">NETSDK1192: 不支援在 Visual Studio 2022 17.3 中以 .NET 7.0 或更高版本為目標。</target>
        <note>{StrBegin="NETSDK1192: "}</note>
      </trans-unit>
      <trans-unit id="NoAppHostAvailable">
        <source>NETSDK1084: There is no application host available for the specified RuntimeIdentifier '{0}'.</source>
        <target state="translated">NETSDK1084: 對指定的 RuntimeIdentifier '{0}'，無法使用任何應用程式主機。</target>
        <note>{StrBegin="NETSDK1084: "}</note>
      </trans-unit>
      <trans-unit id="NoBuildRequested">
        <source>NETSDK1085: The 'NoBuild' property was set to true but the 'Build' target was invoked.</source>
        <target state="translated">NETSDK1085: 已將 'NoBuild' 屬性設定為 True，但卻叫用了 'Build' 目標。</target>
        <note>{StrBegin="NETSDK1085: "}</note>
      </trans-unit>
      <trans-unit id="NoCompatibleTargetFramework">
        <source>NETSDK1002: Project '{0}' targets '{2}'. It cannot be referenced by a project that targets '{1}'.</source>
        <target state="translated">NETSDK1002: 專案 '{0}' 以 '{2}' 為目標。以 '{1}' 為目標的專案無法參考此專案。</target>
        <note>{StrBegin="NETSDK1002: "}</note>
      </trans-unit>
      <trans-unit id="NoRuntimePackAvailable">
        <source>NETSDK1082: There was no runtime pack for {0} available for the specified RuntimeIdentifier '{1}'.</source>
        <target state="translated">NETSDK1082: 對指定的 RuntimeIdentifier '{1}'，無法使用任何 {0} 的執行階段套件。</target>
        <note>{StrBegin="NETSDK1082: "}</note>
      </trans-unit>
      <trans-unit id="NoRuntimePackInformation">
        <source>NETSDK1132: No runtime pack information was available for {0}.</source>
        <target state="translated">NETSDK1132: {0} 沒有執行階段套件資訊。</target>
        <note>{StrBegin="NETSDK1132: "}</note>
      </trans-unit>
      <trans-unit id="NoSupportComSelfContained">
        <source>NETSDK1128: COM hosting does not support self-contained deployments.</source>
        <target state="translated">NETSDK1128: COM 裝載不支援獨立式部署。</target>
        <note>{StrBegin="NETSDK1128: "}</note>
      </trans-unit>
      <trans-unit id="NoSupportCppEnableComHosting">
        <source>NETSDK1119: C++/CLI projects targeting .NET Core cannot use EnableComHosting=true.</source>
        <target state="translated">NETSDK1119: 以 .NET Core 為目標的 C++/CLI 專案無法使用 EnableComHosting=true。</target>
        <note>{StrBegin="NETSDK1119: "}</note>
      </trans-unit>
      <trans-unit id="NoSupportCppNonDynamicLibraryDotnetCore">
        <source>NETSDK1116: C++/CLI projects targeting .NET Core must be dynamic libraries.</source>
        <target state="translated">NETSDK1116: 以 .NET Core 為目標的 C++/CLI 專案必須是動態程式庫。</target>
        <note>{StrBegin="NETSDK1116: "}</note>
      </trans-unit>
      <trans-unit id="NoSupportCppPackDotnetCore">
        <source>NETSDK1118: C++/CLI projects targeting .NET Core cannot be packed.</source>
        <target state="translated">NETSDK1118: 無法封裝以 .NET Core 為目標的 C++/CLI 專案。</target>
        <note>{StrBegin="NETSDK1118: "}</note>
      </trans-unit>
      <trans-unit id="NoSupportCppPublishDotnetCore">
        <source>NETSDK1117: Does not support publish of C++/CLI project targeting dotnet core.</source>
        <target state="translated">NETSDK1117: 不支援發佈以 dotnet 核心為目標的 C++/CLI 專案。</target>
        <note>{StrBegin="NETSDK1117: "}</note>
      </trans-unit>
      <trans-unit id="NoSupportCppSelfContained">
        <source>NETSDK1121: C++/CLI projects targeting .NET Core cannot use SelfContained=true.</source>
        <target state="translated">NETSDK1121: 以 .NET Core 為目標的 C++/CLI 專案無法使用 SelfContained=true。</target>
        <note>{StrBegin="NETSDK1121: "}</note>
      </trans-unit>
      <trans-unit id="NonSelfContainedExeCannotReferenceSelfContained">
        <source>NETSDK1151: The referenced project '{0}' is a self-contained executable.  A self-contained executable cannot be referenced by a non self-contained executable.  For more information, see https://aka.ms/netsdk1151</source>
        <target state="translated">NETSDK1151: 參照的專案 '{0}' 是獨立式可執行檔。非獨立式可執行檔無法參照獨立式可執行檔。如需詳細資料，請參閱 https://aka.ms/netsdk1151</target>
        <note>{StrBegin="NETSDK1151: "}</note>
      </trans-unit>
      <trans-unit id="PDBGeneratorInputExecutableNotFound">
        <source>NETSDK1162: PDB generation: R2R executable '{0}' not found.</source>
        <target state="translated">NETSDK1162: PDB 產生: 找不到 R2R 可執行檔 '{0}'。</target>
        <note>{StrBegin="NETSDK1162: "}</note>
      </trans-unit>
      <trans-unit id="PReleaseRequiresEnvVarOnSln">
        <source>NETSDK1190: To use '{0}' in solution projects, you must set the environment variable '{1}' (to true). This will increase the time to complete the operation.</source>
        <target state="translated">NETSDK1190: 若要在解決方案專案中使用 '{0}'，您必須將環境變數 '{1}' 設為 true。這會增加完成作業的時間。</target>
        <note>{StrBegin="NETSDK1190: "}</note>
      </trans-unit>
      <trans-unit id="PackAsToolCannotSupportSelfContained">
        <source>NETSDK1053: Pack as tool does not support self contained.</source>
        <target state="translated">NETSDK1053: 封裝為工具不支援包含本身。</target>
        <note>{StrBegin="NETSDK1053: "}</note>
      </trans-unit>
      <trans-unit id="PackAsToolCannotSupportTargetPlatformIdentifier">
        <source>NETSDK1146: PackAsTool does not support TargetPlatformIdentifier being set. For example, TargetFramework cannot be net5.0-windows, only net5.0. PackAsTool also does not support UseWPF or UseWindowsForms when targeting .NET 5 and higher.</source>
        <target state="translated">NETSDK1146: PackAsTool 不支援正在設定的 TargetPlatformIdentifier。例如，TargetFramework 不可為 net5.0-windows，只能是 net5.0。當 PackAsTool 以 .NET 5 及更高版本為目標時，也不支援 UseWPF 或 UseWindowsForms。</target>
        <note>{StrBegin="NETSDK1146: "}</note>
      </trans-unit>
      <trans-unit id="PackageContainsIncorrectlyCasedLocale">
        <source>NETSDK1187: Package {0} {1} has a resource with the locale '{2}'. This locale has been normalized to the standard format '{3}' to prevent casing issues in the build. Consider notifying the package author about this casing issue.</source>
        <target state="translated">NETSDK1187: 封裝 {0} {1} 具有地區設定 '{2}' 的資源。此地區設定已標準化為標準格式 '{3}' 以避免組建中發生大小寫問題。請考慮通知封裝作者這個大小寫問題。</target>
        <note>Error code is NETSDK1187. 0 is a package name, 1 is a package version, 2 is the incorrect locale string, and 3 is the correct locale string.</note>
      </trans-unit>
      <trans-unit id="PackageContainsUnknownLocale">
        <source>NETSDK1188: Package {0} {1} has a resource with the locale '{2}'. This locale is not recognized by .NET. Consider notifying the package author that it appears to be using an invalid locale.</source>
        <target state="translated">NETSDK1188: 封裝 {0} {1} 具有地區設定為 '{2}' 的資源。.NET 無法辨識此地區設定。請考慮通知封裝作者，其似乎使用不正確的地區設定。</target>
        <note>Error code is NETSDK1188. 0 is a package name, 1 is a package version, and 2 is the incorrect locale string</note>
      </trans-unit>
      <trans-unit id="PackageNotFound">
        <source>NETSDK1064: Package {0}, version {1} was not found. It might have been deleted since NuGet restore. Otherwise, NuGet restore might have only partially completed, which might have been due to maximum path length restrictions.</source>
        <target state="translated">NETSDK1064: 找不到套件 {0}，版本 {1}。該套件可能因 NuGet restore 還原而刪除，或是可能因為路徑長度上限的限制，而讓 NuGet restore 可能只有部分完成所致。</target>
        <note>{StrBegin="NETSDK1064: "}</note>
      </trans-unit>
      <trans-unit id="PackageReferenceOverrideWarning">
        <source>NETSDK1023: A PackageReference for '{0}' was included in your project. This package is implicitly referenced by the .NET SDK and you do not typically need to reference it from your project. For more information, see {1}</source>
        <target state="translated">NETSDK1023: 您的專案中包含 '{0}' 的 PackageReference。.NET SDK 會隱含參考此套件，您通常不需要從專案參考它。如需詳細資訊，請參閱 {1}</target>
        <note>{StrBegin="NETSDK1023: "}</note>
      </trans-unit>
      <trans-unit id="PackageReferenceVersionNotRecommended">
        <source>NETSDK1071: A PackageReference to '{0}' specified a Version of `{1}`. Specifying the version of this package is not recommended. For more information, see https://aka.ms/sdkimplicitrefs</source>
        <target state="translated">NETSDK1071: '{0}' 的 PackageReference 指定了 `{1}` 版本。不建議指定這個套件版本。如需詳細資訊，請參閱 https://aka.ms/sdkimplicitrefs</target>
        <note>{StrBegin="NETSDK1071: "}</note>
      </trans-unit>
      <trans-unit id="PlaceholderRunCommandProjectAbbreviationDeprecated">
        <source>NETSDK1174: Placeholder</source>
        <target state="translated">NETSDK1174: 預留位置</target>
        <note>{StrBegin="NETSDK1174: "} - This string is not used here, but is a placeholder for the error code, which is used by the "dotnet run" command.</note>
      </trans-unit>
      <trans-unit id="Prefer32BitIgnoredForNetCoreApp">
        <source>NETSDK1189: Prefer32Bit is not supported and has no effect for netcoreapp target.</source>
        <target state="translated">NETSDK1189: 不支援 Prefer32Bit，且對 netcoreapp 目標沒有影響。</target>
        <note>{StrBegin="NETSDK1189: "}</note>
      </trans-unit>
      <trans-unit id="ProjectAssetsConsumedWithoutMSBuildProjectPath">
        <source>NETSDK1011: Assets are consumed from project '{0}', but no corresponding MSBuild project path was  found in '{1}'.</source>
        <target state="translated">NETSDK1011: 已從專案 '{0}' 取用資產，但在 '{1}' 中找不到相對應的 MSBuild 專案路徑。</target>
        <note>{StrBegin="NETSDK1011: "}</note>
      </trans-unit>
      <trans-unit id="ProjectContainsObsoleteDotNetCliTool">
        <source>NETSDK1059: The tool '{0}' is now included in the .NET SDK. Information on resolving this warning is available at (https://aka.ms/dotnetclitools-in-box).</source>
        <target state="translated">NETSDK1059: .NET SDK 現已包含工具 '{0}'。解決此警告的資訊位於 (https://aka.ms/dotnetclitools-in-box)。</target>
        <note>{StrBegin="NETSDK1059: "}</note>
      </trans-unit>
      <trans-unit id="ProjectToolOnlySupportTFMLowerThanNetcoreapp22">
        <source>NETSDK1093: Project tools (DotnetCliTool) only support targeting .NET Core 2.2 and lower.</source>
        <target state="translated">NETSDK1093: 專案工具 (DotnetCliTool) 僅支援以 .NET Core 2.2 或更低版本作為目標。</target>
        <note>{StrBegin="NETSDK1093: "}</note>
      </trans-unit>
      <trans-unit id="PublishProfileNotPresent">
        <source>NETSDK1198: A publish profile with the name '{0}' was not found in the project. Set the PublishProfile property to a valid file name.</source>
        <target state="translated">NETSDK1198: 在專案中找不到名稱為 '{0}' 的發行設定檔。請將 PublishProfile 屬性設定為有效的檔案名稱。</target>
        <note>{StrBegin="NETSDK1198: "}</note>
      </trans-unit>
      <trans-unit id="PublishReadyToRunRequiresVersion30">
        <source>NETSDK1122: ReadyToRun compilation will be skipped because it is only supported for .NET Core 3.0 or higher.</source>
        <target state="translated">NETSDK1122: 將跳過 ReadyToRun 編譯，原因是只有 .NET Core 3.0 或更高版本支援此作業。</target>
        <note>{StrBegin="NETSDK1122: "}</note>
      </trans-unit>
      <trans-unit id="PublishSelfContainedMustBeBool">
        <source>NETSDK1193: If PublishSelfContained is set, it must be either true or false. The value given was '{0}'.</source>
        <target state="translated">NETSDK1193: 如果已設定 PublishSelfContained，它必須是 True 或 False。提供的值是 '{0}'。</target>
        <note>{StrBegin="NETSDK1193: "}</note>
      </trans-unit>
      <trans-unit id="PublishSingleFileRequiresVersion30">
        <source>NETSDK1123: Publishing an application to a single-file requires .NET Core 3.0 or higher.</source>
        <target state="translated">NETSDK1123: 將應用程式發行至單一檔案需使用 .NET Core 3.0 或更高版本。</target>
        <note>{StrBegin="NETSDK1123: "}</note>
      </trans-unit>
      <trans-unit id="PublishTrimmedRequiresVersion30">
        <source>NETSDK1124: Trimming assemblies requires .NET Core 3.0 or higher.</source>
        <target state="translated">NETSDK1124: 修剪組件需使用 .NET Core 3.0 或更高版本。</target>
        <note>{StrBegin="NETSDK1124: "}</note>
      </trans-unit>
      <trans-unit id="PublishUnsupportedWithoutTargetFramework">
        <source>NETSDK1129: The 'Publish' target is not supported without specifying a target framework. The current project targets multiple frameworks, you must specify the framework for the published application.</source>
        <target state="translated">NETSDK1129: 若未指定目標架構，將不支援 'Publish' 目標。目前的專案目標為多個架構。您必須為已經發佈的應用程式指定架構。</target>
        <note>{StrBegin="NETSDK1129: "}</note>
      </trans-unit>
      <trans-unit id="ReadyToRunCompilationFailed">
        <source>NETSDK1096: Optimizing assemblies for performance failed. You can either exclude the failing assemblies from being optimized, or set the PublishReadyToRun property to false.</source>
        <target state="translated">NETSDK1096: 最佳化組件的效能失敗。您可以排除失敗的組件不予最佳化，或將 PublishReadyToRun 屬性設定為 false。</target>
        <note>{StrBegin="NETSDK1096: "}</note>
      </trans-unit>
      <trans-unit id="ReadyToRunCompilationHasWarnings_Info">
        <source>Some ReadyToRun compilations emitted warnings, indicating potential missing dependencies. Missing dependencies could potentially cause runtime failures. To show the warnings, set the PublishReadyToRunShowWarnings property to true.</source>
        <target state="translated">部分 ReadyToRun 編譯發出了警告，指出可能缺少相依性。缺少相依性可能會導致執行階段失敗。若要顯示警告，請將 PublishReadyToRunShowWarnings 屬性設為 true。</target>
        <note />
      </trans-unit>
      <trans-unit id="ReadyToRunNoValidRuntimePackageError">
        <source>NETSDK1094: Unable to optimize assemblies for performance: a valid runtime package was not found. Either set the PublishReadyToRun property to false, or use a supported runtime identifier when publishing. When targeting .NET 6 or higher, make sure to restore packages with the PublishReadyToRun property set to true.</source>
        <target state="translated">NETSDK1094: 無法最佳化組件的效能: 找不到有效的執行階段套件。請將 PublishReadyToRun 屬性設定為 false，或在發佈時使用支援的執行階段識別碼。以 .NET 6 或更高版本為目標時，請務必還原套件，將 PublishReadyToRun 屬性設為 true。</target>
        <note>{StrBegin="NETSDK1094: "}</note>
      </trans-unit>
      <trans-unit id="ReadyToRunTargetNotSupportedError">
        <source>NETSDK1095: Optimizing assemblies for performance is not supported for the selected target platform or architecture. Please verify you are using a supported runtime identifier, or set the PublishReadyToRun property to false.</source>
        <target state="translated">NETSDK1095: 選取的目標平台或架構不支援最佳化組件的效能。請務必使用支援的執行階段識別碼，或將 PublishReadyToRun 屬性設為 false。</target>
        <note>{StrBegin="NETSDK1095: "}</note>
      </trans-unit>
      <trans-unit id="RollForwardRequiresVersion30">
        <source>NETSDK1103: RollForward setting is only supported on .NET Core 3.0 or higher.</source>
        <target state="translated">NETSDK1103: 僅於 .NET Core 3.0 或更新版本支援 RollForward 設定。</target>
        <note>{StrBegin="NETSDK1103: "}</note>
      </trans-unit>
      <trans-unit id="RuntimeIdentifierNotRecognized">
        <source>NETSDK1083: The specified RuntimeIdentifier '{0}' is not recognized.</source>
        <target state="translated">NETSDK1083: 無法辨識指定的 RuntimeIdentifier '{0}'。</target>
        <note>{StrBegin="NETSDK1083: "}</note>
      </trans-unit>
      <trans-unit id="RuntimeIdentifierWasNotSpecified">
        <source>NETSDK1028: Specify a RuntimeIdentifier</source>
        <target state="translated">NETSDK1028: 指定 RuntimeIdentifier</target>
        <note>{StrBegin="NETSDK1028: "}</note>
      </trans-unit>
      <trans-unit id="RuntimeListNotFound">
        <source>NETSDK1109: Runtime list file '{0}' was not found. Report this error to the .NET team here: https://aka.ms/dotnet-sdk-issue.</source>
        <target state="translated">NETSDK1109: 找不到執行階段清單檔案 '{0}'。請將此錯誤回報給 .NET 小組: https://aka.ms/dotnet-sdk-issue。</target>
        <note>{StrBegin="NETSDK1109: "}</note>
      </trans-unit>
      <trans-unit id="RuntimePackNotDownloaded">
        <source>NETSDK1112: The runtime pack for {0} was not downloaded. Try running a NuGet restore with the RuntimeIdentifier '{1}'.</source>
        <target state="translated">NETSDK1112: 未下載 {0} 的執行階段套件。請嘗試使用 RuntimeIdentifier '{1}' 執行 NuGet 還原。</target>
        <note>{StrBegin="NETSDK1112: "}</note>
      </trans-unit>
      <trans-unit id="RuntimePackNotRestored_TransitiveDisabled">
        <source>NETSDK1185: The Runtime Pack for FrameworkReference '{0}' was not available. This may be because DisableTransitiveFrameworkReferenceDownloads was set to true.</source>
        <target state="translated">NETSDK1185: 無法提供 FrameworkReference '{0}' 的執行階段套件。這可能是因為 DisableTransitiveFrameworkReferenceDownloads 已設為 true。</target>
        <note>{StrBegin="NETSDK1185: "}</note>
      </trans-unit>
      <trans-unit id="SelfContainedExeCannotReferenceNonSelfContained">
        <source>NETSDK1150: The referenced project '{0}' is a non self-contained executable.  A non self-contained executable cannot be referenced by a self-contained executable.  For more information, see https://aka.ms/netsdk1150</source>
        <target state="translated">NETSDK1150: 參照的專案 '{0}' 是非獨立式可執行檔。獨立式可執行檔無法參照非獨立式可執行檔。如需詳細資料，請參閱 https://aka.ms/netsdk1150</target>
        <note>{StrBegin="NETSDK1150: "}</note>
      </trans-unit>
      <trans-unit id="SelfContainedOptionShouldBeUsedWithRuntime">
        <source>NETSDK1179: One of '--self-contained' or '--no-self-contained' options are required when '--runtime' is used.</source>
        <target state="translated">NETSDK1179: 使用 '--runtime' 時，必須有一個 '--self-contained' 或 '--no-self-contained' 選項。</target>
        <note>{StrBegin="NETSDK1179: "}{Locked="--self-contained"}{Locked="--no-self-contained"}{Locked="--runtime"}</note>
      </trans-unit>
      <trans-unit id="SkippingAdditionalProbingPaths">
        <source>NETSDK1048: 'AdditionalProbingPaths' were specified for GenerateRuntimeConfigurationFiles, but are being skipped because 'RuntimeConfigDevPath' is empty.</source>
        <target state="translated">NETSDK1048: 已為 GenerateRuntimeConfigurationFiles 指定了 'AdditionalProbingPaths'，但因為 'RuntimeConfigDevPath' 是空的，所以已跳過它。</target>
        <note>{StrBegin="NETSDK1048: "}</note>
      </trans-unit>
      <trans-unit id="TargetFrameworkIsEol">
        <source>NETSDK1138: The target framework '{0}' is out of support and will not receive security updates in the future. Please refer to {1} for more information about the support policy.</source>
        <target state="translated">NETSDK1138: 目標 Framework '{0}' 已不受支援，未來將不會再收到任何安全性更新。如需支援原則的詳細資訊，請參閱 {1}。</target>
        <note>{StrBegin="NETSDK1138: "}</note>
      </trans-unit>
      <trans-unit id="TargetFrameworkWithSemicolon">
        <source>NETSDK1046: The TargetFramework value '{0}' is not valid. To multi-target, use the 'TargetFrameworks' property instead.</source>
        <target state="translated">NETSDK1046: TargetFramework 值 '{0}' 無效。若要設定多重目標，請改用 'TargetFrameworks' 屬性。</target>
        <note>{StrBegin="NETSDK1046: "}</note>
      </trans-unit>
      <trans-unit id="TargetingApphostPackMissingCannotRestore">
        <source>NETSDK1145: The {0} pack is not installed and NuGet package restore is not supported. Upgrade Visual Studio, remove global.json if it specifies a certain SDK version, and uninstall the newer SDK. For more options visit   https://aka.ms/targeting-apphost-pack-missing  Pack Type:{0}, Pack directory: {1}, targetframework: {2}, Pack PackageId: {3}, Pack Package Version: {4}</source>
        <target state="translated">NETSDK1145: 未安裝 {0} 套件，而且不支援 NuGet 套件還原。請升級 Visual Studio、移除 global.js (如果指定了特定的 SDK 版本)，並將較新的 SDK 解除安裝。若要了解更多選項，請瀏覽 https://aka.ms/targeting-apphost-pack-missing 套件類型: {0}、套件目錄: {1}、targetframework: {2}、套件 PackageId: {3}、套件的套件版本: {4}</target>
        <note>{StrBegin="NETSDK1145: "}</note>
      </trans-unit>
      <trans-unit id="TargetingPackNeedsRestore">
        <source>NETSDK1127: The targeting pack {0} is not installed. Please restore and try again.</source>
        <target state="translated">NETSDK1127: 未安裝目標套件 {0}。請還原後再試一次。</target>
        <note>{StrBegin="NETSDK1127: "}</note>
      </trans-unit>
      <trans-unit id="TargetingPackNotRestored_TransitiveDisabled">
        <source>NETSDK1184: The Targeting Pack for FrameworkReference '{0}' was not available. This may be because DisableTransitiveFrameworkReferenceDownloads was set to true.</source>
        <target state="translated">NETSDK1184: 無法提供 FrameworkReference '{0}' 的目標套件。這可能是因為 DisableTransitiveFrameworkReferenceDownloads 已設為 true。</target>
        <note>{StrBegin="NETSDK1184: "}</note>
      </trans-unit>
      <trans-unit id="TrimmingWindowsFormsIsNotSupported">
        <source>NETSDK1175: Windows Forms is not supported or recommended with trimming enabled. Please go to https://aka.ms/dotnet-illink/windows-forms for more details.</source>
        <target state="translated">NETSDK1175: 啟用修剪功能時，不支援或不建議使用 Windows Forms。如需詳細資料，請前往 https://aka.ms/dotnet-illink/windows-forms。</target>
        <note>{StrBegin="NETSDK1175: "}</note>
      </trans-unit>
      <trans-unit id="TrimmingWpfIsNotSupported">
        <source>NETSDK1168: WPF is not supported or recommended with trimming enabled. Please go to https://aka.ms/dotnet-illink/wpf for more details.</source>
        <target state="translated">NETSDK1168: 不支援 WPF 或建議啟用修剪功能。如需詳細資料，請前往 https://aka.ms/dotnet-illink/wpf (部分機器翻譯)。</target>
        <note>{StrBegin="NETSDK1168: "}</note>
      </trans-unit>
      <trans-unit id="TypeLibraryDoesNotExist">
        <source>NETSDK1172: The provided type library '{0}' does not exist.</source>
        <target state="translated">NETSDK1172: 提供的型別程式庫 '{0}' 不存在。</target>
        <note>{StrBegin="NETSDK1172: "}</note>
      </trans-unit>
      <trans-unit id="UnableToFindResolvedPath">
        <source>NETSDK1016: Unable to find resolved path for '{0}'.</source>
        <target state="translated">NETSDK1016: 找不到 '{0}' 的解析路徑。</target>
        <note>{StrBegin="NETSDK1016: "}</note>
      </trans-unit>
      <trans-unit id="UnableToUsePackageAssetsCache_Info">
        <source>Unable to use package assets cache due to I/O error. This can occur when the same project is built more than once in parallel. Performance may be degraded, but the build result will not be impacted.</source>
        <target state="translated">因為發生 I/O 錯誤，所以無法使用套件資產。多次平行建置相同的專案，即可能發生此情況。效能可能會有所減損，但建置結果不會受到影響。</target>
        <note />
      </trans-unit>
      <trans-unit id="UnexpectedFileType">
        <source>NETSDK1012: Unexpected file type for '{0}'. Type is both '{1}' and '{2}'.</source>
        <target state="translated">NETSDK1012: 對 '{0}' 來說並非預期的檔案類型。類型為 '{1}' 和 '{2}'。</target>
        <note>{StrBegin="NETSDK1012: "}</note>
      </trans-unit>
      <trans-unit id="UnknownFrameworkReference">
        <source>NETSDK1073: The FrameworkReference '{0}' was not recognized</source>
        <target state="translated">NETSDK1073: 無法辨識 FrameworkReference '{0}'</target>
        <note>{StrBegin="NETSDK1073: "}</note>
      </trans-unit>
      <trans-unit id="UnknownFrameworkReference_MauiEssentials">
        <source>NETSDK1186: This project depends on Maui Essentials through a project or NuGet package reference, but doesn't declare that dependency explicitly. To build this project, you must set the UseMauiEssentials property to true (and install the Maui workload if necessary).</source>
        <target state="translated">NETSDK1186: 此專案透過專案或 NuGet 套件參考相依於 Maui Essentials，但不明確宣告該相依性。若要組建此專案，您必須將 UseMauiEssentials 屬性設為 true (並在必要時安裝 Maui 工作負載)。</target>
        <note>{StrBegin="NETSDK1186: "}</note>
      </trans-unit>
      <trans-unit id="UnnecessaryWindowsDesktopSDK">
        <source>NETSDK1137: It is no longer necessary to use the Microsoft.NET.Sdk.WindowsDesktop SDK. Consider changing the Sdk attribute of the root Project element to 'Microsoft.NET.Sdk'.</source>
        <target state="translated">NETSDK1137: 不再有必要使用 Microsoft.NET.Sdk.WindowsDesktop SDK。請考慮將根 Project 元素的 SDK 屬性變更為 'Microsoft.NET.Sdk'。</target>
        <note>{StrBegin="NETSDK1137: "}</note>
      </trans-unit>
      <trans-unit id="UnrecognizedPreprocessorToken">
        <source>NETSDK1009: Unrecognized preprocessor token '{0}' in '{1}'.</source>
        <target state="translated">NETSDK1009: '{1}' 中的前置處理器語彙基元 '{0}' 無法辨識。</target>
        <note>{StrBegin="NETSDK1009: "}</note>
      </trans-unit>
      <trans-unit id="UnresolvedTargetingPack">
        <source>NETSDK1081: The targeting pack for {0} was not found. You may be able to resolve this by running a NuGet restore on the project.</source>
        <target state="translated">NETSDK1081: 找不到 {0} 的目標套件。在專案上執行 NuGet 還原，可解決此問題。</target>
        <note>{StrBegin="NETSDK1081: "}</note>
      </trans-unit>
      <trans-unit id="UnsupportedFramework">
        <source>NETSDK1019: {0} is an unsupported framework.</source>
        <target state="translated">NETSDK1019: {0} 為不受支援的架構。</target>
        <note>{StrBegin="NETSDK1019: "}</note>
      </trans-unit>
      <trans-unit id="UnsupportedRuntimeIdentifier">
        <source>NETSDK1056: Project is targeting runtime '{0}' but did not resolve any runtime-specific packages. This runtime may not be supported by the target framework.</source>
        <target state="translated">NETSDK1056: 專案以執行階段 '{0}' 為目標，但並未解析任何專屬於執行階段的套件。目標架構可能不支援此執行階段。</target>
        <note>{StrBegin="NETSDK1056: "}</note>
      </trans-unit>
      <trans-unit id="UnsupportedSDKVersionForNetStandard20">
        <source>NETSDK1050: The version of Microsoft.NET.Sdk used by this project is insufficient to support references to libraries targeting .NET Standard 1.5 or higher.  Please install version 2.0 or higher of the .NET Core SDK.</source>
        <target state="translated">NETSDK1050: 此專案使用的 Microsoft.NET.Sdk 版本，無法支援以.NET Standard 1.5 或更高版本為目標的程式庫參考。請安裝 .NET Core SDK 2.0 或更高版本。</target>
        <note>{StrBegin="NETSDK1050: "}</note>
      </trans-unit>
      <trans-unit id="UnsupportedTargetFrameworkVersion">
        <source>NETSDK1045: The current .NET SDK does not support targeting {0} {1}.  Either target {0} {2} or lower, or use a version of the .NET SDK that supports {0} {1}.</source>
        <target state="translated">NETSDK1045: 目前的 .NET SDK 不支援以 {0} {1} 作為目標。請以 {0} {2} 或更低版本作為目標，或是使用支援 {0} {1} 的 .NET SDK 版本。</target>
        <note>{StrBegin="NETSDK1045: "}</note>
      </trans-unit>
      <trans-unit id="UnsupportedTargetPlatformIdentifier">
        <source>NETSDK1139: The target platform identifier {0} was not recognized.</source>
        <target state="translated">NETSDK1139: 無法辨識目標平台識別碼 {0}。</target>
        <note>{StrBegin="NETSDK1139: "}</note>
      </trans-unit>
      <trans-unit id="UseWpfOrUseWindowsFormsRequiresWindowsDesktopFramework">
        <source>NETSDK1107: Microsoft.NET.Sdk.WindowsDesktop is required to build Windows desktop applications. 'UseWpf' and 'UseWindowsForms' are not supported by the current SDK.</source>
        <target state="translated">NETSDK1107: 需有 Microsoft.NET.Sdk.WindowsDesktop 才能建置 Windows 傳統型應用程式。目前的 SDK 不支援 'UseWpf' 和 'UseWindowsForms'。</target>
        <note>{StrBegin="NETSDK1107: "}</note>
      </trans-unit>
      <trans-unit id="UsingPreviewSdk_Info">
        <source>NETSDK1057: You are using a preview version of .NET. See: https://aka.ms/dotnet-support-policy</source>
        <target state="translated">NETSDK1057: 您目前使用的是 .NET 預覽版。請參閱: https://aka.ms/dotnet-support-policy</target>
        <note />
      </trans-unit>
      <trans-unit id="WinMDObjNotSupportedOnTargetFramework">
        <source>NETSDK1131: Producing a managed Windows Metadata component with WinMDExp is not supported when targeting {0}.</source>
        <target state="translated">NETSDK1131: 當目標為 {0} 時，無法使用 WinMDExp 產生受控 Windows 中繼資料元件。</target>
        <note>{StrBegin="NETSDK1131: "}</note>
      </trans-unit>
      <trans-unit id="WinMDReferenceNotSupportedOnTargetFramework">
        <source>NETSDK1130: {1} cannot be referenced. Referencing a Windows Metadata component directly when targeting .NET 5 or higher is not supported. For more information, see https://aka.ms/netsdk1130</source>
        <target state="translated">NETSDK1130: {1} 無法參照。不支援以 .NET 5 或更新版本為目標時直接參考 Windows 中繼資料元件。如需詳細資訊，請參閱 https://aka.ms/netsdk1130</target>
        <note>{StrBegin="NETSDK1130: "}</note>
      </trans-unit>
      <trans-unit id="WinMDTransitiveReferenceNotSupported">
        <source>NETSDK1149: {0} cannot be referenced because it uses built-in support for WinRT, which is no longer supported in .NET 5 and higher.  An updated version of the component supporting .NET 5 is needed. For more information, see https://aka.ms/netsdk1149</source>
        <target state="translated">NETSDK1149: {0} 無法參照，因為它使用 WinRT 的內建支援，而 .NET 5 及更高版本不再予以支援。需要支援 .NET 5 之元件的更新版本。如需詳細資訊，請參閱 https://aka.ms/netsdk1149</target>
        <note>{StrBegin="NETSDK1149: "}</note>
      </trans-unit>
      <trans-unit id="WindowsDesktopFrameworkRequiresUseWpfOrUseWindowsForms">
        <source>NETSDK1106: Microsoft.NET.Sdk.WindowsDesktop requires 'UseWpf' or 'UseWindowsForms' to be set to 'true'</source>
        <target state="translated">NETSDK1106: Microsoft.NET.Sdk.WindowsDesktop 需要 'UseWpf' 或 'UseWindowsForms' 設為 'true'</target>
        <note>{StrBegin="NETSDK1106: "}</note>
      </trans-unit>
      <trans-unit id="WindowsDesktopFrameworkRequiresVersion30">
        <source>NETSDK1105: Windows desktop applications are only supported on .NET Core 3.0 or higher.</source>
        <target state="translated">NETSDK1105: 只有 .NET Core 3.0 或更高版本才支援 Windows 傳統型應用程式。</target>
        <note>{StrBegin="NETSDK1105: "}</note>
      </trans-unit>
      <trans-unit id="WindowsDesktopFrameworkRequiresWindows">
        <source>NETSDK1100: To build a project targeting Windows on this operating system, set the EnableWindowsTargeting property to true.</source>
        <target state="translated">NETSDK1100: 若要在此作業系統上組件以 Windows 為目標的專案，請將 EnableWindowsTargeting 屬性設為 true。</target>
        <note>{StrBegin="NETSDK1100: "}</note>
      </trans-unit>
      <trans-unit id="WindowsDesktopTargetPlatformMustBeWindows">
        <source>NETSDK1136: The target platform must be set to Windows (usually by including '-windows' in the TargetFramework property) when using Windows Forms or WPF, or referencing projects or packages that do so.</source>
        <target state="translated">NETSDK1136: 使用 Windows Forms 或 WPF，或是參考使用上述兩者的專案或套件時，目標平台必須設定為 Windows (通常透過在 TargetFramework 屬性中包含 '-windows' 來進行)。</target>
        <note>{StrBegin="NETSDK1136: "}</note>
      </trans-unit>
      <trans-unit id="WindowsSDKVersionConflicts">
        <source>NETSDK1148: A referenced assembly was compiled using a newer version of Microsoft.Windows.SDK.NET.dll. Please update to a newer .NET SDK in order to reference this assembly.</source>
        <target state="translated">NETSDK1148: 參考的組件是使用 Microsoft.Windows.SDK.NET.dll 的較新版本編譯的。若要參考此組件，請更新至較新的 .NET SDK。</target>
        <note>{StrBegin="NETSDK1148: "}</note>
      </trans-unit>
      <trans-unit id="WorkloadIsEol">
        <source>NETSDK1202: The workload '{0}' is out of support and will not receive security updates in the future. Please refer to {1} for more information about the support policy.</source>
<<<<<<< HEAD
        <target state="translated">NETSDK1202: 已不支援目標工作負載 '{0}'，未來將不會再收到任何安全性更新。如需支援原則的詳細資訊，請參閱 {1}。</target>
=======
        <target state="new">NETSDK1202: The workload '{0}' is out of support and will not receive security updates in the future. Please refer to {1} for more information about the support policy.</target>
>>>>>>> 1c95b52b
        <note>{StrBegin="NETSDK1202: "}</note>
      </trans-unit>
      <trans-unit id="WorkloadNotAvailable">
        <source>NETSDK1178: The project depends on the following workload packs that do not exist in any of the workloads available in this installation: {0}
You may need to build the project on another operating system or architecture, or update the .NET SDK.</source>
        <target state="translated">NETSDK1178: 此專案相依於不存在於安裝中任何可用之工作負載中的以下工作負載套件: {0}
您可能需要在其他作業系統或結構上建立專案，或更新 .NET SDK。</target>
        <note>{StrBegin="NETSDK1178: "}</note>
      </trans-unit>
      <trans-unit id="WorkloadNotInstalled">
        <source>NETSDK1147: To build this project, the following workloads must be installed: {0}
To install these workloads, run the following command: dotnet workload restore</source>
        <target state="translated">NETSDK1147: 若要建立此專案，必須安裝下列工作負載: {0}
若要安裝這些工作負載，請執行下列命令: dotnet workload restore</target>
        <note>{StrBegin="NETSDK1147: "} LOCALIZATION: Do not localize "dotnet workload restore"</note>
      </trans-unit>
    </body>
  </file>
</xliff><|MERGE_RESOLUTION|>--- conflicted
+++ resolved
@@ -982,11 +982,7 @@
       </trans-unit>
       <trans-unit id="WorkloadIsEol">
         <source>NETSDK1202: The workload '{0}' is out of support and will not receive security updates in the future. Please refer to {1} for more information about the support policy.</source>
-<<<<<<< HEAD
         <target state="translated">NETSDK1202: 已不支援目標工作負載 '{0}'，未來將不會再收到任何安全性更新。如需支援原則的詳細資訊，請參閱 {1}。</target>
-=======
-        <target state="new">NETSDK1202: The workload '{0}' is out of support and will not receive security updates in the future. Please refer to {1} for more information about the support policy.</target>
->>>>>>> 1c95b52b
         <note>{StrBegin="NETSDK1202: "}</note>
       </trans-unit>
       <trans-unit id="WorkloadNotAvailable">
