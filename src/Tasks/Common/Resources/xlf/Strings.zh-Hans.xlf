﻿<?xml version="1.0" encoding="utf-8"?>
<xliff xmlns="urn:oasis:names:tc:xliff:document:1.2" xmlns:xsi="http://www.w3.org/2001/XMLSchema-instance" version="1.2" xsi:schemaLocation="urn:oasis:names:tc:xliff:document:1.2 xliff-core-1.2-transitional.xsd">
  <file datatype="xml" source-language="en" target-language="zh-Hans" original="../Strings.resx">
    <body>
      <trans-unit id="AddResourceWithNonIntegerResource">
        <source>NETSDK1076: AddResource can only be used with integer resource types.</source>
        <target state="translated">NETSDK1076: AddResource 只能使用整数资源类型。</target>
        <note>{StrBegin="NETSDK1076: "}</note>
      </trans-unit>
      <trans-unit id="AotNoValidRuntimePackageError">
        <source>NETSDK1183: Unable to optimize assemblies for ahead-of-time compilation: a valid runtime package was not found. Either set the PublishAot property to false, or use a supported runtime identifier when publishing. When targeting .NET 7 or higher, make sure to restore packages with the PublishAot property set to true.</source>
<<<<<<< HEAD
        <target state="translated">NETSDK1183: 无法优化程序集以实现提前编译: 找不到有效的运行时包。将 PublishAot 属性设置为 false，或在发布时使用支持的运行时标识符。面向 .NET 7 或更高版本时，请确保还原将 PublishAot 属性设置为 true 的包。</target>
        <note>{StrBegin="NETSDK1183: "}</note>
      </trans-unit>
      <trans-unit id="AotNotSupported">
        <source>NETSDK1196: The SDK does not support ahead-of-time compilation. Set the PublishAot property to false.</source>
        <target state="new">NETSDK1196: The SDK does not support ahead-of-time compilation. Set the PublishAot property to false.</target>
        <note>{StrBegin="NETSDK1196: "}</note>
=======
        <target state="translated">NETSDK1183: 无法优化程序集以实现提前编译: 找不到有效的运行时包。请将 PublishAot 属性设置为 false，或在发布时使用支持的运行时标识符。如果面向 .NET 7 或更高版本，请确保还原将 PublishAot 属性设置为 true 的包。</target>
        <note>{StrBegin="NETSDK1183: "}</note>
      </trans-unit>
      <trans-unit id="AotNotSupported">
        <source>NETSDK1195: The SDK does not support ahead-of-time compilation. Set the PublishAot property to false.</source>
        <target state="translated">NETSDK1195: SDK 不支持提前编译。请将 PublishAot 属性设置为 false。</target>
        <note>{StrBegin="NETSDK1195: "}</note>
>>>>>>> b18e73af
      </trans-unit>
      <trans-unit id="AppConfigRequiresRootConfiguration">
        <source>NETSDK1070: The application configuration file must have root configuration element.</source>
        <target state="translated">NETSDK1070: 应用程序配置文件必须具有根配置元素。</target>
        <note>{StrBegin="NETSDK1070: "}</note>
      </trans-unit>
      <trans-unit id="AppHostCreationFailedWithRetry">
        <source>NETSDK1113: Failed to create apphost (attempt {0} out of {1}): {2}</source>
        <target state="translated">NETSDK1113: 未能创建 apphost (已尝试 {0} 次，共 {1} 次): {2}</target>
        <note>{StrBegin="NETSDK1113: "}</note>
      </trans-unit>
      <trans-unit id="AppHostCustomizationRequiresWindowsHostWarning">
        <source>NETSDK1074: The application host executable will not be customized because adding resources requires that the build be performed on Windows (excluding Nano Server).</source>
        <target state="translated">NETSDK1074: 未自定义应用程序主机可执行文件，因为添加资源要求在 Windows (不包括 Nano 服务器)上执行生成。</target>
        <note>{StrBegin="NETSDK1074: "}</note>
      </trans-unit>
      <trans-unit id="AppHostHasBeenModified">
        <source>NETSDK1029: Unable to use '{0}' as application host executable as it does not contain the expected placeholder byte sequence '{1}' that would mark where the application name would be written.</source>
        <target state="translated">NETSDK1029: 未能将“{0}”用作应用程序主机可执行文件，因为它没有必需的占位符字节序列“{1}”，该序列会标记应用程序名称的写入位置。</target>
        <note>{StrBegin="NETSDK1029: "}</note>
      </trans-unit>
      <trans-unit id="AppHostNotWindows">
        <source>NETSDK1078: Unable to use '{0}' as application host executable because it's not a Windows PE file.</source>
        <target state="translated">NETSDK1078: 无法将“{0}”用作应用程序主机可执行文件，因为它不是 Windows PE 文件。</target>
        <note>{StrBegin="NETSDK1078: "}</note>
      </trans-unit>
      <trans-unit id="AppHostNotWindowsCLI">
        <source>NETSDK1072: Unable to use '{0}' as application host executable because it's not a Windows executable for the CUI (Console) subsystem.</source>
        <target state="translated">NETSDK1072: 无法将“{0}”用作应用程序主机可执行文件，因为它不是 CUI (控制台)子系统的 Windows 可执行文件。</target>
        <note>{StrBegin="NETSDK1072: "}</note>
      </trans-unit>
      <trans-unit id="AppHostSigningFailed">
        <source>NETSDK1177: Failed to sign apphost with error code {1}: {0}</source>
        <target state="translated">NETSDK1177: 无法对 Apphost 进行签名，错误代码为 {1}: {0}</target>
        <note>{StrBegin="NETSDK1177: "}</note>
      </trans-unit>
      <trans-unit id="AspNetCoreAllNotSupported">
        <source>NETSDK1079: The Microsoft.AspNetCore.All package is not supported when targeting .NET Core 3.0 or higher.  A FrameworkReference to Microsoft.AspNetCore.App should be used instead, and will be implicitly included by Microsoft.NET.Sdk.Web.</source>
        <target state="translated">NETSDK1079: 当面向 .NET Core 3.0 或更高版本时，不支持 Microsoft.AspNetCore.All 包。应改为使用 Microsoft.AspNetCore.App 的 FrameworkReference，并且 Microsoft.NET.Sdk.Web 将隐式包含它。</target>
        <note>{StrBegin="NETSDK1079: "}</note>
      </trans-unit>
      <trans-unit id="AspNetCoreUsesFrameworkReference">
        <source>NETSDK1080: A PackageReference to Microsoft.AspNetCore.App is not necessary when targeting .NET Core 3.0 or higher. If Microsoft.NET.Sdk.Web is used, the shared framework will be referenced automatically. Otherwise, the PackageReference should be replaced with a FrameworkReference.</source>
        <target state="translated">NETSDK1080: 当面向 .NET Core 3.0 或更高版本时，不需要 Microsoft.AspNetCore.App 的 PackageReference。如果使用 Microsoft.NET.Sdk.Web，则将自动引用共享框架。否则，应使用 FrameworkReference 替换 PackageReference。</target>
        <note>{StrBegin="NETSDK1080: "}</note>
      </trans-unit>
      <trans-unit id="AssetPreprocessorMustBeConfigured">
        <source>NETSDK1017: Asset preprocessor must be configured before assets are processed.</source>
        <target state="translated">NETSDK1017: 必须在处理资产之前配置资产预处理器。</target>
        <note>{StrBegin="NETSDK1017: "}</note>
      </trans-unit>
      <trans-unit id="AssetsFileMissingRuntimeIdentifier">
        <source>NETSDK1047: Assets file '{0}' doesn't have a target for '{1}'. Ensure that restore has run and that you have included '{2}' in the TargetFrameworks for your project. You may also need to include '{3}' in your project's RuntimeIdentifiers.</source>
        <target state="translated">NETSDK1047: 资产文件“{0}”没有“{1}”的目标。确保已运行还原，且“{2}”已包含在项目的 TargetFrameworks 中。可能需要在项目 RuntimeIdentifiers 中包括“{3}”。</target>
        <note>{StrBegin="NETSDK1047: "}</note>
      </trans-unit>
      <trans-unit id="AssetsFileMissingTarget">
        <source>NETSDK1005: Assets file '{0}' doesn't have a target for '{1}'. Ensure that restore has run and that you have included '{2}' in the TargetFrameworks for your project.</source>
        <target state="translated">NETSDK1005: 资产文件“{0}”没有“{1}”的目标。确保已运行还原，且“{2}”已包含在项目的 TargetFrameworks 中。</target>
        <note>{StrBegin="NETSDK1005: "}</note>
      </trans-unit>
      <trans-unit id="AssetsFileNotFound">
        <source>NETSDK1004: Assets file '{0}' not found. Run a NuGet package restore to generate this file.</source>
        <target state="translated">NETSDK1004: 找不到资产文件“{0}”。运行 NuGet 包还原以生成此文件。</target>
        <note>{StrBegin="NETSDK1004: "}</note>
      </trans-unit>
      <trans-unit id="AssetsFileNotSet">
        <source>NETSDK1063: The path to the project assets file was not set. Run a NuGet package restore to generate this file.</source>
        <target state="translated">NETSDK1063: 未设置项目资产文件的路径。运行 NuGet 程序包还原以生成此文件。</target>
        <note>{StrBegin="NETSDK1063: "}</note>
      </trans-unit>
      <trans-unit id="AssetsFilePathNotRooted">
        <source>NETSDK1006: Assets file path '{0}' is not rooted. Only full paths are supported.</source>
        <target state="translated">NETSDK1006: 资产文件路径“{0}”不是根路径。仅支持完整路径。</target>
        <note>{StrBegin="NETSDK1006: "}</note>
      </trans-unit>
      <trans-unit id="AtLeastOneTargetFrameworkMustBeSpecified">
        <source>NETSDK1001: At least one possible target framework must be specified.</source>
        <target state="translated">NETSDK1001: 必须指定至少一个可能的目标框架。</target>
        <note>{StrBegin="NETSDK1001: "}</note>
      </trans-unit>
      <trans-unit id="CannotEmbedClsidMapIntoComhost">
        <source>NETSDK1092: The CLSIDMap cannot be embedded on the COM host because adding resources requires that the build be performed on Windows (excluding Nano Server).</source>
        <target state="translated">NETSDK1092: CLSIDMap 无法嵌入 COM 主机，因为添加资源要求在 Windows (不包括 Nano 服务器)上执行生成。</target>
        <note>{StrBegin="NETSDK1092: "}</note>
      </trans-unit>
      <trans-unit id="CannotFindApphostForRid">
        <source>NETSDK1065: Cannot find app host for {0}. {0} could be an invalid runtime identifier (RID). For more information about RID, see https://aka.ms/rid-catalog.</source>
        <target state="translated">NETSDK1065: 无法找到 {0} 的应用主机。{0} 可能是无效的运行时标识符(RID)。有关 RID 的详细信息，请参阅 https://aka.ms/rid-catalog。</target>
        <note>{StrBegin="NETSDK1065: "}</note>
      </trans-unit>
      <trans-unit id="CannotFindComhost">
        <source>NETSDK1091: Unable to find a .NET Core COM host. The .NET Core COM host is only available on .NET Core 3.0 or higher when targeting Windows.</source>
        <target state="translated">NETSDK1091: 找不到 .NET Core COM 主机。仅当面向 Windows 时，.NET Core COM 主机才在 .NET Core 3.0 或更高版本上可用。</target>
        <note>{StrBegin="NETSDK1091: "}</note>
      </trans-unit>
      <trans-unit id="CannotFindIjwhost">
        <source>NETSDK1114: Unable to find a .NET Core IJW host. The .NET Core IJW host is only available on .NET Core 3.1 or higher when targeting Windows.</source>
        <target state="translated">NETSDK1114: 找不到 .NET Core IJW 主机。仅当面向 Windows 时，.NET Core IJW 主机才在 .NET Core 3.1 或更高版本上可用。</target>
        <note>{StrBegin="NETSDK1114: "}</note>
      </trans-unit>
      <trans-unit id="CannotFindProjectInfo">
        <source>NETSDK1007: Cannot find project info for '{0}'. This can indicate a missing project reference.</source>
        <target state="translated">NETSDK1007: 找不到“{0}”的项目信息。这可以指示缺少一个项目引用。</target>
        <note>{StrBegin="NETSDK1007: "}</note>
      </trans-unit>
      <trans-unit id="CannotHaveRuntimeIdentifierPlatformMismatchPlatformTarget">
        <source>NETSDK1032: The RuntimeIdentifier platform '{0}' and the PlatformTarget '{1}' must be compatible.</source>
        <target state="translated">NETSDK1032: RuntimeIdentifier 平台“{0}”和 PlatformTarget“{1}”必须兼容。</target>
        <note>{StrBegin="NETSDK1032: "}</note>
      </trans-unit>
      <trans-unit id="CannotHaveSelfContainedWithoutRuntimeIdentifier">
        <source>NETSDK1031: It is not supported to build or publish a self-contained application without specifying a RuntimeIdentifier. You must either specify a RuntimeIdentifier or set SelfContained to false.</source>
        <target state="translated">NETSDK1031: 不可在未指定 RuntimeIdentifier 的情况下生成或发布自包含应用程序。必须指定 RuntimeIdentifier 或将 SelfContained 设置为 false。</target>
        <note>{StrBegin="NETSDK1031: "}</note>
      </trans-unit>
      <trans-unit id="CannotHaveSingleFileWithoutRuntimeIdentifier">
        <source>NETSDK1097: It is not supported to publish an application to a single-file without specifying a RuntimeIdentifier. You must either specify a RuntimeIdentifier or set PublishSingleFile to false.</source>
        <target state="translated">NETSDK1097: 不可在未指定 RuntimeIdentifier 的情况下发布将应用程序发布到单一文件中。必须指定 RuntimeIdentifier 或将 PublishSingleFile 设置为 false。</target>
        <note>{StrBegin="NETSDK1097: "}</note>
      </trans-unit>
      <trans-unit id="CannotHaveSingleFileWithoutAppHost">
        <source>NETSDK1098: Applications published to a single-file are required to use the application host. You must either set PublishSingleFile to false or set UseAppHost to true.</source>
        <target state="translated">NETSDK1098: 要使用应用程序主机，需具备发布到单一文件中的应用程序。必须将 PublishSingleFile 设置为 false，或将 UseAppHost 设置为 true。</target>
        <note>{StrBegin="NETSDK1098: "}</note>
      </trans-unit>
      <trans-unit id="CannotHaveSingleFileWithoutExecutable">
        <source>NETSDK1099: Publishing to a single-file is only supported for executable applications.</source>
        <target state="translated">NETSDK1099: 发布到单一文件仅适用于可执行应用程序。</target>
        <note>{StrBegin="NETSDK1099: "}</note>
      </trans-unit>
      <trans-unit id="CannotHaveSolutionLevelOutputPath">
        <source>NETSDK1194: The "--output" option isn't supported when building a solution.</source>
        <target state="translated">NETSDK1194: 生成解决方案时不支持 “--output” 选项。</target>
        <note>{StrBegin="NETSDK1194: "}</note>
      </trans-unit>
      <trans-unit id="CannotHaveSolutionLevelRuntimeIdentifier">
        <source>NETSDK1134: Building a solution with a specific RuntimeIdentifier is not supported. If you would like to publish for a single RID, specifiy the RID at the individual project level instead.</source>
        <target state="translated">NETSDK1134: 不支持使用特定 RuntimeIdentifier 生成解决方案。如果要为单个 RID 发布，请改为在单独的项目级别指定 RID。</target>
        <note>{StrBegin="NETSDK1134: "}</note>
      </trans-unit>
      <trans-unit id="CannotHaveSupportedOSPlatformVersionHigherThanTargetPlatformVersion">
        <source>NETSDK1135: SupportedOSPlatformVersion {0} cannot be higher than TargetPlatformVersion {1}.</source>
        <target state="translated">NETSDK1135: SupportedOSPlatformVersion {0} 不能高于 TargetPlatformVersion {1}。</target>
        <note>{StrBegin="NETSDK1135: "}</note>
      </trans-unit>
      <trans-unit id="CannotIncludeAllContentButNotNativeLibrariesInSingleFile">
        <source>NETSDK1143: Including all content in a single file bundle also includes native libraries. If IncludeAllContentForSelfExtract is true, IncludeNativeLibrariesForSelfExtract must not be false.</source>
        <target state="translated">NETSDK1143: 包含单个文件包中的所有内容意味着也包括本机库。如果 IncludeAllContentForSelfExtract 为 true，则 IncludeNativeLibrariesForSelfExtract 不能为 false。</target>
        <note>{StrBegin="NETSDK1143: "}</note>
      </trans-unit>
      <trans-unit id="CannotIncludeSymbolsInSingleFile">
        <source>NETSDK1142: Including symbols in a single file bundle is not supported when publishing for .NET5 or higher.</source>
        <target state="translated">NETSDK1142: 针对 .NET5 或更高版本发布时，不支持在单个文件包中包括符号。</target>
        <note>{StrBegin="NETSDK1142: "}</note>
      </trans-unit>
      <trans-unit id="CannotInferTargetFrameworkIdentifierAndVersion">
        <source>NETSDK1013: The TargetFramework value '{0}' was not recognized. It may be misspelled. If not, then the TargetFrameworkIdentifier and/or TargetFrameworkVersion properties must be specified explicitly.</source>
        <target state="translated">NETSDK1013: 未识别 TargetFramework 值“{0}”。可能是因为拼写错误。如果拼写正确，必须显式指定 TargetFrameworkIdentifier 和/或 TargetFrameworkVersion 属性。</target>
        <note>{StrBegin="NETSDK1013: "}</note>
      </trans-unit>
      <trans-unit id="CannotUseSelfContainedWithoutAppHost">
        <source>NETSDK1067: Self-contained applications are required to use the application host. Either set SelfContained to false or set UseAppHost to true.</source>
        <target state="translated">NETSDK1067: 需要自包含应用程序才能使用应用程序主机。将 SelfContained 设置为 false，或者将 UseAppHost 设置为 true。</target>
        <note>{StrBegin="NETSDK1067: "}</note>
      </trans-unit>
      <trans-unit id="CanOnlyHaveSingleFileWithNetCoreApp">
        <source>NETSDK1125: Publishing to a single-file is only supported for netcoreapp target.</source>
        <target state="translated">NETSDK1125: 仅 netcoreapp 目标支持发布到单个文件。</target>
        <note>{StrBegin="NETSDK1125: "}</note>
      </trans-unit>
      <trans-unit id="ChoosingAssemblyVersion_Info">
        <source>Choosing '{0}' because AssemblyVersion '{1}' is greater than '{2}'.</source>
        <target state="translated">选择“{0}”，因为 AssemblyVersion“{1}”高于“{2}”。</target>
        <note />
      </trans-unit>
      <trans-unit id="ChoosingCopyLocalArbitrarily_Info">
        <source>Choosing '{0}' arbitrarily as both items are copy-local and have equal file and assembly versions.</source>
        <target state="translated">任意选择“{0}”，因为两个项都是本地副本且文件和程序集版本相等。</target>
        <note />
      </trans-unit>
      <trans-unit id="ChoosingFileVersion_Info">
        <source>Choosing '{0}' because file version '{1}' is greater than '{2}'.</source>
        <target state="translated">选择“{0}”，因为文件版本“{1}”高于“{2}”。</target>
        <note />
      </trans-unit>
      <trans-unit id="ChoosingPlatformItem_Info">
        <source>Choosing '{0}' because it is a platform item.</source>
        <target state="translated">选择“{0}”，因为它是平台项。</target>
        <note />
      </trans-unit>
      <trans-unit id="ChoosingPreferredPackage_Info">
        <source>Choosing '{0}' because it comes from a package that is preferred.</source>
        <target state="translated">选择“{0}”，因为它来自首选包。</target>
        <note />
      </trans-unit>
      <trans-unit id="ClsidMapConflictingGuids">
        <source>NETSDK1089: The '{0}' and '{1}' types have the same CLSID '{2}' set in their GuidAttribute. Each COMVisible class needs to have a distinct guid for their CLSID.</source>
        <target state="translated">NETSDK1089: “{0}”和“{1}”类型在其 GuidAttribute 中设置了相同的 CLSID“{2}”。每个 COMVisible 类都需要为其 CLSID 提供一个不同的 GUID。</target>
        <note>{StrBegin="NETSDK1089: "}
{0} - The first type with the conflicting guid.
{1} - The second type with the conflicting guid.
{2} - The guid the two types have.</note>
      </trans-unit>
      <trans-unit id="ClsidMapExportedTypesRequireExplicitGuid">
        <source>NETSDK1088: The COMVisible class '{0}' must have a GuidAttribute with the CLSID of the class to be made visible to COM in .NET Core.</source>
        <target state="translated">NETSDK1088: COMVisible 类“{0}”必须具有 GuidAttribute，该类的 CLSID 将在 .NET Core 中对 COM 可见。</target>
        <note>{StrBegin="NETSDK1088: "}
{0} - The ComVisible class that doesn't have a GuidAttribute on it.</note>
      </trans-unit>
      <trans-unit id="ClsidMapInvalidAssembly">
        <source>NETSDK1090: The supplied assembly '{0}' is not valid. Cannot generate a CLSIDMap from it.</source>
        <target state="translated">NETSDK1090: 提供的程序集“{0}”无效。无法从该程序集生成 CLSIDMap。</target>
        <note>{StrBegin="NETSDK1090: "}
{0} - The path to the invalid assembly.</note>
      </trans-unit>
      <trans-unit id="CompressionInSingleFileRequires60">
        <source>NETSDK1167: Compression in a single file bundle is only supported when publishing for .NET6 or higher.</source>
        <target state="translated">NETSDK1167: 仅支持在为 .NET6 或更高版本发布时进行单个文件包的压缩。</target>
        <note>{StrBegin="NETSDK1167: "}</note>
      </trans-unit>
      <trans-unit id="CompressionInSingleFileRequiresSelfContained">
        <source>NETSDK1176: Compression in a single file bundle is only supported when publishing a self-contained application.</source>
        <target state="translated">NETSDK1176: 仅在发布独立应用程序时才支持在单个文件捆绑包中进行压缩。</target>
        <note>{StrBegin="NETSDK1176: "}</note>
      </trans-unit>
      <trans-unit id="ConflictingRuntimePackInformation">
        <source>NETSDK1133: There was conflicting information about runtime packs available for {0}:
{1}</source>
        <target state="translated">NETSDK1133: 可供{0} 使用的运行时包的信息存在冲突:
{1}</target>
        <note>{StrBegin="NETSDK1133: "}</note>
      </trans-unit>
      <trans-unit id="ContentItemDoesNotProvideOutputPath">
        <source>NETSDK1014: Content item for '{0}' sets '{1}', but does not provide  '{2}' or '{3}'.</source>
        <target state="translated">NETSDK1014: “{0}”的内容项设置为“{1}”，但不提供“{2}”或“{3}”。</target>
        <note>{StrBegin="NETSDK1014: "}</note>
      </trans-unit>
      <trans-unit id="ContentPreproccessorParameterRequired">
        <source>NETSDK1010: The '{0}' task must be given a value for parameter '{1}' in order to consume preprocessed content.</source>
        <target state="translated">NETSDK1010: 必须向“{0}”任务提供参数“{1}”的值以便使用预处理的内容。</target>
        <note>{StrBegin="NETSDK1010: "}</note>
      </trans-unit>
      <trans-unit id="CouldNotDetermineWinner_DoesNotExist_Info">
        <source>Could not determine winner because '{0}' does not exist.</source>
        <target state="translated">“{0}”不存在，因此无法确定优胜者。</target>
        <note />
      </trans-unit>
      <trans-unit id="CouldNotDetermineWinner_EqualVersions_Info">
        <source>Could not determine winner due to equal file and assembly versions.</source>
        <target state="translated">文件和程序集版本相等，因此无法确定优胜者。</target>
        <note />
      </trans-unit>
      <trans-unit id="CouldNotDetermineWinner_NoFileVersion_Info">
        <source>Could not determine a winner because '{0}' has no file version.</source>
        <target state="translated">“{0}”没有文件版本，因此无法确定优胜者。</target>
        <note />
      </trans-unit>
      <trans-unit id="CouldNotDetermineWinner_NotAnAssembly_Info">
        <source>Could not determine a winner because '{0}' is not an assembly.</source>
        <target state="translated">“{0}”不是程序集，因此无法确定优胜者。</target>
        <note />
      </trans-unit>
      <trans-unit id="CouldNotGetPackVersionFromWorkloadManifests">
        <source>NETSDK1181: Error getting pack version: Pack '{0}' was not present in workload manifests.</source>
        <target state="translated">NETSDK1181: 获取包版本时出错: 包“{0}”在工作负载清单中不存在。</target>
        <note>{StrBegin="NETSDK1181: "}</note>
      </trans-unit>
      <trans-unit id="CouldNotLoadPlatformManifest">
        <source>NETSDK1042: Could not load PlatformManifest from '{0}' because it did not exist.</source>
        <target state="translated">NETSDK1042: 无法从“{0}”中加载 PlatformManifest，因为它不存在。</target>
        <note>{StrBegin="NETSDK1042: "}</note>
      </trans-unit>
      <trans-unit id="CppRequiresTFMVersion31">
        <source>NETSDK1120: C++/CLI projects targeting .NET Core require a target framework of at least 'netcoreapp3.1'.</source>
        <target state="translated">NETSDK1120: 面向 .NET Core 的 C++/CLI 项目要求目标框架至少为 "netcoreapp 3.1"。</target>
        <note>{StrBegin="NETSDK1120: "}</note>
      </trans-unit>
      <trans-unit id="Crossgen2MissingRequiredMetadata">
        <source>NETSDK1158: Required '{0}' metadata missing on Crossgen2Tool item.</source>
        <target state="translated">NETSDK1158: Crossgen2Tool 项上缺少必需的“{0}”元数据。</target>
        <note>{StrBegin="NETSDK1158: "}</note>
      </trans-unit>
      <trans-unit id="Crossgen2RequiresSelfContained">
        <source>NETSDK1126: Publishing ReadyToRun using Crossgen2 is only supported for self-contained applications.</source>
        <target state="translated">NETSDK1126: 仅独立式应用程序支持使用 Crossgen2 发布 ReadyToRun。</target>
        <note>{StrBegin="NETSDK1126: "}</note>
      </trans-unit>
      <trans-unit id="Crossgen2ToolExecutableNotFound">
        <source>NETSDK1155: Crossgen2Tool executable '{0}' not found.</source>
        <target state="translated">NETSDK1155: 找不到 Crossgen2Tool 可执行文件“{0}”。</target>
        <note>{StrBegin="NETSDK1155: "}</note>
      </trans-unit>
      <trans-unit id="Crossgen2ToolMissingWhenUseCrossgen2IsSet">
        <source>NETSDK1154: Crossgen2Tool must be specified when UseCrossgen2 is set to true.</source>
        <target state="translated">NETSDK1154: 当 UseCrossgen2 设置为 true 时，必须指定 Crossgen2Tool。</target>
        <note>{StrBegin="NETSDK1154: "}</note>
      </trans-unit>
      <trans-unit id="Crossgen5CannotEmitSymbolsInCompositeMode">
        <source>NETSDK1166: Cannot emit symbols when publishing for .NET 5 with Crossgen2 using composite mode.</source>
        <target state="translated">NETSDK1166: 使用复合模式针对具有 Crossgen2 的 .NET 5 发布时，无法发出符号。</target>
        <note>{StrBegin="NETSDK1166: "}</note>
      </trans-unit>
      <trans-unit id="CrossgenToolExecutableNotFound">
        <source>NETSDK1160: CrossgenTool executable '{0}' not found.</source>
        <target state="translated">NETSDK1160: 找不到 CrossgenTool 可执行文件“{0}”。</target>
        <note>{StrBegin="NETSDK1160: "}</note>
      </trans-unit>
      <trans-unit id="CrossgenToolMissingInPDBCompilationMode">
        <source>NETSDK1153: CrossgenTool not specified in PDB compilation mode.</source>
        <target state="translated">NETSDK1153: 在 PDB 编译模式下未指定 CrossgenTool。</target>
        <note>{StrBegin="NETSDK1153: "}</note>
      </trans-unit>
      <trans-unit id="CrossgenToolMissingWhenUseCrossgen2IsNotSet">
        <source>NETSDK1159: CrossgenTool must be specified when UseCrossgen2 is set to false.</source>
        <target state="translated">NETSDK1159: UseCrossgen2 设置为 false 时，必须指定 CrossgenTool。</target>
        <note>{StrBegin="NETSDK1159: "}</note>
      </trans-unit>
      <trans-unit id="DiaSymReaderLibraryNotFound">
        <source>NETSDK1161: DiaSymReader library '{0}' not found.</source>
        <target state="translated">NETSDK1161: 未找到 DiaSymReader 库“{0}”。</target>
        <note>{StrBegin="NETSDK1161: "}</note>
      </trans-unit>
      <trans-unit id="DotNetHostExecutableNotFound">
        <source>NETSDK1156: .NET host executable '{0}' not found.</source>
        <target state="translated">NETSDK1156: 找不到 .NET 主机可执行文件“{0}”。</target>
        <note>{StrBegin="NETSDK1156: "}</note>
      </trans-unit>
      <trans-unit id="DotnetToolDoesNotSupportTFMLowerThanNetcoreapp21">
        <source>NETSDK1055: DotnetTool does not support target framework lower than netcoreapp2.1.</source>
        <target state="translated">NETSDK1055: DotnetTool 不支持版本低于 netcoreapp2.1 的目标框架。</target>
        <note>{StrBegin="NETSDK1055: "}</note>
      </trans-unit>
      <trans-unit id="DotnetToolOnlySupportNetcoreapp">
        <source>NETSDK1054: only supports .NET Core.</source>
        <target state="translated">NETSDK1054: 仅支持 .NET Core。</target>
        <note>{StrBegin="NETSDK1054: "}</note>
      </trans-unit>
      <trans-unit id="DuplicateItemsError">
        <source>NETSDK1022: Duplicate '{0}' items were included. The .NET SDK includes '{0}' items from your project directory by default. You can either remove these items from your project file, or set the '{1}' property to '{2}' if you want to explicitly include them in your project file. For more information, see {4}. The duplicate items were: {3}</source>
        <target state="translated">NETSDK1022: 包含了重复的“{0}”项。.NET SDK 默认包含你项目目录中的“{0}”项。可从项目文件中删除这些项；如果希望将其显式包含在项目文件中，可将“{1}”属性设置为“{2}”。有关详细信息，请参阅 {4}。重复项为: {3}</target>
        <note>{StrBegin="NETSDK1022: "}</note>
      </trans-unit>
      <trans-unit id="DuplicatePreprocessorToken">
        <source>NETSDK1015: The preprocessor token '{0}' has been given more than one value. Choosing '{1}' as the value.</source>
        <target state="translated">NETSDK1015: 已向预处理器标记“{0}”提供多个值。选择“{1}”作为值。</target>
        <note>{StrBegin="NETSDK1015: "}</note>
      </trans-unit>
      <trans-unit id="DuplicatePublishOutputFiles">
        <source>NETSDK1152: Found multiple publish output files with the same relative path: {0}.</source>
        <target state="translated">NETSDK1152: 找到了多个具有相同相对路径的发布输出文件: {0}。</target>
        <note>{StrBegin="NETSDK1152: "}</note>
      </trans-unit>
      <trans-unit id="DuplicateRuntimePackAsset">
        <source>NETSDK1110: More than one asset in the runtime pack has the same destination sub-path of '{0}'. Report this error to the .NET team here: https://aka.ms/dotnet-sdk-issue.</source>
        <target state="translated">NETSDK1110: 运行时包中的多个资产具有“{0}”的相同目标子路径。请在此处将此错误报告给 .NET 团队: https://aka.ms/dotnet-sdk-issue。</target>
        <note>{StrBegin="NETSDK1110: "}</note>
      </trans-unit>
      <trans-unit id="DuplicateTypeLibraryIds">
        <source>NETSDK1169: The same resource ID {0} was specified for two type libraries '{1}' and '{2}'. Duplicate type library IDs are not allowed.</source>
        <target state="translated">NETSDK1169: 为两个类型库“{1}”和“{2}”指定了相同的资源 ID {0}。不允许使用重复的类型库 ID。</target>
        <note>{StrBegin="NETSDK1169: "}</note>
      </trans-unit>
      <trans-unit id="EncounteredConflict_Info">
        <source>Encountered conflict between '{0}' and '{1}'.</source>
        <target state="translated">“{0}”和“{1}”之间存在冲突。</target>
        <note />
      </trans-unit>
      <trans-unit id="ErrorParsingFrameworkListInvalidValue">
        <source>NETSDK1051: Error parsing FrameworkList from '{0}'.  {1} '{2}' was invalid.</source>
        <target state="translated">NETSDK1051: 分析“{0}”中的 FrameworkList 时出错。{1}“{2}”无效。</target>
        <note>{StrBegin="NETSDK1051: "}</note>
      </trans-unit>
      <trans-unit id="ErrorParsingPlatformManifest">
        <source>NETSDK1043: Error parsing PlatformManifest from '{0}' line {1}.  Lines must have the format {2}.</source>
        <target state="translated">NETSDK1043: 从“{0}”第 {1} 行处分析 PlatformManifest 时出错。行的格式必须为 {2}。</target>
        <note>{StrBegin="NETSDK1043: "}</note>
      </trans-unit>
      <trans-unit id="ErrorParsingPlatformManifestInvalidValue">
        <source>NETSDK1044: Error parsing PlatformManifest from '{0}' line {1}.  {2} '{3}' was invalid.</source>
        <target state="translated">NETSDK1044: 从“{0}”第 {1} 行处分析 PlatformManifest 时出错。{2} “{3}”无效。</target>
        <note>{StrBegin="NETSDK1044: "}</note>
      </trans-unit>
      <trans-unit id="ErrorReadingAssetsFile">
        <source>NETSDK1060: Error reading assets file: {0}</source>
        <target state="translated">NETSDK1060: 读取资产文件时出错: {0}</target>
        <note>{StrBegin="NETSDK1060: "}</note>
      </trans-unit>
      <trans-unit id="FailedToDeleteApphost">
        <source>NETSDK1111: Failed to delete output apphost: {0}</source>
        <target state="translated">NETSDK1111: 未能删除输出 apphost: {0}</target>
        <note>{StrBegin="NETSDK1111: "}</note>
      </trans-unit>
      <trans-unit id="FailedToLockResource">
        <source>NETSDK1077: Failed to lock resource.</source>
        <target state="translated">NETSDK1077: 无法锁定资源。</target>
        <note>{StrBegin="NETSDK1077: "}</note>
      </trans-unit>
      <trans-unit id="FileNameIsTooLong">
        <source>NETSDK1030: Given file name '{0}' is longer than 1024 bytes</source>
        <target state="translated">NETSDK1030: 给定文件名“{0}”的长度超过 1024 个字节</target>
        <note>{StrBegin="NETSDK1030: "}</note>
      </trans-unit>
      <trans-unit id="FolderAlreadyExists">
        <source>NETSDK1024: Folder '{0}' already exists either delete it or provide a different ComposeWorkingDir</source>
        <target state="translated">NETSDK1024: 文件夹“{0}”已存在，请将其删除或提供不同的 ComposeWorkingDir</target>
        <note>{StrBegin="NETSDK1024: "}</note>
      </trans-unit>
      <trans-unit id="FrameworkDependentAppHostRequiresVersion21">
        <source>NETSDK1068: The framework-dependent application host requires a target framework of at least 'netcoreapp2.1'.</source>
        <target state="translated">NETSDK1068: 框架依赖型应用程序主机需要一个至少 “netcoreapp2.1” 的目标框架。</target>
        <note>{StrBegin="NETSDK1068: "}</note>
      </trans-unit>
      <trans-unit id="FrameworkListPathNotRooted">
        <source>NETSDK1052: Framework list file path '{0}' is not rooted. Only full paths are supported.</source>
        <target state="translated">NETSDK1052: 框架列表路径“{0}”不是根路径。仅支持完整路径。</target>
        <note>{StrBegin="NETSDK1052: "}</note>
      </trans-unit>
      <trans-unit id="FrameworkReferenceDuplicateError">
        <source>NETSDK1087: Multiple FrameworkReference items for '{0}' were included in the project.</source>
        <target state="translated">NETSDK1087: 项目中包含“{0}”的多个 FrameworkReference 项。</target>
        <note>{StrBegin="NETSDK1087: "}</note>
      </trans-unit>
      <trans-unit id="FrameworkReferenceOverrideWarning">
        <source>NETSDK1086: A FrameworkReference for '{0}' was included in the project. This is implicitly referenced by the .NET SDK and you do not typically need to reference it from your project. For more information, see {1}</source>
        <target state="translated">NETSDK1086: 项目中包含了“{0}”的 FrameworkReference。它由 .NET SDK 隐式引用，且通常情况下无需从项目中对其进行引用。有关详细信息，请参阅 {1}</target>
        <note>{StrBegin="NETSDK1086: "}</note>
      </trans-unit>
      <trans-unit id="GetDependsOnNETStandardFailedWithException">
        <source>NETSDK1049: Resolved file has a bad image, no metadata, or is otherwise inaccessible. {0} {1}</source>
        <target state="translated">NETSDK1049: 解析的文件包含错误图像、无元数据或不可访问。{0} {1}</target>
        <note>{StrBegin="NETSDK1049: "}</note>
      </trans-unit>
      <trans-unit id="GlobalJsonSDKResolutionFailed">
        <source>NETSDK1141: Unable to resolve the .NET SDK version as specified in the global.json located at {0}.</source>
        <target state="translated">NETSDK1141: 无法解析位于 {0} 的 global.json 中指定的 .NET SDK 版本。</target>
        <note>{StrBegin="NETSDK1141: "}</note>
      </trans-unit>
      <trans-unit id="ILLinkFailed">
        <source>NETSDK1144: Optimizing assemblies for size failed. Optimization can be disabled by setting the PublishTrimmed property to false.</source>
        <target state="translated">NETSDK1144: 优化程序集的大小失败。通过将 PublishTrimmed 属性设置为 false 可禁用优化。</target>
        <note>{StrBegin="NETSDK1144: "}</note>
      </trans-unit>
      <trans-unit id="ILLinkNoValidRuntimePackageError">
        <source>NETSDK1195: Unable to optimize assemblies for size: a valid runtime package was not found. Either set the PublishTrimmed property to false, or use a supported target framework when publishing.</source>
        <target state="new">NETSDK1195: Unable to optimize assemblies for size: a valid runtime package was not found. Either set the PublishTrimmed property to false, or use a supported target framework when publishing.</target>
        <note>{StrBegin="NETSDK1195: "}</note>
      </trans-unit>
      <trans-unit id="ILLinkNotSupportedError">
        <source>NETSDK1102: Optimizing assemblies for size is not supported for the selected publish configuration. Please ensure that you are publishing a self-contained app.</source>
        <target state="translated">NETSDK1102: 所选发布配置不支持优化程序集的大小。请确保你发布的是独立应用。</target>
        <note>{StrBegin="NETSDK1102: "}</note>
      </trans-unit>
      <trans-unit id="ILLinkOptimizedAssemblies">
        <source>Optimizing assemblies for size may change the behavior of the app. Be sure to test after publishing. See: https://aka.ms/dotnet-illink</source>
        <target state="translated">优化程序集以调整大小可能会更改应用的行为。请务必在发布后进行测试。请参阅: https://aka.ms/dotnet-illink</target>
        <note />
      </trans-unit>
      <trans-unit id="ILLinkRunning">
        <source>Optimizing assemblies for size. This process might take a while.</source>
        <target state="translated">正在优化程序集以调整大小。此过程可能需要一段时间。</target>
        <note />
      </trans-unit>
      <trans-unit id="ImplicitRuntimeIdentifierResolutionForPublishPropertyFailed">
        <source>NETSDK1191: A runtime identifier for the property '{0}' couldn't be inferred. Specify a rid explicitly.</source>
        <target state="translated">NETSDK1191: 无法推断属性“{0}”的运行时标识符。显式指定 rid。</target>
        <note>{StrBegin="NETSDK1191: "}</note>
      </trans-unit>
      <trans-unit id="IncorrectPackageRoot">
        <source>NETSDK1020: Package Root {0} was incorrectly given for Resolved library {1}</source>
        <target state="translated">NETSDK1020: 对于“已解析”库 {1}，包根目录 {0} 分配错误</target>
        <note>{StrBegin="NETSDK1020: "}</note>
      </trans-unit>
      <trans-unit id="IncorrectTargetFormat">
        <source>NETSDK1025: The target manifest {0} provided is of not the correct format</source>
        <target state="translated">NETSDK1025: 提供的目标清单 {0} 的格式不正确</target>
        <note>{StrBegin="NETSDK1025: "}</note>
      </trans-unit>
      <trans-unit id="InputAssemblyNotFound">
        <source>NETSDK1163: Input assembly '{0}' not found.</source>
        <target state="translated">NETSDK1163: 找不到输入程序集“{0}”。</target>
        <note>{StrBegin="NETSDK1163: "}</note>
      </trans-unit>
      <trans-unit id="InvalidFrameworkName">
        <source>NETSDK1003: Invalid framework name: '{0}'.</source>
        <target state="translated">NETSDK1003: 无效的框架名称:“{0}”。</target>
        <note>{StrBegin="NETSDK1003: "}</note>
      </trans-unit>
      <trans-unit id="InvalidItemSpecToUse">
        <source>NETSDK1058: Invalid value for ItemSpecToUse parameter: '{0}'.  This property must be blank or set to 'Left' or 'Right'</source>
        <target state="translated">NETSDK1058: 无效的 ItemSpecToUse 参数值:“{0}”。此属性必须为空或设为“左”或“右”</target>
        <note>{StrBegin="NETSDK1058: "}
The following are names of parameters or literal values and should not be translated: ItemSpecToUse, Left, Right</note>
      </trans-unit>
      <trans-unit id="InvalidNuGetVersionString">
        <source>NETSDK1018: Invalid NuGet version string: '{0}'.</source>
        <target state="translated">NETSDK1018: 无效的 NuGet 版本字符串:“{0}”。</target>
        <note>{StrBegin="NETSDK1018: "}</note>
      </trans-unit>
      <trans-unit id="InvalidResourceUpdate">
        <source>NETSDK1075: Update handle is invalid. This instance may not be used for further updates.</source>
        <target state="translated">NETSDK1075: 更新句柄无效。此实例不能用于进一步更新。</target>
        <note>{StrBegin="NETSDK1075: "}</note>
      </trans-unit>
      <trans-unit id="InvalidRollForwardValue">
        <source>NETSDK1104: RollForward value '{0}' is invalid. Allowed values are {1}.</source>
        <target state="translated">NETSDK1104: RollForward 值“{0}”无效。允许的值为 {1}。</target>
        <note>{StrBegin="NETSDK1104: "}</note>
      </trans-unit>
      <trans-unit id="InvalidTargetPlatformVersion">
        <source>NETSDK1140: {0} is not a valid TargetPlatformVersion for {1}. Valid versions include:
{2}</source>
        <target state="translated">NETSDK1140: {0} 不是 {1} 的有效的 TargetPlatformVersion。有效版本包括:
{2}</target>
        <note>{StrBegin="NETSDK1140: "}</note>
      </trans-unit>
      <trans-unit id="InvalidTypeLibrary">
        <source>NETSDK1173: The provided type library '{0}' is in an invalid format.</source>
        <target state="translated">NETSDK1173: 提供的类型库“{0}”的格式无效。</target>
        <note>{StrBegin="NETSDK1173: "}</note>
      </trans-unit>
      <trans-unit id="InvalidTypeLibraryId">
        <source>NETSDK1170: The provided type library ID '{0}' for type library '{1}' is invalid. The ID must be a positive integer less than 65536.</source>
        <target state="translated">NETSDK1170: 为类型库“{1}”提供的类型库 ID“{0}”无效。该 ID 必须是小于 65536 的正整数。</target>
        <note>{StrBegin="NETSDK1170: "}</note>
      </trans-unit>
      <trans-unit id="JitLibraryNotFound">
        <source>NETSDK1157: JIT library '{0}' not found.</source>
        <target state="translated">NETSDK1157: 找不到 JIT 库“{0}”。</target>
        <note>{StrBegin="NETSDK1157: "}</note>
      </trans-unit>
      <trans-unit id="MismatchedPlatformPackageVersion">
        <source>NETSDK1061: The project was restored using {0} version {1}, but with current settings, version {2} would be used instead. To resolve this issue, make sure the same settings are used for restore and for subsequent operations such as build or publish. Typically this issue can occur if the RuntimeIdentifier property is set during build or publish but not during restore. For more information, see https://aka.ms/dotnet-runtime-patch-selection.</source>
        <target state="translated">NETSDK1061: 项目是使用 {0} 版本 {1} 还原的, 但使用当前设置, 将改用版本 {2}。要解决此问题, 请确保将相同的设置用于还原和后续操作 (如生成或发布)。通常, 如果 RuntimeIdentifier 属性是在生成或发布过程中设置的, 而不是在还原过程中进行的, 则会发生此问题。有关详细信息, 请参阅 https://aka.ms/dotnet-runtime-patch-selection。</target>
        <note>{StrBegin="NETSDK1061: "}
{0} - Package Identifier for platform package
{1} - Restored version of platform package
{2} - Current version of platform package</note>
      </trans-unit>
      <trans-unit id="MissingItemMetadata">
        <source>NETSDK1008: Missing '{0}' metadata on '{1}' item '{2}'.</source>
        <target state="translated">NETSDK1008: 在“{1}”项“{2}”上缺少“{0}”元数据。</target>
        <note>{StrBegin="NETSDK1008: "}</note>
      </trans-unit>
      <trans-unit id="MissingOutputPDBImagePath">
        <source>NETSDK1164: Missing output PDB path in PDB generation mode (OutputPDBImage metadata).</source>
        <target state="translated">NETSDK1164: PDB 生成模式下缺少输出 PDB 路径(OutputPDBImage 元数据)。</target>
        <note>{StrBegin="NETSDK1164: "}</note>
      </trans-unit>
      <trans-unit id="MissingOutputR2RImageFileName">
        <source>NETSDK1165: Missing output R2R image path (OutputR2RImage metadata).</source>
        <target state="translated">NETSDK1165: 缺少输出 R2R 映像路径(OutputR2RImage 元数据)。</target>
        <note>{StrBegin="NETSDK1165: "}</note>
      </trans-unit>
      <trans-unit id="MissingTypeLibraryId">
        <source>NETSDK1171: An integer ID less than 65536 must be provided for type library '{0}' because more than one type library is specified.</source>
        <target state="translated">NETSDK1171: 必须为类型库“{0}”提供小于 65536 的整数 ID，因为指定了多个类型库。</target>
        <note>{StrBegin="NETSDK1171: "}</note>
      </trans-unit>
      <trans-unit id="MultipleFilesResolved">
        <source>NETSDK1021: More than one file found for {0}</source>
        <target state="translated">NETSDK1021: 找到 {0} 的多个文件</target>
        <note>{StrBegin="NETSDK1021: "}</note>
      </trans-unit>
      <trans-unit id="NETFrameworkToNonBuiltInNETStandard">
        <source>NETSDK1069: This project uses a library that targets .NET Standard 1.5 or higher, and the project targets a version of .NET Framework that doesn't have built-in support for that version of .NET Standard. Visit https://aka.ms/net-standard-known-issues for a set of known issues. Consider retargeting to .NET Framework 4.7.2.</source>
        <target state="translated">NETSDK1069: 此项目使用了一个面向 .NET Standard 1.5 或更高版本的库，且此项目面向一个没有对该版本的 .NET Standard 的内置支持的 .NET Framework 版本。请访问 https://aka.ms/net-standard-known-issues 了解一些已知问题。考虑重定向到 .NET Framework 4.7.2。</target>
        <note>{StrBegin="NETSDK1069: "}</note>
      </trans-unit>
      <trans-unit id="NETFrameworkWithoutUsingNETSdkDefaults">
        <source>NETSDK1115: The current .NET SDK does not support .NET Framework without using .NET SDK Defaults. It is likely due to a mismatch between C++/CLI project CLRSupport property and TargetFramework.</source>
        <target state="translated">NETSDK1115: 未使用 .NET SDK 默认设置的情况下，当前 .NET SDK 不支持 .NET Framework。很可能是因为 C++/CLI 项目的 CLRSupport 属性和 TargetFramework 之间存在不匹配情况。</target>
        <note>{StrBegin="NETSDK1115: "}</note>
      </trans-unit>
      <trans-unit id="Net6NotCompatibleWithDev16">
        <source>NETSDK1182: Targeting .NET 6.0 or higher in Visual Studio 2019 is not supported.</source>
        <target state="translated">NETSDK1182: 不支持在 Visual Studio 2019 中以 .NET 6.0 或更高版本为目标。</target>
        <note>{StrBegin="NETSDK1182: "}</note>
      </trans-unit>
      <trans-unit id="Net7NotCompatibleWithDev173">
        <source>NETSDK1192: Targeting .NET 7.0 or higher in Visual Studio 2022 17.3 is not supported.</source>
        <target state="translated">NETSDK1192: 不支持在 Visual Studio 2022 17.3 中以 .NET 7.0 或更高版本为目标。</target>
        <note>{StrBegin="NETSDK1192: "}</note>
      </trans-unit>
      <trans-unit id="NoAppHostAvailable">
        <source>NETSDK1084: There is no application host available for the specified RuntimeIdentifier '{0}'.</source>
        <target state="translated">NETSDK1084: 没有应用程序主机可用于指定的 RuntimeIdentifier“{0}”。</target>
        <note>{StrBegin="NETSDK1084: "}</note>
      </trans-unit>
      <trans-unit id="NoBuildRequested">
        <source>NETSDK1085: The 'NoBuild' property was set to true but the 'Build' target was invoked.</source>
        <target state="translated">NETSDK1085: "NoBuild" 属性已设置为 true，但调用了 "Build" 目标。</target>
        <note>{StrBegin="NETSDK1085: "}</note>
      </trans-unit>
      <trans-unit id="NoCompatibleTargetFramework">
        <source>NETSDK1002: Project '{0}' targets '{2}'. It cannot be referenced by a project that targets '{1}'.</source>
        <target state="translated">NETSDK1002: 项目“{0}”以“{2}”为目标。它不可由面向“{1}”的项目引用。</target>
        <note>{StrBegin="NETSDK1002: "}</note>
      </trans-unit>
      <trans-unit id="NoRuntimePackAvailable">
        <source>NETSDK1082: There was no runtime pack for {0} available for the specified RuntimeIdentifier '{1}'.</source>
        <target state="translated">NETSDK1082: {0} 没有运行时包可用于指定的 RuntimeIdentifier“{1}”。</target>
        <note>{StrBegin="NETSDK1082: "}</note>
      </trans-unit>
      <trans-unit id="NoRuntimePackInformation">
        <source>NETSDK1132: No runtime pack information was available for {0}.</source>
        <target state="translated">NETSDK1132: 没有可用于 {0} 的运行时包信息。</target>
        <note>{StrBegin="NETSDK1132: "}</note>
      </trans-unit>
      <trans-unit id="NoSupportComSelfContained">
        <source>NETSDK1128: COM hosting does not support self-contained deployments.</source>
        <target state="translated">NETSDK1128: COM 托管不支持自包含的部署。</target>
        <note>{StrBegin="NETSDK1128: "}</note>
      </trans-unit>
      <trans-unit id="NoSupportCppEnableComHosting">
        <source>NETSDK1119: C++/CLI projects targeting .NET Core cannot use EnableComHosting=true.</source>
        <target state="translated">NETSDK1119: 面向 .NET Core 的 C++/CLI 项目不能使用 EnableComHosting=true。</target>
        <note>{StrBegin="NETSDK1119: "}</note>
      </trans-unit>
      <trans-unit id="NoSupportCppNonDynamicLibraryDotnetCore">
        <source>NETSDK1116: C++/CLI projects targeting .NET Core must be dynamic libraries.</source>
        <target state="translated">NETSDK1116: 面向 .NET Core 的 C++/CLI 项目必须是动态库。</target>
        <note>{StrBegin="NETSDK1116: "}</note>
      </trans-unit>
      <trans-unit id="NoSupportCppPackDotnetCore">
        <source>NETSDK1118: C++/CLI projects targeting .NET Core cannot be packed.</source>
        <target state="translated">NETSDK1118: 无法打包面向 .NET Core 的 C++/CLI 项目。</target>
        <note>{StrBegin="NETSDK1118: "}</note>
      </trans-unit>
      <trans-unit id="NoSupportCppPublishDotnetCore">
        <source>NETSDK1117: Does not support publish of C++/CLI project targeting dotnet core.</source>
        <target state="translated">NETSDK1117: 不支持面向 dotnet core 的 C++/CLI 项目发布。</target>
        <note>{StrBegin="NETSDK1117: "}</note>
      </trans-unit>
      <trans-unit id="NoSupportCppSelfContained">
        <source>NETSDK1121: C++/CLI projects targeting .NET Core cannot use SelfContained=true.</source>
        <target state="translated">NETSDK1121: 面向 .NET Core 的 C++/CLI 项目不能使用 SelfContained=true。</target>
        <note>{StrBegin="NETSDK1121: "}</note>
      </trans-unit>
      <trans-unit id="NonSelfContainedExeCannotReferenceSelfContained">
        <source>NETSDK1151: The referenced project '{0}' is a self-contained executable.  A self-contained executable cannot be referenced by a non self-contained executable.  For more information, see https://aka.ms/netsdk1151</source>
        <target state="translated">NETSDK1151: 引用的项目“{0}”是自包含的可执行文件。自包含可执行文件不能由非自包含可执行文件引用。如需获取更多信息，请访问 https://aka.ms/netsdk1151</target>
        <note>{StrBegin="NETSDK1151: "}</note>
      </trans-unit>
      <trans-unit id="PDBGeneratorInputExecutableNotFound">
        <source>NETSDK1162: PDB generation: R2R executable '{0}' not found.</source>
        <target state="translated">NETSDK1162: PDB 生成: 未找到 R2R 可执行文件“{0}”。</target>
        <note>{StrBegin="NETSDK1162: "}</note>
      </trans-unit>
      <trans-unit id="PackAsToolCannotSupportSelfContained">
        <source>NETSDK1053: Pack as tool does not support self contained.</source>
        <target state="translated">NETSDK1053: 打包为工具不支持自包含。</target>
        <note>{StrBegin="NETSDK1053: "}</note>
      </trans-unit>
      <trans-unit id="PackAsToolCannotSupportTargetPlatformIdentifier">
        <source>NETSDK1146: PackAsTool does not support TargetPlatformIdentifier being set. For example, TargetFramework cannot be net5.0-windows, only net5.0. PackAsTool also does not support UseWPF or UseWindowsForms when targeting .NET 5 and higher.</source>
        <target state="translated">NETSDK1146: PackAsTool 不支持正在设置的 TargetPlatformIdentifier。例如，TargetFramework 不能是 net5.0-windows，只能是 net5.0。面向 .NET 5 及以上版本时，PackAsTool 也不支持 UseWPF 或 UseWindowsForms。</target>
        <note>{StrBegin="NETSDK1146: "}</note>
      </trans-unit>
      <trans-unit id="PackageContainsIncorrectlyCasedLocale">
        <source>NETSDK1187: Package {0} {1} has a resource with the locale '{2}'. This locale has been normalized to the standard format '{3}' to prevent casing issues in the build. Consider notifying the package author about this casing issue.</source>
        <target state="translated">NETSDK1187:包 {0} {1} 具有具有区域设置'{2}'的资源。此区域设置已规范化为标准格式'{3}'以防止生成中出现大小写问题。请考虑就此大小写问题通知包作者。</target>
        <note>Error code is NETSDK1187. 0 is a package name, 1 is a package version, 2 is the incorrect locale string, and 3 is the correct locale string.</note>
      </trans-unit>
      <trans-unit id="PackageContainsUnknownLocale">
        <source>NETSDK1188: Package {0} {1} has a resource with the locale '{2}'. This locale is not recognized by .NET. Consider notifying the package author that it appears to be using an invalid locale.</source>
        <target state="translated">NETSDK1188:包 {0} {1} 具有具有区域设置'{2}'的资源。.NET 无法识别此区域设置。请考虑通知包作者它似乎正在使用无效的区域设置。</target>
        <note>Error code is NETSDK1188. 0 is a package name, 1 is a package version, and 2 is the incorrect locale string</note>
      </trans-unit>
      <trans-unit id="PackageNotFound">
        <source>NETSDK1064: Package {0}, version {1} was not found. It might have been deleted since NuGet restore. Otherwise, NuGet restore might have only partially completed, which might have been due to maximum path length restrictions.</source>
        <target state="translated">NETSDK1064: 未找到版本为 {1} 的包 {0}。它可能已在 NuGet 还原后删除。否则，NuGet 还原可能只是部分完成，这种情况可能是最大路径长度限制所导致。</target>
        <note>{StrBegin="NETSDK1064: "}</note>
      </trans-unit>
      <trans-unit id="PackageReferenceOverrideWarning">
        <source>NETSDK1023: A PackageReference for '{0}' was included in your project. This package is implicitly referenced by the .NET SDK and you do not typically need to reference it from your project. For more information, see {1}</source>
        <target state="translated">NETSDK1023: 项目中包含了“{0}”的 PackageReference。此包由 .NET SDK 隐式引用，且通常情况下你无需从项目中对其进行引用。有关详细信息，请参阅 {1}</target>
        <note>{StrBegin="NETSDK1023: "}</note>
      </trans-unit>
      <trans-unit id="PackageReferenceVersionNotRecommended">
        <source>NETSDK1071: A PackageReference to '{0}' specified a Version of `{1}`. Specifying the version of this package is not recommended. For more information, see https://aka.ms/sdkimplicitrefs</source>
        <target state="translated">NETSDK1071: “{0}”的 PackageReference 指定了版本“{1}”。不建议指定此包的版本。有关详细信息，请查看 https://aka.ms/sdkimplicitrefs</target>
        <note>{StrBegin="NETSDK1071: "}</note>
      </trans-unit>
      <trans-unit id="PlaceholderRunCommandProjectAbbreviationDeprecated">
        <source>NETSDK1174: Placeholder</source>
        <target state="translated">NETSDK1174: 占位符</target>
        <note>{StrBegin="NETSDK1174: "} - This string is not used here, but is a placeholder for the error code, which is used by the "dotnet run" command.</note>
      </trans-unit>
      <trans-unit id="Prefer32BitIgnoredForNetCoreApp">
        <source>NETSDK1189: Prefer32Bit is not supported and has no effect for netcoreapp target.</source>
        <target state="translated">NETSDK1189: Prefer32Bit 不受支持，对 netcoreapp 目标无效。</target>
        <note>{StrBegin="NETSDK1189: "}</note>
      </trans-unit>
      <trans-unit id="ProjectAssetsConsumedWithoutMSBuildProjectPath">
        <source>NETSDK1011: Assets are consumed from project '{0}', but no corresponding MSBuild project path was  found in '{1}'.</source>
        <target state="translated">NETSDK1011: 从项目“{0}”消耗资产，但在“{1}”中找不到相应的 MSBuild 项目路径。</target>
        <note>{StrBegin="NETSDK1011: "}</note>
      </trans-unit>
      <trans-unit id="ProjectContainsObsoleteDotNetCliTool">
        <source>NETSDK1059: The tool '{0}' is now included in the .NET SDK. Information on resolving this warning is available at (https://aka.ms/dotnetclitools-in-box).</source>
        <target state="translated">NETSDK1059: .NET SDK 中现已包含工具“{0}”。要了解如何处理此警告，可查看 (https://aka.ms/dotnetclitools-in-box)。</target>
        <note>{StrBegin="NETSDK1059: "}</note>
      </trans-unit>
      <trans-unit id="ProjectToolOnlySupportTFMLowerThanNetcoreapp22">
        <source>NETSDK1093: Project tools (DotnetCliTool) only support targeting .NET Core 2.2 and lower.</source>
        <target state="translated">NETSDK1093: NETSDK1093: 项目工具(DotnetCliTool)仅支持面向 .NET Core 2.2 及更低版本。</target>
        <note>{StrBegin="NETSDK1093: "}</note>
      </trans-unit>
      <trans-unit id="PublishReadyToRunRequiresVersion30">
        <source>NETSDK1122: ReadyToRun compilation will be skipped because it is only supported for .NET Core 3.0 or higher.</source>
        <target state="translated">NETSDK1122: 将跳过 ReadyToRun 编译，因为只有 .NET Core 3.0 或更高版本才支持该编译。</target>
        <note>{StrBegin="NETSDK1122: "}</note>
      </trans-unit>
      <trans-unit id="PublishSelfContainedMustBeBool">
        <source>NETSDK1193: If PublishSelfContained is set, it must be either true or false. The value given was '{0}'.</source>
        <target state="translated">NETSDK1193: 如果已设置 PublishSelfContained，则它必须为 true 或 false。给定的值为“{0}”。</target>
        <note>{StrBegin="NETSDK1193: "}</note>
      </trans-unit>
      <trans-unit id="PublishSingleFileRequiresVersion30">
        <source>NETSDK1123: Publishing an application to a single-file requires .NET Core 3.0 or higher.</source>
        <target state="translated">NETSDK1123: 将应用程序发布到单个文件需要 .NET Core 3.0 或更高版本。</target>
        <note>{StrBegin="NETSDK1123: "}</note>
      </trans-unit>
      <trans-unit id="PublishTrimmedRequiresVersion30">
        <source>NETSDK1124: Trimming assemblies requires .NET Core 3.0 or higher.</source>
        <target state="translated">NETSDK1124: 修整程序集需要 .NET Core 3.0 或更高版本。</target>
        <note>{StrBegin="NETSDK1124: "}</note>
      </trans-unit>
      <trans-unit id="PublishUnsupportedWithoutTargetFramework">
        <source>NETSDK1129: The 'Publish' target is not supported without specifying a target framework. The current project targets multiple frameworks, you must specify the framework for the published application.</source>
        <target state="translated">NETSDK1129: 如果未指定目标框架，则不支持 "Publish" 目标。当前项目面向多个框架，你必须为已发布的应用程序指定框架。</target>
        <note>{StrBegin="NETSDK1129: "}</note>
      </trans-unit>
      <trans-unit id="ReadyToRunCompilationFailed">
        <source>NETSDK1096: Optimizing assemblies for performance failed. You can either exclude the failing assemblies from being optimized, or set the PublishReadyToRun property to false.</source>
        <target state="translated">NETSDK1096: 程序集性能优化失败。可将失败的程序集排除在优化操作之外，或者将 PublishReadyToRun 属性设置为 false。</target>
        <note>{StrBegin="NETSDK1096: "}</note>
      </trans-unit>
      <trans-unit id="ReadyToRunCompilationHasWarnings_Info">
        <source>Some ReadyToRun compilations emitted warnings, indicating potential missing dependencies. Missing dependencies could potentially cause runtime failures. To show the warnings, set the PublishReadyToRunShowWarnings property to true.</source>
        <target state="translated">一些 ReadyToRun 编译发出警告，指出可能缺少依赖项。缺少的依赖项可能导致运行时失败。要显示警告，请将 PublishReadyToRunShowWarnings 属性设置为 true。</target>
        <note />
      </trans-unit>
      <trans-unit id="ReadyToRunNoValidRuntimePackageError">
        <source>NETSDK1094: Unable to optimize assemblies for performance: a valid runtime package was not found. Either set the PublishReadyToRun property to false, or use a supported runtime identifier when publishing and make sure to restore packages with the PublishReadyToRun property set to true.</source>
        <target state="needs-review-translation">NETSDK1094: 无法优化程序集以改进性能: 找不到有效的运行时包。将 PublishReadyToRun 属性设置为 false，或在发布时使用支持的运行时标识符。面向 .NET 6 或更高版本时，请确保还原将 PublishReadyToRun 属性设置为 true 的包。</target>
        <note>{StrBegin="NETSDK1094: "}</note>
      </trans-unit>
      <trans-unit id="ReadyToRunTargetNotSupportedError">
        <source>NETSDK1095: Optimizing assemblies for performance is not supported for the selected target platform or architecture. Please verify you are using a supported runtime identifier, or set the PublishReadyToRun property to false.</source>
        <target state="translated">NETSDK1095: 所选目标平台或体系结构不支持优化程序集的性能。请验证确保你在使用受支持的运行时标识符，或者将 PublishReadyToRun 属性设置为 false。</target>
        <note>{StrBegin="NETSDK1095: "}</note>
      </trans-unit>
      <trans-unit id="RollForwardRequiresVersion30">
        <source>NETSDK1103: RollForward setting is only supported on .NET Core 3.0 or higher.</source>
        <target state="translated">NETSDK1103: RollForward 设置仅在 .NET Core 3.0 或更高版本上受支持。</target>
        <note>{StrBegin="NETSDK1103: "}</note>
      </trans-unit>
      <trans-unit id="RuntimeIdentifierNotRecognized">
        <source>NETSDK1083: The specified RuntimeIdentifier '{0}' is not recognized.</source>
        <target state="translated">NETSDK1083: 无法识别指定的 RuntimeIdentifier“{0}”。</target>
        <note>{StrBegin="NETSDK1083: "}</note>
      </trans-unit>
      <trans-unit id="RuntimeIdentifierWasNotSpecified">
        <source>NETSDK1028: Specify a RuntimeIdentifier</source>
        <target state="translated">NETSDK1028: 指定一个 RuntimeIdentifier</target>
        <note>{StrBegin="NETSDK1028: "}</note>
      </trans-unit>
      <trans-unit id="RuntimeListNotFound">
        <source>NETSDK1109: Runtime list file '{0}' was not found. Report this error to the .NET team here: https://aka.ms/dotnet-sdk-issue.</source>
        <target state="translated">NETSDK1109: 找不到运行时列表文件“{0}”。请在此处将此错误报告给 .NET 团队: https://aka.ms/dotnet-sdk-issue。</target>
        <note>{StrBegin="NETSDK1109: "}</note>
      </trans-unit>
      <trans-unit id="RuntimePackNotDownloaded">
        <source>NETSDK1112: The runtime pack for {0} was not downloaded. Try running a NuGet restore with the RuntimeIdentifier '{1}'.</source>
        <target state="translated">NETSDK1112: 未下载 {0} 的运行时包。请尝试使用 RuntimeIdentifier“{1}”运行 NuGet 还原。</target>
        <note>{StrBegin="NETSDK1112: "}</note>
      </trans-unit>
      <trans-unit id="RuntimePackNotRestored_TransitiveDisabled">
        <source>NETSDK1185: The Runtime Pack for FrameworkReference '{0}' was not available. This may be because DisableTransitiveFrameworkReferenceDownloads was set to true.</source>
        <target state="translated">NETSDK1185: FrameworkReference“{0}”的运行时包不可用。这可能是因为 DisableTransitiveFrameworkReferenceDownloads 设置为 true。</target>
        <note>{StrBegin="NETSDK1185: "}</note>
      </trans-unit>
      <trans-unit id="SelfContainedExeCannotReferenceNonSelfContained">
        <source>NETSDK1150: The referenced project '{0}' is a non self-contained executable.  A non self-contained executable cannot be referenced by a self-contained executable.  For more information, see https://aka.ms/netsdk1150</source>
        <target state="translated">NETSDK1150: 引用的项目“{0}”是非自包含的可执行文件。非自包含可执行文件不能由自包含可执行文件引用。如需获取更多信息，请访问 https://aka.ms/netsdk1150</target>
        <note>{StrBegin="NETSDK1150: "}</note>
      </trans-unit>
      <trans-unit id="SelfContainedOptionShouldBeUsedWithRuntime">
        <source>NETSDK1179: One of '--self-contained' or '--no-self-contained' options are required when '--runtime' is used.</source>
        <target state="translated">NETSDK1179: 使用“--runtime”时，必需选择“--self-contained”或“--no-self-contained”选项。</target>
        <note>{StrBegin="NETSDK1179: "}</note>
      </trans-unit>
      <trans-unit id="SkippingAdditionalProbingPaths">
        <source>NETSDK1048: 'AdditionalProbingPaths' were specified for GenerateRuntimeConfigurationFiles, but are being skipped because 'RuntimeConfigDevPath' is empty.</source>
        <target state="translated">NETSDK1048: "AdditionalProbingPaths" 被指定给 GenerateRuntimeConfigurationFiles，但被跳过，因为 "RuntimeConfigDevPath" 为空。</target>
        <note>{StrBegin="NETSDK1048: "}</note>
      </trans-unit>
      <trans-unit id="SolutionProjectConfigurationsConflict">
        <source>NETSDK1197: Multiple solution project(s) contain conflicting '{0}' values; ensure the values match. Consider using a Directory.build.props file to set the property for all projects. Conflicting projects:
{1}</source>
        <target state="new">NETSDK1197: Multiple solution project(s) contain conflicting '{0}' values; ensure the values match. Consider using a Directory.build.props file to set the property for all projects. Conflicting projects:
{1}</target>
        <note>{StrBegin="NETSDK1197: "}</note>
      </trans-unit>
      <trans-unit id="TargetFrameworkIsEol">
        <source>NETSDK1138: The target framework '{0}' is out of support and will not receive security updates in the future. Please refer to {1} for more information about the support policy.</source>
        <target state="translated">NETSDK1138: 目标框架“{0}”不受支持，将来不会收到安全更新。有关支持策略的详细信息，请参阅 {1}。</target>
        <note>{StrBegin="NETSDK1138: "}</note>
      </trans-unit>
      <trans-unit id="TargetFrameworkWithSemicolon">
        <source>NETSDK1046: The TargetFramework value '{0}' is not valid. To multi-target, use the 'TargetFrameworks' property instead.</source>
        <target state="translated">NETSDK1046: TargetFramework 值“{0}”无效。若要设置多个目标，请改用 "TargetFrameworks" 属性。</target>
        <note>{StrBegin="NETSDK1046: "}</note>
      </trans-unit>
      <trans-unit id="TargetingApphostPackMissingCannotRestore">
        <source>NETSDK1145: The {0} pack is not installed and NuGet package restore is not supported. Upgrade Visual Studio, remove global.json if it specifies a certain SDK version, and uninstall the newer SDK. For more options visit   https://aka.ms/targeting-apphost-pack-missing  Pack Type:{0}, Pack directory: {1}, targetframework: {2}, Pack PackageId: {3}, Pack Package Version: {4}</source>
        <target state="translated">NETSDK1145: {0} 包未安装，不支持 NuGet 包还原。升级 Visual Studio，删除 global.json (如果它指定特定 SDK 版本)，并卸载较新的 SDK。如需了解更多选项，请访问 https://aka.ms/targeting-apphost-pack-missing  包类型:{0}，包目录: {1}，targetframework: {2}, 包 Id: {3}，包版本: {4}</target>
        <note>{StrBegin="NETSDK1145: "}</note>
      </trans-unit>
      <trans-unit id="TargetingPackNeedsRestore">
        <source>NETSDK1127: The targeting pack {0} is not installed. Please restore and try again.</source>
        <target state="translated">NETSDK1127: 未安装目标包 {0}。请还原并重试。</target>
        <note>{StrBegin="NETSDK1127: "}</note>
      </trans-unit>
      <trans-unit id="TargetingPackNotRestored_TransitiveDisabled">
        <source>NETSDK1184: The Targeting Pack for FrameworkReference '{0}' was not available. This may be because DisableTransitiveFrameworkReferenceDownloads was set to true.</source>
        <target state="translated">NETSDK1184: FrameworkReference“{0}”的目标包不可用。这可能是因为 DisableTransitiveFrameworkReferenceDownloads 设置为 true。</target>
        <note>{StrBegin="NETSDK1184: "}</note>
      </trans-unit>
      <trans-unit id="TrimmingWindowsFormsIsNotSupported">
        <source>NETSDK1175: Windows Forms is not supported or recommended with trimming enabled. Please go to https://aka.ms/dotnet-illink/windows-forms for more details.</source>
        <target state="translated">NETSDK1175: 启用剪裁时，不支持或不推荐使用 Windows 窗体。请转到 https://aka.ms/dotnet-illink/windows-forms 以了解详细信息。</target>
        <note>{StrBegin="NETSDK1175: "}</note>
      </trans-unit>
      <trans-unit id="TrimmingWpfIsNotSupported">
        <source>NETSDK1168: WPF is not supported or recommended with trimming enabled. Please go to https://aka.ms/dotnet-illink/wpf for more details.</source>
        <target state="translated">NETSDK1168: 启用剪裁时，不支持或不推荐使用 WPF。请转到 https://aka.ms/dotnet-illink/wpf 以了解详细信息。</target>
        <note>{StrBegin="NETSDK1168: "}</note>
      </trans-unit>
      <trans-unit id="TypeLibraryDoesNotExist">
        <source>NETSDK1172: The provided type library '{0}' does not exist.</source>
        <target state="translated">NETSDK1172: 提供的类型库“{0}”不存在。</target>
        <note>{StrBegin="NETSDK1172: "}</note>
      </trans-unit>
      <trans-unit id="UnableToFindResolvedPath">
        <source>NETSDK1016: Unable to find resolved path for '{0}'.</source>
        <target state="translated">NETSDK1016: 无法找到“{0}”的已解析路径。</target>
        <note>{StrBegin="NETSDK1016: "}</note>
      </trans-unit>
      <trans-unit id="UnableToUsePackageAssetsCache_Info">
        <source>Unable to use package assets cache due to I/O error. This can occur when the same project is built more than once in parallel. Performance may be degraded, but the build result will not be impacted.</source>
        <target state="translated">由于 I/O 错误，不能使用程序包资产缓存。如果多次并行生成同样的项目，也可能出现这种情况。可能会降低性能，但是不影响生成结果。</target>
        <note />
      </trans-unit>
      <trans-unit id="UnexpectedFileType">
        <source>NETSDK1012: Unexpected file type for '{0}'. Type is both '{1}' and '{2}'.</source>
        <target state="translated">NETSDK1012: “{0}”的文件类型非预期。类型是“{1}”和“{2}”。</target>
        <note>{StrBegin="NETSDK1012: "}</note>
      </trans-unit>
      <trans-unit id="UnknownFrameworkReference">
        <source>NETSDK1073: The FrameworkReference '{0}' was not recognized</source>
        <target state="translated">NETSDK1073: 未识别 FrameworkReference“{0}”</target>
        <note>{StrBegin="NETSDK1073: "}</note>
      </trans-unit>
      <trans-unit id="UnknownFrameworkReference_MauiEssentials">
        <source>NETSDK1186: This project depends on Maui Essentials through a project or NuGet package reference, but doesn't declare that dependency explicitly. To build this project, you must set the UseMauiEssentials property to true (and install the Maui workload if necessary).</source>
        <target state="translated">NETSDK1186: 此项目通过项目或 NuGet 包引用依赖于 Maui Essentials，但未显式声明该依赖项。要生成此项目，必须将 UseMauiEssentials 属性设置为 true (如有必要，请安装 Maui 工作负载)。</target>
        <note>{StrBegin="NETSDK1186: "}</note>
      </trans-unit>
      <trans-unit id="UnnecessaryWindowsDesktopSDK">
        <source>NETSDK1137: It is no longer necessary to use the Microsoft.NET.Sdk.WindowsDesktop SDK. Consider changing the Sdk attribute of the root Project element to 'Microsoft.NET.Sdk'.</source>
        <target state="translated">NETSDK1137: 不再需要使用 Microsoft.NET.Sdk.WindowsDesktop SDK。请考虑将根项目元素的 Sdk 属性更改为 "Microsoft.NET.Sdk"。</target>
        <note>{StrBegin="NETSDK1137: "}</note>
      </trans-unit>
      <trans-unit id="UnrecognizedPreprocessorToken">
        <source>NETSDK1009: Unrecognized preprocessor token '{0}' in '{1}'.</source>
        <target state="translated">NETSDK1009: “{1}”中无法识别预处理器标记“{0}”。</target>
        <note>{StrBegin="NETSDK1009: "}</note>
      </trans-unit>
      <trans-unit id="UnresolvedTargetingPack">
        <source>NETSDK1081: The targeting pack for {0} was not found. You may be able to resolve this by running a NuGet restore on the project.</source>
        <target state="translated">NETSDK1081: 找不到 {0} 的目标包。你可以通过对项目运行 NuGet 还原来解决此问题。</target>
        <note>{StrBegin="NETSDK1081: "}</note>
      </trans-unit>
      <trans-unit id="UnsupportedFramework">
        <source>NETSDK1019: {0} is an unsupported framework.</source>
        <target state="translated">NETSDK1019: {0} 是不受支持的框架。</target>
        <note>{StrBegin="NETSDK1019: "}</note>
      </trans-unit>
      <trans-unit id="UnsupportedRuntimeIdentifier">
        <source>NETSDK1056: Project is targeting runtime '{0}' but did not resolve any runtime-specific packages. This runtime may not be supported by the target framework.</source>
        <target state="translated">NETSDK1056: 项目的目标是运行时“{0}”，但未解析任何运行时特定的包。目标框架可能不支持此运行时。</target>
        <note>{StrBegin="NETSDK1056: "}</note>
      </trans-unit>
      <trans-unit id="UnsupportedSDKVersionForNetStandard20">
        <source>NETSDK1050: The version of Microsoft.NET.Sdk used by this project is insufficient to support references to libraries targeting .NET Standard 1.5 or higher.  Please install version 2.0 or higher of the .NET Core SDK.</source>
        <target state="translated">NETSDK1050: 该项目使用的 Microsoft.NET.Sdk 版本过低，不支持对面向.NET Standard 1.5 或更高版本的库的引用。请安装 2.0 版本或更高版本的 .NET Core SDK。</target>
        <note>{StrBegin="NETSDK1050: "}</note>
      </trans-unit>
      <trans-unit id="UnsupportedTargetFrameworkVersion">
        <source>NETSDK1045: The current .NET SDK does not support targeting {0} {1}.  Either target {0} {2} or lower, or use a version of the .NET SDK that supports {0} {1}.</source>
        <target state="translated">NETSDK1045: 当前 .NET SDK 不支持将 {0} {1} 设置为目标。请将 {0} {2} 或更低版本设置为目标，或使用支持 {0} {1} 的 .NET SDK 版本。</target>
        <note>{StrBegin="NETSDK1045: "}</note>
      </trans-unit>
      <trans-unit id="UnsupportedTargetPlatformIdentifier">
        <source>NETSDK1139: The target platform identifier {0} was not recognized.</source>
        <target state="translated">NETSDK1139: 无法识别目标平台标识符 {0}。</target>
        <note>{StrBegin="NETSDK1139: "}</note>
      </trans-unit>
      <trans-unit id="UseWpfOrUseWindowsFormsRequiresWindowsDesktopFramework">
        <source>NETSDK1107: Microsoft.NET.Sdk.WindowsDesktop is required to build Windows desktop applications. 'UseWpf' and 'UseWindowsForms' are not supported by the current SDK.</source>
        <target state="translated">NETSDK1107: 要构建 Windows 桌面应用程序，需使用 Microsoft.NET.Sdk.WindowsDesktop。当前 SDK 不支持 "UseWpf" 和 "UseWindowsForms"。</target>
        <note>{StrBegin="NETSDK1107: "}</note>
      </trans-unit>
      <trans-unit id="UsingPreviewSdk_Info">
        <source>NETSDK1057: You are using a preview version of .NET. See: https://aka.ms/dotnet-support-policy</source>
        <target state="translated">NETSDK1057: 你正在使用 .NET 的预览版。请参阅 https://aka.ms/dotnet-support-policy</target>
        <note />
      </trans-unit>
      <trans-unit id="WinMDObjNotSupportedOnTargetFramework">
        <source>NETSDK1131: Producing a managed Windows Metadata component with WinMDExp is not supported when targeting {0}.</source>
        <target state="translated">NETSDK1131: 当目标为 {0} 时，不支持使用 WinMDExp 生成托管 Windows 元数据组件。</target>
        <note>{StrBegin="NETSDK1131: "}</note>
      </trans-unit>
      <trans-unit id="WinMDReferenceNotSupportedOnTargetFramework">
        <source>NETSDK1130: {1} cannot be referenced. Referencing a Windows Metadata component directly when targeting .NET 5 or higher is not supported. For more information, see https://aka.ms/netsdk1130</source>
        <target state="translated">NETSDK1130: 无法引用 {1}。不支持在以 .NET 5 或更高版本为目标时直接引用 Windows 元数据组件。有关详细信息，请参阅 https://aka.ms/netsdk1130</target>
        <note>{StrBegin="NETSDK1130: "}</note>
      </trans-unit>
      <trans-unit id="WinMDTransitiveReferenceNotSupported">
        <source>NETSDK1149: {0} cannot be referenced because it uses built-in support for WinRT, which is no longer supported in .NET 5 and higher.  An updated version of the component supporting .NET 5 is needed. For more information, see https://aka.ms/netsdk1149</source>
        <target state="translated">NETSDK1149: 无法引用 {0}，因为它使用了对 WinRT 的内置支持，而 .NET 5 和更高版本中不再支持它。需要支持 .NET 5 的更新版本组件。有关详细信息，请参阅 https://aka.ms/netsdk1149</target>
        <note>{StrBegin="NETSDK1149: "}</note>
      </trans-unit>
      <trans-unit id="WindowsDesktopFrameworkRequiresUseWpfOrUseWindowsForms">
        <source>NETSDK1106: Microsoft.NET.Sdk.WindowsDesktop requires 'UseWpf' or 'UseWindowsForms' to be set to 'true'</source>
        <target state="translated">NETSDK1106: Microsoft.NET.Sdk.WindowsDesktop 需要将 "UseWpf" 或 "UseWindowsForms" 设置为 "true"</target>
        <note>{StrBegin="NETSDK1106: "}</note>
      </trans-unit>
      <trans-unit id="WindowsDesktopFrameworkRequiresVersion30">
        <source>NETSDK1105: Windows desktop applications are only supported on .NET Core 3.0 or higher.</source>
        <target state="translated">NETSDK1105: 仅在 .NET Core 3.0 或更高版本上支持 Windows 桌面应用程序。</target>
        <note>{StrBegin="NETSDK1105: "}</note>
      </trans-unit>
      <trans-unit id="WindowsDesktopFrameworkRequiresWindows">
        <source>NETSDK1100: To build a project targeting Windows on this operating system, set the EnableWindowsTargeting property to true.</source>
        <target state="translated">NETSDK1100: 若要在此操作系统上生成面向 Windows 的项目，请将 EnableWindowsTargeting 属性设置为 true。</target>
        <note>{StrBegin="NETSDK1100: "}</note>
      </trans-unit>
      <trans-unit id="WindowsDesktopTargetPlatformMustBeWindows">
        <source>NETSDK1136: The target platform must be set to Windows (usually by including '-windows' in the TargetFramework property) when using Windows Forms or WPF, or referencing projects or packages that do so.</source>
        <target state="translated">NETSDK1136: 如果使用 Windows 窗体或 WPF，或者引用使用 Windows 窗体或 WPF 的项目或包，则必须将目标平台设置为 Windows (通常通过在 TargetFramework 属性中添加 "-windows")。 </target>
        <note>{StrBegin="NETSDK1136: "}</note>
      </trans-unit>
      <trans-unit id="WindowsSDKVersionConflicts">
        <source>NETSDK1148: A referenced assembly was compiled using a newer version of Microsoft.Windows.SDK.NET.dll. Please update to a newer .NET SDK in order to reference this assembly.</source>
        <target state="translated">NETSDK1148: 使用更新版本的 Microsoft.Windows.SDK.NET.dll 编译了引用的程序集。请更新为更新的 .NET SDK 以引用此程序集。</target>
        <note>{StrBegin="NETSDK1148: "}</note>
      </trans-unit>
      <trans-unit id="WorkloadNotAvailable">
        <source>NETSDK1178: The project depends on the following workload packs that do not exist in any of the workloads available in this installation: {0}
You may need to build the project on another operating system or architecture, or update the .NET SDK.</source>
        <target state="translated">NETSDK1178: 此安装文件中任何可用的工作负载中，不存在该项目依赖的以下工作负载包: {0}
可能需要在另一个操作系统或体系结构上生成项目，或者更新 .NET SDK。</target>
        <note>{StrBegin="NETSDK1178: "}</note>
      </trans-unit>
      <trans-unit id="WorkloadNotInstalled">
        <source>NETSDK1147: To build this project, the following workloads must be installed: {0}
To install these workloads, run the following command: dotnet workload restore</source>
        <target state="translated">NETSDK1147: 要构建此项目，必须安装以下工作负载: {0}
要安装这些工作负载，请运行以下命令: dotnet workload restore</target>
        <note>{StrBegin="NETSDK1147: "} LOCALIZATION: Do not localize "dotnet workload restore"</note>
      </trans-unit>
    </body>
  </file>
</xliff><|MERGE_RESOLUTION|>--- conflicted
+++ resolved
@@ -9,15 +9,6 @@
       </trans-unit>
       <trans-unit id="AotNoValidRuntimePackageError">
         <source>NETSDK1183: Unable to optimize assemblies for ahead-of-time compilation: a valid runtime package was not found. Either set the PublishAot property to false, or use a supported runtime identifier when publishing. When targeting .NET 7 or higher, make sure to restore packages with the PublishAot property set to true.</source>
-<<<<<<< HEAD
-        <target state="translated">NETSDK1183: 无法优化程序集以实现提前编译: 找不到有效的运行时包。将 PublishAot 属性设置为 false，或在发布时使用支持的运行时标识符。面向 .NET 7 或更高版本时，请确保还原将 PublishAot 属性设置为 true 的包。</target>
-        <note>{StrBegin="NETSDK1183: "}</note>
-      </trans-unit>
-      <trans-unit id="AotNotSupported">
-        <source>NETSDK1196: The SDK does not support ahead-of-time compilation. Set the PublishAot property to false.</source>
-        <target state="new">NETSDK1196: The SDK does not support ahead-of-time compilation. Set the PublishAot property to false.</target>
-        <note>{StrBegin="NETSDK1196: "}</note>
-=======
         <target state="translated">NETSDK1183: 无法优化程序集以实现提前编译: 找不到有效的运行时包。请将 PublishAot 属性设置为 false，或在发布时使用支持的运行时标识符。如果面向 .NET 7 或更高版本，请确保还原将 PublishAot 属性设置为 true 的包。</target>
         <note>{StrBegin="NETSDK1183: "}</note>
       </trans-unit>
@@ -25,7 +16,6 @@
         <source>NETSDK1195: The SDK does not support ahead-of-time compilation. Set the PublishAot property to false.</source>
         <target state="translated">NETSDK1195: SDK 不支持提前编译。请将 PublishAot 属性设置为 false。</target>
         <note>{StrBegin="NETSDK1195: "}</note>
->>>>>>> b18e73af
       </trans-unit>
       <trans-unit id="AppConfigRequiresRootConfiguration">
         <source>NETSDK1070: The application configuration file must have root configuration element.</source>
