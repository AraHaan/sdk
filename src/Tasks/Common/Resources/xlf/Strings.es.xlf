﻿<?xml version="1.0" encoding="utf-8"?>
<xliff xmlns="urn:oasis:names:tc:xliff:document:1.2" xmlns:xsi="http://www.w3.org/2001/XMLSchema-instance" version="1.2" xsi:schemaLocation="urn:oasis:names:tc:xliff:document:1.2 xliff-core-1.2-transitional.xsd">
  <file datatype="xml" source-language="en" target-language="es" original="../Strings.resx">
    <body>
      <trans-unit id="AddResourceWithNonIntegerResource">
        <source>NETSDK1076: AddResource can only be used with integer resource types.</source>
        <target state="needs-review-translation">NETSDK1076: AddResource solo se puede usar con tipos de recurso de entero.</target>
        <note>{StrBegins="NETSDK1076: "}</note>
      </trans-unit>
      <trans-unit id="AotNotSupported">
        <source>NETSDK1196: The SDK does not support ahead-of-time compilation. Set the PublishAot property to false.</source>
        <target state="needs-review-translation">NETSDK1196: El SDK no admite la compilación por adelantado. Establezca la propiedad PublishAot en false.</target>
        <note>{StrBegins="NETSDK1196: "}</note>
      </trans-unit>
      <trans-unit id="AotUnsupportedHostRuntimeIdentifier">
        <source>NETSDK1204: Ahead-of-time compilation is not supported on the current platform '{0}'.</source>
        <target state="needs-review-translation">NETSDK1204: La compilación anticipada no se admite en la plataforma actual "{0}".</target>
        <note>{StrBegins="NETSDK1204: "}</note>
      </trans-unit>
      <trans-unit id="AotUnsupportedTargetFramework">
        <source>NETSDK1207: Ahead-of-time compilation is not supported for the target framework.</source>
        <target state="needs-review-translation">NETSDK1207: No se admite la compilación anticipada para la plataforma de destino.</target>
        <note>{StrBegins="NETSDK1207: "}</note>
      </trans-unit>
      <trans-unit id="AotUnsupportedTargetRuntimeIdentifier">
        <source>NETSDK1203: Ahead-of-time compilation is not supported for the target runtime identifier '{0}'.</source>
        <target state="needs-review-translation">NETSDK1203: No se admite la compilación anticipada para el identificador en tiempo de ejecución de destino '{0}'.</target>
        <note>{StrBegins="NETSDK1203: "}</note>
      </trans-unit>
      <trans-unit id="AppConfigRequiresRootConfiguration">
        <source>NETSDK1070: The application configuration file must have root configuration element.</source>
        <target state="needs-review-translation">NETSDK1070: El archivo de configuración de la aplicación debe tener el elemento de configuración raíz.</target>
        <note>{StrBegins="NETSDK1070: "}</note>
      </trans-unit>
      <trans-unit id="AppHostCreationFailedWithRetry">
        <source>NETSDK1113: Failed to create apphost (attempt {0} out of {1}): {2}</source>
        <target state="needs-review-translation">NETSDK1113: No se pudo crear apphost (intento {0} de {1}): {2}</target>
        <note>{StrBegins="NETSDK1113: "}</note>
      </trans-unit>
      <trans-unit id="AppHostCustomizationRequiresWindowsHostWarning">
        <source>NETSDK1074: The application host executable will not be customized because adding resources requires that the build be performed on Windows (excluding Nano Server).</source>
        <target state="needs-review-translation">NETSDK1074: El ejecutable del host de aplicación no se personalizará porque para agregar recursos es necesario que la compilación se realice en Windows (excepto Nano Server).</target>
        <note>{StrBegins="NETSDK1074: "}</note>
      </trans-unit>
      <trans-unit id="AppHostHasBeenModified">
        <source>NETSDK1029: Unable to use '{0}' as application host executable as it does not contain the expected placeholder byte sequence '{1}' that would mark where the application name would be written.</source>
        <target state="needs-review-translation">NETSDK1029: No se puede usar "{0}" como ejecutable del host de aplicación ya que no contiene la secuencia de bytes esperada del marcador de posición "{1}" que marcaría dónde escribir el nombre de la aplicación.</target>
        <note>{StrBegins="NETSDK1029: "}</note>
      </trans-unit>
      <trans-unit id="AppHostNotWindows">
        <source>NETSDK1078: Unable to use '{0}' as application host executable because it's not a Windows PE file.</source>
        <target state="needs-review-translation">NETSDK1078: No se puede utilizar "{0}" como ejecutable del host de aplicación porque no es un archivo de Windows PE.</target>
        <note>{StrBegins="NETSDK1078: "}</note>
      </trans-unit>
      <trans-unit id="AppHostNotWindowsCLI">
        <source>NETSDK1072: Unable to use '{0}' as application host executable because it's not a Windows executable for the CUI (Console) subsystem.</source>
        <target state="needs-review-translation">NETSDK1072: No se puede utilizar "{0}" como ejecutable del host de aplicación porque no es un ejecutable de Windows para el subsistema CUI (consola).</target>
        <note>{StrBegins="NETSDK1072: "}</note>
      </trans-unit>
      <trans-unit id="AppHostSigningFailed">
        <source>NETSDK1177: Failed to sign apphost with error code {1}: {0}</source>
        <target state="needs-review-translation">NETSDK1177: No se pudo firmar apphost con el código de error {1}: {0}</target>
        <note>{StrBegins="NETSDK1177: "}</note>
      </trans-unit>
      <trans-unit id="ArtifactsPathCannotBeSetInProject">
        <source>NETSDK1199: The ArtifactsPath and UseArtifactsOutput properties cannot be set in a project file, due to MSBuild ordering constraints. They must be set in a Directory.Build.props file or from the command line. See https://aka.ms/netsdk1199 for more information.</source>
        <target state="needs-review-translation">NETSDK1199: Las propiedades ArtifactsPath y UseArtifactsOutput no se pueden establecer en un archivo de proyecto debido a restricciones de ordenación de MSBuild. Deben establecerse en un archivo Directory.Build.props o desde la línea de comandos. Consulte https://aka.ms/netsdk1199 para obtener más información.</target>
        <note>{StrBegins="NETSDK1199: "}</note>
      </trans-unit>
      <trans-unit id="AspNetCoreAllNotSupported">
        <source>NETSDK1079: The Microsoft.AspNetCore.All package is not supported when targeting .NET Core 3.0 or higher.  A FrameworkReference to Microsoft.AspNetCore.App should be used instead, and will be implicitly included by Microsoft.NET.Sdk.Web.</source>
        <target state="needs-review-translation">NETSDK1079: El paquete Microsoft.AspNetCore.All no se admite cuando el destino es .NET Core 3.0 o posterior. En su lugar, se debe usar un valor de FrameworkReference para Microsoft.AspNetCore.App, y se incluirá implícitamente en Microsoft.NET.Sdk.Web.</target>
        <note>{StrBegins="NETSDK1079: "}</note>
      </trans-unit>
      <trans-unit id="AspNetCoreUsesFrameworkReference">
        <source>NETSDK1080: A PackageReference to Microsoft.AspNetCore.App is not necessary when targeting .NET Core 3.0 or higher. If Microsoft.NET.Sdk.Web is used, the shared framework will be referenced automatically. Otherwise, the PackageReference should be replaced with a FrameworkReference.</source>
        <target state="needs-review-translation">NETSDK1080: No se necesita un valor de PackageReference para Microsoft.AspNetCore.App cuando el destino es .NET Core 3.0 o superior. Si se utiliza Microsoft.NET.Sdk.Web, se hará referencia automáticamente el marco de trabajo compartido. De lo contrario, PackageReference debe sustituirse por un valor de FrameworkReference.</target>
        <note>{StrBegins="NETSDK1080: "}</note>
      </trans-unit>
      <trans-unit id="AssetPreprocessorMustBeConfigured">
        <source>NETSDK1017: Asset preprocessor must be configured before assets are processed.</source>
        <target state="needs-review-translation">NETSDK1017: Debe configurarse el preprocesador de recursos antes de que se procesen los recursos.</target>
        <note>{StrBegins="NETSDK1017: "}</note>
      </trans-unit>
      <trans-unit id="AssetsFileMissingRuntimeIdentifier">
        <source>NETSDK1047: Assets file '{0}' doesn't have a target for '{1}'. Ensure that restore has run and that you have included '{2}' in the TargetFrameworks for your project. You may also need to include '{3}' in your project's RuntimeIdentifiers.</source>
        <target state="needs-review-translation">NETSDK1047: El archivo de recursos "{0}" no tiene un destino para "{1}". Asegúrese de que la restauración se haya ejecutado y de que haya incluido "{2}" en TargetFrameworks para su proyecto. Puede que deba incluir también "{3}" en el valor RuntimeIdentifiers de su proyecto.</target>
        <note>{StrBegins="NETSDK1047: "}</note>
      </trans-unit>
      <trans-unit id="AssetsFileMissingTarget">
        <source>NETSDK1005: Assets file '{0}' doesn't have a target for '{1}'. Ensure that restore has run and that you have included '{2}' in the TargetFrameworks for your project.</source>
        <target state="needs-review-translation">NETSDK1005: El archivo de recursos "{0}" no tiene un destino para "{1}". Asegúrese de que la restauración se haya ejecutado y de que haya incluido "{2}" en TargetFrameworks para su proyecto.</target>
        <note>{StrBegins="NETSDK1005: "}</note>
      </trans-unit>
      <trans-unit id="AssetsFileNotFound">
        <source>NETSDK1004: Assets file '{0}' not found. Run a NuGet package restore to generate this file.</source>
        <target state="needs-review-translation">NETSDK1004: No se encuentra el archivo de recursos '{0}'. Ejecute una restauración de paquetes de NuGet para generar el archivo.</target>
        <note>{StrBegins="NETSDK1004: "}</note>
      </trans-unit>
      <trans-unit id="AssetsFileNotSet">
        <source>NETSDK1063: The path to the project assets file was not set. Run a NuGet package restore to generate this file.</source>
        <target state="needs-review-translation">NETSDK1063: No se estableció la ruta de acceso al archivo de recursos del proyecto. Ejecute una restauración del paquete NuGet para generar este archivo.</target>
        <note>{StrBegins="NETSDK1063: "}</note>
      </trans-unit>
      <trans-unit id="AssetsFilePathNotRooted">
        <source>NETSDK1006: Assets file path '{0}' is not rooted. Only full paths are supported.</source>
        <target state="needs-review-translation">NETSDK1006: La ruta de acceso del archivo de recursos "{0}" no tiene raíz. Solo se admiten rutas de acceso completas.</target>
        <note>{StrBegins="NETSDK1006: "}</note>
      </trans-unit>
      <trans-unit id="AtLeastOneTargetFrameworkMustBeSpecified">
        <source>NETSDK1001: At least one possible target framework must be specified.</source>
        <target state="needs-review-translation">NETSDK1001: Debe especificarse al menos una plataforma de destino posible.</target>
        <note>{StrBegins="NETSDK1001: "}</note>
      </trans-unit>
      <trans-unit id="CannotDirectlyReferenceMicrosoftNetCompilersToolsetFramework">
        <source>NETSDK1205: The Microsoft.Net.Compilers.Toolset.Framework package should not be set directly. Set the property 'BuildWithNetFrameworkHostedCompiler' to 'true' instead if you need it.</source>
        <target state="needs-review-translation">NETSDK1205: El paquete Microsoft.Net.Compilers.Toolset.Framework no debe establecerse directamente. Establezca la propiedad "BuildWithNetFrameworkHostedCompiler" en "true" en su lugar si la necesita.</target>
        <note>{StrBegins="NETSDK1205: "}{Locked="Microsoft.Net.Compilers.Toolset.Framework"}{Locked="BuildWithNetFrameworkHostedCompiler"}</note>
      </trans-unit>
      <trans-unit id="CannotFindApphostForRid">
        <source>NETSDK1065: Cannot find app host for {0}. {0} could be an invalid runtime identifier (RID). For more information about RID, see https://aka.ms/rid-catalog.</source>
        <target state="needs-review-translation">NETSDK1065: No se encuentra el host de la aplicación {0}. {0} puede ser un identificador de tiempo de ejecución no válido. Para obtener más información al respecto, consulte https://aka.ms/rid-catalog.</target>
        <note>{StrBegins="NETSDK1065: "}</note>
      </trans-unit>
      <trans-unit id="CannotFindComhost">
        <source>NETSDK1091: Unable to find a .NET Core COM host. The .NET Core COM host is only available on .NET Core 3.0 or higher when targeting Windows.</source>
        <target state="needs-review-translation">NETSDK1091: No se puede encontrar un host COM de .NET Core. Este tipo de host solo está disponible en .NET Core 3.0 o superior cuando el destino es Windows.</target>
        <note>{StrBegins="NETSDK1091: "}</note>
      </trans-unit>
      <trans-unit id="CannotFindIjwhost">
        <source>NETSDK1114: Unable to find a .NET Core IJW host. The .NET Core IJW host is only available on .NET Core 3.1 or higher when targeting Windows.</source>
        <target state="needs-review-translation">NETSDK1114: No se encuentra un host IJW de .NET Core. Este tipo de host solo está disponible en .NET Core 3.1 o posterior cuando el destino es Windows.</target>
        <note>{StrBegins="NETSDK1114: "}</note>
      </trans-unit>
      <trans-unit id="CannotFindProjectInfo">
        <source>NETSDK1007: Cannot find project info for '{0}'. This can indicate a missing project reference.</source>
        <target state="needs-review-translation">NETSDK1007: No se encuentra la información de proyecto de "{0}". Esto puede indicar que falta una referencia de proyecto.</target>
        <note>{StrBegins="NETSDK1007: "}</note>
      </trans-unit>
      <trans-unit id="CannotHaveRuntimeIdentifierPlatformMismatchPlatformTarget">
        <source>NETSDK1032: The RuntimeIdentifier platform '{0}' and the PlatformTarget '{1}' must be compatible.</source>
        <target state="needs-review-translation">NETSDK1032: Las plataformas RuntimeIdentifier "{0}" y PlatformTarget "{1}" deben ser compatibles.</target>
        <note>{StrBegins="NETSDK1032: "}</note>
      </trans-unit>
      <trans-unit id="CannotHaveSelfContainedWithoutRuntimeIdentifier">
        <source>NETSDK1031: It is not supported to build or publish a self-contained application without specifying a RuntimeIdentifier. You must either specify a RuntimeIdentifier or set SelfContained to false.</source>
        <target state="needs-review-translation">NETSDK1031: No se admite compilar o publicar una aplicación autocontenida sin especificar un valor para RuntimeIdentifier. Debe especificar un valor para RuntimeIdentifier o establecer SelfContained en false.</target>
        <note>{StrBegins="NETSDK1031: "}</note>
      </trans-unit>
      <trans-unit id="CannotHaveSingleFileWithoutRuntimeIdentifier">
        <source>NETSDK1097: It is not supported to publish an application to a single-file without specifying a RuntimeIdentifier. You must either specify a RuntimeIdentifier or set PublishSingleFile to false.</source>
        <target state="needs-review-translation">NETSDK1097: No se admite la publicación de una aplicación en un único archivo sin especificar un valor para RuntimeIdentifier. Debe especificar un valor para RuntimeIdentifier o establecer PublishSingleFile en false.</target>
        <note>{StrBegins="NETSDK1097: "}</note>
      </trans-unit>
      <trans-unit id="CannotHaveSingleFileWithoutAppHost">
        <source>NETSDK1098: Applications published to a single-file are required to use the application host. You must either set PublishSingleFile to false or set UseAppHost to true.</source>
        <target state="needs-review-translation">NETSDK1098: Las aplicaciones publicadas en un único archivo deben usar el host de aplicación. Debe establecer PublishSingleFile en false o establecer UseAppHost en true.</target>
        <note>{StrBegins="NETSDK1098: "}</note>
      </trans-unit>
      <trans-unit id="CannotHaveSingleFileWithoutExecutable">
        <source>NETSDK1099: Publishing to a single-file is only supported for executable applications.</source>
        <target state="needs-review-translation">NETSDK1099: La publicación en un archivo único solo se admite con aplicaciones ejecutables.</target>
        <note>{StrBegins="NETSDK1099: "}</note>
      </trans-unit>
      <trans-unit id="CannotHaveSolutionLevelOutputPath">
        <source>NETSDK1194: The "--output" option isn't supported when building a solution. Specifying a solution-level output path results in all projects copying outputs to the same directory, which can lead to inconsistent builds.</source>
        <target state="needs-review-translation">NETSDK1194: La opción "--output" no se admite al compilar una solución. Si se especifica una ruta de acceso de salida de nivel de solución, todos los proyectos copiarán las salidas en el mismo directorio, lo que puede dar lugar a compilaciones incoherentes.</target>
        <note>{StrBegins="NETSDK1194: "}{Locked="--output"}</note>
      </trans-unit>
      <trans-unit id="CannotHaveSolutionLevelRuntimeIdentifier">
        <source>NETSDK1134: Building a solution with a specific RuntimeIdentifier is not supported. If you would like to publish for a single RID, specify the RID at the individual project level instead.</source>
        <target state="needs-review-translation">NETSDK1134: No se admite la creación de una solución con un runtimeIdentifier específico. Si deseas publicar para un único RID, especifica el RID en el nivel de proyecto individual en su lugar.</target>
        <note>{StrBegins="NETSDK1134: "}</note>
      </trans-unit>
      <trans-unit id="CannotHaveSupportedOSPlatformVersionHigherThanTargetPlatformVersion">
        <source>NETSDK1135: SupportedOSPlatformVersion {0} cannot be higher than TargetPlatformVersion {1}.</source>
        <target state="needs-review-translation">NETSDK1135: El valor de SupportedOSPlatformVersion {0} no puede ser mayor que TargetPlatformVersion {1}.</target>
        <note>{StrBegins="NETSDK1135: "}</note>
      </trans-unit>
      <trans-unit id="CannotIncludeAllContentButNotNativeLibrariesInSingleFile">
        <source>NETSDK1143: Including all content in a single file bundle also includes native libraries. If IncludeAllContentForSelfExtract is true, IncludeNativeLibrariesForSelfExtract must not be false.</source>
        <target state="needs-review-translation">NETSDK1143: Al incluir todo el contenido en una única agrupación de archivos, también se incluyen las bibliotecas nativas. Si IncludeAllContentForSelfExtract es true, IncludeNativeLibrariesForSelfExtract no debe ser false.</target>
        <note>{StrBegins="NETSDK1143: "}</note>
      </trans-unit>
      <trans-unit id="CannotIncludeSymbolsInSingleFile">
        <source>NETSDK1142: Including symbols in a single file bundle is not supported when publishing for .NET5 or higher.</source>
        <target state="needs-review-translation">NETSDK1142: No se admite la inclusión de símbolos en una única agrupación de archivos cuando se publica para .NET5 o una versión posterior.</target>
        <note>{StrBegins="NETSDK1142: "}</note>
      </trans-unit>
      <trans-unit id="CannotInferTargetFrameworkIdentifierAndVersion">
        <source>NETSDK1013: The TargetFramework value '{0}' was not recognized. It may be misspelled. If not, then the TargetFrameworkIdentifier and/or TargetFrameworkVersion properties must be specified explicitly.</source>
        <target state="needs-review-translation">NETSDK1013: El valor de TargetFramework "{0}" no se reconoció. Puede que esté mal escrito. Si este no es el caso, las propiedades TargetFrameworkIdentifier o TargetFrameworkVersion se deben especificar explícitamente.</target>
        <note>{StrBegins="NETSDK1013: "}</note>
      </trans-unit>
      <trans-unit id="CannotUseSelfContainedWithoutAppHost">
        <source>NETSDK1067: Self-contained applications are required to use the application host. Either set SelfContained to false or set UseAppHost to true.</source>
        <target state="needs-review-translation">NETSDK1067: Las aplicaciones independientes deben utilizar un host de aplicación. Establezca SelfContained en false o UseAppHost en true.</target>
        <note>{StrBegins="NETSDK1067: "}</note>
      </trans-unit>
      <trans-unit id="CanOnlyHaveSingleFileWithNetCoreApp">
        <source>NETSDK1125: Publishing to a single-file is only supported for netcoreapp target.</source>
        <target state="needs-review-translation">NETSDK1125: La publicación en un único archivo solo se admite para el destino netcoreapp.</target>
        <note>{StrBegins="NETSDK1125: "}</note>
      </trans-unit>
      <trans-unit id="ChoosingAssemblyVersion_Info">
        <source>Choosing '{0}' because AssemblyVersion '{1}' is greater than '{2}'.</source>
        <target state="translated">Se elegirá "{0}" porque AssemblyVersion "{1}" es mayor que "{2}".</target>
        <note />
      </trans-unit>
      <trans-unit id="ChoosingCopyLocalArbitrarily_Info">
        <source>Choosing '{0}' arbitrarily as both items are copy-local and have equal file and assembly versions.</source>
        <target state="translated">Se elige "{0}" arbitrariamente, ya que ambos elementos son una copia local y tienen la misma versión de archivo y de ensamblado.</target>
        <note />
      </trans-unit>
      <trans-unit id="ChoosingFileVersion_Info">
        <source>Choosing '{0}' because file version '{1}' is greater than '{2}'.</source>
        <target state="translated">Se elegirá "{0}" porque la versión del archivo "{1}" es mayor que "{2}".</target>
        <note />
      </trans-unit>
      <trans-unit id="ChoosingPlatformItem_Info">
        <source>Choosing '{0}' because it is a platform item.</source>
        <target state="translated">Se elegirá "{0}" porque es un elemento de la plataforma.</target>
        <note />
      </trans-unit>
      <trans-unit id="ChoosingPreferredPackage_Info">
        <source>Choosing '{0}' because it comes from a package that is preferred.</source>
        <target state="translated">Se elegirá "{0}" porque viene de un paquete que es preferido.</target>
        <note />
      </trans-unit>
      <trans-unit id="ClsidMapConflictingGuids">
        <source>NETSDK1089: The '{0}' and '{1}' types have the same CLSID '{2}' set in their GuidAttribute. Each COMVisible class needs to have a distinct guid for their CLSID.</source>
        <target state="needs-review-translation">NETSDK1089: Los tipos "{0}" y "{1}" tienen el mismo CLSID "{2}" establecido en su GuidAttribute. Cada clase COMVisible ebe tener un GUID distinto para su CLSID.</target>
        <note>{StrBegins="NETSDK1089: "}
{0} - The first type with the conflicting guid.
{1} - The second type with the conflicting guid.
{2} - The guid the two types have.</note>
      </trans-unit>
      <trans-unit id="ClsidMapExportedTypesRequireExplicitGuid">
        <source>NETSDK1088: The COMVisible class '{0}' must have a GuidAttribute with the CLSID of the class to be made visible to COM in .NET Core.</source>
        <target state="needs-review-translation">NETSDK1088: La clase COMVisible "{0}" debe tener un valor de GuidAttribute con el CLSID de la clase de forma que sea visible para COM en .NET Core.</target>
        <note>{StrBegins="NETSDK1088: "}
{0} - The ComVisible class that doesn't have a GuidAttribute on it.</note>
      </trans-unit>
      <trans-unit id="ClsidMapInvalidAssembly">
        <source>NETSDK1090: The supplied assembly '{0}' is not valid. Cannot generate a CLSIDMap from it.</source>
        <target state="needs-review-translation">NETSDK1090: El ensamblado proporcionado "{0}" no es válido. No se puede generar un valor de CLSIDMap a partir de él.</target>
        <note>{StrBegins="NETSDK1090: "}
{0} - The path to the invalid assembly.</note>
      </trans-unit>
      <trans-unit id="CompressionInSingleFileRequires60">
        <source>NETSDK1167: Compression in a single file bundle is only supported when publishing for .NET6 or higher.</source>
        <target state="needs-review-translation">NETSDK1167: La compresión en un solo lote de archivos solo se admite cuando se publica para .NET6 o una versión superior.</target>
        <note>{StrBegins="NETSDK1167: "}</note>
      </trans-unit>
      <trans-unit id="CompressionInSingleFileRequiresSelfContained">
        <source>NETSDK1176: Compression in a single file bundle is only supported when publishing a self-contained application.</source>
        <target state="needs-review-translation">NETSDK1176: la compresión en un único paquete de archivos solo se admite al publicar una aplicación independiente.</target>
        <note>{StrBegins="NETSDK1176: "}</note>
      </trans-unit>
      <trans-unit id="ConflictingRuntimePackInformation">
        <source>NETSDK1133: There was conflicting information about runtime packs available for {0}:
{1}</source>
        <target state="needs-review-translation">NETSDK1133: había información en conflicto acerca de los paquetes de tiempo de ejecución disponibles para {0}:
{1}</target>
        <note>{StrBegins="NETSDK1133: "}</note>
      </trans-unit>
      <trans-unit id="ContentItemDoesNotProvideOutputPath">
        <source>NETSDK1014: Content item for '{0}' sets '{1}', but does not provide  '{2}' or '{3}'.</source>
        <target state="needs-review-translation">NETSDK1014: El elemento de contenido de "{0}" establece "{1}", pero no proporciona "{2}" ni "{3}".</target>
        <note>{StrBegins="NETSDK1014: "}</note>
      </trans-unit>
      <trans-unit id="ContentPreproccessorParameterRequired">
        <source>NETSDK1010: The '{0}' task must be given a value for parameter '{1}' in order to consume preprocessed content.</source>
        <target state="needs-review-translation">NETSDK1010: Debe darse un valor al parámetro "{1}" de la tarea "{0}" para poder consumir contenido preprocesado.</target>
        <note>{StrBegins="NETSDK1010: "}</note>
      </trans-unit>
      <trans-unit id="CouldNotDetermineWinner_DoesNotExist_Info">
        <source>Could not determine winner because '{0}' does not exist.</source>
        <target state="translated">No se pudo determinar el ganador porque "{0}" no existe.</target>
        <note />
      </trans-unit>
      <trans-unit id="CouldNotDetermineWinner_EqualVersions_Info">
        <source>Could not determine winner due to equal file and assembly versions.</source>
        <target state="translated">No se pudo determinar el ganador porque las versiones de archivo y ensamblado son iguales.</target>
        <note />
      </trans-unit>
      <trans-unit id="CouldNotDetermineWinner_NoFileVersion_Info">
        <source>Could not determine a winner because '{0}' has no file version.</source>
        <target state="translated">No se pudo determinar un ganador porque "{0}" no tiene una versión de archivo.</target>
        <note />
      </trans-unit>
      <trans-unit id="CouldNotDetermineWinner_NotAnAssembly_Info">
        <source>Could not determine a winner because '{0}' is not an assembly.</source>
        <target state="translated">No se pudo determinar un ganador porque "{0}" no es un ensamblado.</target>
        <note />
      </trans-unit>
      <trans-unit id="CouldNotGetPackVersionFromWorkloadManifests">
        <source>NETSDK1181: Error getting pack version: Pack '{0}' was not present in workload manifests.</source>
        <target state="needs-review-translation">NETSDK1181: Error al obtener la versión del paquete: el paquete "{0}" no estaba presente en los manifiestos de carga de trabajo.</target>
        <note>{StrBegins="NETSDK1181: "}</note>
      </trans-unit>
      <trans-unit id="CouldNotLoadPlatformManifest">
        <source>NETSDK1042: Could not load PlatformManifest from '{0}' because it did not exist.</source>
        <target state="needs-review-translation">NETSDK1042: No se pudo cargar PlatformManifest desde "{0}" porque no existe.</target>
        <note>{StrBegins="NETSDK1042: "}</note>
      </trans-unit>
      <trans-unit id="CppRequiresTFMVersion31">
        <source>NETSDK1120: C++/CLI projects targeting .NET Core require a target framework of at least 'netcoreapp3.1'.</source>
        <target state="needs-review-translation">NETSDK1120: Los proyectos de C++/CLI destinados a .NET Core requieren "netcoreapp3.1" como plataforma de destino mínima.</target>
        <note>{StrBegins="NETSDK1120: "}</note>
      </trans-unit>
      <trans-unit id="Crossgen2MissingRequiredMetadata">
        <source>NETSDK1158: Required '{0}' metadata missing on Crossgen2Tool item.</source>
        <target state="needs-review-translation">NETSDK1158: Faltan metadatos de "{0}" necesarios en el elemento Crossgen2Tool.</target>
        <note>{StrBegins="NETSDK1158: "}</note>
      </trans-unit>
      <trans-unit id="Crossgen2RequiresSelfContained">
        <source>NETSDK1126: Publishing ReadyToRun using Crossgen2 is only supported for self-contained applications.</source>
        <target state="needs-review-translation">NETSDK1126: La publicación de ReadyToRun con Crossgen2 se admite únicamente para aplicaciones independientes.</target>
        <note>{StrBegins="NETSDK1126: "}</note>
      </trans-unit>
      <trans-unit id="Crossgen2ToolExecutableNotFound">
        <source>NETSDK1155: Crossgen2Tool executable '{0}' not found.</source>
        <target state="needs-review-translation">NETSDK1155: No se encontró el ejecutable de Crossgen2Tool "{0}".</target>
        <note>{StrBegins="NETSDK1155: "}</note>
      </trans-unit>
      <trans-unit id="Crossgen2ToolMissingWhenUseCrossgen2IsSet">
        <source>NETSDK1154: Crossgen2Tool must be specified when UseCrossgen2 is set to true.</source>
        <target state="needs-review-translation">NETSDK1154: Crossgen2Tool debe especificarse cuando UseCrossgen2 esté establecido en true.</target>
        <note>{StrBegins="NETSDK1154: "}</note>
      </trans-unit>
      <trans-unit id="Crossgen5CannotEmitSymbolsInCompositeMode">
        <source>NETSDK1166: Cannot emit symbols when publishing for .NET 5 with Crossgen2 using composite mode.</source>
        <target state="needs-review-translation">NETSDK1166: No se pueden emitir símbolos al publicar para .NET 5 con Crossgen2 con el modo compuesto.</target>
        <note>{StrBegins="NETSDK1166: "}</note>
      </trans-unit>
      <trans-unit id="CrossgenToolExecutableNotFound">
        <source>NETSDK1160: CrossgenTool executable '{0}' not found.</source>
        <target state="needs-review-translation">NETSDK1160: No se encontró el ejecutable de CrossgenTool "{0}".</target>
        <note>{StrBegins="NETSDK1160: "}</note>
      </trans-unit>
      <trans-unit id="CrossgenToolMissingInPDBCompilationMode">
        <source>NETSDK1153: CrossgenTool not specified in PDB compilation mode.</source>
        <target state="needs-review-translation">NETSDK1153: CrossgenTool no se especifica en el modo de compilación de PDB.</target>
        <note>{StrBegins="NETSDK1153: "}</note>
      </trans-unit>
      <trans-unit id="CrossgenToolMissingWhenUseCrossgen2IsNotSet">
        <source>NETSDK1159: CrossgenTool must be specified when UseCrossgen2 is set to false.</source>
        <target state="needs-review-translation">NETSDK1159: CrossgenTool debe especificarse cuando UseCrossgen2 se establezca en false.</target>
        <note>{StrBegins="NETSDK1159: "}</note>
      </trans-unit>
      <trans-unit id="DiaSymReaderLibraryNotFound">
        <source>NETSDK1161: DiaSymReader library '{0}' not found.</source>
        <target state="needs-review-translation">NETSDK1161: No se encontró la biblioteca DiaSymReader "{0}".</target>
        <note>{StrBegins="NETSDK1161: "}</note>
      </trans-unit>
      <trans-unit id="DotNetHostExecutableNotFound">
        <source>NETSDK1156: .NET host executable '{0}' not found.</source>
        <target state="needs-review-translation">NETSDK1156: No se encontró el ejecutable del host de .NET "{0}".</target>
        <note>{StrBegins="NETSDK1156: "}</note>
      </trans-unit>
      <trans-unit id="DotnetToolDoesNotSupportTFMLowerThanNetcoreapp21">
        <source>NETSDK1055: DotnetTool does not support target framework lower than netcoreapp2.1.</source>
        <target state="needs-review-translation">NETSDK1055: DotnetTool no admite una plataforma de destino anterior a netcoreapp2.1.</target>
        <note>{StrBegins="NETSDK1055: "}</note>
      </trans-unit>
      <trans-unit id="DotnetToolOnlySupportNetcoreapp">
        <source>NETSDK1054: only supports .NET Core.</source>
        <target state="needs-review-translation">NETSDK1054: Solo admite .NET Core.</target>
        <note>{StrBegins="NETSDK1054: "}</note>
      </trans-unit>
      <trans-unit id="DuplicateItemsError">
        <source>NETSDK1022: Duplicate '{0}' items were included. The .NET SDK includes '{0}' items from your project directory by default. You can either remove these items from your project file, or set the '{1}' property to '{2}' if you want to explicitly include them in your project file. For more information, see {4}. The duplicate items were: {3}</source>
        <target state="needs-review-translation">NETSDK1022: Se incluyeron "{0}" elementos duplicados. El SDK de .NET incluye "{0}" elementos de su directorio de proyecto de manera predeterminada. Puede quitar esos elementos del archivo de proyecto o establecer la propiedad "{1}" en "{2}" si desea incluirlos explícitamente en el archivo de proyecto. Para más información, consulte {4}. Los elementos duplicados eran: {3}</target>
        <note>{StrBegins="NETSDK1022: "}</note>
      </trans-unit>
      <trans-unit id="DuplicatePreprocessorToken">
        <source>NETSDK1015: The preprocessor token '{0}' has been given more than one value. Choosing '{1}' as the value.</source>
        <target state="needs-review-translation">NETSDK1015: Se han dado varios valores para el token de preprocesador "{0}". Se va a elegir "{1}" como valor.</target>
        <note>{StrBegins="NETSDK1015: "}</note>
      </trans-unit>
      <trans-unit id="DuplicatePublishOutputFiles">
        <source>NETSDK1152: Found multiple publish output files with the same relative path: {0}.</source>
        <target state="needs-review-translation">NETSDK1152: Se encontraron varios archivos de salida de publicación con la misma ruta de acceso relativa: {0}.</target>
        <note>{StrBegins="NETSDK1152: "}</note>
      </trans-unit>
      <trans-unit id="DuplicateRuntimePackAsset">
        <source>NETSDK1110: More than one asset in the runtime pack has the same destination sub-path of '{0}'. Report this error to the .NET team here: https://aka.ms/dotnet-sdk-issue.</source>
        <target state="needs-review-translation">NETSDK1110: Más de un recurso del paquete del entorno de ejecución tiene la misma subruta de acceso de destino de "{0}". Notifique este error al equipo de .NET aquí: https://aka.ms/dotnet-sdk-issue.</target>
        <note>{StrBegins="NETSDK1110: "}</note>
      </trans-unit>
      <trans-unit id="DuplicateTypeLibraryIds">
        <source>NETSDK1169: The same resource ID {0} was specified for two type libraries '{1}' and '{2}'. Duplicate type library IDs are not allowed.</source>
        <target state="needs-review-translation">NETSDK1169: El mismo Id. de recurso {0} se especificó para dos bibliotecas de tipos "{1}" y "{2}". No se permiten los Id. de la biblioteca de tipos duplicados.</target>
        <note>{StrBegins="NETSDK1169: "}</note>
      </trans-unit>
      <trans-unit id="EnableSingleFileAnalyzerUnsupported">
        <source>NETSDK1211: EnableSingleFileAnalyzer is not supported for the target framework. Consider multi-targeting to a supported framework to enable single-file analysis, and set EnableSingleFileAnalyzer only for the supported frameworks. For example:
&lt;EnableSingleFileAnalyzer Condition="$([MSBuild]::IsTargetFrameworkCompatible('$(TargetFramework)', '{0}'))"&gt;true&lt;/EnableSingleFileAnalyzer&gt;</source>
        <target state="needs-review-translation">NETSDK1211: EnableSingleFileAnalyzer no se admite para la plataforma de destino. Considere la posibilidad de usar varios destinos en un marco compatible para habilitar el análisis de archivos únicos y establezca EnableSingleFileAnalyzer solo para los marcos admitidos. Por ejemplo:
&lt;EnableSingleFileAnalyzer Condition="$([MSBuild]::IsTargetFrameworkCompatible('$(TargetFramework)', '{0}'))"&gt;true&lt;/EnableSingleFileAnalyzer&gt;</target>
        <note>{StrBegins="NETSDK1211: "}</note>
      </trans-unit>
      <trans-unit id="EncounteredConflict_Info">
        <source>Encountered conflict between '{0}' and '{1}'.</source>
        <target state="translated">Se encontró un conflicto entre "{0}" y "{1}".</target>
        <note />
      </trans-unit>
      <trans-unit id="ErrorParsingFrameworkListInvalidValue">
        <source>NETSDK1051: Error parsing FrameworkList from '{0}'.  {1} '{2}' was invalid.</source>
        <target state="needs-review-translation">NETSDK1051: Error al analizar la lista de plataformas de “{0}”. El atributo {1} “{2}” no era válido.</target>
        <note>{StrBegins="NETSDK1051: "}</note>
      </trans-unit>
      <trans-unit id="ErrorParsingPlatformManifest">
        <source>NETSDK1043: Error parsing PlatformManifest from '{0}' line {1}.  Lines must have the format {2}.</source>
        <target state="needs-review-translation">NETSDK1043: Error al analizar PlatformManifest desde la línea "{0}" {1}. Las líneas deben tener el formato {2}.</target>
        <note>{StrBegins="NETSDK1043: "}</note>
      </trans-unit>
      <trans-unit id="ErrorParsingPlatformManifestInvalidValue">
        <source>NETSDK1044: Error parsing PlatformManifest from '{0}' line {1}.  {2} '{3}' was invalid.</source>
        <target state="needs-review-translation">NETSDK1044: Error al analizar PlatformManifest desde la línea "{0}" {1}. {2} "{3}" no era válido.</target>
        <note>{StrBegins="NETSDK1044: "}</note>
      </trans-unit>
      <trans-unit id="ErrorReadingAssetsFile">
        <source>NETSDK1060: Error reading assets file: {0}</source>
        <target state="needs-review-translation">NETSDK1060: Error al leer el archivo de activos: {0}</target>
        <note>{StrBegins="NETSDK1060: "}</note>
      </trans-unit>
      <trans-unit id="FailedToDeleteApphost">
        <source>NETSDK1111: Failed to delete output apphost: {0}</source>
        <target state="needs-review-translation">NETSDK1111: No se pudo eliminar el host de aplicaciones de salida: {0}</target>
        <note>{StrBegins="NETSDK1111: "}</note>
      </trans-unit>
      <trans-unit id="FailedToLockResource">
        <source>NETSDK1077: Failed to lock resource.</source>
        <target state="needs-review-translation">NETSDK1077: No se pudo bloquear el recurso.</target>
        <note>{StrBegins="NETSDK1077: "}</note>
      </trans-unit>
      <trans-unit id="FileNameIsTooLong">
        <source>NETSDK1030: Given file name '{0}' is longer than 1024 bytes</source>
        <target state="needs-review-translation">NETSDK1030: El nombre de archivo especificado "{0}" tiene más de 1024 bytes</target>
        <note>{StrBegins="NETSDK1030: "}</note>
      </trans-unit>
      <trans-unit id="FolderAlreadyExists">
        <source>NETSDK1024: Folder '{0}' already exists either delete it or provide a different ComposeWorkingDir</source>
        <target state="needs-review-translation">NETSDK1024: La carpeta "{0}" ya existe; elimínela o proporcione otro valor para ComposeWorkingDir</target>
        <note>{StrBegins="NETSDK1024: "}</note>
      </trans-unit>
      <trans-unit id="FrameworkDependentAppHostRequiresVersion21">
        <source>NETSDK1068: The framework-dependent application host requires a target framework of at least 'netcoreapp2.1'.</source>
        <target state="needs-review-translation">NETSDK1068: El host de la aplicación dependiente del marco requiere una plataforma de destino a partir de la versión “netcoreapp2.1”.</target>
        <note>{StrBegins="NETSDK1068: "}</note>
      </trans-unit>
      <trans-unit id="FrameworkListPathNotRooted">
        <source>NETSDK1052: Framework list file path '{0}' is not rooted. Only full paths are supported.</source>
        <target state="needs-review-translation">NETSDK1052: Falta la raíz en la ruta de acceso del archivo de lista de plataformas “{0}”. Solo se admiten rutas de acceso completas.</target>
        <note>{StrBegins="NETSDK1052: "}</note>
      </trans-unit>
      <trans-unit id="FrameworkReferenceDuplicateError">
        <source>NETSDK1087: Multiple FrameworkReference items for '{0}' were included in the project.</source>
        <target state="needs-review-translation">NETSDK1087: Se incluyeron varios elementos de FrameworkReference para "{0}" en el proyecto.</target>
        <note>{StrBegins="NETSDK1087: "}</note>
      </trans-unit>
      <trans-unit id="FrameworkReferenceOverrideWarning">
        <source>NETSDK1086: A FrameworkReference for '{0}' was included in the project. This is implicitly referenced by the .NET SDK and you do not typically need to reference it from your project. For more information, see {1}</source>
        <target state="needs-review-translation">NETSDK1086: Se incluyó un valor de FrameworkReference para "{0}" en el proyecto. .NET SDK hace referencia implícita a este valor y, normalmente, no es necesario hacer referencia a él desde el proyecto. Para obtener más información, consulte {1}</target>
        <note>{StrBegins="NETSDK1086: "}</note>
      </trans-unit>
      <trans-unit id="GetDependsOnNETStandardFailedWithException">
        <source>NETSDK1049: Resolved file has a bad image, no metadata, or is otherwise inaccessible. {0} {1}</source>
        <target state="needs-review-translation">NETSDK1049: El archivo resuelto tiene una imagen incorrecta, no tiene metadatos o no es posible su acceso. {0} {1}</target>
        <note>{StrBegins="NETSDK1049: "}</note>
      </trans-unit>
      <trans-unit id="GlobalJsonSDKResolutionFailed">
        <source>NETSDK1141: Unable to resolve the .NET SDK version as specified in the global.json located at {0}.</source>
        <target state="needs-review-translation">NETSDK1141: No se puede resolver la versión del SDK de .NET como se especifica en el archivo global.json que se encuentra en {0}.</target>
        <note>{StrBegins="NETSDK1141: "}</note>
      </trans-unit>
      <trans-unit id="ILLinkFailed">
        <source>NETSDK1144: Optimizing assemblies for size failed.</source>
        <target state="needs-review-translation">NETSDK1144: Error al optimizar el tamaño de los ensamblados. Para deshabilitar la optimización, establezca la propiedad PublishTrimmed en false.</target>
        <note>{StrBegins="NETSDK1144: "}</note>
      </trans-unit>
      <trans-unit id="ILLinkNoValidRuntimePackageError">
        <source>NETSDK1195: Trimming, or code compatibility analysis for trimming, single-file deployment, or ahead-of-time compilation is not supported for the target framework. For more information, see https://aka.ms/netsdk1195</source>
        <target state="needs-review-translation">NETSDK1195: No se admite el recorte o el análisis de compatibilidad de código para el recorte, la implementación de un solo archivo o la compilación anticipada para la plataforma de destino. Para obtener más información, consulte https://aka.ms/netsdk1195</target>
        <note>{StrBegins="NETSDK1195: "}</note>
      </trans-unit>
      <trans-unit id="ILLinkNotSupportedError">
        <source>NETSDK1102: Optimizing assemblies for size is not supported for the selected publish configuration. Please ensure that you are publishing a self-contained app.</source>
        <target state="needs-review-translation">NETSDK1102: No se admite la optimización de tamaño de los ensamblados para la configuración de publicación seleccionada. Asegúrese de que está publicando una aplicación autónoma.</target>
        <note>{StrBegins="NETSDK1102: "}</note>
      </trans-unit>
      <trans-unit id="ILLinkOptimizedAssemblies">
        <source>Optimizing assemblies for size may change the behavior of the app. Be sure to test after publishing. See: https://aka.ms/dotnet-illink</source>
        <target state="translated">Al optimizar el tamaño de los ensamblados, es posible que cambie el comportamiento de la aplicación. Asegúrese de probarla después de su publicación. Visite https://aka.ms/dotnet-illink</target>
        <note />
      </trans-unit>
      <trans-unit id="ILLinkRunning">
        <source>Optimizing assemblies for size. This process might take a while.</source>
        <target state="translated">Optimización del tamaño de los ensamblados. Este proceso puede tardar un momento.</target>
        <note />
      </trans-unit>
      <trans-unit id="ImplicitRuntimeIdentifierResolutionForPublishPropertyFailed">
        <source>NETSDK1191: A runtime identifier for the property '{0}' couldn't be inferred. Specify a rid explicitly.</source>
        <target state="needs-review-translation">NETSDK1191: No se pudo inferir un identificador de runtime para la propiedad “{0}”. Especifique un rid explícitamente.</target>
        <note>{StrBegins="NETSDK1191: "}</note>
      </trans-unit>
      <trans-unit id="IncorrectPackageRoot">
        <source>NETSDK1020: Package Root {0} was incorrectly given for Resolved library {1}</source>
        <target state="needs-review-translation">NETSDK1020: Se proporcionó incorrectamente la raíz del paquete {0} para la biblioteca resuelta {1}</target>
        <note>{StrBegins="NETSDK1020: "}</note>
      </trans-unit>
      <trans-unit id="IncorrectTargetFormat">
        <source>NETSDK1025: The target manifest {0} provided is of not the correct format</source>
        <target state="needs-review-translation">NETSDK1025: El manifiesto de destino {0} proporcionado no tiene el formato correcto</target>
        <note>{StrBegins="NETSDK1025: "}</note>
      </trans-unit>
      <trans-unit id="InputAssemblyNotFound">
        <source>NETSDK1163: Input assembly '{0}' not found.</source>
        <target state="needs-review-translation">NETSDK1163: No se encontró el ensamblado de entrada "{0}".</target>
        <note>{StrBegins="NETSDK1163: "}</note>
      </trans-unit>
      <trans-unit id="InvalidAppHostDotNetSearch">
        <source>NETSDK1217: Invalid value in AppHostDotNetSearch: '{0}'.</source>
        <target state="new">NETSDK1217: Invalid value in AppHostDotNetSearch: '{0}'.</target>
        <note>{StrBegins="NETSDK1217: "}</note>
      </trans-unit>
      <trans-unit id="InvalidFrameworkName">
        <source>NETSDK1003: Invalid framework name: '{0}'.</source>
        <target state="needs-review-translation">NETSDK1003: Nombre de plataforma no válido: "{0}".</target>
        <note>{StrBegins="NETSDK1003: "}</note>
      </trans-unit>
      <trans-unit id="InvalidItemSpecToUse">
        <source>NETSDK1058: Invalid value for ItemSpecToUse parameter: '{0}'.  This property must be blank or set to 'Left' or 'Right'</source>
        <target state="needs-review-translation">NETSDK1058: Valor no válido para el parámetro ItemSpecToUse: "{0}". Esta propiedad debe estar en blanco o configurarse en "Left" o "Right"</target>
        <note>{StrBegins="NETSDK1058: "}
The following are names of parameters or literal values and should not be translated: ItemSpecToUse, Left, Right</note>
      </trans-unit>
      <trans-unit id="InvalidNuGetVersionString">
        <source>NETSDK1018: Invalid NuGet version string: '{0}'.</source>
        <target state="needs-review-translation">NETSDK1018: Cadena de versión de NuGet no válida: "{0}".</target>
        <note>{StrBegins="NETSDK1018: "}</note>
      </trans-unit>
      <trans-unit id="InvalidResourceUpdate">
        <source>NETSDK1075: Update handle is invalid. This instance may not be used for further updates.</source>
        <target state="needs-review-translation">NETSDK1075: El identificador de actualización no es válido. Puede que esta instancia no se pueda usar en más actualizaciones.</target>
        <note>{StrBegins="NETSDK1075: "}</note>
      </trans-unit>
      <trans-unit id="InvalidRollForwardValue">
        <source>NETSDK1104: RollForward value '{0}' is invalid. Allowed values are {1}.</source>
        <target state="needs-review-translation">NETSDK1104: El valor "{0}" de RollForward no es válido. Los valores permitidos son: {1}.</target>
        <note>{StrBegins="NETSDK1104: "}</note>
      </trans-unit>
      <trans-unit id="InvalidTargetPlatformVersion">
        <source>NETSDK1140: {0} is not a valid TargetPlatformVersion for {1}. Valid versions include:
{2}</source>
        <target state="needs-review-translation">NETSDK1140: {0} no es un valor TargetPlatformVersion válido para {1}. Entre las versiones válidas se incluyen:
{2}</target>
        <note>{StrBegins="NETSDK1140: "}</note>
      </trans-unit>
      <trans-unit id="InvalidTypeLibrary">
        <source>NETSDK1173: The provided type library '{0}' is in an invalid format.</source>
        <target state="needs-review-translation">NETSDK1173: La biblioteca de tipos "{0}" proporcionada tiene un formato no válido.</target>
        <note>{StrBegins="NETSDK1173: "}</note>
      </trans-unit>
      <trans-unit id="InvalidTypeLibraryId">
        <source>NETSDK1170: The provided type library ID '{0}' for type library '{1}' is invalid. The ID must be a positive integer less than 65536.</source>
        <target state="needs-review-translation">NETSDK1170: El identificador de biblioteca de tipos proporcionado "{0}" para la biblioteca de tipos "{1}" no es válido. El identificador debe ser un entero positivo menor de 65 536.</target>
        <note>{StrBegins="NETSDK1170: "}</note>
      </trans-unit>
      <trans-unit id="IsAotCompatibleUnsupported">
        <source>NETSDK1210: IsAotCompatible and EnableAotAnalyzer are not supported for the target framework. Consider multi-targeting to a supported framework to enable ahead-of-time compilation analysis, and set IsAotCompatible only for the supported frameworks. For example:
&lt;IsAotCompatible Condition="$([MSBuild]::IsTargetFrameworkCompatible('$(TargetFramework)', '{0}'))"&gt;true&lt;/IsAotCompatible&gt;</source>
        <target state="needs-review-translation">NETSDK1210: IsAotCompatible y EnableAotAnalyzer no se admite para la plataforma de destino. Considere la posibilidad de usar varios destinos en un marco compatible para habilitar el análisis de compilación con antelación y establezca IsAotCompatible solo para los marcos admitidos. Por ejemplo:
&lt;IsAotCompatible Condition="$([MSBuild]::IsTargetFrameworkCompatible('$(TargetFramework)', '{0}'))"&gt;true&lt;/IsAotCompatible&gt;</target>
        <note>{StrBegins="NETSDK1210: "}</note>
      </trans-unit>
      <trans-unit id="IsTrimmableUnsupported">
        <source>NETSDK1212: IsTrimmable and EnableTrimAnalyzer are not supported for the target framework. Consider multi-targeting to a supported framework to enable trimming, and set IsTrimmable only for the supported frameworks. For example:
&lt;IsTrimmable Condition="$([MSBuild]::IsTargetFrameworkCompatible('$(TargetFramework)', '{0}'))"&gt;true&lt;/IsTrimmable&gt;</source>
        <target state="needs-review-translation">NETSDK1212: IsTrimmable y EnableTrimAnalyzer no se admite para la plataforma de destino. Considere la posibilidad de usar varios destinos en un marco compatible para habilitar el recorte y establezca IsTrimmable solo para los marcos admitidos. Por ejemplo:
&lt;IsTrimmable Condition="$([MSBuild]::IsTargetFrameworkCompatible('$(TargetFramework)', '{0}'))"&gt;true&lt;/IsTrimmable&gt;</target>
        <note>{StrBegins="NETSDK1212: "}</note>
      </trans-unit>
      <trans-unit id="JitLibraryNotFound">
        <source>NETSDK1157: JIT library '{0}' not found.</source>
        <target state="needs-review-translation">NETSDK1157: No se encontró la biblioteca JIT "{0}".</target>
        <note>{StrBegins="NETSDK1157: "}</note>
      </trans-unit>
      <trans-unit id="MicrosoftNetSdkCompilersToolsetNotFound">
        <source>NETSDK1216: Package Microsoft.Net.Sdk.Compilers.Toolset is not downloaded but it is needed because your MSBuild and SDK versions are mismatched. Ensure version {0} of the package is available in your NuGet source feeds and then run NuGet package restore from Visual Studio or MSBuild.</source>
        <target state="new">NETSDK1216: Package Microsoft.Net.Sdk.Compilers.Toolset is not downloaded but it is needed because your MSBuild and SDK versions are mismatched. Ensure version {0} of the package is available in your NuGet source feeds and then run NuGet package restore from Visual Studio or MSBuild.</target>
        <note>{StrBegins="NETSDK1216: "}{Locked="Microsoft.Net.Sdk.Compilers.Toolset"} {0} is a NuGet package version and should not be translated.</note>
      </trans-unit>
      <trans-unit id="MicrosoftNetSdkCompilersToolsetRootEmpty">
        <source>NETSDK1221: NuGetPackageRoot property is empty so package Microsoft.Net.Sdk.Compilers.Toolset cannot be used but it is recommended because your MSBuild and SDK versions are mismatched. Ensure you are building with '/restore /t:Build' and not '/t:Restore;Build'.</source>
        <target state="new">NETSDK1221: NuGetPackageRoot property is empty so package Microsoft.Net.Sdk.Compilers.Toolset cannot be used but it is recommended because your MSBuild and SDK versions are mismatched. Ensure you are building with '/restore /t:Build' and not '/t:Restore;Build'.</target>
        <note>{StrBegin="NETSDK1221: "}{Locked="NuGetPackageRoot"}{Locked="Microsoft.Net.Sdk.Compilers.Toolset"}{Locked="'/restore /t:Build'"}{Locked="'/t:Restore;Build'"}</note>
      </trans-unit>
      <trans-unit id="MicrosoftNetSdkCompilersToolsetRootEmpty">
        <source>NETSDK1221: NuGetPackageRoot property is empty so package Microsoft.Net.Sdk.Compilers.Toolset cannot be used but it is recommended because your MSBuild and SDK versions are mismatched. Ensure you are building with '/restore /t:Build' and not '/t:Restore;Build'.</source>
        <target state="new">NETSDK1221: NuGetPackageRoot property is empty so package Microsoft.Net.Sdk.Compilers.Toolset cannot be used but it is recommended because your MSBuild and SDK versions are mismatched. Ensure you are building with '/restore /t:Build' and not '/t:Restore;Build'.</target>
        <note>{StrBegin="NETSDK1221: "}{Locked="NuGetPackageRoot"}{Locked="Microsoft.Net.Sdk.Compilers.Toolset"}{Locked="'/restore /t:Build'"}{Locked="'/t:Restore;Build'"}</note>
      </trans-unit>
      <trans-unit id="MismatchedPlatformPackageVersion">
        <source>NETSDK1061: The project was restored using {0} version {1}, but with current settings, version {2} would be used instead. To resolve this issue, make sure the same settings are used for restore and for subsequent operations such as build or publish. Typically this issue can occur if the RuntimeIdentifier property is set during build or publish but not during restore. For more information, see https://aka.ms/dotnet-runtime-patch-selection.</source>
        <target state="needs-review-translation">NETSDK1061: El proyecto fue restaurado utilizando la versión {0} {1}, pero con la configuración actual, la versión {2} se utilizaría en su lugar. Para resolver este problema, asegúrese de que la misma configuración se utiliza para restaurar y para operaciones posteriores como compilar o publicar. Normalmente, este problema puede producirse si la `propiedad RuntimeIdentifier se establece durante la compilación o la publicación pero no durante la restauración. Para obtener más información, consulte https://aka.ms/dotnet-runtime-patch-selection.</target>
        <note>{StrBegins="NETSDK1061: "}
{0} - Package Identifier for platform package
{1} - Restored version of platform package
{2} - Current version of platform package</note>
      </trans-unit>
      <trans-unit id="MissingItemMetadata">
        <source>NETSDK1008: Missing '{0}' metadata on '{1}' item '{2}'.</source>
        <target state="needs-review-translation">NETSDK1008: Faltan los metadatos de "{0}" en el elemento de "{1}" "{2}".</target>
        <note>{StrBegins="NETSDK1008: "}</note>
      </trans-unit>
      <trans-unit id="MissingOutputPDBImagePath">
        <source>NETSDK1164: Missing output PDB path in PDB generation mode (OutputPDBImage metadata).</source>
        <target state="needs-review-translation">NETSDK1164: Falta la ruta de acceso del archivo PDB de salida en el modo de generación de PDB (metadatos OutputPDBImage).</target>
        <note>{StrBegins="NETSDK1164: "}</note>
      </trans-unit>
      <trans-unit id="MissingOutputR2RImageFileName">
        <source>NETSDK1165: Missing output R2R image path (OutputR2RImage metadata).</source>
        <target state="needs-review-translation">NETSDK1165: Falta la ruta de acceso de la imagen R2R de salida (metadatos OutputR2RImage).</target>
        <note>{StrBegins="NETSDK1165: "}</note>
      </trans-unit>
      <trans-unit id="MissingTypeLibraryId">
        <source>NETSDK1171: An integer ID less than 65536 must be provided for type library '{0}' because more than one type library is specified.</source>
        <target state="needs-review-translation">NETSDK1171: Un Id. entero menor que 65 536 debe proporcionarse para la biblioteca de tipos "{0}" debido a que se ha especificado más de una biblioteca de tipos.</target>
        <note>{StrBegins="NETSDK1171: "}</note>
      </trans-unit>
      <trans-unit id="MultipleFilesResolved">
        <source>NETSDK1021: More than one file found for {0}</source>
        <target state="needs-review-translation">NETSDK1021: Se encontró más de un archivo para {0}</target>
        <note>{StrBegins="NETSDK1021: "}</note>
      </trans-unit>
      <trans-unit id="NETFrameworkToNonBuiltInNETStandard">
        <source>NETSDK1069: This project uses a library that targets .NET Standard 1.5 or higher, and the project targets a version of .NET Framework that doesn't have built-in support for that version of .NET Standard. Visit https://aka.ms/net-standard-known-issues for a set of known issues. Consider retargeting to .NET Framework 4.7.2.</source>
        <target state="needs-review-translation">NETSDK1069: Este proyecto utiliza una biblioteca para .NET Standard 1.5 o posterior, pero el proyecto es para una versión de .NET Framework que no incluye compatibilidad con esa versión de .NET Standard. Visite https://aka.ms/net-standard-known-issues para ver un conjunto de problemas conocidos. Considere la posibilidad de cambiar el destino a .NET Framework 4.7.2.</target>
        <note>{StrBegins="NETSDK1069: "}</note>
      </trans-unit>
      <trans-unit id="NETFrameworkWithoutUsingNETSdkDefaults">
        <source>NETSDK1115: The current .NET SDK does not support .NET Framework without using .NET SDK Defaults. It is likely due to a mismatch between C++/CLI project CLRSupport property and TargetFramework.</source>
        <target state="needs-review-translation">NETSDK1115: El SDK de .NET actual no admite .NET Framework sin usar los valores predeterminados de dicho SDK. Posiblemente se deba a la falta de coincidencia entre la propiedad CLRSupport del proyecto de C++/CLI y TargetFramework.</target>
        <note>{StrBegins="NETSDK1115: "}</note>
      </trans-unit>
      <trans-unit id="Net8NotCompatibleWithDev177">
        <source>NETSDK1213: Targeting .NET 8.0 or higher in Visual Studio 2022 17.7 is not supported.</source>
        <target state="needs-review-translation">NETSDK1213: no se admite el destino de .NET 8.0 o posterior en Visual Studio 2022 17.7.</target>
        <note>{StrBegins="NETSDK1213: "}</note>
      </trans-unit>
      <trans-unit id="NoAppHostAvailable">
        <source>NETSDK1084: There is no application host available for the specified RuntimeIdentifier '{0}'.</source>
        <target state="needs-review-translation">NETSDK1084: No hay ningún host de aplicación disponible para el valor de RuntimeIdentifier especificado "{0}".</target>
        <note>{StrBegins="NETSDK1084: "}</note>
      </trans-unit>
      <trans-unit id="NoBuildRequested">
        <source>NETSDK1085: The 'NoBuild' property was set to true but the 'Build' target was invoked.</source>
        <target state="needs-review-translation">NETSDK1085: La propiedad "NoBuild" se estableció en true pero se invocó el destino de compilación.</target>
        <note>{StrBegins="NETSDK1085: "}</note>
      </trans-unit>
      <trans-unit id="NoCompatibleTargetFramework">
        <source>NETSDK1002: Project '{0}' targets '{2}'. It cannot be referenced by a project that targets '{1}'.</source>
        <target state="needs-review-translation">NETSDK1002: El proyecto "{0}" tiene como destino "{2}". No se puede hacer referencia a él mediante un proyecto que tenga como destino "{1}".</target>
        <note>{StrBegins="NETSDK1002: "}</note>
      </trans-unit>
      <trans-unit id="NoRuntimePackAvailable">
        <source>NETSDK1082: There was no runtime pack for {0} available for the specified RuntimeIdentifier '{1}'.</source>
        <target state="needs-review-translation">NETSDK1082: No había ningún paquete de tiempo de ejecución para {0} disponible para el valor de RuntimeIdentifier especificado "{1}".</target>
        <note>{StrBegins="NETSDK1082: "}</note>
      </trans-unit>
      <trans-unit id="NoRuntimePackInformation">
        <source>NETSDK1132: No runtime pack information was available for {0}.</source>
        <target state="needs-review-translation">NETSDK1132: no había información del paquete de tiempo de ejecución disponible para {0}.</target>
        <note>{StrBegins="NETSDK1132: "}</note>
      </trans-unit>
      <trans-unit id="NoSupportComSelfContained">
        <source>NETSDK1128: COM hosting does not support self-contained deployments.</source>
        <target state="needs-review-translation">NETSDK1128: el hospedaje COM no admite implementaciones independientes.</target>
        <note>{StrBegins="NETSDK1128: "}</note>
      </trans-unit>
      <trans-unit id="NoSupportCppEnableComHosting">
        <source>NETSDK1119: C++/CLI projects targeting .NET Core cannot use EnableComHosting=true.</source>
        <target state="needs-review-translation">NETSDK1119: Los proyectos de C++/CLI destinados a .NET Core no pueden usar EnableComHosting=true.</target>
        <note>{StrBegins="NETSDK1119: "}</note>
      </trans-unit>
      <trans-unit id="NoSupportCppNonDynamicLibraryDotnetCore">
        <source>NETSDK1116: C++/CLI projects targeting .NET Core must be dynamic libraries.</source>
        <target state="needs-review-translation">NETSDK1116: Los proyectos de C++/CLI destinados a .NET Core deben ser bibliotecas dinámicas.</target>
        <note>{StrBegins="NETSDK1116: "}</note>
      </trans-unit>
      <trans-unit id="NoSupportCppPackDotnetCore">
        <source>NETSDK1118: C++/CLI projects targeting .NET Core cannot be packed.</source>
        <target state="needs-review-translation">NETSDK1118: Los proyectos de C++/CLI destinados a .NET Core no se pueden empaquetar.</target>
        <note>{StrBegins="NETSDK1118: "}</note>
      </trans-unit>
      <trans-unit id="NoSupportCppPublishDotnetCore">
        <source>NETSDK1117: Does not support publish of C++/CLI project targeting dotnet core.</source>
        <target state="needs-review-translation">NETSDK1117: No se admite la publicación de proyectos de C++/CLI destinados a dotnet core.</target>
        <note>{StrBegins="NETSDK1117: "}</note>
      </trans-unit>
      <trans-unit id="NoSupportCppSelfContained">
        <source>NETSDK1121: C++/CLI projects targeting .NET Core cannot use SelfContained=true.</source>
        <target state="needs-review-translation">NETSDK1121: Los proyectos de C++/CLI destinados a .NET Core no pueden usar SelfContained=true.</target>
        <note>{StrBegins="NETSDK1121: "}</note>
      </trans-unit>
      <trans-unit id="NonPortableRuntimeIdentifierDetected">
        <source>NETSDK1206: Found version-specific or distribution-specific runtime identifier(s): {0}. Affected libraries: {1}. In .NET 8.0 and higher, assets for version-specific and distribution-specific runtime identifiers will not be found by default. See https://aka.ms/dotnet/rid-usage for details.</source>
        <target state="needs-review-translation">NETSDK1206: Se encontraron identificadores en tiempo de ejecución específicos de la versión o específicos de la distribución: {0}. Bibliotecas afectadas: {1}. En .NET 8.0 y versiones posteriores, los recursos para identificadores en tiempo de ejecución específicos de la versión y de distribución no se encuentran de forma predeterminada. Consulte https://aka.ms/dotnet/rid-usage para obtener más información.</target>
        <note>{StrBegins="NETSDK1206: "}</note>
      </trans-unit>
      <trans-unit id="NonSelfContainedExeCannotReferenceSelfContained">
        <source>NETSDK1151: The referenced project '{0}' is a self-contained executable.  A self-contained executable cannot be referenced by a non self-contained executable.  For more information, see https://aka.ms/netsdk1151</source>
        <target state="needs-review-translation">NETSDK1151: El proyecto al que se hace referencia '{0}' es un ejecutable independiente.  Un ejecutable independiente no puede hacer referencia a un no ejecutable independiente.  Para obtener más información, consulte https://aka.ms/netsdk1151</target>
        <note>{StrBegins="NETSDK1151: "}</note>
      </trans-unit>
      <trans-unit id="PDBGeneratorInputExecutableNotFound">
        <source>NETSDK1162: PDB generation: R2R executable '{0}' not found.</source>
        <target state="needs-review-translation">NETSDK1162: Generación de PDB: no se encontró el ejecutable de R2R "{0}".</target>
        <note>{StrBegins="NETSDK1162: "}</note>
      </trans-unit>
      <trans-unit id="PackAsToolCannotSupportSelfContained">
        <source>NETSDK1053: Pack as tool does not support self contained.</source>
        <target state="needs-review-translation">NETSDK1053: El paquete como herramienta no admite la autocontención.</target>
        <note>{StrBegins="NETSDK1053: "}</note>
      </trans-unit>
      <trans-unit id="PackAsToolCannotSupportTargetPlatformIdentifier">
        <source>NETSDK1146: PackAsTool does not support TargetPlatformIdentifier being set. For example, TargetFramework cannot be net5.0-windows, only net5.0. PackAsTool also does not support UseWPF or UseWindowsForms when targeting .NET 5 and higher.</source>
        <target state="needs-review-translation">NETSDK1146: PackAsTool no admite que se establezca el valor TargetPlatformIdentifier. Por ejemplo, TargetFramework no puede ser net5.0-windows, solo net5.0. Además, PackAsTool tampoco admite UseWPF ni UseWindowsForms cuando se destina a .NET 5 y versiones posteriores.</target>
        <note>{StrBegins="NETSDK1146: "}</note>
      </trans-unit>
      <trans-unit id="PackageContainsIncorrectlyCasedLocale">
        <source>NETSDK1187: Package {0} {1} has a resource with the locale '{2}'. This locale has been normalized to the standard format '{3}' to prevent casing issues in the build. Consider notifying the package author about this casing issue.</source>
        <target state="needs-review-translation">NETSDK1187: El paquete {0} {1} tiene un recurso con la configuración regional "{2}". Esta configuración regional se ha normalizado al formato estándar "{3}" para evitar problemas de uso de mayúsculas y minúsculas en la compilación. Considere la posibilidad de notificar al autor del paquete sobre este problema de uso de mayúsculas y minúsculas.</target>
        <note>{StrBegins="NETSDK1187: "} 0 is a package name, 1 is a package version, 2 is the incorrect locale string, and 3 is the correct locale string.</note>
      </trans-unit>
      <trans-unit id="PackageContainsUnknownLocale">
        <source>NETSDK1188: Package {0} {1} has a resource with the locale '{2}'. This locale is not recognized by .NET. Consider notifying the package author that it appears to be using an invalid locale.</source>
        <target state="needs-review-translation">NETSDK1188: El paquete {0} {1} tiene un recurso con la configuración regional "{2}". .NET no reconoce esta configuración regional. Considere la posibilidad de notificar al autor del paquete que parece estar usando una configuración regional no válida.</target>
        <note>{StrBegins="NETSDK1188: "} 0 is a package name, 1 is a package version, and 2 is the incorrect locale string</note>
      </trans-unit>
      <trans-unit id="PackageNotFound">
        <source>NETSDK1064: Package {0}, version {1} was not found. It might have been deleted since NuGet restore. Otherwise, NuGet restore might have only partially completed, which might have been due to maximum path length restrictions.</source>
        <target state="needs-review-translation">NETSDK1064: No se encontró el paquete {0}, versión {1}. Es posible que se haya eliminado desde la restauración de NuGet. De lo contrario, la restauración de NuGet podría haberse completado solo parcialmente, lo que puede deberse a las restricciones de longitud de ruta máxima.</target>
        <note>{StrBegins="NETSDK1064: "}</note>
      </trans-unit>
      <trans-unit id="PackageReferenceOverrideWarning">
        <source>NETSDK1023: A PackageReference for '{0}' was included in your project. This package is implicitly referenced by the .NET SDK and you do not typically need to reference it from your project. For more information, see {1}</source>
        <target state="needs-review-translation">NETSDK1023: Se incluyó un elemento PackageReference para "{0}" en su proyecto. El SDK de .NET hace referencia implícita a este paquete y normalmente no tiene que hacer referencia a él desde su proyecto. Para obtener más información, consulte {1}</target>
        <note>{StrBegins="NETSDK1023: "}</note>
      </trans-unit>
      <trans-unit id="PackageReferenceVersionNotRecommended">
        <source>NETSDK1071: A PackageReference to '{0}' specified a Version of `{1}`. Specifying the version of this package is not recommended. For more information, see https://aka.ms/sdkimplicitrefs</source>
        <target state="needs-review-translation">NETSDK1071: Un PackageReference a "{0}" especificó una versión de "{1}". No se recomienda especificar la versión de este paquete. Para obtener más información, consulte https://aka.ms/sdkimplicitrefs</target>
        <note>{StrBegins="NETSDK1071: "}</note>
      </trans-unit>
      <trans-unit id="PlaceholderRunCommandProjectAbbreviationDeprecated">
        <source>NETSDK1174: Placeholder</source>
        <target state="needs-review-translation">NETSDK1174: Marcador de posición</target>
        <note>{StrBegins="NETSDK1174: "} - This string is not used here, but is a placeholder for the error code, which is used by the "dotnet run" command.</note>
      </trans-unit>
      <trans-unit id="Prefer32BitIgnoredForNetCoreApp">
        <source>NETSDK1189: Prefer32Bit is not supported and has no effect for netcoreapp target.</source>
        <target state="needs-review-translation">NETSDK1189: Prefer32Bit no se admite y no tiene efecto para el destino netcoreapp.</target>
        <note>{StrBegins="NETSDK1189: "}</note>
      </trans-unit>
      <trans-unit id="PreferNativeArm64IgnoredForNetCoreApp">
        <source>NETSDK1214: PreferNativeArm64 applies only to .NET Framework targets. It is not supported and has no effect for when targeting .NET Core.</source>
        <target state="new">NETSDK1214: PreferNativeArm64 applies only to .NET Framework targets. It is not supported and has no effect for when targeting .NET Core.</target>
        <note>{StrBegins="NETSDK1214: "}</note>
      </trans-unit>
      <trans-unit id="ProjectAssetsConsumedWithoutMSBuildProjectPath">
        <source>NETSDK1011: Assets are consumed from project '{0}', but no corresponding MSBuild project path was  found in '{1}'.</source>
        <target state="needs-review-translation">NETSDK1011: Los recursos se consumen desde el proyecto "{0}", pero no se ha encontrado la ruta de acceso de proyecto de MSBuild correspondiente en "{1}".</target>
        <note>{StrBegins="NETSDK1011: "}</note>
      </trans-unit>
      <trans-unit id="ProjectContainsObsoleteDotNetCliTool">
        <source>NETSDK1059: The tool '{0}' is now included in the .NET SDK. Information on resolving this warning is available at (https://aka.ms/dotnetclitools-in-box).</source>
        <target state="needs-review-translation">NETSDK1059: La herramienta "{0}" se incluye ahora en el SDK de .NET. Hay información disponible sobre cómo resolver esta advertencia en https://aka.ms/dotnetclitools-in-box.</target>
        <note>{StrBegins="NETSDK1059: "}</note>
      </trans-unit>
      <trans-unit id="ProjectToolOnlySupportTFMLowerThanNetcoreapp22">
        <source>NETSDK1093: Project tools (DotnetCliTool) only support targeting .NET Core 2.2 and lower.</source>
        <target state="needs-review-translation">NETSDK1093: Las herramientas de proyecto (DotnetCliTool) solo admiten como destino .NET Core 2.2 y versiones inferiores.</target>
        <note>{StrBegins="NETSDK1093: "}</note>
      </trans-unit>
      <trans-unit id="PublishProfileNotPresent">
        <source>NETSDK1198: A publish profile with the name '{0}' was not found in the project. Set the PublishProfile property to a valid file name.</source>
        <target state="needs-review-translation">NETSDK1198: No se encontró un perfil de publicación con el nombre '{0}' en el proyecto. Establezca la propiedad PublishProfile en un nombre de archivo válido.</target>
        <note>{StrBegins="NETSDK1198: "}</note>
      </trans-unit>
      <trans-unit id="PublishReadyToRunRequiresVersion30">
        <source>NETSDK1122: ReadyToRun compilation will be skipped because it is only supported for .NET Core 3.0 or higher.</source>
        <target state="needs-review-translation">NETSDK1122: Se omitirá la compilación de ReadyToRun porque solo se admite para .NET Core 3.0 o versiones posteriores.</target>
        <note>{StrBegins="NETSDK1122: "}</note>
      </trans-unit>
      <trans-unit id="PublishSelfContainedMustBeBool">
        <source>NETSDK1193: If PublishSelfContained is set, it must be either true or false. The value given was '{0}'.</source>
        <target state="needs-review-translation">NETSDK1193: si se establece PublishSelfContained, debe ser true o false. El valor dado era “{0}”.</target>
        <note>{StrBegins="NETSDK1193: "}</note>
      </trans-unit>
      <trans-unit id="PublishSingleFileRequiresVersion30">
        <source>NETSDK1123: Publishing an application to a single-file requires .NET Core 3.0 or higher.</source>
        <target state="needs-review-translation">NETSDK1123: La publicación de una aplicación en un único archivo requiere .NET Core 3.0 o versiones posteriores.</target>
        <note>{StrBegins="NETSDK1123: "}</note>
      </trans-unit>
      <trans-unit id="PublishTrimmedRequiresVersion30">
        <source>NETSDK1124: Trimming assemblies requires .NET Core 3.0 or higher.</source>
        <target state="needs-review-translation">NETSDK1124: El recorte de los ensamblados requiere .NET Core 3.0 o versiones posteriores.</target>
        <note>{StrBegins="NETSDK1124: "}</note>
      </trans-unit>
      <trans-unit id="PublishUnsupportedWithoutTargetFramework">
        <source>NETSDK1129: The 'Publish' target is not supported without specifying a target framework. The current project targets multiple frameworks, you must specify one of the following frameworks in order to publish: {0}</source>
        <target state="needs-review-translation">NETSDK1129: El destino "Publish" no se admite sin especificar una plataforma de destino. El proyecto actual tiene como destino varios marcos, debe especificar uno de los siguientes marcos para poder publicar: {0}</target>
        <note>{StrBegins="NETSDK1129: "}</note>
      </trans-unit>
      <trans-unit id="ReadyToRunCompilationFailed">
        <source>NETSDK1096: Optimizing assemblies for performance failed. You can either exclude the failing assemblies from being optimized, or set the PublishReadyToRun property to false.</source>
        <target state="needs-review-translation">NETSDK1096: Error al optimizar el rendimiento de los ensamblados. Puede excluir los ensamblados con error de la optimización o establecer la propiedad PublishReadyToRun en false.</target>
        <note>{StrBegins="NETSDK1096: "}</note>
      </trans-unit>
      <trans-unit id="ReadyToRunCompilationHasWarnings_Info">
        <source>Some ReadyToRun compilations emitted warnings, indicating potential missing dependencies. Missing dependencies could potentially cause runtime failures. To show the warnings, set the PublishReadyToRunShowWarnings property to true.</source>
        <target state="translated">Algunas compilaciones ReadyToRun han emitido advertencias, lo que indica que posiblemente falten dependencias. La falta de dependencias podría causar errores en tiempo de ejecución. Para mostrar las advertencias, establezca la propiedad PublishReadyToRunShowWarnings en true.</target>
        <note />
      </trans-unit>
      <trans-unit id="ReadyToRunNoValidRuntimePackageError">
        <source>NETSDK1094: Unable to optimize assemblies for performance: a valid runtime package was not found. Either set the PublishReadyToRun property to false, or use a supported runtime identifier when publishing. When targeting .NET 6 or higher, make sure to restore packages with the PublishReadyToRun property set to true.</source>
        <target state="needs-review-translation">NETSDK1094: No se pueden optimizar los ensamblados para mejorar el rendimiento: no se ha encontrado un paquete en tiempo de ejecución válido. Establezca la propiedad PublishReadyToRun en false o use un identificador en tiempo de ejecución compatible al publicar. Cuando el destino sea .NET 6 o una versión posterior, asegúrese de restaurar los paquetes con la propiedad PublishReadyToRun establecida en true.</target>
        <note>{StrBegins="NETSDK1094: "}</note>
      </trans-unit>
      <trans-unit id="ReadyToRunTargetNotSupportedError">
        <source>NETSDK1095: Optimizing assemblies for performance is not supported for the selected target platform or architecture. Please verify you are using a supported runtime identifier, or set the PublishReadyToRun property to false.</source>
        <target state="needs-review-translation">NETSDK1095: No se admite la optimización del rendimiento de los ensamblados para la plataforma o la arquitectura de destino seleccionadas. Compruebe que está usando un identificador en tiempo de ejecución compatible o establezca la propiedad PublishReadyToRun en false.</target>
        <note>{StrBegins="NETSDK1095: "}</note>
      </trans-unit>
      <trans-unit id="RollForwardRequiresVersion30">
        <source>NETSDK1103: RollForward setting is only supported on .NET Core 3.0 or higher.</source>
        <target state="needs-review-translation">NETSDK1103: La configuración de RollForward solo se admite en .NET Core 3.0 o versiones posteriores.</target>
        <note>{StrBegins="NETSDK1103: "}</note>
      </trans-unit>
      <trans-unit id="RuntimeIdentifierNotRecognized">
        <source>NETSDK1083: The specified RuntimeIdentifier '{0}' is not recognized. See https://aka.ms/netsdk1083 for more information.</source>
        <target state="needs-review-translation">NETSDK1083: No se reconoce el valor de RuntimeIdentifier especificado "{0}". Consulte https://aka.ms/netsdk1083 para obtener más información.</target>
        <note>{StrBegins="NETSDK1083: "}</note>
      </trans-unit>
      <trans-unit id="RuntimeIdentifierWasNotSpecified">
        <source>NETSDK1028: Specify a RuntimeIdentifier</source>
        <target state="needs-review-translation">NETSDK1028: Especificar un valor para RuntimeIdentifier</target>
        <note>{StrBegins="NETSDK1028: "}</note>
      </trans-unit>
      <trans-unit id="RuntimeIdentifierWillNoLongerImplySelfContained">
        <source>NETSDK1201: For projects targeting .NET 8.0 and higher, specifying a RuntimeIdentifier will no longer produce a self contained app by default. To continue building self-contained apps, set the SelfContained property to true or use the --self-contained argument.</source>
        <target state="needs-review-translation">NETSDK1201: Para los proyectos que tienen como destino .NET 8.0 y versiones posteriores, la especificación de runtimeIdentifier dejará de generar una aplicación independiente de forma predeterminada. Para seguir compilando aplicaciones independientes, establezca la propiedad SelfContained en true o use el argumento --self-contained.</target>
        <note>{StrBegins="NETSDK1201: "}</note>
      </trans-unit>
      <trans-unit id="RuntimeListNotFound">
        <source>NETSDK1109: Runtime list file '{0}' was not found. Report this error to the .NET team here: https://aka.ms/dotnet-sdk-issue.</source>
        <target state="needs-review-translation">NETSDK1109: No se encontró el archivo de lista del entorno de ejecución "{0}". Notifique este error al equipo de .NET aquí: https://aka.ms/dotnet-sdk-issue.</target>
        <note>{StrBegins="NETSDK1109: "}</note>
      </trans-unit>
      <trans-unit id="RuntimePackNotDownloaded">
        <source>NETSDK1112: The runtime pack for {0} was not downloaded. Try running a NuGet restore with the RuntimeIdentifier '{1}'.</source>
        <target state="needs-review-translation">NETSDK1112: no se descargó el paquete de tiempo de ejecución de {0}. Pruebe a ejecutar una restauración de NuGet con RuntimeIdentifier "{1}".</target>
        <note>{StrBegins="NETSDK1112: "}</note>
      </trans-unit>
      <trans-unit id="RuntimePackNotRestored_TransitiveDisabled">
        <source>NETSDK1185: The Runtime Pack for FrameworkReference '{0}' was not available. This may be because DisableTransitiveFrameworkReferenceDownloads was set to true.</source>
        <target state="needs-review-translation">NETSDK1185: El paquete en tiempo de ejecución para FrameworkReference "{0}" no estaba disponible. Esto puede deberse a que DisableTransitiveFrameworkReferenceDownloads se ha establecido en true.</target>
        <note>{StrBegins="NETSDK1185: "}</note>
      </trans-unit>
      <trans-unit id="SelfContainedExeCannotReferenceNonSelfContained">
        <source>NETSDK1150: The referenced project '{0}' is a non self-contained executable.  A non self-contained executable cannot be referenced by a self-contained executable.  For more information, see https://aka.ms/netsdk1150</source>
        <target state="needs-review-translation">NETSDK1150: El proyecto al que se hace referencia '{0}' es un ejecutable no independiente. Un archivo ejecutable independiente no puede hacer referencia a un ejecutable que no es independiente.  Para obtener más información, consulte https://aka.ms/netsdk1150</target>
        <note>{StrBegins="NETSDK1150: "}</note>
      </trans-unit>
      <trans-unit id="SelfContainedOptionShouldBeUsedWithRuntime">
        <source>NETSDK1179: One of '--self-contained' or '--no-self-contained' options are required when '--runtime' is used.</source>
        <target state="needs-review-translation">NETSDK1179: Se requiere una de las opciones "--self-contained" o "--no-self-contained" cuando se usa "--runtime".</target>
        <note>{StrBegins="NETSDK1179: "}{Locked="--self-contained"}{Locked="--no-self-contained"}{Locked="--runtime"}</note>
      </trans-unit>
      <trans-unit id="SkippingAdditionalProbingPaths">
        <source>NETSDK1048: 'AdditionalProbingPaths' were specified for GenerateRuntimeConfigurationFiles, but are being skipped because 'RuntimeConfigDevPath' is empty.</source>
        <target state="needs-review-translation">NETSDK1048: Se especificaron valores adicionales de "AdditionalProbingPaths" para GenerateRuntimeConfigurationFiles, pero se van a omitir porque el valor de "RuntimeConfigDevPath" está vacío.</target>
        <note>{StrBegins="NETSDK1048: "}</note>
      </trans-unit>
      <trans-unit id="SolutionProjectConfigurationsConflict">
        <source>NETSDK1197: Multiple solution project(s) contain conflicting '{0}' values; ensure the values match. Consider using a Directory.build.props file to set the property for all projects. Conflicting projects:
{1}</source>
        <target state="needs-review-translation">NETSDK1197: Varios proyectos de solución que contienen valores '{0}' en conflicto; asegúrese de que los valores coinciden. Considere la posibilidad de usar un archivo Directory.build.props para establecer la propiedad para todos los proyectos. Proyectos en conflicto:
{1}</target>
        <note>{StrBegins="NETSDK1197: "}</note>
      </trans-unit>
      <trans-unit id="TargetFrameworkIsEol">
        <source>NETSDK1138: The target framework '{0}' is out of support and will not receive security updates in the future. Please refer to {1} for more information about the support policy.</source>
        <target state="needs-review-translation">NETSDK1138: La plataforma de destino "{0}" no tiene soporte técnico y no recibirá actualizaciones de seguridad en el futuro. Para obtener más información sobre la directiva de soporte técnico, consulte {1}.</target>
        <note>{StrBegins="NETSDK1138: "}</note>
      </trans-unit>
      <trans-unit id="TargetFrameworkIsNotRecommended">
        <source>NETSDK1215: Targeting .NET Standard prior to 2.0 is no longer recommended. See {0} for more details.</source>
        <target state="new">NETSDK1215: Targeting .NET Standard prior to 2.0 is no longer recommended. See {0} for more details.</target>
        <note>{StrBegins="NETSDK1215: "}</note>
      </trans-unit>
      <trans-unit id="TargetFrameworkWithSemicolon">
        <source>NETSDK1046: The TargetFramework value '{0}' is not valid. To multi-target, use the 'TargetFrameworks' property instead.</source>
        <target state="needs-review-translation">NETSDK1046: El valor de TargetFramework "{0}" no es válido. Para varios destinos, use en su lugar la propiedad "TargetFrameworks".</target>
        <note>{StrBegins="NETSDK1046: "}</note>
      </trans-unit>
      <trans-unit id="TargetingApphostPackMissingCannotRestore">
        <source>NETSDK1145: The {0} pack is not installed and NuGet package restore is not supported. Upgrade Visual Studio, remove global.json if it specifies a certain SDK version, and uninstall the newer SDK. For more options visit   https://aka.ms/targeting-apphost-pack-missing  Pack Type:{0}, Pack directory: {1}, targetframework: {2}, Pack PackageId: {3}, Pack Package Version: {4}</source>
        <target state="needs-review-translation">NETSDK1145: El paquete {0} no está instalado y no se admite la restauración de paquetes NuGet. Actualice Visual Studio, quite global.json si especifica una versión determinada del SDK y desinstale el SDK más reciente. Para ver más opciones, visite https://aka.ms/targeting-apphost-pack-missing. Tipo de paquete: {0}. Directorio del paquete: {1}. Plataforma de destino: {2}. Id. del paquete: {3}. Versión del paquete: {4}</target>
        <note>{StrBegins="NETSDK1145: "}</note>
      </trans-unit>
      <trans-unit id="TargetingPackNeedsRestore">
        <source>NETSDK1127: The targeting pack {0} is not installed. Please restore and try again.</source>
        <target state="needs-review-translation">NETSDK1127: El paquete de compatibilidad {0} no está instalado. Restáurelo y vuelva a intentarlo.</target>
        <note>{StrBegins="NETSDK1127: "}</note>
      </trans-unit>
      <trans-unit id="TargetingPackNotRestored_TransitiveDisabled">
        <source>NETSDK1184: The Targeting Pack for FrameworkReference '{0}' was not available. This may be because DisableTransitiveFrameworkReferenceDownloads was set to true.</source>
        <target state="needs-review-translation">NETSDK1184: El paquete de destinatarios para FrameworkReference "{0}" no estaba disponible. Esto puede deberse a que DisableTransitiveFrameworkReferenceDownloads se ha establecido en true.</target>
        <note>{StrBegins="NETSDK1184: "}</note>
      </trans-unit>
      <trans-unit id="TrimmingWindowsFormsIsNotSupported">
        <source>NETSDK1175: Windows Forms is not supported or recommended with trimming enabled. Please go to https://aka.ms/dotnet-illink/windows-forms for more details.</source>
        <target state="needs-review-translation">NETSDK1175: Windows Forms no es compatible o no se recomienda con la opción de recorte habilitada. Para obtener más información, vaya a https://aka.ms/dotnet-illink/windows-forms.</target>
        <note>{StrBegins="NETSDK1175: "}</note>
      </trans-unit>
      <trans-unit id="TrimmingWpfIsNotSupported">
        <source>NETSDK1168: WPF is not supported or recommended with trimming enabled. Please go to https://aka.ms/dotnet-illink/wpf for more details.</source>
        <target state="needs-review-translation">NETSDK1168: WPF no es compatible o no se recomienda con la opción de recorte habilitada. Para obtener más información, vaya a https://aka.ms/dotnet-illink/wpf.</target>
        <note>{StrBegins="NETSDK1168: "}</note>
      </trans-unit>
      <trans-unit id="TypeLibraryDoesNotExist">
        <source>NETSDK1172: The provided type library '{0}' does not exist.</source>
        <target state="needs-review-translation">NETSDK1172: La biblioteca de tipos "{0}" proporcionada no existe.</target>
        <note>{StrBegins="NETSDK1172: "}</note>
      </trans-unit>
      <trans-unit id="UnableToFindResolvedPath">
        <source>NETSDK1016: Unable to find resolved path for '{0}'.</source>
        <target state="needs-review-translation">NETSDK1016: No se encuentra la ruta de acceso resuelta para "{0}".</target>
        <note>{StrBegins="NETSDK1016: "}</note>
      </trans-unit>
      <trans-unit id="UnableToUsePackageAssetsCache_Info">
        <source>Unable to use package assets cache due to I/O error. This can occur when the same project is built more than once in parallel. Performance may be degraded, but the build result will not be impacted.</source>
        <target state="translated">No se puede usar la memoria caché de recursos del paquete debido a un error de E/S. Esto puede ocurrir cuando un mismo proyecto se compila más de una vez en paralelo. Puede que se reduzca el rendimiento, pero no afectará al resultado de la compilación.</target>
        <note />
      </trans-unit>
      <trans-unit id="UnexpectedFileType">
        <source>NETSDK1012: Unexpected file type for '{0}'. Type is both '{1}' and '{2}'.</source>
        <target state="needs-review-translation">NETSDK1012: Tipo de archivo no esperado para "{0}". El tipo es tanto "{1}" como "{2}".</target>
        <note>{StrBegins="NETSDK1012: "}</note>
      </trans-unit>
      <trans-unit id="UnknownFrameworkReference">
        <source>NETSDK1073: The FrameworkReference '{0}' was not recognized</source>
        <target state="needs-review-translation">NETSDK1073: No se reconoció el valor de FrameworkReference "{0}"</target>
        <note>{StrBegins="NETSDK1073: "}</note>
      </trans-unit>
      <trans-unit id="UnknownFrameworkReference_MauiEssentials">
        <source>NETSDK1186: This project depends on Maui Essentials through a project or NuGet package reference, but doesn't declare that dependency explicitly. To build this project, you must set the UseMauiEssentials property to true (and install the Maui workload if necessary).</source>
        <target state="needs-review-translation">NETSDK1186: Este proyecto depende de Maui Essentials a través de un proyecto o una referencia de paquete NuGet, pero no declara esa dependencia de forma explícita. Para compilar este proyecto, debe establecer la propiedad UseMauiEssentials en true (e instalar la carga de trabajo de Maui, si es necesario).</target>
        <note>{StrBegins="NETSDK1186: "}</note>
      </trans-unit>
      <trans-unit id="UnnecessaryWindowsDesktopSDK">
        <source>NETSDK1137: It is no longer necessary to use the Microsoft.NET.Sdk.WindowsDesktop SDK. Consider changing the Sdk attribute of the root Project element to 'Microsoft.NET.Sdk'.</source>
        <target state="needs-review-translation">NETSDK1137: Ya no es necesario usar el SDK de Microsoft.NET.Sdk.WindowsDesktop. Puede cambiar el atributo Sdk del elemento del proyecto raíz a "Microsoft.NET.Sdk".</target>
        <note>{StrBegins="NETSDK1137: "}</note>
      </trans-unit>
      <trans-unit id="UnrecognizedPreprocessorToken">
        <source>NETSDK1009: Unrecognized preprocessor token '{0}' in '{1}'.</source>
        <target state="needs-review-translation">NETSDK1009: Token de preprocesador no reconocido "{0}" en "{1}".</target>
        <note>{StrBegins="NETSDK1009: "}</note>
      </trans-unit>
      <trans-unit id="UnresolvedTargetingPack">
        <source>NETSDK1081: The targeting pack for {0} was not found. You may be able to resolve this by running a NuGet restore on the project.</source>
        <target state="needs-review-translation">NETSDK1081: No se encuentró el paquete de destino de {0}. Para esolver este problema, puede ejecutar una restauración de NuGet en el proyecto.</target>
        <note>{StrBegins="NETSDK1081: "}</note>
      </trans-unit>
      <trans-unit id="UnsupportedFramework">
        <source>NETSDK1019: {0} is an unsupported framework.</source>
        <target state="needs-review-translation">NETSDK1019: {0} es una plataforma no compatible.</target>
        <note>{StrBegins="NETSDK1019: "}</note>
      </trans-unit>
      <trans-unit id="UnsupportedRuntimeIdentifier">
        <source>NETSDK1056: Project is targeting runtime '{0}' but did not resolve any runtime-specific packages. This runtime may not be supported by the target framework.</source>
        <target state="needs-review-translation">NETSDK1056: El proyecto se dirige al tiempo de ejecución "{0}" pero no resolvió ningún paquete específico del tiempo de ejecución. Es posible que este tiempo de ejecución no sea compatible con la plataforma de destino.</target>
        <note>{StrBegins="NETSDK1056: "}</note>
      </trans-unit>
      <trans-unit id="UnsupportedSDKVersionForNetStandard20">
        <source>NETSDK1050: The version of Microsoft.NET.Sdk used by this project is insufficient to support references to libraries targeting .NET Standard 1.5 or higher.  Please install version 2.0 or higher of the .NET Core SDK.</source>
        <target state="needs-review-translation">NETSDK1050: En la versión de Microsoft.NET.Sdk que utiliza este proyecto no se admiten referencias a bibliotecas cuyo destino sea .NET Standard 1.5 o posterior. Instale la versión 2.0 o posterior del SDK de .NET Core.</target>
        <note>{StrBegins="NETSDK1050: "}</note>
      </trans-unit>
      <trans-unit id="UnsupportedTargetFrameworkVersion">
        <source>NETSDK1045: The current .NET SDK does not support targeting {0} {1}.  Either target {0} {2} or lower, or use a version of the .NET SDK that supports {0} {1}. Download the .NET SDK from https://aka.ms/dotnet/download</source>
        <target state="needs-review-translation">NETSDK1045: El SDK de .NET actual no admite el destino {0} {1}. Use el destino {0} {2} u otro inferior, o bien una versión del SDK de .NET que admita {0} {1}. Descargue el SDK de .NET de https://aka.ms/dotnet/download.</target>
        <note>{StrBegins="NETSDK1045: "}</note>
      </trans-unit>
      <trans-unit id="UnsupportedTargetPlatformIdentifier">
        <source>NETSDK1139: The target platform identifier {0} was not recognized.</source>
        <target state="needs-review-translation">NETSDK1139: No se reconoció el identificador de la plataforma de destino {0}.</target>
        <note>{StrBegins="NETSDK1139: "}</note>
      </trans-unit>
      <trans-unit id="UseArtifactsOutputRequiresDirectoryBuildProps">
        <source>NETSDK1200: If UseArtifactsPath is set to true and ArtifactsPath is not set, there must be a Directory.Build.props file in order to determine where the artifacts folder should be located.</source>
        <target state="needs-review-translation">NETSDK1200: Si UseArtifactsPath se establece en true y ArtifactsPath no está establecido, debe haber un archivo Directory.Build.props para determinar dónde debe ubicarse la carpeta de artefactos.</target>
        <note>{StrBegins="NETSDK1200: "}</note>
      </trans-unit>
      <trans-unit id="UnsupportedVisualStudioVersion">
        <source>NETSDK1209: The current Visual Studio version does not support targeting {0} {1}.  Either target {0} {2} or lower, or use Visual Studio version {3} or higher</source>
        <target state="needs-review-translation">NETSDK1209: La versión actual de Visual Studio no admite {0} {1} de destino. Use el destino {0} {2} o uno inferior, o use la versión {3} o una superior de Visual Studio.</target>
        <note>{StrBegins="NETSDK1209: "}</note>
      </trans-unit>
      <trans-unit id="UnsupportedTargetPlatformIdentifierWithWorkloadsDisabled">
        <source>NETSDK1208: The target platform identifier {0} was not recognized. This is because MSBuildEnableWorkloadResolver is set to false which disables .NET SDK Workloads which is required for this identifer. Unset this environment variable or MSBuild property to enable workloads.</source>
        <target state="needs-review-translation">NETSDK1208: no se ha reconocido el identificador de la plataforma de destino {0}. Esto se debe a que MSBuildEnableWorkloadResolver está establecido en false, lo que deshabilita las cargas de trabajo del SDK de .NET necesarias para este identificador. Anule esta variable de entorno o propiedad de MSBuild para habilitar las cargas de trabajo.</target>
        <note>{StrBegins="NETSDK1208: "}</note>
      </trans-unit>
      <trans-unit id="UseWpfOrUseWindowsFormsRequiresWindowsDesktopFramework">
        <source>NETSDK1107: Microsoft.NET.Sdk.WindowsDesktop is required to build Windows desktop applications. 'UseWpf' and 'UseWindowsForms' are not supported by the current SDK.</source>
        <target state="needs-review-translation">NETSDK1107: Se requiere Microsoft.NET.Sdk.WindowsDesktop para compilar las aplicaciones de escritorio de Windows. El SDK actual no admite "UseWpf" ni "UseWindowsForms".</target>
        <note>{StrBegins="NETSDK1107: "}</note>
      </trans-unit>
      <trans-unit id="UsingPreviewSdk">
        <source>NETSDK1057: You are using a preview version of .NET. See: https://aka.ms/dotnet-support-policy</source>
        <target state="needs-review-translation">NETSDK1057: Está usando una versión preliminar de .NET. Visite: https://aka.ms/dotnet-support-policy</target>
        <note>{StrBegins="NETSDK1057: "}</note>
      </trans-unit>
      <trans-unit id="UsingPreviewUseUwpFeature">
        <source>NETSDK1219: UseUwp and all associated functionality are currently experimental and not officially supported.</source>
        <target state="new">NETSDK1219: UseUwp and all associated functionality are currently experimental and not officially supported.</target>
        <note>{StrBegins="NETSDK1219: "}</note>
      </trans-unit>
      <trans-unit id="WinMDObjNotSupportedOnTargetFramework">
        <source>NETSDK1131: Producing a managed Windows Metadata component with WinMDExp is not supported when targeting {0}.</source>
        <target state="needs-review-translation">NETSDK1131: No se admite la generación de un componente administrado de metadatos de Windows con WinMDExp cuando el destino es {0}.</target>
        <note>{StrBegins="NETSDK1131: "}</note>
      </trans-unit>
      <trans-unit id="WinMDReferenceNotSupportedOnTargetFramework">
        <source>NETSDK1130: {1} cannot be referenced. Referencing a Windows Metadata component directly when targeting .NET 5 or higher is not supported. For more information, see https://aka.ms/netsdk1130</source>
        <target state="needs-review-translation">NETSDK1130: no puede hacer referencia a {1}. No se admite la referencia a un componente de metadatos de Windows directamente porque el destino .NET 5 o una versión posterior no se admiten. Para obtener más información, consulte https://aka.ms/netsdk1130.</target>
        <note>{StrBegins="NETSDK1130: "}</note>
      </trans-unit>
      <trans-unit id="WinMDTransitiveReferenceNotSupported">
        <source>NETSDK1149: {0} cannot be referenced because it uses built-in support for WinRT, which is no longer supported in .NET 5 and higher.  An updated version of the component supporting .NET 5 is needed. For more information, see https://aka.ms/netsdk1149</source>
        <target state="needs-review-translation">NETSDK1149: no se puede hacer referencia a {0} porque usa compatibilidad integrada para WinRT, que ya no se admite en .NET 5 y versiones posteriores.  Se necesita una versión actualizada del componente compatible con .NET 5. Para obtener más información, consulte https://aka.ms/netsdk1149.</target>
        <note>{StrBegins="NETSDK1149: "}</note>
      </trans-unit>
      <trans-unit id="WindowsDesktopFrameworkRequiresUseWpfOrUseWindowsForms">
        <source>NETSDK1106: Microsoft.NET.Sdk.WindowsDesktop requires 'UseWpf' or 'UseWindowsForms' to be set to 'true'</source>
        <target state="needs-review-translation">NETSDK1106: Microsoft.NET.Sdk.WindowsDesktop requiere que "UseWpf" o "UseWindowsForms" se establezca en "true"</target>
        <note>{StrBegins="NETSDK1106: "}</note>
      </trans-unit>
      <trans-unit id="WindowsDesktopFrameworkRequiresVersion30">
        <source>NETSDK1105: Windows desktop applications are only supported on .NET Core 3.0 or higher.</source>
        <target state="needs-review-translation">NETSDK1105: Las aplicaciones de escritorio de Windows solo se admiten en .NET Core 3.0 o versiones posteriores.</target>
        <note>{StrBegins="NETSDK1105: "}</note>
      </trans-unit>
      <trans-unit id="WindowsDesktopFrameworkRequiresWindows">
        <source>NETSDK1100: To build a project targeting Windows on this operating system, set the EnableWindowsTargeting property to true.</source>
        <target state="needs-review-translation">NETSDK1100: Para compilar un proyecto destinado a Windows en este sistema operativo, establezca la propiedad EnableWindowsTargeting en true.</target>
        <note>{StrBegins="NETSDK1100: "}</note>
      </trans-unit>
      <trans-unit id="WindowsDesktopTargetPlatformMustBeWindows">
        <source>NETSDK1136: The target platform must be set to Windows (usually by including '-windows' in the TargetFramework property) when using Windows Forms or WPF, or referencing projects or packages that do so.</source>
        <target state="needs-review-translation">NETSDK1136: La plataforma de destino debe establecerse en Windows (normalmente, se incluye "-windows" en la propiedad TargetFramework) cuando se use Windows Forms o WPF, o bien cuando se haga referencia a proyectos o paquetes que lo usen.</target>
        <note>{StrBegins="NETSDK1136: "}</note>
      </trans-unit>
      <trans-unit id="WindowsSDKVersionConflicts">
        <source>NETSDK1148: A referenced assembly was compiled using a newer version of Microsoft.Windows.SDK.NET.dll. Please update to a newer .NET SDK in order to reference this assembly.</source>
        <target state="needs-review-translation">NETSDK1148: Un ensamblado al que se hace referencia se compiló con una versión más reciente de Microsoft.Windows.SDK.NET.dll. Actualice a un SDK de .NET más reciente para hacer referencia a este ensamblado.</target>
        <note>{StrBegins="NETSDK1148: "}</note>
      </trans-unit>
      <trans-unit id="WindowsSDKXamlInvalidTfm">
        <source>NETSDK1220: UseUwp and all associated functionality require using a TFM of 'net8.0-windows' or greater.</source>
        <target state="new">NETSDK1220: UseUwp and all associated functionality require using a TFM of 'net8.0-windows' or greater.</target>
        <note>{StrBegins="NETSDK1220: "}</note>
      </trans-unit>
      <trans-unit id="WindowsSDKXamlMissingUseUwpProperty">
        <source>NETSDK1218: This project has a transitive dependency on the full Windows SDK projections (including Windows.UI.Xaml.* types), but does not specify the UseUwp property. That must be enabled to ensure that .NET types are projected and marshalled correctly for interop scenarios with these XAML types.</source>
        <target state="new">NETSDK1218: This project has a transitive dependency on the full Windows SDK projections (including Windows.UI.Xaml.* types), but does not specify the UseUwp property. That must be enabled to ensure that .NET types are projected and marshalled correctly for interop scenarios with these XAML types.</target>
        <note>{StrBegins="NETSDK1218: "}</note>
      </trans-unit>
      <trans-unit id="WorkloadIsEol">
        <source>NETSDK1202: The workload '{0}' is out of support and will not receive security updates in the future. Please refer to {1} for more information about the support policy.</source>
        <target state="needs-review-translation">NETSDK1202: La carga de trabajo "{0}" está fuera de soporte y no recibirá actualizaciones de seguridad en el futuro. Consulte {1} más información sobre la directiva de soporte.</target>
        <note>{StrBegins="NETSDK1202: "}</note>
      </trans-unit>
      <trans-unit id="WorkloadNotAvailable">
        <source>NETSDK1178: The project depends on the following workload packs that do not exist in any of the workloads available in this installation: {0}
You may need to build the project on another operating system or architecture, or update the .NET SDK.</source>
        <target state="needs-review-translation">NETSDK1178: El proyecto depende de los siguientes paquetes de cargas de trabajo que no existen en ninguna de las cargas de trabajo disponibles en esta instalación: {0}
Puede que necesite compilar el proyecto en otro sistema operativo o arquitectura, o actualizar el SDK de .NET.</target>
        <note>{StrBegins="NETSDK1178: "}</note>
      </trans-unit>
      <trans-unit id="WorkloadNotInstalled">
        <source>NETSDK1147: To build this project, the following workloads must be installed: {0}
To install these workloads, run the following command: dotnet workload restore</source>
        <target state="needs-review-translation">NETSDK1147: para compilar este proyecto, deben estar instaladas las siguientes cargas de trabajo: {0}
Para instalar estas cargas de trabajo, ejecute el comando siguiente: dotnet workload restore</target>
<<<<<<< HEAD
        <note>{StrBegin="NETSDK1147: "}{Locked="dotnet workload restore"}</note>
=======
        <note>{StrBegins="NETSDK1147: "} LOCALIZATION: Do not localize "dotnet workload restore"</note>
>>>>>>> 45f6f6bc
      </trans-unit>
    </body>
  </file>
</xliff><|MERGE_RESOLUTION|>--- conflicted
+++ resolved
@@ -1100,11 +1100,7 @@
 To install these workloads, run the following command: dotnet workload restore</source>
         <target state="needs-review-translation">NETSDK1147: para compilar este proyecto, deben estar instaladas las siguientes cargas de trabajo: {0}
 Para instalar estas cargas de trabajo, ejecute el comando siguiente: dotnet workload restore</target>
-<<<<<<< HEAD
-        <note>{StrBegin="NETSDK1147: "}{Locked="dotnet workload restore"}</note>
-=======
-        <note>{StrBegins="NETSDK1147: "} LOCALIZATION: Do not localize "dotnet workload restore"</note>
->>>>>>> 45f6f6bc
+        <note>{StrBegins="NETSDK1147: "}{Locked="dotnet workload restore"}</note>
       </trans-unit>
     </body>
   </file>
