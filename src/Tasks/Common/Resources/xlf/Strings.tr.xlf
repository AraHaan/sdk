--- conflicted
+++ resolved
@@ -33,9 +33,9 @@
         <note>{StrBegin="NETSDK1029: "}</note>
       </trans-unit>
       <trans-unit id="AppHostNotWindows">
-        <source>NETSDK1071: Unable to use '{0}' as application host executable because it's not a Windows PE file.</source>
-        <target state="new">NETSDK1071: Unable to use '{0}' as application host executable because it's not a Windows PE file.</target>
-        <note>{StrBegin="NETSDK1071: "}</note>
+        <source>NETSDK1078: Unable to use '{0}' as application host executable because it's not a Windows PE file.</source>
+        <target state="new">NETSDK1078: Unable to use '{0}' as application host executable because it's not a Windows PE file.</target>
+        <note>{StrBegin="NETSDK1078: "}</note>
       </trans-unit>
       <trans-unit id="AppHostNotWindowsCLI">
         <source>NETSDK1072: Unable to use '{0}' as application host executable because it's not a Windows executable for the CUI (Console) subsystem.</source>
@@ -87,37 +87,10 @@
         <target state="new">NETSDK1007: Cannot find project info for '{0}'. This can indicate a missing project reference.</target>
         <note>{StrBegin="NETSDK1007: "}</note>
       </trans-unit>
-<<<<<<< HEAD
       <trans-unit id="CannotHaveRuntimeIdentifierPlatformMismatchPlatformTarget">
         <source>NETSDK1032: The RuntimeIdentifier platform '{0}' and the PlatformTarget '{1}' must be compatible.</source>
         <target state="new">NETSDK1032: The RuntimeIdentifier platform '{0}' and the PlatformTarget '{1}' must be compatible.</target>
         <note>{StrBegin="NETSDK1032: "}</note>
-=======
-      <trans-unit id="MissingItemMetadata">
-        <source>NETSDK1008: Missing '{0}' metadata on '{1}' item '{2}'.</source>
-        <target state="translated">NETSDK1008: '{1}' öğesi '{2}' üzerinde '{0}' meta verileri eksik.</target>
-        <note>{StrBegin="NETSDK1008: "}</note>
-      </trans-unit>
-      <trans-unit id="PackageReferenceVersionNotRecommended">
-        <source>NETSDK1071: A PackageReference to '{0}' specified a Version of `{1}`. Specifying the version of this package is not recommended. For more information, see https://aka.ms/sdkimplicitrefs</source>
-        <target state="new">NETSDK1071: A PackageReference to '{0}' specified a Version of `{1}`. Specifying the version of this package is not recommended. For more information, see https://aka.ms/sdkimplicitrefs</target>
-        <note />
-      </trans-unit>
-      <trans-unit id="UnrecognizedPreprocessorToken">
-        <source>NETSDK1009: Unrecognized preprocessor token '{0}' in '{1}'.</source>
-        <target state="translated">NETSDK1009: '{1}' içinde tanınmayan '{0}' ön işlemci belirteci.</target>
-        <note>{StrBegin="NETSDK1009: "}</note>
-      </trans-unit>
-      <trans-unit id="ContentPreproccessorParameterRequired">
-        <source>NETSDK1010: The '{0}' task must be given a value for parameter '{1}' in order to consume preprocessed content.</source>
-        <target state="translated">NETSDK1010: Önceden işlenen içeriği kullanabilmesi için '{0}' görevine, '{1}' parametresine ilişkin bir değer verilmelidir.</target>
-        <note>{StrBegin="NETSDK1010: "}</note>
-      </trans-unit>
-      <trans-unit id="ProjectAssetsConsumedWithoutMSBuildProjectPath">
-        <source>NETSDK1011: Assets are consumed from project '{0}', but no corresponding MSBuild project path was  found in '{1}'.</source>
-        <target state="translated">NETSDK1011: '{0}' projesindeki varlıklar kullanılıyor, ancak '{1}' içinde karşılık gelen bir MSBuild proje yolu bulunamadı.</target>
-        <note>{StrBegin="NETSDK1011: "}</note>
->>>>>>> 43539b5d
       </trans-unit>
       <trans-unit id="CannotHaveSelfContainedWithoutRuntimeIdentifier">
         <source>NETSDK1031: It is not supported to build or publish a self-contained application without specifying a RuntimeIdentifier.  Please either specify a RuntimeIdentifier or set SelfContained to false.</source>
@@ -338,6 +311,11 @@
         <target state="new">NETSDK1023: A PackageReference for '{0}' was included in your project. This package is implicitly referenced by the .NET SDK and you do not typically need to reference it from your project. For more information, see {1}</target>
         <note>{StrBegin="NETSDK1023: "}</note>
       </trans-unit>
+      <trans-unit id="PackageReferenceVersionNotRecommended">
+        <source>NETSDK1071: A PackageReference to '{0}' specified a Version of `{1}`. Specifying the version of this package is not recommended. For more information, see https://aka.ms/sdkimplicitrefs</source>
+        <target state="new">NETSDK1071: A PackageReference to '{0}' specified a Version of `{1}`. Specifying the version of this package is not recommended. For more information, see https://aka.ms/sdkimplicitrefs</target>
+        <note />
+      </trans-unit>
       <trans-unit id="ParsingFiles">
         <source>NETSDK1026: Parsing the Files : '{0}'</source>
         <target state="new">NETSDK1026: Parsing the Files : '{0}'</target>
