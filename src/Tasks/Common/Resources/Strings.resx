<?xml version="1.0" encoding="utf-8"?>
<root>
  <!--
    Microsoft ResX Schema

    Version 2.0

    The primary goals of this format is to allow a simple XML format
    that is mostly human readable. The generation and parsing of the
    various data types are done through the TypeConverter classes
    associated with the data types.

    Example:

    ... ado.net/XML headers & schema ...
    <resheader name="resmimetype">text/microsoft-resx</resheader>
    <resheader name="version">2.0</resheader>
    <resheader name="reader">System.Resources.ResXResourceReader, System.Windows.Forms, ...</resheader>
    <resheader name="writer">System.Resources.ResXResourceWriter, System.Windows.Forms, ...</resheader>
    <data name="Name1"><value>this is my long string</value><comment>this is a comment</comment></data>
    <data name="Color1" type="System.Drawing.Color, System.Drawing">Blue</data>
    <data name="Bitmap1" mimetype="application/x-microsoft.net.object.binary.base64">
        <value>[base64 mime encoded serialized .NET Framework object]</value>
    </data>
    <data name="Icon1" type="System.Drawing.Icon, System.Drawing" mimetype="application/x-microsoft.net.object.bytearray.base64">
        <value>[base64 mime encoded string representing a byte array form of the .NET Framework object]</value>
        <comment>This is a comment</comment>
    </data>

    There are any number of "resheader" rows that contain simple
    name/value pairs.

    Each data row contains a name, and value. The row also contains a
    type or mimetype. Type corresponds to a .NET class that support
    text/value conversion through the TypeConverter architecture.
    Classes that don't support this are serialized and stored with the
    mimetype set.

    The mimetype is used for serialized objects, and tells the
    ResXResourceReader how to depersist the object. This is currently not
    extensible. For a given mimetype the value must be set accordingly:

    Note - application/x-microsoft.net.object.binary.base64 is the format
    that the ResXResourceWriter will generate, however the reader can
    read any of the formats listed below.

    mimetype: application/x-microsoft.net.object.binary.base64
    value   : The object must be serialized with
            : System.Runtime.Serialization.Formatters.Binary.BinaryFormatter
            : and then encoded with base64 encoding.

    mimetype: application/x-microsoft.net.object.soap.base64
    value   : The object must be serialized with
            : System.Runtime.Serialization.Formatters.Soap.SoapFormatter
            : and then encoded with base64 encoding.

    mimetype: application/x-microsoft.net.object.bytearray.base64
    value   : The object must be serialized into a byte array
            : using a System.ComponentModel.TypeConverter
            : and then encoded with base64 encoding.
    -->
  <xsd:schema id="root" xmlns="" xmlns:xsd="http://www.w3.org/2001/XMLSchema" xmlns:msdata="urn:schemas-microsoft-com:xml-msdata">
    <xsd:import namespace="http://www.w3.org/XML/1998/namespace" />
    <xsd:element name="root" msdata:IsDataSet="true">
      <xsd:complexType>
        <xsd:choice maxOccurs="unbounded">
          <xsd:element name="metadata">
            <xsd:complexType>
              <xsd:sequence>
                <xsd:element name="value" type="xsd:string" minOccurs="0" />
              </xsd:sequence>
              <xsd:attribute name="name" use="required" type="xsd:string" />
              <xsd:attribute name="type" type="xsd:string" />
              <xsd:attribute name="mimetype" type="xsd:string" />
              <xsd:attribute ref="xml:space" />
            </xsd:complexType>
          </xsd:element>
          <xsd:element name="assembly">
            <xsd:complexType>
              <xsd:attribute name="alias" type="xsd:string" />
              <xsd:attribute name="name" type="xsd:string" />
            </xsd:complexType>
          </xsd:element>
          <xsd:element name="data">
            <xsd:complexType>
              <xsd:sequence>
                <xsd:element name="value" type="xsd:string" minOccurs="0" msdata:Ordinal="1" />
                <xsd:element name="comment" type="xsd:string" minOccurs="0" msdata:Ordinal="2" />
              </xsd:sequence>
              <xsd:attribute name="name" type="xsd:string" use="required" msdata:Ordinal="1" />
              <xsd:attribute name="type" type="xsd:string" msdata:Ordinal="3" />
              <xsd:attribute name="mimetype" type="xsd:string" msdata:Ordinal="4" />
              <xsd:attribute ref="xml:space" />
            </xsd:complexType>
          </xsd:element>
          <xsd:element name="resheader">
            <xsd:complexType>
              <xsd:sequence>
                <xsd:element name="value" type="xsd:string" minOccurs="0" msdata:Ordinal="1" />
              </xsd:sequence>
              <xsd:attribute name="name" type="xsd:string" use="required" />
            </xsd:complexType>
          </xsd:element>
        </xsd:choice>
      </xsd:complexType>
    </xsd:element>
  </xsd:schema>
  <resheader name="resmimetype">
    <value>text/microsoft-resx</value>
  </resheader>
  <resheader name="version">
    <value>2.0</value>
  </resheader>
  <resheader name="reader">
    <value>System.Resources.ResXResourceReader, System.Windows.Forms, Version=4.0.0.0, Culture=neutral, PublicKeyToken=b77a5c561934e089</value>
  </resheader>
  <resheader name="writer">
    <value>System.Resources.ResXResourceWriter, System.Windows.Forms, Version=4.0.0.0, Culture=neutral, PublicKeyToken=b77a5c561934e089</value>
  </resheader>
  <data name="AtLeastOneTargetFrameworkMustBeSpecified" xml:space="preserve">
    <value>NETSDK1001: At least one possible target framework must be specified.</value>
    <comment>{StrBegin="NETSDK1001: "}</comment>
  </data>
  <data name="NoCompatibleTargetFramework" xml:space="preserve">
    <value>NETSDK1002: Project '{0}' targets '{2}'. It cannot be referenced by a project that targets '{1}'.</value>
    <comment>{StrBegin="NETSDK1002: "}</comment>
  </data>
  <data name="InvalidFrameworkName" xml:space="preserve">
    <value>NETSDK1003: Invalid framework name: '{0}'.</value>
    <comment>{StrBegin="NETSDK1003: "}</comment>
  </data>
  <data name="AssetsFileNotFound" xml:space="preserve">
    <value>NETSDK1004: Assets file '{0}' not found. Run a NuGet package restore to generate this file.</value>
    <comment>{StrBegin="NETSDK1004: "}</comment>
  </data>
  <data name="AssetsFileMissingTarget" xml:space="preserve">
    <value>NETSDK1005: Assets file '{0}' doesn't have a target for '{1}'. Ensure that restore has run and that you have included '{2}' in the TargetFrameworks for your project.</value>
    <comment>{StrBegin="NETSDK1005: "}</comment>
  </data>
  <data name="AssetsFilePathNotRooted" xml:space="preserve">
    <value>NETSDK1006: Assets file path '{0}' is not rooted. Only full paths are supported.</value>
    <comment>{StrBegin="NETSDK1006: "}</comment>
  </data>
  <data name="CannotFindProjectInfo" xml:space="preserve">
    <value>NETSDK1007: Cannot find project info for '{0}'. This can indicate a missing project reference.</value>
    <comment>{StrBegin="NETSDK1007: "}</comment>
  </data>
  <data name="MissingItemMetadata" xml:space="preserve">
    <value>NETSDK1008: Missing '{0}' metadata on '{1}' item '{2}'.</value>
    <comment>{StrBegin="NETSDK1008: "}</comment>
  </data>
  <data name="UnrecognizedPreprocessorToken" xml:space="preserve">
    <value>NETSDK1009: Unrecognized preprocessor token '{0}' in '{1}'.</value>
    <comment>{StrBegin="NETSDK1009: "}</comment>
  </data>
  <data name="ContentPreproccessorParameterRequired" xml:space="preserve">
    <value>NETSDK1010: The '{0}' task must be given a value for parameter '{1}' in order to consume preprocessed content.</value>
    <comment>{StrBegin="NETSDK1010: "}</comment>
  </data>
  <data name="ProjectAssetsConsumedWithoutMSBuildProjectPath" xml:space="preserve">
    <value>NETSDK1011: Assets are consumed from project '{0}', but no corresponding MSBuild project path was  found in '{1}'.</value>
    <comment>{StrBegin="NETSDK1011: "}</comment>
  </data>
  <data name="UnexpectedFileType" xml:space="preserve">
    <value>NETSDK1012: Unexpected file type for '{0}'. Type is both '{1}' and '{2}'.</value>
    <comment>{StrBegin="NETSDK1012: "}</comment>
  </data>
  <data name="CannotInferTargetFrameworkIdentifierAndVersion" xml:space="preserve">
    <value>NETSDK1013: The TargetFramework value '{0}' was not recognized. It may be misspelled. If not, then the TargetFrameworkIdentifier and/or TargetFrameworkVersion properties must be specified explicitly.</value>
    <comment>{StrBegin="NETSDK1013: "}</comment>
  </data>
  <data name="ContentItemDoesNotProvideOutputPath" xml:space="preserve">
    <value>NETSDK1014: Content item for '{0}' sets '{1}', but does not provide  '{2}' or '{3}'.</value>
    <comment>{StrBegin="NETSDK1014: "}</comment>
  </data>
  <data name="DuplicatePreprocessorToken" xml:space="preserve">
    <value>NETSDK1015: The preprocessor token '{0}' has been given more than one value. Choosing '{1}' as the value.</value>
    <comment>{StrBegin="NETSDK1015: "}</comment>
  </data>
  <data name="UnableToFindResolvedPath" xml:space="preserve">
    <value>NETSDK1016: Unable to find resolved path for '{0}'.</value>
    <comment>{StrBegin="NETSDK1016: "}</comment>
  </data>
  <data name="AssetPreprocessorMustBeConfigured" xml:space="preserve">
    <value>NETSDK1017: Asset preprocessor must be configured before assets are processed.</value>
    <comment>{StrBegin="NETSDK1017: "}</comment>
  </data>
  <data name="InvalidNuGetVersionString" xml:space="preserve">
    <value>NETSDK1018: Invalid NuGet version string: '{0}'.</value>
    <comment>{StrBegin="NETSDK1018: "}</comment>
  </data>
  <data name="UnsupportedFramework" xml:space="preserve">
    <value>NETSDK1019: {0} is an unsupported framework.</value>
    <comment>{StrBegin="NETSDK1019: "}</comment>
  </data>
  <data name="IncorrectPackageRoot" xml:space="preserve">
    <value>NETSDK1020: Package Root {0} was incorrectly given for Resolved library {1}</value>
    <comment>{StrBegin="NETSDK1020: "}</comment>
  </data>
  <data name="MultipleFilesResolved" xml:space="preserve">
    <value>NETSDK1021: More than one file found for {0}</value>
    <comment>{StrBegin="NETSDK1021: "}</comment>
  </data>
  <data name="DuplicateItemsError" xml:space="preserve">
    <value>NETSDK1022: Duplicate '{0}' items were included. The .NET SDK includes '{0}' items from your project directory by default. You can either remove these items from your project file, or set the '{1}' property to '{2}' if you want to explicitly include them in your project file. For more information, see {4}. The duplicate items were: {3}</value>
    <comment>{StrBegin="NETSDK1022: "}</comment>
  </data>
  <data name="PackageReferenceOverrideWarning" xml:space="preserve">
    <value>NETSDK1023: A PackageReference for '{0}' was included in your project. This package is implicitly referenced by the .NET SDK and you do not typically need to reference it from your project. For more information, see {1}</value>
    <comment>{StrBegin="NETSDK1023: "}</comment>
  </data>
  <data name="FolderAlreadyExists" xml:space="preserve">
    <value>NETSDK1024: Folder '{0}' already exists either delete it or provide a different ComposeWorkingDir</value>
    <comment>{StrBegin="NETSDK1024: "}</comment>
  </data>
  <data name="IncorrectTargetFormat" xml:space="preserve">
    <value>NETSDK1025: The target manifest {0} provided is of not the correct format</value>
    <comment>{StrBegin="NETSDK1025: "}</comment>
  </data>
  <data name="RuntimeIdentifierWasNotSpecified" xml:space="preserve">
    <value>NETSDK1028: Specify a RuntimeIdentifier</value>
    <comment>{StrBegin="NETSDK1028: "}</comment>
  </data>
  <data name="AppHostHasBeenModified" xml:space="preserve">
    <value>NETSDK1029: Unable to use '{0}' as application host executable as it does not contain the expected placeholder byte sequence '{1}' that would mark where the application name would be written.</value>
    <comment>{StrBegin="NETSDK1029: "}</comment>
  </data>
  <data name="FileNameIsTooLong" xml:space="preserve">
    <value>NETSDK1030: Given file name '{0}' is longer than 1024 bytes</value>
    <comment>{StrBegin="NETSDK1030: "}</comment>
  </data>
  <data name="CannotHaveSelfContainedWithoutRuntimeIdentifier" xml:space="preserve">
    <value>NETSDK1031: It is not supported to build or publish a self-contained application without specifying a RuntimeIdentifier. You must either specify a RuntimeIdentifier or set SelfContained to false.</value>
    <comment>{StrBegin="NETSDK1031: "}</comment>
  </data>
  <data name="CannotHaveRuntimeIdentifierPlatformMismatchPlatformTarget" xml:space="preserve">
    <value>NETSDK1032: The RuntimeIdentifier platform '{0}' and the PlatformTarget '{1}' must be compatible.</value>
    <comment>{StrBegin="NETSDK1032: "}</comment>
  </data>
  <data name="ChoosingAssemblyVersion_Info" xml:space="preserve">
    <value>Choosing '{0}' because AssemblyVersion '{1}' is greater than '{2}'.</value>
  </data>
  <data name="ChoosingFileVersion_Info" xml:space="preserve">
    <value>Choosing '{0}' because file version '{1}' is greater than '{2}'.</value>
  </data>
  <data name="ChoosingPlatformItem_Info" xml:space="preserve">
    <value>Choosing '{0}' because it is a platform item.</value>
  </data>
  <data name="ChoosingPreferredPackage_Info" xml:space="preserve">
    <value>Choosing '{0}' because it comes from a package that is preferred.</value>
  </data>
  <data name="ChoosingCopyLocalArbitrarily_Info" xml:space="preserve">
    <value>Choosing '{0}' arbitrarily as both items are copy-local and have equal file and assembly versions.</value>
  </data>
  <data name="CouldNotDetermineWinner_EqualVersions_Info" xml:space="preserve">
    <value>Could not determine winner due to equal file and assembly versions.</value>
  </data>
  <data name="CouldNotDetermineWinner_DoesNotExist_Info" xml:space="preserve">
    <value>Could not determine winner because '{0}' does not exist.</value>
  </data>
  <data name="CouldNotDetermineWinner_NoFileVersion_Info" xml:space="preserve">
    <value>Could not determine a winner because '{0}' has no file version.</value>
  </data>
  <data name="CouldNotDetermineWinner_NotAnAssembly_Info" xml:space="preserve">
    <value>Could not determine a winner because '{0}' is not an assembly.</value>
  </data>
  <data name="EncounteredConflict_Info" xml:space="preserve">
    <value>Encountered conflict between '{0}' and '{1}'.</value>
  </data>
  <data name="CouldNotLoadPlatformManifest" xml:space="preserve">
    <value>NETSDK1042: Could not load PlatformManifest from '{0}' because it did not exist.</value>
    <comment>{StrBegin="NETSDK1042: "}</comment>
  </data>
  <data name="ErrorParsingPlatformManifest" xml:space="preserve">
    <value>NETSDK1043: Error parsing PlatformManifest from '{0}' line {1}.  Lines must have the format {2}.</value>
    <comment>{StrBegin="NETSDK1043: "}</comment>
  </data>
  <data name="ErrorParsingPlatformManifestInvalidValue" xml:space="preserve">
    <value>NETSDK1044: Error parsing PlatformManifest from '{0}' line {1}.  {2} '{3}' was invalid.</value>
    <comment>{StrBegin="NETSDK1044: "}</comment>
  </data>
  <data name="UnsupportedTargetFrameworkVersion" xml:space="preserve">
    <value>NETSDK1045: The current .NET SDK does not support targeting {0} {1}.  Either target {0} {2} or lower, or use a version of the .NET SDK that supports {0} {1}.</value>
    <comment>{StrBegin="NETSDK1045: "}</comment>
  </data>
  <data name="TargetFrameworkWithSemicolon" xml:space="preserve">
    <value>NETSDK1046: The TargetFramework value '{0}' is not valid. To multi-target, use the 'TargetFrameworks' property instead.</value>
    <comment>{StrBegin="NETSDK1046: "}</comment>
  </data>
  <data name="AssetsFileMissingRuntimeIdentifier" xml:space="preserve">
    <value>NETSDK1047: Assets file '{0}' doesn't have a target for '{1}'. Ensure that restore has run and that you have included '{2}' in the TargetFrameworks for your project. You may also need to include '{3}' in your project's RuntimeIdentifiers.</value>
    <comment>{StrBegin="NETSDK1047: "}</comment>
  </data>
  <data name="SkippingAdditionalProbingPaths" xml:space="preserve">
    <value>NETSDK1048: 'AdditionalProbingPaths' were specified for GenerateRuntimeConfigurationFiles, but are being skipped because 'RuntimeConfigDevPath' is empty.</value>
    <comment>{StrBegin="NETSDK1048: "}</comment>
  </data>
  <data name="GetDependsOnNETStandardFailedWithException" xml:space="preserve">
    <value>NETSDK1049: Resolved file has a bad image, no metadata, or is otherwise inaccessible. {0} {1}</value>
    <comment>{StrBegin="NETSDK1049: "}</comment>
  </data>
  <data name="UnsupportedSDKVersionForNetStandard20" xml:space="preserve">
    <value>NETSDK1050: The version of Microsoft.NET.Sdk used by this project is insufficient to support references to libraries targeting .NET Standard 1.5 or higher.  Please install version 2.0 or higher of the .NET Core SDK.</value>
    <comment>{StrBegin="NETSDK1050: "}</comment>
  </data>
  <data name="ErrorParsingFrameworkListInvalidValue" xml:space="preserve">
    <value>NETSDK1051: Error parsing FrameworkList from '{0}'.  {1} '{2}' was invalid.</value>
    <comment>{StrBegin="NETSDK1051: "}</comment>
  </data>
  <data name="FrameworkListPathNotRooted" xml:space="preserve">
    <value>NETSDK1052: Framework list file path '{0}' is not rooted. Only full paths are supported.</value>
    <comment>{StrBegin="NETSDK1052: "}</comment>
  </data>
  <data name="PackAsToolCannotSupportSelfContained" xml:space="preserve">
    <value>NETSDK1053: Pack as tool does not support self contained.</value>
    <comment>{StrBegin="NETSDK1053: "}</comment>
  </data>
  <data name="DotnetToolOnlySupportNetcoreapp" xml:space="preserve">
    <value>NETSDK1054: only supports .NET Core.</value>
    <comment>{StrBegin="NETSDK1054: "}</comment>
  </data>
  <data name="DotnetToolDoesNotSupportTFMLowerThanNetcoreapp21" xml:space="preserve">
    <value>NETSDK1055: DotnetTool does not support target framework lower than netcoreapp2.1.</value>
    <comment>{StrBegin="NETSDK1055: "}</comment>
  </data>
  <data name="UnsupportedRuntimeIdentifier" xml:space="preserve">
    <value>NETSDK1056: Project is targeting runtime '{0}' but did not resolve any runtime-specific packages. This runtime may not be supported by the target framework.</value>
    <comment>{StrBegin="NETSDK1056: "}</comment>
  </data>
  <data name="UsingPreviewSdk_Info" xml:space="preserve">
    <value>NETSDK1057: You are using a preview version of .NET. See: https://aka.ms/dotnet-support-policy</value>
  </data>
  <data name="InvalidItemSpecToUse" xml:space="preserve">
    <value>NETSDK1058: Invalid value for ItemSpecToUse parameter: '{0}'.  This property must be blank or set to 'Left' or 'Right'</value>
    <comment>{StrBegin="NETSDK1058: "}
The following are names of parameters or literal values and should not be translated: ItemSpecToUse, Left, Right</comment>
  </data>
  <data name="ProjectContainsObsoleteDotNetCliTool" xml:space="preserve">
    <value>NETSDK1059: The tool '{0}' is now included in the .NET SDK. Information on resolving this warning is available at (https://aka.ms/dotnetclitools-in-box).</value>
    <comment>{StrBegin="NETSDK1059: "}</comment>
  </data>
  <data name="ErrorReadingAssetsFile" xml:space="preserve">
    <value>NETSDK1060: Error reading assets file: {0}</value>
    <comment>{StrBegin="NETSDK1060: "}</comment>
  </data>
  <data name="MismatchedPlatformPackageVersion" xml:space="preserve">
    <value>NETSDK1061: The project was restored using {0} version {1}, but with current settings, version {2} would be used instead. To resolve this issue, make sure the same settings are used for restore and for subsequent operations such as build or publish. Typically this issue can occur if the RuntimeIdentifier property is set during build or publish but not during restore. For more information, see https://aka.ms/dotnet-runtime-patch-selection.</value>
    <comment>{StrBegin="NETSDK1061: "}
{0} - Package Identifier for platform package
{1} - Restored version of platform package
{2} - Current version of platform package</comment>
  </data>
  <data name="UnableToUsePackageAssetsCache_Info" xml:space="preserve">
    <value>Unable to use package assets cache due to I/O error. This can occur when the same project is built more than once in parallel. Performance may be degraded, but the build result will not be impacted.</value>
  </data>
  <data name="AssetsFileNotSet" xml:space="preserve">
    <value>NETSDK1063: The path to the project assets file was not set. Run a NuGet package restore to generate this file.</value>
    <comment>{StrBegin="NETSDK1063: "}</comment>
  </data>
  <data name="PackageNotFound" xml:space="preserve">
    <value>NETSDK1064: Package {0}, version {1} was not found. It might have been deleted since NuGet restore. Otherwise, NuGet restore might have only partially completed, which might have been due to maximum path length restrictions.</value>
    <comment>{StrBegin="NETSDK1064: "}</comment>
  </data>
  <data name="CannotFindApphostForRid" xml:space="preserve">
    <value>NETSDK1065: Cannot find app host for {0}. {0} could be an invalid runtime identifier (RID). For more information about RID, see https://aka.ms/rid-catalog.</value>
    <comment>{StrBegin="NETSDK1065: "}</comment>
  </data>
  <data name="CannotUseSelfContainedWithoutAppHost" xml:space="preserve">
    <value>NETSDK1067: Self-contained applications are required to use the application host. Either set SelfContained to false or set UseAppHost to true.</value>
    <comment>{StrBegin="NETSDK1067: "}</comment>
  </data>
  <data name="FrameworkDependentAppHostRequiresVersion21" xml:space="preserve">
    <value>NETSDK1068: The framework-dependent application host requires a target framework of at least 'netcoreapp2.1'.</value>
    <comment>{StrBegin="NETSDK1068: "}</comment>
  </data>
  <data name="NETFrameworkToNonBuiltInNETStandard" xml:space="preserve">
    <value>NETSDK1069: This project uses a library that targets .NET Standard 1.5 or higher, and the project targets a version of .NET Framework that doesn't have built-in support for that version of .NET Standard. Visit https://aka.ms/net-standard-known-issues for a set of known issues. Consider retargeting to .NET Framework 4.7.2.</value>
    <comment>{StrBegin="NETSDK1069: "}</comment>
  </data>
  <data name="AppConfigRequiresRootConfiguration" xml:space="preserve">
    <value>NETSDK1070: The application configuration file must have root configuration element.</value>
    <comment>{StrBegin="NETSDK1070: "}</comment>
  </data>
  <data name="PackageReferenceVersionNotRecommended" xml:space="preserve">
    <value>NETSDK1071: A PackageReference to '{0}' specified a Version of `{1}`. Specifying the version of this package is not recommended. For more information, see https://aka.ms/sdkimplicitrefs</value>
    <comment>{StrBegin="NETSDK1071: "}</comment>
  </data>
  <data name="AppHostNotWindowsCLI" xml:space="preserve">
    <value>NETSDK1072: Unable to use '{0}' as application host executable because it's not a Windows executable for the CUI (Console) subsystem.</value>
    <comment>{StrBegin="NETSDK1072: "}</comment>
  </data>
  <data name="UnknownFrameworkReference" xml:space="preserve">
    <value>NETSDK1073: The FrameworkReference '{0}' was not recognized</value>
    <comment>{StrBegin="NETSDK1073: "}</comment>
  </data>
  <data name="AppHostCustomizationRequiresWindowsHostWarning" xml:space="preserve">
    <value>NETSDK1074: The application host executable will not be customized because adding resources requires that the build be performed on Windows (excluding Nano Server).</value>
    <comment>{StrBegin="NETSDK1074: "}</comment>
  </data>
  <data name="InvalidResourceUpdate" xml:space="preserve">
    <value>NETSDK1075: Update handle is invalid. This instance may not be used for further updates.</value>
    <comment>{StrBegin="NETSDK1075: "}</comment>
  </data>
  <data name="AddResourceWithNonIntegerResource" xml:space="preserve">
    <value>NETSDK1076: AddResource can only be used with integer resource types.</value>
    <comment>{StrBegin="NETSDK1076: "}</comment>
  </data>
  <data name="FailedToLockResource" xml:space="preserve">
    <value>NETSDK1077: Failed to lock resource.</value>
    <comment>{StrBegin="NETSDK1077: "}</comment>
  </data>
  <data name="AppHostNotWindows" xml:space="preserve">
    <value>NETSDK1078: Unable to use '{0}' as application host executable because it's not a Windows PE file.</value>
    <comment>{StrBegin="NETSDK1078: "}</comment>
  </data>
  <data name="AspNetCoreAllNotSupported" xml:space="preserve">
    <value>NETSDK1079: The Microsoft.AspNetCore.All package is not supported when targeting .NET Core 3.0 or higher.  A FrameworkReference to Microsoft.AspNetCore.App should be used instead, and will be implicitly included by Microsoft.NET.Sdk.Web.</value>
    <comment>{StrBegin="NETSDK1079: "}</comment>
  </data>
  <data name="AspNetCoreUsesFrameworkReference" xml:space="preserve">
    <value>NETSDK1080: A PackageReference to Microsoft.AspNetCore.App is not necessary when targeting .NET Core 3.0 or higher. If Microsoft.NET.Sdk.Web is used, the shared framework will be referenced automatically. Otherwise, the PackageReference should be replaced with a FrameworkReference.</value>
    <comment>{StrBegin="NETSDK1080: "}</comment>
  </data>
  <data name="UnresolvedTargetingPack" xml:space="preserve">
    <value>NETSDK1081: The targeting pack for {0} was not found. You may be able to resolve this by running a NuGet restore on the project.</value>
    <comment>{StrBegin="NETSDK1081: "}</comment>
  </data>
  <data name="NoRuntimePackAvailable" xml:space="preserve">
    <value>NETSDK1082: There was no runtime pack for {0} available for the specified RuntimeIdentifier '{1}'.</value>
    <comment>{StrBegin="NETSDK1082: "}</comment>
  </data>
  <data name="RuntimeIdentifierNotRecognized" xml:space="preserve">
    <value>NETSDK1083: The specified RuntimeIdentifier '{0}' is not recognized.</value>
    <comment>{StrBegin="NETSDK1083: "}</comment>
  </data>
  <data name="NoAppHostAvailable" xml:space="preserve">
    <value>NETSDK1084: There is no application host available for the specified RuntimeIdentifier '{0}'.</value>
    <comment>{StrBegin="NETSDK1084: "}</comment>
  </data>
  <data name="NoBuildRequested" xml:space="preserve">
    <value>NETSDK1085: The 'NoBuild' property was set to true but the 'Build' target was invoked.</value>
    <comment>{StrBegin="NETSDK1085: "}</comment>
  </data>
  <data name="FrameworkReferenceOverrideWarning" xml:space="preserve">
    <value>NETSDK1086: A FrameworkReference for '{0}' was included in the project. This is implicitly referenced by the .NET SDK and you do not typically need to reference it from your project. For more information, see {1}</value>
    <comment>{StrBegin="NETSDK1086: "}</comment>
  </data>
  <data name="FrameworkReferenceDuplicateError" xml:space="preserve">
    <value>NETSDK1087: Multiple FrameworkReference items for '{0}' were included in the project.</value>
    <comment>{StrBegin="NETSDK1087: "}</comment>
  </data>
  <data name="ClsidMapExportedTypesRequireExplicitGuid" xml:space="preserve">
    <value>NETSDK1088: The COMVisible class '{0}' must have a GuidAttribute with the CLSID of the class to be made visible to COM in .NET Core.</value>
    <comment>{StrBegin="NETSDK1088: "}
{0} - The ComVisible class that doesn't have a GuidAttribute on it.</comment>
  </data>
  <data name="ClsidMapConflictingGuids" xml:space="preserve">
    <value>NETSDK1089: The '{0}' and '{1}' types have the same CLSID '{2}' set in their GuidAttribute. Each COMVisible class needs to have a distinct guid for their CLSID.</value>
    <comment>{StrBegin="NETSDK1089: "}
{0} - The first type with the conflicting guid.
{1} - The second type with the conflicting guid.
{2} - The guid the two types have.</comment>
  </data>
  <data name="ClsidMapInvalidAssembly" xml:space="preserve">
    <value>NETSDK1090: The supplied assembly '{0}' is not valid. Cannot generate a CLSIDMap from it.</value>
    <comment>{StrBegin="NETSDK1090: "}
{0} - The path to the invalid assembly.</comment>
  </data>
  <data name="CannotFindComhost" xml:space="preserve">
    <value>NETSDK1091: Unable to find a .NET Core COM host. The .NET Core COM host is only available on .NET Core 3.0 or higher when targeting Windows.</value>
    <comment>{StrBegin="NETSDK1091: "}</comment>
  </data>
  <data name="CannotEmbedClsidMapIntoComhost" xml:space="preserve">
    <value>NETSDK1092: The CLSIDMap cannot be embedded on the COM host because adding resources requires that the build be performed on Windows (excluding Nano Server).</value>
    <comment>{StrBegin="NETSDK1092: "}</comment>
  </data>
  <data name="ProjectToolOnlySupportTFMLowerThanNetcoreapp22" xml:space="preserve">
    <value>NETSDK1093: Project tools (DotnetCliTool) only support targeting .NET Core 2.2 and lower.</value>
    <comment>{StrBegin="NETSDK1093: "}</comment>
  </data>
  <data name="ReadyToRunNoValidRuntimePackageError" xml:space="preserve">
    <value>NETSDK1094: Unable to optimize assemblies for performance: a valid runtime package was not found. Either set the PublishReadyToRun property to false, or use a supported runtime identifier when publishing. When targeting .NET 6 or higher, make sure to restore packages with the PublishReadyToRun property set to true.</value>
    <comment>{StrBegin="NETSDK1094: "}</comment>
  </data>
  <data name="ReadyToRunTargetNotSupportedError" xml:space="preserve">
    <value>NETSDK1095: Optimizing assemblies for performance is not supported for the selected target platform or architecture. Please verify you are using a supported runtime identifier, or set the PublishReadyToRun property to false.</value>
    <comment>{StrBegin="NETSDK1095: "}</comment>
  </data>
  <data name="ReadyToRunCompilationFailed" xml:space="preserve">
    <value>NETSDK1096: Optimizing assemblies for performance failed. You can either exclude the failing assemblies from being optimized, or set the PublishReadyToRun property to false.</value>
    <comment>{StrBegin="NETSDK1096: "}</comment>
  </data>
  <data name="CannotHaveSingleFileWithoutRuntimeIdentifier" xml:space="preserve">
    <value>NETSDK1097: It is not supported to publish an application to a single-file without specifying a RuntimeIdentifier. You must either specify a RuntimeIdentifier or set PublishSingleFile to false.</value>
    <comment>{StrBegin="NETSDK1097: "}</comment>
  </data>
  <data name="CannotHaveSingleFileWithoutAppHost" xml:space="preserve">
    <value>NETSDK1098: Applications published to a single-file are required to use the application host. You must either set PublishSingleFile to false or set UseAppHost to true.</value>
    <comment>{StrBegin="NETSDK1098: "}</comment>
  </data>
  <data name="CannotHaveSingleFileWithoutExecutable" xml:space="preserve">
    <value>NETSDK1099: Publishing to a single-file is only supported for executable applications.</value>
    <comment>{StrBegin="NETSDK1099: "}</comment>
  </data>
  <data name="WindowsDesktopFrameworkRequiresWindows" xml:space="preserve">
    <value>NETSDK1100: To build a project targeting Windows on this operating system, set the EnableWindowsTargeting property to true.</value>
    <comment>{StrBegin="NETSDK1100: "}</comment>
  </data>
  <data name="ILLinkRunning" xml:space="preserve">
    <value>Optimizing assemblies for size. This process might take a while.</value>
  </data>
  <data name="ILLinkOptimizedAssemblies" xml:space="preserve">
    <value>Optimizing assemblies for size may change the behavior of the app. Be sure to test after publishing. See: https://aka.ms/dotnet-illink</value>
  </data>
  <data name="ILLinkNotSupportedError" xml:space="preserve">
    <value>NETSDK1102: Optimizing assemblies for size is not supported for the selected publish configuration. Please ensure that you are publishing a self-contained app.</value>
    <comment>{StrBegin="NETSDK1102: "}</comment>
  </data>
  <data name="RollForwardRequiresVersion30" xml:space="preserve">
    <value>NETSDK1103: RollForward setting is only supported on .NET Core 3.0 or higher.</value>
    <comment>{StrBegin="NETSDK1103: "}</comment>
  </data>
  <data name="InvalidRollForwardValue" xml:space="preserve">
    <value>NETSDK1104: RollForward value '{0}' is invalid. Allowed values are {1}.</value>
    <comment>{StrBegin="NETSDK1104: "}</comment>
  </data>
  <data name="WindowsDesktopFrameworkRequiresVersion30" xml:space="preserve">
    <value>NETSDK1105: Windows desktop applications are only supported on .NET Core 3.0 or higher.</value>
    <comment>{StrBegin="NETSDK1105: "}</comment>
  </data>
  <data name="WindowsDesktopFrameworkRequiresUseWpfOrUseWindowsForms" xml:space="preserve">
    <value>NETSDK1106: Microsoft.NET.Sdk.WindowsDesktop requires 'UseWpf' or 'UseWindowsForms' to be set to 'true'</value>
    <comment>{StrBegin="NETSDK1106: "}</comment>
  </data>
  <data name="UseWpfOrUseWindowsFormsRequiresWindowsDesktopFramework" xml:space="preserve">
    <value>NETSDK1107: Microsoft.NET.Sdk.WindowsDesktop is required to build Windows desktop applications. 'UseWpf' and 'UseWindowsForms' are not supported by the current SDK.</value>
    <comment>{StrBegin="NETSDK1107: "}</comment>
  </data>
  <data name="ReadyToRunCompilationHasWarnings_Info" xml:space="preserve">
    <value>Some ReadyToRun compilations emitted warnings, indicating potential missing dependencies. Missing dependencies could potentially cause runtime failures. To show the warnings, set the PublishReadyToRunShowWarnings property to true.</value>
  </data>
  <data name="RuntimeListNotFound" xml:space="preserve">
    <value>NETSDK1109: Runtime list file '{0}' was not found. Report this error to the .NET team here: https://aka.ms/dotnet-sdk-issue.</value>
    <comment>{StrBegin="NETSDK1109: "}</comment>
  </data>
  <data name="DuplicateRuntimePackAsset" xml:space="preserve">
    <value>NETSDK1110: More than one asset in the runtime pack has the same destination sub-path of '{0}'. Report this error to the .NET team here: https://aka.ms/dotnet-sdk-issue.</value>
    <comment>{StrBegin="NETSDK1110: "}</comment>
  </data>
  <data name="FailedToDeleteApphost" xml:space="preserve">
    <value>NETSDK1111: Failed to delete output apphost: {0}</value>
    <comment>{StrBegin="NETSDK1111: "}</comment>
  </data>
  <data name="RuntimePackNotDownloaded" xml:space="preserve">
    <value>NETSDK1112: The runtime pack for {0} was not downloaded. Try running a NuGet restore with the RuntimeIdentifier '{1}'.</value>
    <comment>{StrBegin="NETSDK1112: "}</comment>
  </data>
  <data name="AppHostCreationFailedWithRetry" xml:space="preserve">
    <value>NETSDK1113: Failed to create apphost (attempt {0} out of {1}): {2}</value>
    <comment>{StrBegin="NETSDK1113: "}</comment>
  </data>
  <data name="CannotFindIjwhost" xml:space="preserve">
    <value>NETSDK1114: Unable to find a .NET Core IJW host. The .NET Core IJW host is only available on .NET Core 3.1 or higher when targeting Windows.</value>
    <comment>{StrBegin="NETSDK1114: "}</comment>
  </data>
  <data name="NETFrameworkWithoutUsingNETSdkDefaults" xml:space="preserve">
    <value>NETSDK1115: The current .NET SDK does not support .NET Framework without using .NET SDK Defaults. It is likely due to a mismatch between C++/CLI project CLRSupport property and TargetFramework.</value>
    <comment>{StrBegin="NETSDK1115: "}</comment>
  </data>
  <data name="NoSupportCppNonDynamicLibraryDotnetCore" xml:space="preserve">
    <value>NETSDK1116: C++/CLI projects targeting .NET Core must be dynamic libraries.</value>
    <comment>{StrBegin="NETSDK1116: "}</comment>
  </data>
  <data name="NoSupportCppPublishDotnetCore" xml:space="preserve">
    <value>NETSDK1117: Does not support publish of C++/CLI project targeting dotnet core.</value>
    <comment>{StrBegin="NETSDK1117: "}</comment>
  </data>
  <data name="NoSupportCppPackDotnetCore" xml:space="preserve">
    <value>NETSDK1118: C++/CLI projects targeting .NET Core cannot be packed.</value>
    <comment>{StrBegin="NETSDK1118: "}</comment>
  </data>
  <data name="NoSupportCppEnableComHosting" xml:space="preserve">
    <value>NETSDK1119: C++/CLI projects targeting .NET Core cannot use EnableComHosting=true.</value>
    <comment>{StrBegin="NETSDK1119: "}</comment>
  </data>
  <data name="CppRequiresTFMVersion31" xml:space="preserve">
    <value>NETSDK1120: C++/CLI projects targeting .NET Core require a target framework of at least 'netcoreapp3.1'.</value>
    <comment>{StrBegin="NETSDK1120: "}</comment>
  </data>
  <data name="NoSupportCppSelfContained" xml:space="preserve">
    <value>NETSDK1121: C++/CLI projects targeting .NET Core cannot use SelfContained=true.</value>
    <comment>{StrBegin="NETSDK1121: "}</comment>
  </data>
  <data name="PublishReadyToRunRequiresVersion30" xml:space="preserve">
    <value>NETSDK1122: ReadyToRun compilation will be skipped because it is only supported for .NET Core 3.0 or higher.</value>
    <comment>{StrBegin="NETSDK1122: "}</comment>
  </data>
  <data name="PublishSingleFileRequiresVersion30" xml:space="preserve">
    <value>NETSDK1123: Publishing an application to a single-file requires .NET Core 3.0 or higher.</value>
    <comment>{StrBegin="NETSDK1123: "}</comment>
  </data>
  <data name="PublishTrimmedRequiresVersion30" xml:space="preserve">
    <value>NETSDK1124: Trimming assemblies requires .NET Core 3.0 or higher.</value>
    <comment>{StrBegin="NETSDK1124: "}</comment>
  </data>
  <data name="CanOnlyHaveSingleFileWithNetCoreApp" xml:space="preserve">
    <value>NETSDK1125: Publishing to a single-file is only supported for netcoreapp target.</value>
    <comment>{StrBegin="NETSDK1125: "}</comment>
  </data>
  <data name="Crossgen2RequiresSelfContained" xml:space="preserve">
    <value>NETSDK1126: Publishing ReadyToRun using Crossgen2 is only supported for self-contained applications.</value>
    <comment>{StrBegin="NETSDK1126: "}</comment>
  </data>
  <data name="TargetingPackNeedsRestore" xml:space="preserve">
    <value>NETSDK1127: The targeting pack {0} is not installed. Please restore and try again.</value>
    <comment>{StrBegin="NETSDK1127: "}</comment>
  </data>
  <data name="NoSupportComSelfContained" xml:space="preserve">
    <value>NETSDK1128: COM hosting does not support self-contained deployments.</value>
    <comment>{StrBegin="NETSDK1128: "}</comment>
  </data>
  <data name="PublishUnsupportedWithoutTargetFramework" xml:space="preserve">
    <value>NETSDK1129: The 'Publish' target is not supported without specifying a target framework. The current project targets multiple frameworks, you must specify one of the following frameworks in order to publish: {0}</value>
    <comment>{StrBegin="NETSDK1129: "}</comment>
  </data>
  <data name="WinMDReferenceNotSupportedOnTargetFramework" xml:space="preserve">
    <value>NETSDK1130: {1} cannot be referenced. Referencing a Windows Metadata component directly when targeting .NET 5 or higher is not supported. For more information, see https://aka.ms/netsdk1130</value>
    <comment>{StrBegin="NETSDK1130: "}</comment>
  </data>
  <data name="WinMDObjNotSupportedOnTargetFramework" xml:space="preserve">
    <value>NETSDK1131: Producing a managed Windows Metadata component with WinMDExp is not supported when targeting {0}.</value>
    <comment>{StrBegin="NETSDK1131: "}</comment>
  </data>
  <data name="NoRuntimePackInformation" xml:space="preserve">
    <value>NETSDK1132: No runtime pack information was available for {0}.</value>
    <comment>{StrBegin="NETSDK1132: "}</comment>
  </data>
  <data name="ConflictingRuntimePackInformation" xml:space="preserve">
    <value>NETSDK1133: There was conflicting information about runtime packs available for {0}:
{1}</value>
    <comment>{StrBegin="NETSDK1133: "}</comment>
  </data>
  <data name="CannotHaveSolutionLevelRuntimeIdentifier" xml:space="preserve">
    <value>NETSDK1134: Building a solution with a specific RuntimeIdentifier is not supported. If you would like to publish for a single RID, specify the RID at the individual project level instead.</value>
    <comment>{StrBegin="NETSDK1134: "}</comment>
  </data>
  <data name="CannotHaveSupportedOSPlatformVersionHigherThanTargetPlatformVersion" xml:space="preserve">
    <value>NETSDK1135: SupportedOSPlatformVersion {0} cannot be higher than TargetPlatformVersion {1}.</value>
    <comment>{StrBegin="NETSDK1135: "}</comment>
  </data>
  <data name="WindowsDesktopTargetPlatformMustBeWindows" xml:space="preserve">
    <value>NETSDK1136: The target platform must be set to Windows (usually by including '-windows' in the TargetFramework property) when using Windows Forms or WPF, or referencing projects or packages that do so.</value>
    <comment>{StrBegin="NETSDK1136: "}</comment>
  </data>
  <data name="UnnecessaryWindowsDesktopSDK" xml:space="preserve">
    <value>NETSDK1137: It is no longer necessary to use the Microsoft.NET.Sdk.WindowsDesktop SDK. Consider changing the Sdk attribute of the root Project element to 'Microsoft.NET.Sdk'.</value>
    <comment>{StrBegin="NETSDK1137: "}</comment>
  </data>
  <data name="TargetFrameworkIsEol" xml:space="preserve">
    <value>NETSDK1138: The target framework '{0}' is out of support and will not receive security updates in the future. Please refer to {1} for more information about the support policy.</value>
    <comment>{StrBegin="NETSDK1138: "}</comment>
  </data>
  <data name="UnsupportedTargetPlatformIdentifier" xml:space="preserve">
    <value>NETSDK1139: The target platform identifier {0} was not recognized.</value>
    <comment>{StrBegin="NETSDK1139: "}</comment>
  </data>
  <data name="InvalidTargetPlatformVersion" xml:space="preserve">
    <value>NETSDK1140: {0} is not a valid TargetPlatformVersion for {1}. Valid versions include:
{2}</value>
    <comment>{StrBegin="NETSDK1140: "}</comment>
  </data>
  <data name="GlobalJsonSDKResolutionFailed" xml:space="preserve">
    <value>NETSDK1141: Unable to resolve the .NET SDK version as specified in the global.json located at {0}.</value>
    <comment>{StrBegin="NETSDK1141: "}</comment>
  </data>
  <data name="CannotIncludeSymbolsInSingleFile" xml:space="preserve">
    <value>NETSDK1142: Including symbols in a single file bundle is not supported when publishing for .NET5 or higher.</value>
    <comment>{StrBegin="NETSDK1142: "}</comment>
  </data>
  <data name="CannotIncludeAllContentButNotNativeLibrariesInSingleFile" xml:space="preserve">
    <value>NETSDK1143: Including all content in a single file bundle also includes native libraries. If IncludeAllContentForSelfExtract is true, IncludeNativeLibrariesForSelfExtract must not be false.</value>
    <comment>{StrBegin="NETSDK1143: "}</comment>
  </data>
  <data name="ILLinkFailed" xml:space="preserve">
    <value>NETSDK1144: Optimizing assemblies for size failed. Optimization can be disabled by setting the PublishTrimmed property to false.</value>
    <comment>{StrBegin="NETSDK1144: "}</comment>
  </data>
  <data name="TargetingApphostPackMissingCannotRestore" xml:space="preserve">
    <value>NETSDK1145: The {0} pack is not installed and NuGet package restore is not supported. Upgrade Visual Studio, remove global.json if it specifies a certain SDK version, and uninstall the newer SDK. For more options visit   https://aka.ms/targeting-apphost-pack-missing  Pack Type:{0}, Pack directory: {1}, targetframework: {2}, Pack PackageId: {3}, Pack Package Version: {4}</value>
    <comment>{StrBegin="NETSDK1145: "}</comment>
  </data>
  <data name="PackAsToolCannotSupportTargetPlatformIdentifier" xml:space="preserve">
    <value>NETSDK1146: PackAsTool does not support TargetPlatformIdentifier being set. For example, TargetFramework cannot be net5.0-windows, only net5.0. PackAsTool also does not support UseWPF or UseWindowsForms when targeting .NET 5 and higher.</value>
    <comment>{StrBegin="NETSDK1146: "}</comment>
  </data>
  <data name="WorkloadNotInstalled" xml:space="preserve">
    <value>NETSDK1147: To build this project, the following workloads must be installed: {0}
To install these workloads, run the following command: dotnet workload restore</value>
    <comment>{StrBegin="NETSDK1147: "} LOCALIZATION: Do not localize "dotnet workload restore"</comment>
  </data>
  <data name="WindowsSDKVersionConflicts" xml:space="preserve">
    <value>NETSDK1148: A referenced assembly was compiled using a newer version of Microsoft.Windows.SDK.NET.dll. Please update to a newer .NET SDK in order to reference this assembly.</value>
    <comment>{StrBegin="NETSDK1148: "}</comment>
  </data>
  <data name="WinMDTransitiveReferenceNotSupported" xml:space="preserve">
    <value>NETSDK1149: {0} cannot be referenced because it uses built-in support for WinRT, which is no longer supported in .NET 5 and higher.  An updated version of the component supporting .NET 5 is needed. For more information, see https://aka.ms/netsdk1149</value>
    <comment>{StrBegin="NETSDK1149: "}</comment>
  </data>
  <data name="SelfContainedExeCannotReferenceNonSelfContained" xml:space="preserve">
    <value>NETSDK1150: The referenced project '{0}' is a non self-contained executable.  A non self-contained executable cannot be referenced by a self-contained executable.  For more information, see https://aka.ms/netsdk1150</value>
    <comment>{StrBegin="NETSDK1150: "}</comment>
  </data>
  <data name="NonSelfContainedExeCannotReferenceSelfContained" xml:space="preserve">
    <value>NETSDK1151: The referenced project '{0}' is a self-contained executable.  A self-contained executable cannot be referenced by a non self-contained executable.  For more information, see https://aka.ms/netsdk1151</value>
    <comment>{StrBegin="NETSDK1151: "}</comment>
  </data>
  <data name="DuplicatePublishOutputFiles" xml:space="preserve">
    <value>NETSDK1152: Found multiple publish output files with the same relative path: {0}.</value>
    <comment>{StrBegin="NETSDK1152: "}</comment>
  </data>
  <data name="CrossgenToolMissingInPDBCompilationMode" xml:space="preserve">
    <value>NETSDK1153: CrossgenTool not specified in PDB compilation mode.</value>
    <comment>{StrBegin="NETSDK1153: "}</comment>
  </data>
  <data name="Crossgen2ToolMissingWhenUseCrossgen2IsSet" xml:space="preserve">
    <value>NETSDK1154: Crossgen2Tool must be specified when UseCrossgen2 is set to true.</value>
    <comment>{StrBegin="NETSDK1154: "}</comment>
  </data>
  <data name="Crossgen2ToolExecutableNotFound" xml:space="preserve">
    <value>NETSDK1155: Crossgen2Tool executable '{0}' not found.</value>
    <comment>{StrBegin="NETSDK1155: "}</comment>
  </data>
  <data name="DotNetHostExecutableNotFound" xml:space="preserve">
    <value>NETSDK1156: .NET host executable '{0}' not found.</value>
    <comment>{StrBegin="NETSDK1156: "}</comment>
  </data>
  <data name="JitLibraryNotFound" xml:space="preserve">
    <value>NETSDK1157: JIT library '{0}' not found.</value>
    <comment>{StrBegin="NETSDK1157: "}</comment>
  </data>
  <data name="Crossgen2MissingRequiredMetadata" xml:space="preserve">
    <value>NETSDK1158: Required '{0}' metadata missing on Crossgen2Tool item.</value>
    <comment>{StrBegin="NETSDK1158: "}</comment>
  </data>
  <data name="CrossgenToolMissingWhenUseCrossgen2IsNotSet" xml:space="preserve">
    <value>NETSDK1159: CrossgenTool must be specified when UseCrossgen2 is set to false.</value>
    <comment>{StrBegin="NETSDK1159: "}</comment>
  </data>
  <data name="CrossgenToolExecutableNotFound" xml:space="preserve">
    <value>NETSDK1160: CrossgenTool executable '{0}' not found.</value>
    <comment>{StrBegin="NETSDK1160: "}</comment>
  </data>
  <data name="DiaSymReaderLibraryNotFound" xml:space="preserve">
    <value>NETSDK1161: DiaSymReader library '{0}' not found.</value>
    <comment>{StrBegin="NETSDK1161: "}</comment>
  </data>
  <data name="PDBGeneratorInputExecutableNotFound" xml:space="preserve">
    <value>NETSDK1162: PDB generation: R2R executable '{0}' not found.</value>
    <comment>{StrBegin="NETSDK1162: "}</comment>
  </data>
  <data name="InputAssemblyNotFound" xml:space="preserve">
    <value>NETSDK1163: Input assembly '{0}' not found.</value>
    <comment>{StrBegin="NETSDK1163: "}</comment>
  </data>
  <data name="MissingOutputPDBImagePath" xml:space="preserve">
    <value>NETSDK1164: Missing output PDB path in PDB generation mode (OutputPDBImage metadata).</value>
    <comment>{StrBegin="NETSDK1164: "}</comment>
  </data>
  <data name="MissingOutputR2RImageFileName" xml:space="preserve">
    <value>NETSDK1165: Missing output R2R image path (OutputR2RImage metadata).</value>
    <comment>{StrBegin="NETSDK1165: "}</comment>
  </data>
  <data name="Crossgen5CannotEmitSymbolsInCompositeMode" xml:space="preserve">
    <value>NETSDK1166: Cannot emit symbols when publishing for .NET 5 with Crossgen2 using composite mode.</value>
    <comment>{StrBegin="NETSDK1166: "}</comment>
  </data>
  <data name="CompressionInSingleFileRequires60" xml:space="preserve">
    <value>NETSDK1167: Compression in a single file bundle is only supported when publishing for .NET6 or higher.</value>
    <comment>{StrBegin="NETSDK1167: "}</comment>
  </data>
  <data name="TrimmingWpfIsNotSupported" xml:space="preserve">
    <value>NETSDK1168: WPF is not supported or recommended with trimming enabled. Please go to https://aka.ms/dotnet-illink/wpf for more details.</value>
    <comment>{StrBegin="NETSDK1168: "}</comment>
  </data>
  <data name="DuplicateTypeLibraryIds" xml:space="preserve">
    <value>NETSDK1169: The same resource ID {0} was specified for two type libraries '{1}' and '{2}'. Duplicate type library IDs are not allowed.</value>
    <comment>{StrBegin="NETSDK1169: "}</comment>
  </data>
  <data name="InvalidTypeLibraryId" xml:space="preserve">
    <value>NETSDK1170: The provided type library ID '{0}' for type library '{1}' is invalid. The ID must be a positive integer less than 65536.</value>
    <comment>{StrBegin="NETSDK1170: "}</comment>
  </data>
  <data name="MissingTypeLibraryId" xml:space="preserve">
    <value>NETSDK1171: An integer ID less than 65536 must be provided for type library '{0}' because more than one type library is specified.</value>
    <comment>{StrBegin="NETSDK1171: "}</comment>
  </data>
  <data name="TypeLibraryDoesNotExist" xml:space="preserve">
    <value>NETSDK1172: The provided type library '{0}' does not exist.</value>
    <comment>{StrBegin="NETSDK1172: "}</comment>
  </data>
  <data name="InvalidTypeLibrary" xml:space="preserve">
    <value>NETSDK1173: The provided type library '{0}' is in an invalid format.</value>
    <comment>{StrBegin="NETSDK1173: "}</comment>
  </data>
  <data name="PlaceholderRunCommandProjectAbbreviationDeprecated" xml:space="preserve">
    <value>NETSDK1174: Placeholder</value>
    <comment>{StrBegin="NETSDK1174: "} - This string is not used here, but is a placeholder for the error code, which is used by the "dotnet run" command.</comment>
  </data>
  <data name="TrimmingWindowsFormsIsNotSupported" xml:space="preserve">
    <value>NETSDK1175: Windows Forms is not supported or recommended with trimming enabled. Please go to https://aka.ms/dotnet-illink/windows-forms for more details.</value>
    <comment>{StrBegin="NETSDK1175: "}</comment>
  </data>
  <data name="CompressionInSingleFileRequiresSelfContained" xml:space="preserve">
    <value>NETSDK1176: Compression in a single file bundle is only supported when publishing a self-contained application.</value>
    <comment>{StrBegin="NETSDK1176: "}</comment>
  </data>
  <data name="AppHostSigningFailed" xml:space="preserve">
    <value>NETSDK1177: Failed to sign apphost with error code {1}: {0}</value>
    <comment>{StrBegin="NETSDK1177: "}</comment>
  </data>
  <data name="WorkloadNotAvailable" xml:space="preserve">
    <value>NETSDK1178: The project depends on the following workload packs that do not exist in any of the workloads available in this installation: {0}
You may need to build the project on another operating system or architecture, or update the .NET SDK.</value>
    <comment>{StrBegin="NETSDK1178: "}</comment>
  </data>
  <data name="SelfContainedOptionShouldBeUsedWithRuntime" xml:space="preserve">
    <value>NETSDK1179: One of '--self-contained' or '--no-self-contained' options are required when '--runtime' is used.</value>
    <comment>{StrBegin="NETSDK1179: "}{Locked="--self-contained"}{Locked="--no-self-contained"}{Locked="--runtime"}</comment>
  </data>
  <data name="CouldNotGetPackVersionFromWorkloadManifests" xml:space="preserve">
    <value>NETSDK1181: Error getting pack version: Pack '{0}' was not present in workload manifests.</value>
    <comment>{StrBegin="NETSDK1181: "}</comment>
  </data>
  <data name="Net6NotCompatibleWithDev16" xml:space="preserve">
    <value>NETSDK1182: Targeting .NET 6.0 or higher in Visual Studio 2019 is not supported.</value>
    <comment>{StrBegin="NETSDK1182: "}</comment>
  </data>
  <data name="TargetingPackNotRestored_TransitiveDisabled" xml:space="preserve">
    <value>NETSDK1184: The Targeting Pack for FrameworkReference '{0}' was not available. This may be because DisableTransitiveFrameworkReferenceDownloads was set to true.</value>
    <comment>{StrBegin="NETSDK1184: "}</comment>
  </data>
  <data name="RuntimePackNotRestored_TransitiveDisabled" xml:space="preserve">
    <value>NETSDK1185: The Runtime Pack for FrameworkReference '{0}' was not available. This may be because DisableTransitiveFrameworkReferenceDownloads was set to true.</value>
    <comment>{StrBegin="NETSDK1185: "}</comment>
  </data>
  <data name="UnknownFrameworkReference_MauiEssentials" xml:space="preserve">
    <value>NETSDK1186: This project depends on Maui Essentials through a project or NuGet package reference, but doesn't declare that dependency explicitly. To build this project, you must set the UseMauiEssentials property to true (and install the Maui workload if necessary).</value>
    <comment>{StrBegin="NETSDK1186: "}</comment>
  </data>
  <data name="PackageContainsIncorrectlyCasedLocale" xml:space="preserve">
    <value>NETSDK1187: Package {0} {1} has a resource with the locale '{2}'. This locale has been normalized to the standard format '{3}' to prevent casing issues in the build. Consider notifying the package author about this casing issue.</value>
    <comment>Error code is NETSDK1187. 0 is a package name, 1 is a package version, 2 is the incorrect locale string, and 3 is the correct locale string.</comment>
  </data>
  <data name="PackageContainsUnknownLocale" xml:space="preserve">
    <value>NETSDK1188: Package {0} {1} has a resource with the locale '{2}'. This locale is not recognized by .NET. Consider notifying the package author that it appears to be using an invalid locale.</value>
    <comment>Error code is NETSDK1188. 0 is a package name, 1 is a package version, and 2 is the incorrect locale string</comment>
  </data>
  <data name="Prefer32BitIgnoredForNetCoreApp" xml:space="preserve">
    <value>NETSDK1189: Prefer32Bit is not supported and has no effect for netcoreapp target.</value>
    <comment>{StrBegin="NETSDK1189: "}</comment>
  </data>
  <data name="ImplicitRuntimeIdentifierResolutionForPublishPropertyFailed" xml:space="preserve">
    <value>NETSDK1191: A runtime identifier for the property '{0}' couldn't be inferred. Specify a rid explicitly.</value>
    <comment>{StrBegin="NETSDK1191: "}</comment>
  </data>
  <data name="Net7NotCompatibleWithDev173" xml:space="preserve">
    <value>NETSDK1192: Targeting .NET 7.0 or higher in Visual Studio 2022 17.3 is not supported.</value>
    <comment>{StrBegin="NETSDK1192: "}</comment>
  </data>
  <data name="PublishSelfContainedMustBeBool" xml:space="preserve">
    <value>NETSDK1193: If PublishSelfContained is set, it must be either true or false. The value given was '{0}'.</value>
    <comment>{StrBegin="NETSDK1193: "}</comment>
  </data>
  <data name="CannotHaveSolutionLevelOutputPath" xml:space="preserve">
    <value>NETSDK1194: The "--output" option isn't supported when building a solution. Specifying a solution-level output path results in all projects copying outputs to the same directory, which can lead to inconsistent builds.</value>
    <comment>{StrBegin="NETSDK1194: "}{Locked="--output"}</comment>
  </data>
  <data name="ILLinkNoValidRuntimePackageError" xml:space="preserve">
    <value>NETSDK1195: Trimming, or code compatibility analysis for trimming, single-file deployment, or ahead-of-time compilation is not supported for the target framework. For more information, see https://aka.ms/netsdk1195</value>
    <comment>{StrBegin="NETSDK1195: "}</comment>
  </data>
  <data name="AotNotSupported" xml:space="preserve">
    <value>NETSDK1196: The SDK does not support ahead-of-time compilation. Set the PublishAot property to false.</value>
    <comment>{StrBegin="NETSDK1196: "}</comment>
  </data>
  <data name="SolutionProjectConfigurationsConflict" xml:space="preserve">
    <value>NETSDK1197: Multiple solution project(s) contain conflicting '{0}' values; ensure the values match. Consider using a Directory.build.props file to set the property for all projects. Conflicting projects:
{1}</value>
  <comment>{StrBegin="NETSDK1197: "}</comment>
  </data>
  <data name="PublishProfileNotPresent" xml:space="preserve">
    <value>NETSDK1198: A publish profile with the name '{0}' was not found in the project. Set the PublishProfile property to a valid file name.</value>
    <comment>{StrBegin="NETSDK1198: "}</comment>
  </data>
  <data name="ArtifactsPathCannotBeSetInProject" xml:space="preserve">
    <value>NETSDK1199: The ArtifactsPath and UseArtifactsOutput properties cannot be set in a project file, due to MSBuild ordering constraints. They must be set in a Directory.Build.props file or from the command line. See https://aka.ms/netsdk1199 for more information.</value>
    <comment>{StrBegin="NETSDK1199: "}</comment>
  </data>
  <data name="UseArtifactsOutputRequiresDirectoryBuildProps" xml:space="preserve">
    <value>NETSDK1200: If UseArtifactsPath is set to true and ArtifactsPath is not set, there must be a Directory.Build.props file in order to determine where the artifacts folder should be located.</value>
    <comment>{StrBegin="NETSDK1200: "}</comment>
  </data>
  <data name="RuntimeIdentifierWillNoLongerImplySelfContained" xml:space="preserve">
    <value>NETSDK1201: For projects targeting .NET 8.0 and higher, specifying a RuntimeIdentifier will no longer produce a self contained app by default. To continue building self-contained apps, set the SelfContained property to true or use the --self-contained argument.</value>
    <comment>{StrBegin="NETSDK1201: "}</comment>
  </data>
  <data name="WorkloadIsEol" xml:space="preserve">
    <value>NETSDK1202: The workload '{0}' is out of support and will not receive security updates in the future. Please refer to {1} for more information about the support policy.</value>
    <comment>{StrBegin="NETSDK1202: "}</comment>
  </data>
  <data name="AotUnsupportedTargetRuntimeIdentifier" xml:space="preserve">
    <value>NETSDK1203: Ahead-of-time compilation is not supported for the target runtime identifier '{0}'.</value>
    <comment>{StrBegin="NETSDK1203: "}</comment>
  </data>
  <data name="AotUnsupportedHostRuntimeIdentifier" xml:space="preserve">
    <value>NETSDK1204: Ahead-of-time compilation is not supported on the current platform '{0}'.</value>
    <comment>{StrBegin="NETSDK1204: "}</comment>
  </data>
  <data name="CannotDirectlyReferenceMicrosoftNetCompilersToolsetFramework" xml:space="preserve">
    <value>NETSDK1205: The Microsoft.Net.Compilers.Toolset.Framework package should not be set directly. Set the property 'BuildWithNetFrameworkHostedCompiler' to 'true' instead if you need it.</value>
    <comment>{StrBegin="NETSDK1205: "}{Locked="Microsoft.Net.Compilers.Toolset.Framework"}{Locked="BuildWithNetFrameworkHostedCompiler"}</comment>
  </data>
<<<<<<< HEAD
  <data name="NonPortableRuntimeIdentifierDetected" xml:space="preserve">
    <value>NETSDK1206: Found version-specific or distribution-specific runtime identifier(s): {0}. Affected libraries: {1}. In .NET 8.0 and higher, assets for version-specific and distribution-specific runtime identifiers will not be found by default. See https://aka.ms/dotnet/rid-usage for details.</value>
    <comment>{StrBegin="NETSDK1206: "}</comment>
  </data>
  <data name="AotUnsupportedTargetFramework" xml:space="preserve">
    <value>NETSDK1207: Ahead-of-time compilation is not supported for the target framework.</value>
    <comment>{StrBegin="NETSDK1207: "}</comment>
=======
  <data name="UnsupportedTargetPlatformIdentifierWithWorkloadsDisabled" xml:space="preserve">
    <value>NETSDK1208: The target platform identifier {0} was not recognized. This is because MSBuildEnableWorkloadResolver is set to false which disables .NET SDK Workloads which is required for this identifer. Unset this environment variable or MSBuild property to enable workloads.</value>
    <comment>{StrBegin="NETSDK1208: "}</comment>
>>>>>>> 46ff42eb
  </data>
</root><|MERGE_RESOLUTION|>--- conflicted
+++ resolved
@@ -920,7 +920,6 @@
     <value>NETSDK1205: The Microsoft.Net.Compilers.Toolset.Framework package should not be set directly. Set the property 'BuildWithNetFrameworkHostedCompiler' to 'true' instead if you need it.</value>
     <comment>{StrBegin="NETSDK1205: "}{Locked="Microsoft.Net.Compilers.Toolset.Framework"}{Locked="BuildWithNetFrameworkHostedCompiler"}</comment>
   </data>
-<<<<<<< HEAD
   <data name="NonPortableRuntimeIdentifierDetected" xml:space="preserve">
     <value>NETSDK1206: Found version-specific or distribution-specific runtime identifier(s): {0}. Affected libraries: {1}. In .NET 8.0 and higher, assets for version-specific and distribution-specific runtime identifiers will not be found by default. See https://aka.ms/dotnet/rid-usage for details.</value>
     <comment>{StrBegin="NETSDK1206: "}</comment>
@@ -928,10 +927,9 @@
   <data name="AotUnsupportedTargetFramework" xml:space="preserve">
     <value>NETSDK1207: Ahead-of-time compilation is not supported for the target framework.</value>
     <comment>{StrBegin="NETSDK1207: "}</comment>
-=======
+  </data>
   <data name="UnsupportedTargetPlatformIdentifierWithWorkloadsDisabled" xml:space="preserve">
     <value>NETSDK1208: The target platform identifier {0} was not recognized. This is because MSBuildEnableWorkloadResolver is set to false which disables .NET SDK Workloads which is required for this identifer. Unset this environment variable or MSBuild property to enable workloads.</value>
     <comment>{StrBegin="NETSDK1208: "}</comment>
->>>>>>> 46ff42eb
   </data>
 </root>