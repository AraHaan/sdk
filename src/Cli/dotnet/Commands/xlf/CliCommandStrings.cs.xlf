﻿<?xml version="1.0" encoding="utf-8"?>
<xliff xmlns="urn:oasis:names:tc:xliff:document:1.2" xmlns:xsi="http://www.w3.org/2001/XMLSchema-instance" version="1.2" xsi:schemaLocation="urn:oasis:names:tc:xliff:document:1.2 xliff-core-1.2-transitional.xsd">
  <file datatype="xml" source-language="en" target-language="cs" original="../CliCommandStrings.resx">
    <body>
      <trans-unit id="Aborted">
        <source>Aborted</source>
        <target state="translated">Přerušeno</target>
        <note />
      </trans-unit>
      <trans-unit id="ActiveTestsRunning_FullTestsCount">
        <source>{0} tests running</source>
        <target state="translated">Spuštěné testy: {0}</target>
        <note />
      </trans-unit>
      <trans-unit id="ActiveTestsRunning_MoreTestsCount">
        <source>and {0} more</source>
        <target state="translated">a ještě {0}</target>
        <note />
      </trans-unit>
      <trans-unit id="Actual">
        <source>Actual</source>
        <target state="translated">Skutečnost</target>
        <note />
      </trans-unit>
      <trans-unit id="AdManifestOnlyOptionDescription">
        <source>Only update advertising manifests.</source>
        <target state="translated">Aktualizujte jenom manifesty reklamy.</target>
        <note />
      </trans-unit>
      <trans-unit id="AdManifestPackageDoesNotExist">
        <source>Advertising manifest not updated. Manifest package for {0} doesn't exist.</source>
        <target state="translated">Manifest reklamy není aktualizován. Balíček manifestu pro {0} neexistuje.</target>
        <note />
      </trans-unit>
      <trans-unit id="AdManifestUpdated">
        <source>Updated advertising manifest {0}.</source>
        <target state="translated">Aktualizoval se manifest reklamy {0}.</target>
        <note />
      </trans-unit>
      <trans-unit id="AddAppFullName">
        <source>Add one or more projects to a solution file.</source>
        <target state="translated">Přidá do souboru řešení jeden nebo více projektů.</target>
        <note />
      </trans-unit>
      <trans-unit id="AddProjectPathArgumentDescription">
        <source>The paths to the projects to add to the solution.</source>
        <target state="translated">Cesty k projektům, které se mají přidat do řešení</target>
        <note />
      </trans-unit>
      <trans-unit id="AddProjectPathArgumentName">
        <source>PROJECT_PATH</source>
        <target state="translated">PROJECT_PATH</target>
        <note />
      </trans-unit>
      <trans-unit id="AddProjectSolutionFolderArgumentDescription">
        <source>The destination solution folder path to add the projects to.</source>
        <target state="translated">Cílová cesta složky řešení, do které chcete přidat projekty</target>
        <note />
      </trans-unit>
      <trans-unit id="AdditionalDeps">
        <source>Path to additional deps.json file.</source>
        <target state="translated">Cesta k dodatečnému souboru deps.json.</target>
        <note />
      </trans-unit>
      <trans-unit id="AdditionalProbingPathDefinition">
        <source>Path containing probing policy and assemblies to probe for.</source>
        <target state="translated">Cesta obsahující testovací zásady a sestavení, která se mají testovat</target>
        <note />
      </trans-unit>
      <trans-unit id="AdditionalTools">
        <source>Additional commands from bundled tools:</source>
        <target state="translated">Další příkazy z nástrojů v balíčku:</target>
        <note />
      </trans-unit>
      <trans-unit id="AllowPackageDowngradeOptionDescription">
        <source>Allow package downgrade when installing a .NET tool package.</source>
        <target state="translated">Při instalaci balíčku nástroje .NET povolte downgrade balíčku.</target>
        <note />
      </trans-unit>
      <trans-unit id="AspireWorkloadDeprecated">
        <source>The Aspire workload is deprecated and no longer necessary. Aspire is now available as NuGet packages that you can add directly to your projects. For more information, see https://aka.ms/aspire/support-policy</source>
        <target state="translated">Úloha Aspire je zastaralá a už není potřeba. Aspire je nyní k dispozici v podobě balíčků NuGet, které můžete přidat přímo do svých projektů. Další informace najdete na https://aka.ms/aspire/support-policy</target>
        <note />
      </trans-unit>
      <trans-unit id="Authors">
        <source>Authors</source>
        <target state="translated">Autoři</target>
        <note>Table lable</note>
      </trans-unit>
      <trans-unit id="BuildAppFullName">
        <source>.NET Builder</source>
        <target state="translated">.NET Builder</target>
        <note />
      </trans-unit>
      <trans-unit id="BuildCmdNoLogo">
        <source>Do not display the startup banner or the copyright message.</source>
        <target state="translated">Nezobrazovat úvodní nápis ani zprávu o autorských právech</target>
        <note />
      </trans-unit>
      <trans-unit id="BuildConfigurationOptionDescription">
        <source>The configuration to use for building the project. The default for most projects is 'Debug'.</source>
        <target state="translated">Konfigurace použitá k sestavení projektu. Výchozí možností pro většinu projektů je Debug.</target>
        <note />
      </trans-unit>
      <trans-unit id="BuildDefinition">
        <source>Build a .NET project.</source>
        <target state="translated">Sestaví projekt .NET.</target>
        <note />
      </trans-unit>
      <trans-unit id="BuildFrameworkOptionDescription">
        <source>The target framework to build for. The target framework must also be specified in the project file.</source>
        <target state="translated">Cílová architektura pro sestavení. Cílová architektura musí být určená také v souboru projektu.</target>
        <note />
      </trans-unit>
      <trans-unit id="BuildOutputOptionDescription">
        <source>The output directory to place built artifacts in.</source>
        <target state="translated">Výstupní adresář, do kterého se mají umístit sestavené artefakty</target>
        <note />
      </trans-unit>
      <trans-unit id="BuildRuntimeOptionDescription">
        <source>The target runtime to build for.</source>
        <target state="translated">Cílový modul runtime pro sestavení.</target>
        <note />
      </trans-unit>
      <trans-unit id="BuildServerCommandDescription">
        <source>Interact with servers started from a build.</source>
        <target state="translated">Interakce se servery spuštěnými z buildu</target>
        <note />
      </trans-unit>
      <trans-unit id="BuildServerDefinition">
        <source>Interact with servers started by a build.</source>
        <target state="translated">Interakce se servery spuštěnými buildem</target>
        <note />
      </trans-unit>
      <trans-unit id="BuildServerShutdownCommandDescription">
        <source>Shuts down build servers that are started from dotnet. By default, all servers are shut down.</source>
        <target state="translated">Vypne buildovací servery spuštěné z dotnetu. Ve výchozím nastavení jsou vypnuté všechny servery.</target>
        <note />
      </trans-unit>
      <trans-unit id="BundleUpToDateMessage">
        <source>Up to date.</source>
        <target state="translated">Aktuální</target>
        <note />
      </trans-unit>
      <trans-unit id="CacheMissingPackage">
        <source>Package {0} version {1} doesn't exist in offline cache {2}.</source>
        <target state="translated">Balíček {0} verze {1} v offline mezipaměti {2} neexistuje.</target>
        <note />
      </trans-unit>
      <trans-unit id="CancelledLowercase">
        <source>canceled</source>
        <target state="translated">zrušeno</target>
        <note />
      </trans-unit>
      <trans-unit id="CancellingTestSession">
        <source>Canceling the test session...</source>
        <target state="translated">Ruší se testovací relace...</target>
        <note />
      </trans-unit>
      <trans-unit id="CannotAnalyzeVSWorkloadBand">
        <source>Workloads managed by Visual Studio must be uninstalled using the Visual Studio Installer. For the version of Visual Studio managing the SDK '{0}', we could not display workloads to uninstall. This is likely because '{0}' uses a different dotnet root path or custom user profile directory from the current running SDK.
Paths searched: '{1}', '{2}'.</source>
        <target state="translated">Úlohy spravované Visual Studio se musí odinstalovat pomocí Instalačního programu pro Visual Studio. U verze Visual Studio správy sady SDK „{0}“ se nám nepovedlo zobrazit úlohy k odinstalaci. Je to pravděpodobně proto, že „{0}“ používá jinou kořenovou cestu dotnet nebo vlastní adresář profilu uživatele z aktuální spuštěné sady SDK.
Prohledané cesty: „{1}“, „{2}“.</target>
        <note />
      </trans-unit>
      <trans-unit id="CannotCombineOptions">
        <source>Cannot use the {0} and {1} options together.</source>
        <target state="translated">Možnosti {0} a {1} nelze použít společně.</target>
        <note />
      </trans-unit>
      <trans-unit id="CannotCombineSearchStringAndVersion">
        <source>Cannot specify both the {0} and {1} arguments.</source>
        <target state="translated">Argumenty {0} a {1} není možné zadat zároveň.</target>
        <note />
      </trans-unit>
      <trans-unit id="CannotCombineSkipManifestAndRollback">
        <source>Cannot use the {0} and {1} options together. If installing from a rollback file, remove {0}. Otherwise, remove {1}</source>
        <target state="translated">Možnosti {0} a {1} nelze použít společně. Při instalaci ze souboru vráceného zpět odeberte {0}. V opačném případě odeberte {1}.</target>
        <note />
      </trans-unit>
      <trans-unit id="CannotCombineSkipManifestAndVersion">
        <source>Cannot use the {0} and {1} options together.  Remove one of the options.</source>
        <target state="translated">Možnosti {0} a {1} nelze použít společně.  Jednu z možností odeberte.</target>
        <note />
      </trans-unit>
      <trans-unit id="CannotConvertDirective">
        <source>Some directives cannot be converted: the first error is at {0}. Run the file to see all compilation errors. Specify '--force' to convert anyway.</source>
        <target state="translated">Některé direktivy nelze převést: První chyba je tady: {0}. Spuštěním souboru zobrazíte všechny chyby kompilace. Zadejte '--force', pokud chcete přesto provést převod.</target>
        <note>{Locked="--force"}. {0} is the file path and line number.</note>
      </trans-unit>
      <trans-unit id="CannotFindCommandName">
        <source>Cannot find a tool in the manifest file that has a command named '{0}'.</source>
        <target state="translated">V souboru manifestu se nepovedlo najít nástroj, který obsahuje příkaz s názvem {0}.</target>
        <note />
      </trans-unit>
      <trans-unit id="CannotMigrateSlnx">
        <source>Only .sln files can be migrated to .slnx format.</source>
        <target state="translated">Do formátu .slnx lze migrovat pouze soubory .sln.</target>
        <note />
      </trans-unit>
      <trans-unit id="CannotSpecifyVersionAndWorkloadIdsByComponent">
        <source>Cannot specify a workload version using the --version option while also specifying versions to install using workload@version syntax.</source>
        <target state="translated">Nelze zadat verzi úlohy pomocí parametru --version a současně zadat verze k instalaci pomocí syntaxe workload@version.</target>
        <note>{Locked="--version"}</note>
      </trans-unit>
      <trans-unit id="CannotSpecifyVersionOnCommandLineAndInGlobalJson">
        <source>Cannot specify a particular workload version on the command line via --version or --from-history when there is already a version specified in global.json file {0}. To update the globally installed workload version, run the command outside of the path containing that global.json file or update the version specified in the global.json file and run "dotnet workload update."</source>
        <target state="translated">Na příkazovém řádku nelze pomocí možnosti --version nebo --from-history zadat konkrétní verzi úlohy, pokud je již verze zadána v souboru global.json {0}. Pokud chcete aktualizovat globálně nainstalovanou verzi úlohy, spusťte příkaz mimo cestu obsahující daný soubor global.json nebo aktualizujte verzi uvedenou v souboru global.json a spusťte příkaz dotnet workload update.</target>
        <note />
      </trans-unit>
      <trans-unit id="CannotUseSkipManifestWithGlobalJsonWorkloadVersion">
        <source>Cannot use the {0} option when workload version is specified in global.json.  Remove the {0} option, or remove the 'workloadVersion' element from {1}.</source>
        <target state="translated">Možnost {0} se nedá použít, pokud je v global.json zadaná verze úlohy.  Odeberte možnost {0} nebo odeberte element workloadVersion z {1}.</target>
        <note>{Locked="workloadVersion"} Locked={"global.json"}</note>
      </trans-unit>
      <trans-unit id="CapabilityExpressionEvaluator_Exception_InvalidExpression">
        <source>Invalid expression, position: {0}.</source>
        <target state="translated">Neplatný výraz, pozice: {0}</target>
        <note />
      </trans-unit>
      <trans-unit id="CheckForUpdatedWorkloadManifests">
        <source>Checking for updated workload version.</source>
        <target state="translated">Kontroluje se aktualizovaná verze úlohy.</target>
        <note />
      </trans-unit>
      <trans-unit id="CleanAllOptionDescription">
        <source>Causes clean to remove and uninstall all workload components from all SDK versions.</source>
        <target state="translated">Způsobí vyčištění, které odebere a odinstaluje všechny součásti úloh ze všech verzí sady SDK.</target>
        <note />
      </trans-unit>
      <trans-unit id="CleanAppFullName">
        <source>.NET Clean Command</source>
        <target state="translated">Příkaz rozhraní .NET pro vyčištění</target>
        <note />
      </trans-unit>
      <trans-unit id="CleanCmdNoLogo">
        <source>Do not display the startup banner or the copyright message.</source>
        <target state="translated">Nezobrazovat úvodní nápis ani zprávu o autorských právech</target>
        <note />
      </trans-unit>
      <trans-unit id="CleanCmdOutputDir">
        <source>OUTPUT_DIR</source>
        <target state="translated">OUTPUT_DIR</target>
        <note />
      </trans-unit>
      <trans-unit id="CleanCmdOutputDirDescription">
        <source>The directory containing the build artifacts to clean.</source>
        <target state="translated">Adresář obsahující artefakty buildu, které se mají vyčistit</target>
        <note />
      </trans-unit>
      <trans-unit id="CleanConfigurationOptionDescription">
        <source>The configuration to clean for. The default for most projects is 'Debug'.</source>
        <target state="translated">Konfigurace pro vyčištění. Výchozí možností pro většinu projektů je Debug.</target>
        <note />
      </trans-unit>
      <trans-unit id="CleanDefinition">
        <source>Clean build outputs of a .NET project.</source>
        <target state="translated">Vyčistí výstupy sestavení projektu .NET.</target>
        <note />
      </trans-unit>
      <trans-unit id="CleanFileBasedAppArtifactsCommandDescription">
        <source>Removes artifacts created for file-based apps</source>
        <target state="translated">Odebere artefakty vytvořené pro souborové aplikace.</target>
        <note />
      </trans-unit>
      <trans-unit id="CleanFileBasedAppArtifactsDays">
        <source>How many days an artifact folder needs to be unused in order to be removed</source>
        <target state="translated">Kolik dní musí být složka artefaktů nepoužívaná, aby byla odebrána</target>
        <note />
      </trans-unit>
      <trans-unit id="CleanFileBasedAppArtifactsDirectoryNotFound">
        <source>Warning: Artifacts directory does not exist: {0}</source>
        <target state="translated">Upozornění: Adresář artefaktů neexistuje: {0}</target>
        <note>{0} is directory path.</note>
      </trans-unit>
      <trans-unit id="CleanFileBasedAppArtifactsDryRun">
        <source>Determines changes without actually modifying the file system</source>
        <target state="translated">Určuje změny, aniž by ve skutečnosti měnil systém souborů.</target>
        <note />
      </trans-unit>
      <trans-unit id="CleanFileBasedAppArtifactsErrorRemovingFolder">
        <source>Error removing folder '{0}': {1}</source>
        <target state="translated">Chyba při odebírání složky {0}: {1}</target>
        <note>{0} is folder path. {1} is inner error message.</note>
      </trans-unit>
      <trans-unit id="CleanFileBasedAppArtifactsScanning">
        <source>Scanning for folders to remove in: {0}</source>
        <target state="translated">Vyhledávání složek k odebrání v: {0}</target>
        <note>{0} is directory path.</note>
      </trans-unit>
      <trans-unit id="CleanFileBasedAppArtifactsTotalFoldersRemoved">
        <source>Total folders removed: {0}</source>
        <target state="translated">Celkový počet odebraných složek: {0}</target>
        <note>{0} is count.</note>
      </trans-unit>
      <trans-unit id="CleanFileBasedAppArtifactsWouldRemoveFolders">
        <source>Would remove folders: {0}</source>
        <target state="translated">Odebere složky: {0}</target>
        <note>{0} is count.</note>
      </trans-unit>
      <trans-unit id="CleanFrameworkOptionDescription">
        <source>The target framework to clean for. The target framework must also be specified in the project file.</source>
        <target state="translated">Cílová architektura pro vyčištění. Cílová architektura musí být určená také v souboru projektu.</target>
        <note />
      </trans-unit>
      <trans-unit id="CleanRuntimeOptionDescription">
        <source>The target runtime to clean for.</source>
        <target state="translated">Cílový modul runtime pro vyčištění.</target>
        <note />
      </trans-unit>
      <trans-unit id="CmdBlameCrashCollectAlwaysDescription">
        <source>Enables collecting crash dump on expected as well as unexpected testhost exit.</source>
        <target state="translated">Umožní shromažďovat výpisy stavu systému při očekávaných i neočekávaných ukončeních hostitele testů.</target>
        <note />
      </trans-unit>
      <trans-unit id="CmdBlameCrashDescription">
        <source>Runs the tests in blame mode and collects a crash dump when the test host exits unexpectedly. This option depends on the version of .NET used, the type of error, and the operating system.

For exceptions in managed code, a dump will be automatically collected on .NET 5.0 and later versions. It will generate a dump for testhost or any child process that also ran on .NET 5.0 and crashed. Crashes in native code will not generate a dump. This option works on Windows, macOS, and Linux.

Crash dumps in native code, or when targetting .NET Framework, or .NET Core 3.1 and earlier versions, can only be collected on Windows, by using Procdump. A directory that contains procdump.exe and procdump64.exe must be in the PATH or PROCDUMP_PATH environment variable.

The tools can be downloaded here: https://docs.microsoft.com/sysinternals/downloads/procdump

To collect a crash dump from a native application running on .NET 5.0 or later, the usage of Procdump can be forced by setting the VSTEST_DUMP_FORCEPROCDUMP environment variable to 1.

Implies --blame.</source>
        <target state="translated">Spustí testy v režimu blame a shromáždí výpis stavu systému, když se hostitel testů neočekávaně ukončí. Tento parametr závisí na verzi použitého rozhraní .NET, typu chyby a operačním systému.

Pro výjimky ve spravovaném kódu se výpis automaticky shromáždí v rozhraní .NET 5.0 a novějších verzích. Vygeneruje výpis pro hostitele testu nebo jakýkoli podřízený proces, který také běžel v rozhraní .NET 5.0 a došlo k chybovému ukončení. Chybová ukončení v nativním kódu nevygenerují výpis paměti. Tento parametr funguje ve Windows, macOS a Linuxu.

Výpisy stavu systému v nativním kódu nebo při cílení na .NET Framework nebo .NET Core 3.1 a starší verze se dají shromažďovat jenom ve Windows pomocí Procdumpu. Adresář obsahující procdump.exe a procdump64.exe musí být v proměnné prostředí PATH nebo PROCDUMP_PATH.

Nástroje si můžete stáhnout odsud: https://docs.microsoft.com/sysinternals/downloads/procdump

Pokud chcete shromáždit výpis stavu systému z nativní aplikace spuštěné na rozhraní .NET 5.0 nebo novějším, je možné použití procdumpu vynutit nastavením proměnné prostředí VSTEST_DUMP_FORCEPROCDUMP na hodnotu 1.

Implikuje --blame.</target>
        <note />
      </trans-unit>
      <trans-unit id="CmdBlameCrashDumpTypeDescription">
        <source>The type of crash dump to be collected. Supported values are full (default) and mini. Implies --blame-crash.</source>
        <target state="translated">Typ výpisu stavu systému, který se má shromáždit. Podporované hodnoty jsou úplné (výchozí) a mini. Implikuje --blame-crash.</target>
        <note />
      </trans-unit>
      <trans-unit id="CmdBlameDescription">
        <source>Runs the tests in blame mode. This option is helpful in isolating problematic tests that cause the test host to crash or hang, but it does not create a memory dump by default.

When a crash is detected, it creates an sequence file in TestResults/guid/guid_Sequence.xml that captures the order of tests that were run before the crash.

Based on the additional settings, hang dump or crash dump can also be collected.

Example:
  Timeout the test run when test takes more than the default timeout of 1 hour, and collect crash dump when the test host exits unexpectedly.
  (Crash dumps require additional setup, see below.)
  dotnet test --blame-hang --blame-crash
Example:
  Timeout the test run when a test takes more than 20 minutes and collect hang dump.
  dotnet test --blame-hang-timeout 20min
</source>
        <target state="translated">Spustí testy v režimu blame. Tento parametr se hodí pro izolaci problematických testů, které způsobují chybové ukončení nebo zablokování testovacího hostitele, ale ve výchozím nastavení nevytváří výpis paměti.

Při zjištění chybového ukončení vytvoří soubor sekvence v souboru TestResults/guid/guid_Sequence.xml, který zachycuje pořadí testů, které byly spuštěny před chybou.

Na základě dalších nastavení je také možné shromáždit výpis stavu systému nebo výpis stavu systému.

Příklad:
  Vypršení časového limitu testovacího běhu, když test trvá déle než výchozí časový limit 1 hodina, a shromážděte výpis stavu systému, když se hostitel testu neočekávaně ukončí.
  (výpisy stavu systému vyžadují další nastavení, viz níže).
  dotnet test --blame-hang --blame-crash
Příklad:
  Vypršení časového limitu testovacího běhu, když test trvá více než 20 minut, a shromáždění výpisu stavu systému.
  dotnet test --blame-hang-timeout 20 minut
</target>
        <note />
      </trans-unit>
      <trans-unit id="CmdBlameHangDescription">
        <source>Run the tests in blame mode and enables collecting hang dump when test exceeds the given timeout.</source>
        <target state="translated">Spustí testy v režimu blame a umožní shromažďování výpisů stavu systému při zablokování, když test překročí stanovený časový limit.</target>
        <note />
      </trans-unit>
      <trans-unit id="CmdBlameHangDumpTypeDescription">
        <source>The type of crash dump to be collected. The supported values are full (default), mini, and none. When 'none' is used then test host is terminated on timeout, but no dump is collected. Implies --blame-hang.</source>
        <target state="translated">Typ výpisu stavu systému, který se má shromáždit. Když se použije možnost Žádný, hostitel testů se po vypršení časového limitu ukončí, ale neshromáždí se žádný výpis. Implikuje --blame-hang.</target>
        <note />
      </trans-unit>
      <trans-unit id="CmdBlameHangTimeoutDescription">
        <source>Per-test timeout, after which hang dump is triggered and the testhost process is terminated. Default is 1h.
The timeout value is specified in the following format: 1.5h / 90m / 5400s / 5400000ms. When no unit is used (e.g. 5400000), the value is assumed to be in milliseconds.
When used together with data driven tests, the timeout behavior depends on the test adapter used. For xUnit, NUnit and MSTest 2.2.4+ the timeout is renewed after every test case,
For MSTest before 2.2.4, the timeout is used for all testcases.</source>
        <target state="translated">Časový limit pro jednotlivé testy, po kterém se aktivuje výpis stavu systému a proces testhost se ukončí. Výchozí hodnota je 1h.
Hodnota časového limitu je zadána v následujícím formátu: 1,5 h / 90m / 5400 s / 5400000 ms. Pokud se nepoužije žádná jednotka (např. 5400000), předpokládá se, že hodnota je v milisekundách.
Při použití společně s testy řízenými daty závisí chování časového limitu na použitém testovacím adaptéru. Pro xUnit, NUnit a MSTest 2.2.4+ se časový limit prodlouží po každém testovacím případu
Pro MSTest před 2.2.4 se časový limit použije pro všechny testovací případy.</target>
        <note />
      </trans-unit>
      <trans-unit id="CmdConfig">
        <source>CONFIG_FILE</source>
        <target state="translated">CONFIG_FILE</target>
        <note />
      </trans-unit>
      <trans-unit id="CmdConfigDescription">
        <source>The path to the NuGet config file to use. Requires the '--outdated', '--deprecated' or '--vulnerable' option.</source>
        <target state="translated">Cesta ke konfiguračnímu souboru NuGet, který se má použít. Vyžaduje přepínač --outdated, --deprecated nebo --vulnerable.</target>
        <note />
      </trans-unit>
      <trans-unit id="CmdConfigFileDescription">
        <source>Specifies a testconfig.json file.</source>
        <target state="translated">Určuje soubor testconfig.json.</target>
        <note />
      </trans-unit>
      <trans-unit id="CmdConfigFileOption">
        <source>FILE</source>
        <target state="translated">FILE</target>
        <note />
      </trans-unit>
      <trans-unit id="CmdConfigFileOptionDescription">
        <source>The NuGet configuration file to use.</source>
        <target state="translated">Konfigurační soubor NuGet, který se použije.</target>
        <note />
      </trans-unit>
      <trans-unit id="CmdConfigFilePath">
        <source>CONFIG_FILE</source>
        <target state="translated">CONFIG_FILE</target>
        <note />
      </trans-unit>
      <trans-unit id="CmdCurrentRuntimeOptionDescription">
        <source>Use current runtime as the target runtime.</source>
        <target state="translated">Jako cílový modul runtime použijte aktuální modul.</target>
        <note />
      </trans-unit>
      <trans-unit id="CmdDGFileException">
        <source>Unable to create dependency graph file for project '{0}'. Cannot add package reference.</source>
        <target state="translated">Není možné vytvořit soubor grafu závislostí pro projekt {0}. Nelze přidat odkaz na balíček.</target>
        <note />
      </trans-unit>
      <trans-unit id="CmdDGFileIOException">
        <source>Unable to generate a temporary file for project '{0}'. Cannot add package reference. Clear the temp directory and try again.</source>
        <target state="translated">Nejde generovat dočasný soubor pro projekt {0}. Není možné přidat odkaz na balíček. Vyprázdněte dočasný adresář a zkuste to znovu.</target>
        <note />
      </trans-unit>
      <trans-unit id="CmdDeprecatedDescription">
        <source>Lists packages that have been deprecated. Cannot be combined with '--vulnerable' or '--outdated' options.</source>
        <target state="translated">Vypíše balíčky, které jsou zastaralé. Nedá se kombinovat s možností --vulnerable ani --outdated.</target>
        <note />
      </trans-unit>
      <trans-unit id="CmdDiagnosticOutputDirectoryDescription">
        <source>Output directory of the diagnostic logging.
If not specified the file will be generated inside the default 'TestResults' directory.</source>
        <target state="translated">Výstupní adresář diagnostického protokolování.
Pokud není zadaný, soubor se vygeneruje ve výchozím adresáři TestResults.</target>
        <note />
      </trans-unit>
      <trans-unit id="CmdDiagnosticOutputDirectoryPath">
        <source>DIAGNOSTIC_DIR</source>
        <target state="translated">DIAGNOSTIC_DIR</target>
        <note />
      </trans-unit>
      <trans-unit id="CmdDirectoryDescription">
        <source>Defines the path of directory to run. If not specified, it defaults to the current directory.</source>
        <target state="translated">Definuje cestu k adresáři pro spuštění. Pokud se nezadá, použije se výchozí nastavení aktuálního adresáře.</target>
        <note />
      </trans-unit>
      <trans-unit id="CmdDirectoryPathName">
        <source>DIRECTORY_PATH</source>
        <target state="translated">DIRECTORY_PATH</target>
        <note />
      </trans-unit>
      <trans-unit id="CmdDisableParallelOptionDescription">
        <source>Prevent restoring multiple projects in parallel.</source>
        <target state="translated">Zabrání souběžnému obnovení několika projektů.</target>
        <note />
      </trans-unit>
      <trans-unit id="CmdExpressionName">
        <source>EXPRESSION</source>
        <target state="translated">EXPRESSION</target>
        <note />
      </trans-unit>
      <trans-unit id="CmdFileDescription">
        <source>Path to the file-based program.</source>
        <target state="translated">Cesta k programu na základě souboru</target>
        <note />
      </trans-unit>
      <trans-unit id="CmdForceRestoreOptionDescription">
        <source>Force all dependencies to be resolved even if the last restore was successful.
This is equivalent to deleting project.assets.json.</source>
        <target state="translated">Vynutí vyřešení všech závislostí, i když poslední obnovení proběhlo úspěšně.
Jedná se o ekvivalent odstranění project.assets.json.</target>
        <note />
      </trans-unit>
      <trans-unit id="CmdFormatDescription">
        <source>Specifies the output format type for the list packages command.</source>
        <target state="translated">Určuje typ výstupního formátu pro příkaz list packages.</target>
        <note />
      </trans-unit>
      <trans-unit id="CmdHelpUsageTitle">
        <source>Usage:</source>
        <target state="translated">Využití:</target>
        <note />
      </trans-unit>
      <trans-unit id="CmdHighestMinorDescription">
        <source>Consider only the packages with a matching major version number when searching for newer packages. Requires the '--outdated' option.</source>
        <target state="translated">Při hledání novějších balíčků se budou brát v úvahu jenom balíčky s odpovídajícím číslem hlavní verze. Vyžaduje přepínač --outdated.</target>
        <note />
      </trans-unit>
      <trans-unit id="CmdHighestPatchDescription">
        <source>Consider only the packages with a matching major and minor version numbers when searching for newer packages. Requires the '--outdated' option.</source>
        <target state="translated">Při hledání novějších balíčků se budou brát v úvahu jenom balíčky s odpovídajícími čísly hlavní verze a podverze. Vyžaduje přepínač --outdated.</target>
        <note />
      </trans-unit>
      <trans-unit id="CmdIgnoreFailedSourcesOptionDescription">
        <source>Treat package source failures as warnings.</source>
        <target state="translated">Zacházet s nenalezenými zdroji balíčku jako s upozorněními</target>
        <note />
      </trans-unit>
      <trans-unit id="CmdIncludeSourceDescription">
        <source>Include PDBs and source files. Source files go into the 'src' folder in the resulting nuget package.</source>
        <target state="translated">Zahrne soubory PDB a zdrojové soubory. Zdrojové soubory budou ve složce src ve výsledném balíčku NuGet.</target>
        <note />
      </trans-unit>
      <trans-unit id="CmdIncludeSymbolsDescription">
        <source>Include packages with symbols in addition to regular packages in output directory.</source>
        <target state="translated">Zahrne do výstupního adresáře kromě běžných balíčků i balíčky se symboly.</target>
        <note />
      </trans-unit>
      <trans-unit id="CmdInvalidProjectFileExtensionErrorDescription">
        <source>The provided project file has an invalid extension: {0}.</source>
        <target state="translated">Zadaný soubor projektu má neplatnou příponu: {0}.</target>
        <note />
      </trans-unit>
      <trans-unit id="CmdInvalidSolutionFileExtensionErrorDescription">
        <source>The provided solution file has an invalid extension: {0}.</source>
        <target state="translated">Poskytnutý soubor řešení má neplatnou příponu: {0}.</target>
        <note />
      </trans-unit>
      <trans-unit id="CmdListTestsDescription">
        <source>List the discovered tests instead of running the tests.</source>
        <target state="translated">Místo spuštění testů vypíše seznam zjištěných testů.</target>
        <note />
      </trans-unit>
      <trans-unit id="CmdLockFilePathOption">
        <source>LOCK_FILE_PATH</source>
        <target state="translated">LOCK_FILE_PATH</target>
        <note />
      </trans-unit>
      <trans-unit id="CmdLockFilePathOptionDescription">
        <source>Output location where project lock file is written. By default, this is 'PROJECT_ROOT\packages.lock.json'.</source>
        <target state="translated">Výstupní umístění, kde je zapsán soubor zámku projektu. Ve výchozím nastavení jde o PROJECT_ROOT\packages.lock.json.</target>
        <note />
      </trans-unit>
      <trans-unit id="CmdLockedModeOptionDescription">
        <source>Don't allow updating project lock file.</source>
        <target state="translated">Nepovolí aktualizaci souboru zámku projektu.</target>
        <note />
      </trans-unit>
      <trans-unit id="CmdLoggerDescription">
        <source>The logger to use for test results.
                                        Examples:
                                        Log in trx format using a unique file name: --logger trx
                                        Log in trx format using the specified file name: --logger "trx;LogFileName=&lt;TestResults.trx&gt;"
                                        See https://aka.ms/vstest-report for more information on logger arguments.</source>
        <target state="translated">Protokolovací nástroj, který se má použít pro výsledky testování.
                                        Příklady:
                                        Protokolování ve formátu trx s jedinečným názvem souboru: --logger trx
                                        Protokolování ve formátu trx se zadaným názvem souboru: --logger "trx;LogFileName=&lt;TestResults.trx&gt;"
                                        Další informace o argumentech protokolovacího nástroje najdete na adrese https://aka.ms/vstest-report.</target>
        <note />
      </trans-unit>
      <trans-unit id="CmdLoggerOption">
        <source>LOGGER</source>
        <target state="translated">LOGGER</target>
        <note />
      </trans-unit>
      <trans-unit id="CmdMSBuildProjectsPropertiesErrorDescription">
        <source>Get projects properties with MSBuild didn't execute properly with exit code: {0}.</source>
        <target state="translated">Získání vlastností projektů pomocí nástroje MSBuild nebylo správně spuštěno s ukončovacím kódem: {0}.</target>
        <note />
      </trans-unit>
      <trans-unit id="CmdMaxParallelTestModulesDescription">
        <source>The max number of test modules that can run in parallel.</source>
        <target state="translated">Maximální počet testovacích modulů, které je možné spustit paralelně.</target>
        <note />
      </trans-unit>
      <trans-unit id="CmdMinimumExpectedTestsDescription">
        <source>Specifies the minimum number of tests that are expected to run.</source>
        <target state="new">Specifies the minimum number of tests that are expected to run.</target>
        <note />
      </trans-unit>
      <trans-unit id="CmdMultipleBuildPathOptionsErrorDescription">
        <source>Specify either the project, solution, directory, or test modules option.</source>
        <target state="translated">Zadejte parametr projektu, řešení, adresáře nebo testovacích modulů.</target>
        <note />
      </trans-unit>
      <trans-unit id="CmdMultipleProjectOrSolutionFilesErrorDescription">
        <source>Specify which project or solution file to use because this folder contains more than one project or solution file.</source>
        <target state="translated">Určete, který soubor projektu nebo řešení se má použít, protože tato složka obsahuje více než jeden soubor projektu nebo řešení.</target>
        <note />
      </trans-unit>
      <trans-unit id="CmdNoAnsiDescription">
        <source>Disable ANSI output.</source>
        <target state="translated">Zakáže výstup ANSI.</target>
        <note />
      </trans-unit>
      <trans-unit id="CmdNoBuildDescription">
        <source>Do not build the project before testing. Implies --no-restore.</source>
        <target state="translated">Nesestavujte projekt, dokud ho neotestujete. Implikuje možnost --no-restore.</target>
        <note />
      </trans-unit>
      <trans-unit id="CmdNoBuildOptionDescription">
        <source>Do not build the project before packing. Implies --no-restore.</source>
        <target state="translated">Nesestavujte projekt, dokud ho nezabalíte. Implikuje možnost --no-restore.</target>
        <note />
      </trans-unit>
      <trans-unit id="CmdNoCacheOptionDescription">
        <source>Do not cache packages and http requests.</source>
        <target state="translated">Neukládat balíčky a požadavky http do mezipaměti</target>
        <note />
      </trans-unit>
      <trans-unit id="CmdNoDependenciesOptionDescription">
        <source>Do not restore project-to-project references and only restore the specified project.</source>
        <target state="translated">Neobnoví odkazy mezi projekty a obnoví jen konkrétní projekt.</target>
        <note />
      </trans-unit>
      <trans-unit id="CmdNoHttpCacheOptionDescription">
        <source>Disable Http Caching for packages.</source>
        <target state="translated">Zakázat ukládání do mezipaměti HTTP pro balíčky.</target>
        <note />
      </trans-unit>
      <trans-unit id="CmdNoProgressDescription">
        <source>Disable progress reporting.</source>
        <target state="translated">Umožňuje zakázat hlášení o průběhu.</target>
        <note />
      </trans-unit>
      <trans-unit id="CmdNoProjectOrSolutionFileErrorDescription">
        <source>Specify a project or solution file. The current working directory does not contain a project or solution file.</source>
        <target state="translated">Určete soubor projektu nebo řešení. Aktuální pracovní adresář neobsahuje soubor projektu ani řešení.</target>
        <note />
      </trans-unit>
      <trans-unit id="CmdNoRestoreDescription">
        <source>Do not restore before running the command.</source>
        <target state="translated">Před spuštěním příkazu neprovádějte obnovu.</target>
        <note />
      </trans-unit>
      <trans-unit id="CmdNoTestModulesErrorDescription">
        <source>No test modules found for the given test module pattern: {0} with root directory: {1}</source>
        <target state="translated">Pro daný vzor testovacího modulu se nenašly žádné testovací moduly: {0} s kořenovým adresářem: {1}</target>
        <note />
      </trans-unit>
      <trans-unit id="CmdNonExistentDirectoryErrorDescription">
        <source>The provided directory path does not exist: {0}.</source>
        <target state="translated">Zadaná cesta k adresáři neexistuje: {0}.</target>
        <note />
      </trans-unit>
      <trans-unit id="CmdNonExistentFileErrorDescription">
        <source>The provided file path does not exist: {0}.</source>
        <target state="translated">Zadaná cesta k souboru neexistuje: {0}.</target>
        <note />
      </trans-unit>
      <trans-unit id="CmdNonExistentRootDirectoryErrorDescription">
        <source>The provided root directory does not exist: {0}.</source>
        <target state="translated">Zadaný kořenový adresář neexistuje: {0}.</target>
        <note />
      </trans-unit>
      <trans-unit id="CmdNumberName">
        <source>NUMBER</source>
        <target state="translated">ČÍSLO</target>
        <note />
      </trans-unit>
      <trans-unit id="CmdOptionCannotBeUsedWithTestModulesDescription">
        <source>The options architecture, configuration, framework, operating system, and runtime cannot be used with '--test-modules' option.</source>
        <target state="translated">Architekturu parametrů, konfiguraci, architekturu, operační systém a modul runtime nejde použít s parametrem --test-modules.</target>
        <note />
      </trans-unit>
      <trans-unit id="CmdOptionForceDescription">
        <source>Force conversion even if there are malformed directives.</source>
        <target state="translated">Vynuťte převod i v případě, že existují chybné direktivy.</target>
        <note />
      </trans-unit>
      <trans-unit id="CmdOutdatedDescription">
        <source>Lists packages that have newer versions. Cannot be combined with '--deprecated' or '--vulnerable' options.</source>
        <target state="translated">Vypíše balíčky, které mají novější verze. Nedá se kombinovat s možností --deprecated ani --vulnerable.</target>
        <note />
      </trans-unit>
      <trans-unit id="CmdOutputDescription">
        <source>The output directory to place built artifacts in.</source>
        <target state="translated">Výstupní adresář, do kterého se mají umístit sestavené artefakty</target>
        <note />
      </trans-unit>
      <trans-unit id="CmdOutputVersionDescription">
        <source>Specifies the version of machine-readable output. Requires the '--format json' option.</source>
        <target state="translated">Určuje verzi strojově čitelného výstupu. Vyžaduje možnost --format json.</target>
        <note />
      </trans-unit>
      <trans-unit id="CmdPackage">
        <source>PACKAGE_NAME</source>
        <target state="translated">PACKAGE_NAME</target>
        <note />
      </trans-unit>
      <trans-unit id="CmdPackageDescription">
        <source>The package reference to add. This can be in the form of just the package identifier, for example 'Newtonsoft.Json', or a package identifier and version separated by '@', for example 'Newtonsoft.Json@13.0.3'</source>
        <target state="translated">Odkaz na balíček, který se má přidat Může mít podobu buď pouze identifikátoru balíčku, například Newtonsoft.Json, nebo identifikátoru balíčku a verze, které jsou odděleny znakem @, například Newtonsoft.Json@13.0.3.</target>
        <note />
      </trans-unit>
      <trans-unit id="CmdPackageDirectory">
        <source>PACKAGE_DIR</source>
        <target state="translated">PACKAGE_DIR</target>
        <note />
      </trans-unit>
      <trans-unit id="CmdPackageDirectoryDescription">
        <source>The directory to restore packages to.</source>
        <target state="translated">Adresář, do kterého se balíčky mají obnovit</target>
        <note />
      </trans-unit>
      <trans-unit id="CmdPackagesOption">
        <source>PACKAGES_DIR</source>
        <target state="translated">PACKAGES_DIR</target>
        <note />
      </trans-unit>
      <trans-unit id="CmdPackagesOptionDescription">
        <source>The directory to restore packages to.</source>
        <target state="translated">Adresář, do kterého se balíčky mají obnovit</target>
        <note />
      </trans-unit>
      <trans-unit id="CmdPathToLogFile">
        <source>LOG_FILE</source>
        <target state="translated">LOG_FILE</target>
        <note />
      </trans-unit>
      <trans-unit id="CmdPathToResultsDirectory">
        <source>RESULTS_DIR</source>
        <target state="translated">RESULTS_DIR</target>
        <note />
      </trans-unit>
      <trans-unit id="CmdPathTologFileDescription">
        <source>Enable verbose logging to the specified file.</source>
        <target state="translated">Povolí podrobné protokolování do zadaného souboru.</target>
        <note />
      </trans-unit>
      <trans-unit id="CmdPrereleaseDescription">
        <source>Consider packages with prerelease versions when searching for newer packages. Requires the '--outdated' option.</source>
        <target state="translated">Při hledání novějších balíčků se budou brát v úvahu i balíčky v předběžných verzích. Vyžaduje přepínač --outdated.</target>
        <note />
      </trans-unit>
      <trans-unit id="CmdProjectDescription">
        <source>Defines the path of the project file to run (folder name or full path). If not specified, it defaults to the current directory.</source>
        <target state="translated">Definuje cestu k souboru projektu, který se má spustit (název složky nebo úplná cesta). Pokud se nezadá, použije se výchozí nastavení aktuálního adresáře.</target>
        <note />
      </trans-unit>
      <trans-unit id="CmdProjectPathName">
        <source>PROJECT_PATH</source>
        <target state="translated">PROJECT_PATH</target>
        <note />
      </trans-unit>
      <trans-unit id="CmdReevaluateOptionDescription">
        <source>Forces restore to reevaluate all dependencies even if a lock file already exists.</source>
        <target state="translated">Vynutí obnovení při přehodnocení všech závislostí i v případě, že už existuje soubor zámku.</target>
        <note />
      </trans-unit>
      <trans-unit id="CmdResultsDirectoryDescription">
        <source>The directory where the test results will be placed.
The specified directory will be created if it does not exist.</source>
        <target state="translated">Adresář, do kterého se umístí výsledky testu.
Pokud zadaný adresář neexistuje, bude vytvořen.</target>
        <note />
      </trans-unit>
      <trans-unit id="CmdRootPathName">
        <source>ROOT_PATH</source>
        <target state="translated">ROOT_PATH</target>
        <note />
      </trans-unit>
      <trans-unit id="CmdRuntimeOption">
        <source>RUNTIME_IDENTIFIER</source>
        <target state="translated">RUNTIME_IDENTIFIER</target>
        <note />
      </trans-unit>
      <trans-unit id="CmdRuntimeOptionDescription">
        <source>The target runtime to restore packages for.</source>
        <target state="translated">Cílový modul runtime pro obnovení balíčků</target>
        <note />
      </trans-unit>
      <trans-unit id="CmdServiceableDescription">
        <source>Set the serviceable flag in the package. See https://aka.ms/nupkgservicing for more information.</source>
        <target state="translated">Nastaví v balíčku příznak obsluhovatelnosti. Další informace najdete na adrese https://aka.ms/nupkgservicing.</target>
        <note />
      </trans-unit>
      <trans-unit id="CmdSettingsDescription">
        <source>The settings file to use when running tests.</source>
        <target state="translated">Soubor nastavení, který se má použít při spouštění testů</target>
        <note />
      </trans-unit>
      <trans-unit id="CmdSettingsFile">
        <source>SETTINGS_FILE</source>
        <target state="translated">SETTINGS_FILE</target>
        <note />
      </trans-unit>
      <trans-unit id="CmdSolutionDescription">
        <source>Defines the path of the solution file to run. If not specified, it defaults to the current directory.</source>
        <target state="translated">Definuje cestu k souboru řešení, který se má spustit. Pokud se nezadá, použije se výchozí nastavení aktuálního adresáře.</target>
        <note />
      </trans-unit>
      <trans-unit id="CmdSolutionPathName">
        <source>SOLUTION_PATH</source>
        <target state="translated">SOLUTION_PATH</target>
        <note />
      </trans-unit>
      <trans-unit id="CmdSourceOption">
        <source>SOURCE</source>
        <target state="translated">SOURCE</target>
        <note />
      </trans-unit>
      <trans-unit id="CmdSourceOptionDescription">
        <source>The NuGet package source to use for the restore.</source>
        <target state="translated">Zdroj balíčku NuGet, který se má použít k obnovení</target>
        <note />
      </trans-unit>
      <trans-unit id="CmdTestAdapterPath">
        <source>ADAPTER_PATH</source>
        <target state="translated">ADAPTER_PATH</target>
        <note />
      </trans-unit>
      <trans-unit id="CmdTestAdapterPathDescription">
        <source>The path to the custom adapters to use for the test run.</source>
        <target state="translated">Cesta k vlastním adaptérům, které se mají použít pro testovací běh</target>
        <note />
      </trans-unit>
      <trans-unit id="CmdTestCaseFilterDescription">
        <source>Run tests that match the given expression.
                                        Examples:
                                        Run tests with priority set to 1: --filter "Priority = 1"
                                        Run a test with the specified full name: --filter "FullyQualifiedName=Namespace.ClassName.MethodName"
                                        Run tests that contain the specified name: --filter "FullyQualifiedName~Namespace.Class"
                                        See https://aka.ms/vstest-filtering for more information on filtering support.
                                        </source>
        <target state="translated">Spustí testy, které odpovídají danému výrazu.
                                        Příklady:
                                        Spustí testy s prioritou nastavenou na 1: --filter "Priority = 1"
                                        Spustí test se zadaným úplným názvem: --filter "FullyQualifiedName=Namespace.ClassName.MethodName"
                                        Spustí testy, které obsahují zadaný název: --filter "FullyQualifiedName~007E;Namespace.Class"
                                        Další informace o podpoře filtrování: https://aka.ms/vstest-filtering
                                        </target>
        <note />
      </trans-unit>
      <trans-unit id="CmdTestCaseFilterExpression">
        <source>EXPRESSION</source>
        <target state="translated">EXPRESSION</target>
        <note />
      </trans-unit>
      <trans-unit id="CmdTestModulesDescription">
        <source>Run tests for the specified test modules.</source>
        <target state="translated">Spusťte testy pro zadané testovací moduly.</target>
        <note />
      </trans-unit>
      <trans-unit id="CmdTestModulesRootDirectoryDescription">
        <source>The test modules have the specified root directory.</source>
        <target state="translated">Testovací moduly mají zadaný kořenový adresář.</target>
        <note />
      </trans-unit>
      <trans-unit id="CmdTestOutputDescription">
        <source>Verbosity of test output.</source>
        <target state="translated">Podrobnosti výstupu testu</target>
        <note />
      </trans-unit>
      <trans-unit id="CmdTransitiveDescription">
        <source>Lists transitive and top-level packages.</source>
        <target state="translated">Vypíše seznam přenosných balíčků a balíčků nejvyšší úrovně.</target>
        <note />
      </trans-unit>
      <trans-unit id="CmdUnsupportedMessageRequestTypeException">
        <source>Message Request type '{0}' is unsupported.</source>
        <target state="translated">Typ žádosti o zprávu {0} není podporovaný.</target>
        <note>{0} - message request type</note>
      </trans-unit>
      <trans-unit id="CmdUnsupportedTestRunnerDescription">
        <source>Test runner '{0}' is not supported.</source>
        <target state="translated">Spouštěč testů {0} není podporován.</target>
        <note />
      </trans-unit>
      <trans-unit id="CmdUnsupportedVSTestTestApplicationsDescription">
        <source>dotnet.config defines test runner to be Microsoft.Testing.Platform. All projects must use that test runner.
The following test projects are using VSTest test runner:
{0}

See https://aka.ms/dotnet-test/mtp for more information.</source>
        <target state="translated">Soubor dotnet.config definuje, že spouštěč testů bude Microsoft.Testing.Platform. Tento spouštěč testů musí používat všechny projekty.
Následující testovací projekty používají spouštěč testů VSTest:
{0}

Další informace najdete na https://aka.ms/dotnet-test/mtp.</target>
        <note>{0} is one or more project names.
Microsoft.Testing.Platform is a name, don't translate.
dotnet.config is a name don't translate.</note>
      </trans-unit>
      <trans-unit id="CmdUseLockFileOptionDescription">
        <source>Enables project lock file to be generated and used with restore.</source>
        <target state="translated">Povolí vygenerování souboru zámku projektu a jeho použití s obnovením.</target>
        <note />
      </trans-unit>
      <trans-unit id="CmdVersion">
        <source>VERSION</source>
        <target state="translated">VERSION</target>
        <note />
      </trans-unit>
      <trans-unit id="CmdVersionDescription">
        <source>The version of the package to add.</source>
        <target state="translated">Verze balíčku, který se má přidat</target>
        <note />
      </trans-unit>
      <trans-unit id="CmdVulnerableDescription">
        <source>Lists packages that have known vulnerabilities. Cannot be combined with '--deprecated' or '--outdated' options.</source>
        <target state="translated">Vypíše balíčky, které mají známá ohrožení zabezpečení. Nedá se kombinovat s možností --deprecated ani --outdated.</target>
        <note />
      </trans-unit>
      <trans-unit id="Command">
        <source>Command</source>
        <target state="translated">Příkaz</target>
        <note />
      </trans-unit>
      <trans-unit id="CommandArgumentDescription">
        <source>The SDK command to launch online help for.</source>
        <target state="translated">Příkaz sady SDK, pro který se má spustit online nápověda</target>
        <note />
      </trans-unit>
      <trans-unit id="CommandArgumentName">
        <source>COMMAND_NAME</source>
        <target state="translated">COMMAND_NAME</target>
        <note />
      </trans-unit>
      <trans-unit id="CommandDoesNotExist">
        <source>Specified command '{0}' is not a valid SDK command. Specify a valid SDK command. For more information, run dotnet help.</source>
        <target state="translated">Zadaný příkaz {0} není platným příkazem sady SDK. Zadejte platný příkaz sady SDK. Další informace získáte spuštěním příkazu dotnet help.</target>
        <note />
      </trans-unit>
      <trans-unit id="CommandFooter">
        <source>The latest versions of .NET can be installed from https://aka.ms/dotnet-core-download. For more information about .NET lifecycles, see https://aka.ms/dotnet-core-support.</source>
        <target state="translated">Nejnovější verze rozhraní .NET se dají nainstalovat z adresy https://aka.ms/dotnet-core-download. Další informace o životních cyklech rozhraní .NET najdete na adrese https://aka.ms/dotnet-core-support.</target>
        <note />
      </trans-unit>
      <trans-unit id="CommandNameArgumentDescription">
        <source>The command name of the tool to run.</source>
        <target state="translated">Název příkazu nástroje, který se má spustit</target>
        <note />
      </trans-unit>
      <trans-unit id="CommandNameArgumentName">
        <source>COMMAND_NAME</source>
        <target state="translated">COMMAND_NAME</target>
        <note />
      </trans-unit>
      <trans-unit id="CommandOptionFileDescription">
        <source>The path to the file-based app to run (can be also passed as the first argument if there is no project in the current directory).</source>
        <target state="translated">Cesta ke spuštěné souborové aplikaci (dá se také předat jako první argument, pokud v aktuálním adresáři není žádný projekt).</target>
        <note />
      </trans-unit>
      <trans-unit id="CommandOptionFileHelpName">
        <source>FILE_PATH</source>
        <target state="translated">CESTA K_SOUBORU</target>
        <note />
      </trans-unit>
      <trans-unit id="CommandOptionLaunchProfileDescription">
        <source>The name of the launch profile (if any) to use when launching the application.</source>
        <target state="translated">Název profilu spuštění (pokud existuje), který se má použít při spuštění aplikace.</target>
        <note />
      </trans-unit>
      <trans-unit id="CommandOptionLaunchProfileHelpName">
        <source>LAUNCH_PROFILE</source>
        <target state="translated">LAUNCH_PROFILE</target>
        <note />
      </trans-unit>
      <trans-unit id="CommandOptionNoBuildDescription">
        <source>Do not build the project before running. Implies --no-restore.</source>
        <target state="translated">Nesestavujte projekt, dokud ho nespustíte. Implikuje možnost --no-restore.</target>
        <note>{Locked="--no-restore"}</note>
      </trans-unit>
      <trans-unit id="CommandOptionNoCacheDescription">
        <source>Skip up to date checks and always build the program before running.</source>
        <target state="translated">Přeskočit aktuální kontroly a před spuštěním vždy sestavit program</target>
        <note />
      </trans-unit>
      <trans-unit id="CommandOptionNoLaunchProfileArgumentsDescription">
        <source>Do not use arguments specified in launch profile to run the application.</source>
        <target state="translated">Ke spuštění aplikace nepoužívat argumenty zadané v profilu spuštění.</target>
        <note />
      </trans-unit>
      <trans-unit id="CommandOptionNoLaunchProfileDescription">
        <source>Do not attempt to use launchSettings.json or [app].run.json to configure the application.</source>
        <target state="translated">Nepokoušejte se ke konfiguraci aplikace použít launchSettings.json nebo [app].run.json.</target>
        <note>{Locked="launchSettings.json"}{Locked=".run.json"}</note>
      </trans-unit>
      <trans-unit id="CommandOptionProjectDescription">
        <source>The path to the project file to run (defaults to the current directory if there is only one project).</source>
        <target state="translated">Cesta ke spouštěnému souboru projektu (výchozí je aktuální adresář, pokud existuje jenom jeden projekt)</target>
        <note />
      </trans-unit>
      <trans-unit id="CommandOptionProjectHelpName">
        <source>PROJECT_PATH</source>
        <target state="translated">PROJECT_PATH</target>
        <note />
      </trans-unit>
      <trans-unit id="Commands">
        <source>SDK commands</source>
        <target state="translated">Příkazy sady SDK</target>
        <note />
      </trans-unit>
      <trans-unit id="CommandsMismatch">
        <source>The command {0} specified in the tool manifest file is not contained in the package with Package Id {1}. The commands contained in the package are {2}.</source>
        <target state="translated">Příkaz {0}, který se zadal v souboru manifestu nástroje, není součástí balíčku s ID {1}. Příkazy obsažené v balíčku jsou {2}.</target>
        <note />
      </trans-unit>
      <trans-unit id="ConfigFileArgumentName">
        <source>ConfigFile</source>
        <target state="translated">ConfigFile</target>
        <note />
      </trans-unit>
      <trans-unit id="ConfigFileDescription">
        <source>The NuGet configuration file. If specified, only the settings from this file will be used. If not specified, the hierarchy of configuration files from the current directory will be used. For more information, see https://docs.microsoft.com/nuget/consume-packages/configuring-nuget-behavior</source>
        <target state="translated">Konfigurační soubor NuGet. Když se zadá, použijí se jen nastavení z tohoto souboru. Když se soubor nezadá, použijte se hierarchie konfiguračních souborů z aktuálního adresáře. Další informace najdete na adrese https://docs.microsoft.com/nuget/consume-packages/configuring-nuget-behavior</target>
        <note />
      </trans-unit>
      <trans-unit id="ConfirmationPromptInvalidChoiceMessage">
        <source>Please type '{0}' for yes or '{1}' for no.</source>
        <target state="translated">Zadejte prosím {0} pro yes (ano) nebo {1} pro no (ne).</target>
        <note />
      </trans-unit>
      <trans-unit id="ConfirmationPromptNoValue">
        <source>n</source>
        <target state="translated">n</target>
        <note>For a command line connfirmation prompt, this is the key that should be pressed for "no", ie to cancel the operation.</note>
      </trans-unit>
      <trans-unit id="ConfirmationPromptYesValue">
        <source>y</source>
        <target state="translated">y</target>
        <note>For a command line connfirmation prompt, this is the key that should be pressed for "yes", ie to agree.</note>
      </trans-unit>
      <trans-unit id="ConsoleIsAlreadyInBatchingMode">
        <source>Console is already in batching mode.</source>
        <target state="translated">Konzole je již v režimu dávkování.</target>
        <note>Exception that is thrown when console is already collecting input into a batch (into a string builder), and code asks to enable batching mode again.</note>
      </trans-unit>
      <trans-unit id="CouldNotConvertToBoolean">
        <source>Could not convert the value of property '{0}' to a boolean.</source>
        <target state="translated">Hodnotu vlastnosti {0} nejde převést na logickou hodnotu.</target>
        <note />
      </trans-unit>
      <trans-unit id="CouldNotConvertToString">
        <source>Could not convert the value of property '{0}' to a string.</source>
        <target state="translated">Hodnotu vlastnosti {0} nejde převést na řetězec.</target>
        <note />
      </trans-unit>
      <trans-unit id="CouldNotFindAProject">
        <source>Couldn't find a project. Ensure that a project exists in {0}, or pass the path to the project using {1}.</source>
        <target state="translated">Projekt se nepovedlo najít. Ověřte, že projekt existuje v {0}, nebo pomocí parametru {1} předejte cestu k projektu.</target>
        <note />
      </trans-unit>
      <trans-unit id="CrashDumpTypeArgumentName">
        <source>DUMP_TYPE</source>
        <target state="translated">DUMP_TYPE</target>
        <note />
      </trans-unit>
      <trans-unit id="CreateManifestIfNeededOptionDescription">
        <source>Create a tool manifest if one isn't found during tool installation. For information on how manifests are located, see https://aka.ms/dotnet/tools/create-manifest-if-needed</source>
        <target state="translated">Vytvořte manifest nástroje, pokud se nějaký nenajde během instalace nástroje. Informace o tom, jak se manifesty nacházejí, najdete v tématu https://aka.ms/dotnet/tools/create-manifest-if-needed</target>
        <note />
      </trans-unit>
      <trans-unit id="CurrentRuntimeOptionDescription">
        <source>Use current runtime as the target runtime.</source>
        <target state="translated">Jako cílový modul runtime použijte aktuální modul.</target>
        <note />
      </trans-unit>
      <trans-unit id="Date">
        <source>Date</source>
        <target state="translated">Datum</target>
        <note />
      </trans-unit>
      <trans-unit id="DefaultLaunchProfileDisplayName">
        <source>(Default)</source>
        <target state="translated">(výchozí)</target>
        <note />
      </trans-unit>
      <trans-unit id="DeletingWorkloadManifest">
        <source>Uninstalling workload manifest {0} version {1}...</source>
        <target state="translated">Probíhá odinstalace manifestu úlohy {0} verze {1}...</target>
        <note />
      </trans-unit>
      <trans-unit id="DeletingWorkloadPack">
        <source>Uninstalling workload pack {0} version {1}...</source>
        <target state="translated">Probíhá odinstalace sady funkcí {0} verze {1}...</target>
        <note />
      </trans-unit>
      <trans-unit id="DeletingWorkloadSet">
        <source>Deleting workload version {0}.</source>
        <target state="translated">Odstraňuje se verze úlohy {0}.</target>
        <note />
      </trans-unit>
      <trans-unit id="DepsFileDefinition">
        <source>Path to &lt;application&gt;.deps.json file.</source>
        <target state="translated">Cesta k souboru &lt;aplikace&gt;.deps.json.</target>
        <note />
      </trans-unit>
      <trans-unit id="Description">
        <source>Description</source>
        <target state="translated">Popis</target>
        <note>Table lable</note>
      </trans-unit>
      <trans-unit id="DescriptionColumnName">
        <source>Description</source>
        <target state="translated">Popis</target>
        <note />
      </trans-unit>
      <trans-unit id="DeserializationExceptionMessage">
        <source>An error was encountered when reading '{0}': {1}</source>
        <target state="translated">Při čtení {0} došlo k chybě: {1}</target>
        <note>{0} is file path. {1} is exception message.</note>
      </trans-unit>
      <trans-unit id="DetailDescription">
        <source>Show detail result of the query.</source>
        <target state="translated">Zobrazit podrobné výsledky dotazu</target>
        <note />
      </trans-unit>
      <trans-unit id="DevCertsDefinition">
        <source>Create and manage development certificates.</source>
        <target state="translated">Vytvoří a spravuje certifikáty pro vývoj.</target>
        <note />
      </trans-unit>
      <trans-unit id="Diagnostics_OptionDescription">
        <source>Enables diagnostic output.</source>
        <target state="translated">Povolí diagnostický výstup.</target>
        <note />
      </trans-unit>
      <trans-unit id="DirectivesRemoved">
        <source>Removed '{0}' directives ({1}) for '{2}' from: {3}</source>
        <target state="translated">Odebrány direktivy {0} ({1}) pro {2} z umístění: {3}</target>
        <note>{0} is a directive kind (like '#:package'). {1} is number of removed directives.
    {2} is directive key (e.g., package name). {3} is file path from which directives were removed.</note>
      </trans-unit>
      <trans-unit id="DirectoryAlreadyExists">
        <source>The target directory already exists: '{0}'</source>
        <target state="translated">Cílový adresář již existuje: {0}.</target>
        <note />
      </trans-unit>
      <trans-unit id="DisableProjectContextEval_OptionDescription">
        <source>Disables evaluating project context using MSBuild.</source>
        <target state="translated">Zakáže vyhodnocování kontextu projektu pomocí nástroje MSBuild.</target>
        <note />
      </trans-unit>
      <trans-unit id="DisableSdkTemplates_OptionDescription">
        <source>If present, prevents templates bundled in the SDK from being presented.</source>
        <target state="translated">Pokud je k dispozici, zabrání zobrazení šablon, které jsou součástí sady SDK.</target>
        <note />
      </trans-unit>
      <trans-unit id="DiscoveredTestsInAssembly">
        <source>Discovered {0} tests in assembly</source>
        <target state="translated">Počet zjištěných testů v sestavení: {0}</target>
        <note>0 is count, the sentence is followed by the path of the assebly</note>
      </trans-unit>
      <trans-unit id="DiscoveringTestsFrom">
        <source>Discovering tests from</source>
        <target state="translated">Zjišťování testů z</target>
        <note />
      </trans-unit>
      <trans-unit id="DotnetTestCommand">
        <source>.NET Test Command</source>
        <target state="translated">Testovací příkaz .NET</target>
        <note />
      </trans-unit>
      <trans-unit id="DotnetTestIncompatibleHandshakeVersion">
        <source>Supported protocol versions sent by Microsoft.Testing.Platform are '{0}'. The SDK supports '{1}', which is incompatible.</source>
        <target state="new">Supported protocol versions sent by Microsoft.Testing.Platform are '{0}'. The SDK supports '{1}', which is incompatible.</target>
        <note />
      </trans-unit>
      <trans-unit id="DotnetTestPipeFailureHasHandshake">
        <source>Error disposing 'NamedPipeServer' corresponding to handshake:</source>
        <target state="new">Error disposing 'NamedPipeServer' corresponding to handshake:</target>
        <note />
      </trans-unit>
      <trans-unit id="DotnetTestPipeFailureWithoutHandshake">
        <source>Error disposing 'NamedPipeServer', and no handshake was found.</source>
        <target state="new">Error disposing 'NamedPipeServer', and no handshake was found.</target>
        <note />
      </trans-unit>
      <trans-unit id="DotnetTestPipeIncompleteSize">
        <source>'dotnet' unexpectedly received less than 4 bytes from the 'dotnet test' named pipe.</source>
        <target state="new">'dotnet' unexpectedly received less than 4 bytes from the 'dotnet test' named pipe.</target>
        <note />
      </trans-unit>
      <trans-unit id="DotnetTestPipeOverlapping">
        <source>'dotnet' unexpectedly received overlapping messages from the 'dotnet test' named pipe.</source>
        <target state="new">'dotnet' unexpectedly received overlapping messages from the 'dotnet test' named pipe.</target>
        <note />
      </trans-unit>
      <trans-unit id="DownloadToCacheOptionArgumentName">
        <source>DIRECTORY</source>
        <target state="translated">ADRESÁŘ</target>
        <note />
      </trans-unit>
      <trans-unit id="DownloadToCacheOptionDescription">
        <source>Download packages needed to install a workload to a folder that can be used for offline installation.</source>
        <target state="translated">Stáhněte si balíčky potřebné pro instalaci úlohy do složky, kterou je možné použít pro offline instalaci.</target>
        <note />
      </trans-unit>
      <trans-unit id="DownloadingPackToCacheMessage">
        <source>Downloading pack {0} version {1} to offline cache {2}...</source>
        <target state="translated">Probíhá stahování balíčku {0} verze {1} do offline mezipaměti {2}…</target>
        <note />
      </trans-unit>
      <trans-unit id="Downloads">
        <source>Downloads</source>
        <target state="translated">Soubory ke stažení</target>
        <note>Table lable</note>
      </trans-unit>
      <trans-unit id="DuplicateCaseInsensitiveLaunchProfileNames">
        <source>There are several launch profiles with case-sensitive names, which isn't permitted:
{0}
Make the profile names distinct.</source>
        <target state="translated">Existuje několik spouštěcích profilů s názvy rozlišujícími malá a velká písmena, což není povoleno:
{0}
Nastavte odlišné názvy profilů.</target>
        <note />
      </trans-unit>
      <trans-unit id="DuplicateDirective">
        <source>Duplicate directives are not supported: {0} at {1}</source>
        <target state="translated">Duplicitní direktivy nejsou podporovány: {0} v {1}</target>
        <note>{0} is the directive type and name. {1} is the file path and line number.</note>
      </trans-unit>
      <trans-unit id="Error_restore">
        <source>Restore failed. Run `dotnet restore` for more details on the issue.</source>
        <target state="translated">Obnovení neproběhlo úspěšně. Další podrobnosti o problému získáte spuštěním příkazu dotnet restore.</target>
        <note>{Locked="dotnet restore"}</note>
      </trans-unit>
      <trans-unit id="ExactMatchDescription">
        <source>Require that the search term exactly match the name of the package. Causes `--take` and `--skip` options to be ignored.</source>
        <target state="translated">Vyžaduje, aby hledaný termín přesně odpovídal názvu balíčku. Způsobí, že se možnosti --take a --skip budou ignorovat.</target>
        <note />
      </trans-unit>
      <trans-unit id="ExecutionUsageDescription">
        <source>Execute a .NET application.</source>
        <target state="translated">Spustí aplikaci .NET.</target>
        <note />
      </trans-unit>
      <trans-unit id="ExitCode">
        <source>Exit code</source>
        <target state="translated">Ukončovací kód</target>
        <note />
      </trans-unit>
      <trans-unit id="Expected">
        <source>Expected</source>
        <target state="translated">Očekáváno</target>
        <note />
      </trans-unit>
      <trans-unit id="ExpectedSingleManifest">
        <source>Expected single manifest feature band and manifest folder in MSI from package {0}</source>
        <target state="translated">Z balíčku {0} se očekávalo jedno pásmo funkce manifestu a složka manifestu ve službě MSI.</target>
        <note />
      </trans-unit>
      <trans-unit id="Failed">
        <source>Failed</source>
        <target state="translated">Neúspěšné</target>
        <note />
      </trans-unit>
      <trans-unit id="FailedAdManifestUpdate">
        <source>Failed to update the advertising manifest {0}: {1}.</source>
        <target state="translated">Nepovedlo se aktualizovat manifest reklamy {0}: {1}.</target>
        <note />
      </trans-unit>
      <trans-unit id="FailedLowercase">
        <source>failed</source>
        <target state="translated">selhalo</target>
        <note />
      </trans-unit>
      <trans-unit id="FailedToCreateToolShim">
        <source>Failed to create shell shim for tool '{0}': {1}</source>
        <target state="translated">Pro nástroj {0} se nepodařilo vytvořit překrytí prostředí: {1}.</target>
        <note />
      </trans-unit>
      <trans-unit id="FailedToExtractMsi">
        <source>Failed to extract information from MSI: {0}</source>
        <target state="translated">Nepovedlo se extrahovat informace z MSI: {0}</target>
        <note />
      </trans-unit>
      <trans-unit id="FailedToInstallWorkloadManifest">
        <source>Failed to install manifest {0} version {1}: {2}.</source>
        <target state="translated">Nepodařilo se nainstalovat manifest {0} verze {1}: {2}.</target>
        <note />
      </trans-unit>
      <trans-unit id="FailedToInstallWorkloadSet">
        <source>Failed to install workload version {0}: {1}</source>
        <target state="translated">Nepovedlo se nainstalovat verzi úlohy {0}: {1}</target>
        <note />
      </trans-unit>
      <trans-unit id="FailedToRunTarget">
        <source>Failed to restore workload for project {0}: Failed to run MSBuild Target _GetRequiredWorkloads.</source>
        <target state="translated">Nepovedlo se obnovit úlohu pro projekt {0}: nepovedlo se spustit _GetRequiredWorkloads cíle nástroje MSBuild.</target>
        <note />
      </trans-unit>
      <trans-unit id="FailedToUninstallTool">
        <source>Failed to uninstall tool '{0}': {1}</source>
        <target state="translated">Nepodařilo se odinstalovat nástroj {0}: {1}.</target>
        <note />
      </trans-unit>
      <trans-unit id="FailedWithErrors">
        <source>failed with {0} error(s)</source>
        <target state="translated">selhalo s {0} chybou/chybami.</target>
        <note />
      </trans-unit>
      <trans-unit id="FailedWithErrorsAndWarnings">
        <source>failed with {0} error(s) and {1} warning(s)</source>
        <target state="translated">selhalo s chybami (celkem {0}) a upozorněními (celkem {1})</target>
        <note />
      </trans-unit>
      <trans-unit id="FailedWithWarnings">
        <source>failed with {0} warning(s)</source>
        <target state="translated">selhalo s {0} upozorněním(i).</target>
        <note />
      </trans-unit>
      <trans-unit id="ForTest">
        <source>For test</source>
        <target state="translated">Pro testování</target>
        <note>is followed by test name</note>
      </trans-unit>
      <trans-unit id="FormatArgumentName">
        <source>Format</source>
        <target state="translated">Formát</target>
        <note />
      </trans-unit>
      <trans-unit id="FormatDefinition">
        <source>Apply style preferences to a project or solution.</source>
        <target state="translated">Aplikujte předvolby stylu na projekt nebo řešení.</target>
        <note />
      </trans-unit>
      <trans-unit id="FormatDescription">
        <source>Format the output accordingly. Either `table`, or `json`. The default value is `table`.</source>
        <target state="translated">Formátuje výstup odpovídajícím způsobem. Buď table, nebo json. Výchozí hodnota je table.</target>
        <note />
      </trans-unit>
      <trans-unit id="FormatOptionDescription">
        <source>Changes the format of outputted workload versions. Can take 'json' or 'list'</source>
        <target state="translated">Změní formát výstupních verzí úloh. Může přijmout json nebo list.</target>
        <note />
      </trans-unit>
      <trans-unit id="FrameworkVersionOption">
        <source>FRAMEWORK_VERSION</source>
        <target state="translated">FRAMEWORK_VERSION</target>
        <note />
      </trans-unit>
      <trans-unit id="FrameworkVersionOptionDescription">
        <source>The Microsoft.NETCore.App package version that will be used to run the assemblies.</source>
        <target state="translated">Verze balíčku Microsoft.NETCore.App, který se použije ke spuštění sestavení</target>
        <note />
      </trans-unit>
      <trans-unit id="FromCacheOptionArgumentName">
        <source>DIRECTORY</source>
        <target state="translated">ADRESÁŘ</target>
        <note />
      </trans-unit>
      <trans-unit id="FromCacheOptionDescription">
        <source>Complete the operation from cache (offline).</source>
        <target state="translated">Dokončete operaci z mezipaměti (offline).</target>
        <note />
      </trans-unit>
      <trans-unit id="FromFile">
        <source>from</source>
        <target state="translated">od</target>
        <note>from followed by a file name to point to the file from which test is originating</note>
      </trans-unit>
      <trans-unit id="FromHistoryOptionDescription">
        <source>Update workloads to a previous version specified by the argument. Use the 'dotnet workload history' to see available workload history records.</source>
        <target state="translated">Aktualizujte úlohy na předchozí verzi určenou argumentem. K zobrazení dostupných záznamů historie úloh použijte příkaz dotnet workload history.</target>
        <note />
      </trans-unit>
      <trans-unit id="FromPreviousSdkOptionDescription">
        <source>Include workloads installed with earlier SDK versions in update.</source>
        <target state="translated">Zahrnout do aktualizace úlohy nainstalované s předchozími verzemi sady SDK.</target>
        <note />
      </trans-unit>
      <trans-unit id="FromRollbackDefinitionOptionDescription">
        <source>Update workloads based on specified rollback definition file.</source>
        <target state="translated">Aktualizuje úlohy na základě zadaného souboru definice vrácení zpět.</target>
        <note />
      </trans-unit>
      <trans-unit id="FsiDefinition">
        <source>Start F# Interactive / execute F# scripts.</source>
        <target state="translated">Spustí F# Interactive / spustí skripty F#.</target>
        <note />
      </trans-unit>
      <trans-unit id="FxVersionDefinition">
        <source>Version of the installed Shared Framework to use to run the application.</source>
        <target state="translated">Verze nainstalované sdílené architektury, která se má použít ke spuštění aplikace</target>
        <note />
      </trans-unit>
      <trans-unit id="GarbageCollectingSdkFeatureBandsMessage">
        <source>Garbage collecting for SDK feature band(s) {0}...</source>
        <target state="translated">Pásma funkcí sady SDK {0} pro uvolňování paměti...</target>
        <note />
      </trans-unit>
      <trans-unit id="GarbageCollectionFailed">
        <source>Warning: Workload garbage collection failed with error: {0}.</source>
        <target state="translated">Upozornění: uvolňování paměti úlohy selhalo s chybou: {0}.</target>
        <note />
      </trans-unit>
      <trans-unit id="GlobalJsonVersion">
        <source>Global.json Version</source>
        <target state="translated">Verze souboru global.json</target>
        <note />
      </trans-unit>
      <trans-unit id="HangDumpTypeArgumentName">
        <source>DUMP_TYPE</source>
        <target state="translated">DUMP_TYPE</target>
        <note />
      </trans-unit>
      <trans-unit id="HangTimeoutArgumentName">
        <source>TIMESPAN</source>
        <target state="translated">TIMESPAN</target>
        <note />
      </trans-unit>
      <trans-unit id="HelpAppFullName">
        <source>.NET CLI help utility</source>
        <target state="translated">Nástroj nápovědy k rozhraní příkazového řádku .NET</target>
        <note />
      </trans-unit>
      <trans-unit id="HelpDefinition">
        <source>Opens the reference page in a browser for the specified command.</source>
        <target state="translated">Otevře v prohlížeči referenční stránku pro zadaný příkaz.</target>
        <note />
      </trans-unit>
      <trans-unit id="HelpExtensionOptions">
        <source>Extension Options:</source>
        <target state="translated">Parametry rozšíření:</target>
        <note />
      </trans-unit>
      <trans-unit id="HelpModuleIsMissingTheOptionBelow">
        <source>{0} is missing the option below</source>
        <target state="translated">V názvu {0} chybí níže uvedený parametr.</target>
        <note>0 is name of the module, this string is followed by lined that list the option</note>
      </trans-unit>
      <trans-unit id="HelpModuleIsMissingTheOptionsBelow">
        <source>{0} is missing the options below</source>
        <target state="translated">V názvu {0} chybí níže uvedený parametr.</target>
        <note>0 is name of the module, this string is followed by lined that list the options</note>
      </trans-unit>
      <trans-unit id="HelpModulesAreMissingTheOptionBelow">
        <source>{0} are missing the option below</source>
        <target state="translated">V názvu {0} chybí níže uvedený parametr.</target>
        <note>0 is name of the module, this string is followed by lined that list the option</note>
      </trans-unit>
      <trans-unit id="HelpModulesAreMissingTheOptionsBelow">
        <source>{0} are missing the options below</source>
        <target state="translated">V názvu {0} chybí níže uvedené parametry.</target>
        <note>0 is name of the module, this string is followed by lined that list the options</note>
      </trans-unit>
      <trans-unit id="HelpOptions">
        <source>Options:</source>
        <target state="translated">Parametry:</target>
        <note />
      </trans-unit>
      <trans-unit id="HelpPlatformOptions">
        <source>Platform Options:</source>
        <target state="translated">Parametry platformy:</target>
        <note />
      </trans-unit>
      <trans-unit id="HelpUnavailableExtensionOptions">
        <source>Unavailable extension options:</source>
        <target state="translated">Nedostupné parametry rozšíření:</target>
        <note />
      </trans-unit>
      <trans-unit id="HelpUnavailableOptions">
        <source>Unavailable options:</source>
        <target state="translated">Nedostupné parametry:</target>
        <note />
      </trans-unit>
      <trans-unit id="HelpWaitingForOptionsAndExtensions">
        <source>Waiting for options and extensions...</source>
        <target state="translated">Čeká se na parametry a rozšíření...</target>
        <note />
      </trans-unit>
      <trans-unit id="HistoryManifestOnlyOptionDescription">
        <source>Update to the workload versions specified in the history without changing which workloads are installed. Currently installed workloads will be updated to match the specified history version.</source>
        <target state="translated">Aktualizovat na verze úloh zadané v historii, aniž by se změnilo, které úlohy jsou nainstalovány. Aktuálně nainstalované úlohy budou aktualizovány tak, aby odpovídaly zadané verzi historie.</target>
        <note />
      </trans-unit>
      <trans-unit id="HostFxrCouldNotBeLoaded">
        <source>Could not load hostfxr from '{0}'.</source>
        <target state="translated">Z {0} nelze načíst nástroj hostfxr.</target>
        <note />
      </trans-unit>
      <trans-unit id="Id">
        <source>Id</source>
        <target state="translated">ID</target>
        <note />
      </trans-unit>
      <trans-unit id="IgnoredArgumentsMessage">
        <source>The following arguments have been ignored : "{0}"</source>
        <target state="translated">Následující argumenty se ignorovaly: {0}</target>
        <note />
      </trans-unit>
      <trans-unit id="InProcessArtifactsProduced">
        <source>In process file artifacts produced:</source>
        <target state="translated">Vytvořené artefakty souboru v procesu:</target>
        <note />
      </trans-unit>
      <trans-unit id="InRoot">
        <source>Place project in root of the solution, rather than creating a solution folder.</source>
        <target state="translated">Umístěte projekt do kořene řešení, není potřeba vytvářet složku řešení.</target>
        <note />
      </trans-unit>
      <trans-unit id="InadequatePermissions">
        <source>Inadequate permissions. Run the command with elevated privileges.</source>
        <target state="translated">Nedostatečná oprávnění. Spusťte příkaz se zvýšenými oprávněními.</target>
        <note />
      </trans-unit>
      <trans-unit id="IncludePreviewOptionDescription">
        <source>Allow prerelease workload manifests.</source>
        <target state="translated">Povolit předběžné verze manifestů úloh.</target>
        <note />
      </trans-unit>
      <trans-unit id="InstallToolCommandInvalidGlobalAndLocalAndToolPath">
        <source>The local option(--local), the global option (--global), the tool path option (--tool-path), can only have one at a time. Specify only one of the options: {0}.</source>
        <target state="translated">Možnost local (--local), možnost global (--global), možnost tool path (--tool-path), v jednu chvíli je možné mít jen jednu. Zadejte jen jednu z možností: {0}</target>
        <note />
      </trans-unit>
      <trans-unit id="InstallingPackVersionMessage">
        <source>Installing pack {0} version {1}...</source>
        <target state="translated">Instaluje se sada {0} verze {1}...</target>
        <note />
      </trans-unit>
      <trans-unit id="InstallingWorkloadManifest">
        <source>Installing workload manifest {0} version {1}...</source>
        <target state="translated">Probíhá instalace manifestu úlohy {0} verze {1}...</target>
        <note />
      </trans-unit>
      <trans-unit id="InstallingWorkloads">
        <source>Installing workloads: {0}</source>
        <target state="translated">Probíhá instalace úloh: {0}</target>
        <note />
      </trans-unit>
      <trans-unit id="InsufficientPrivilegeToStartServer">
        <source>Insufficient privilege to start the server.</source>
        <target state="translated">Nedostatečná oprávnění pro spuštění serveru</target>
        <note />
      </trans-unit>
      <trans-unit id="IntermediateWorkingDirOption">
        <source>WORKING_DIR</source>
        <target state="translated">WORKING_DIR</target>
        <note />
      </trans-unit>
      <trans-unit id="IntermediateWorkingDirOptionDescription">
        <source>The working directory used by the command to execute.</source>
        <target state="translated">Pracovní adresář použitý příkazem, který se má spustit</target>
        <note />
      </trans-unit>
      <trans-unit id="InternalLoopAsyncDidNotExitSuccessfullyErrorMessage">
        <source>Method '{0}' did not exit successfully</source>
        <target state="new">Method '{0}' did not exit successfully</target>
        <note />
      </trans-unit>
      <trans-unit id="InvalidDirectiveName">
        <source>The directive at '{2}' should contain a name without special characters and an optional value separated by '{1}' like '#:{0} Name{1}Value'.</source>
        <target state="translated">Direktiva v {2} by měla obsahovat název bez speciálních znaků a volitelnou hodnotu oddělenou znakem {1}, například #:{0} Název{1}Hodnota.</target>
        <note>{0} is the directive type like 'package' or 'sdk'. {1} is the expected separator like '@' or '='. {2} is the file path and line number.</note>
      </trans-unit>
      <trans-unit id="InvalidFilePath">
        <source>The specified file must exist and have '.cs' file extension: '{0}'</source>
        <target state="translated">Zadaný soubor musí existovat a musí mít příponu souboru .cs:{0}</target>
        <note>{Locked=".cs"}</note>
      </trans-unit>
      <trans-unit id="InvalidOptionForFileBasedApp">
        <source>Cannot specify option '{0}' when operating on a file-based app.</source>
        <target state="translated">Možnost {0} nelze zadat při práci se souborovou aplikací.</target>
        <note>{0} is an option name like '--source'.</note>
      </trans-unit>
      <trans-unit id="InvalidOptionForStdin">
        <source>Cannot specify option '{0}' when also using '-' to read the file from standard input.</source>
        <target state="translated">Nelze zadat parametr {0}, pokud se k načtení souboru ze standardního vstupního zařízení používá také parametr -.</target>
        <note>{0} is an option name like '--no-build'.</note>
      </trans-unit>
      <trans-unit id="InvalidProjectDirective">
        <source>The '#:project' directive at '{0}' is invalid: {1}</source>
        <target state="translated">Direktiva #:project v {0} je neplatná: {1}.</target>
        <note>{0} is the file path and line number. {1} is the inner error message.</note>
      </trans-unit>
      <trans-unit id="InvalidSemVerVersionString">
        <source>Failed to parse "{0}" as a semantic version.</source>
        <target state="translated">Nepovedlo se analyzovat {0} jako sémantickou verzi.</target>
        <note>{0} is a version string that the user entered that was not parsed as a Semantic Version</note>
      </trans-unit>
      <trans-unit id="InvalidToolConfiguration">
        <source>The settings file in the tool's NuGet package is invalid: {0}</source>
        <target state="translated">Soubor nastavení v balíčku NuGet nástroje je neplatný: {0}.</target>
        <note />
      </trans-unit>
      <trans-unit id="InvalidVersionForWorkload">
        <source>Error parsing version '{1}' for workload manifest ID '{0}'</source>
        <target state="translated">Chyba při analýze verze {1} pro ID manifestu úlohy {0}</target>
        <note />
      </trans-unit>
      <trans-unit id="LatestVersion">
        <source>Latest Version</source>
        <target state="translated">Nejnovější verze</target>
        <note>Table lable</note>
      </trans-unit>
      <trans-unit id="LaunchProfileDoesNotExist">
        <source>A launch profile with the name '{0}' doesn't exist.</source>
        <target state="translated">Profil spuštění s názvem {0} neexistuje.</target>
        <note />
      </trans-unit>
      <trans-unit id="LaunchProfileHandlerCannotBeLocated">
        <source>The launch profile type '{0}' is not supported.</source>
        <target state="translated">Typ profilu spuštění {0} se nepodporuje.</target>
        <note />
      </trans-unit>
      <trans-unit id="LaunchProfileIsNotAJsonObject">
        <source>A profile with the specified name isn't a valid JSON object.</source>
        <target state="translated">Profil se zadaným názvem není platný objekt JSON.</target>
        <note />
      </trans-unit>
      <trans-unit id="LaunchProfilesCollectionIsNotAJsonObject">
        <source>The 'profiles' property of the launch settings document is not a JSON object.</source>
        <target state="translated">Vlastnost profiles v dokumentu nastavení spuštění není objektem JSON.</target>
        <note />
      </trans-unit>
      <trans-unit id="ListAppFullName">
        <source>List all projects in a solution file.</source>
        <target state="translated">Vypíše seznam všech projektů v souboru řešení.</target>
        <note />
      </trans-unit>
      <trans-unit id="ListSolutionFoldersArgumentDescription">
        <source>Display solution folder paths.</source>
        <target state="translated">Zobrazí cesty ke složkám řešení.</target>
        <note />
      </trans-unit>
      <trans-unit id="ListToolCommandInvalidGlobalAndLocalAndToolPath">
        <source>The local option(--local), the global option (--global), the tool path option (--tool-path), can only have one at a time. Specify only one of the options: {0}.</source>
        <target state="translated">Možnost local (--local), možnost global (--global), možnost tool path (--tool-path), v jednu chvíli je možné mít jen jednu. Zadejte jen jednu z možností: {0}</target>
        <note />
      </trans-unit>
      <trans-unit id="LocalOptionDoesNotSupportFrameworkOption">
        <source>The local option(--local) does not support the framework option (--framework).</source>
        <target state="translated">Možnost local (--local) nepodporuje možnost framework (--framework).</target>
        <note />
      </trans-unit>
      <trans-unit id="LocalToolInstallationSucceeded">
        <source>You can invoke the tool from this directory using the following commands: 'dotnet tool run {0}' or 'dotnet {0}'.
Tool '{1}' (version '{2}') was successfully installed. Entry is added to the manifest file {3}.</source>
        <target state="translated">Nástroj můžete z tohoto adresáře zavolat pomocí těchto příkazů: dotnet tool run {0} nebo dotnet {0}.
Nástroj {1} (verze {2}) se úspěšně nainstaloval. Do souboru manifestu {3} se přidala položka.</target>
        <note />
      </trans-unit>
      <trans-unit id="LocalToolsRestoreWasSuccessful">
        <source>Restore was successful.</source>
        <target state="translated">Obnovení proběhlo úspěšně.</target>
        <note />
      </trans-unit>
      <trans-unit id="MSBuildEvaluationResult_Error_NoProjectFound">
        <source>No project was found at the path: {0}.</source>
        <target state="translated">Žádný projekt se nepodařilo najít v cestě: {0}.</target>
        <note>{0} - the file path where project was expected to be found.</note>
      </trans-unit>
      <trans-unit id="MSBuildEvaluationResult_Error_NotRestored">
        <source>{0} is not restored.</source>
        <target state="translated">{0} se neobnovil.</target>
        <note>{0} - the full path to the project.</note>
      </trans-unit>
      <trans-unit id="MSBuildEvaluator_Error_NoTargetFramework">
        <source>Project '{0}' is a SDK-style project, but does not specify the framework.</source>
        <target state="translated">Projekt {0} je projekt ve stylu sady SDK, ale neurčuje architekturu.</target>
        <note>{0} - the full path to the project.</note>
      </trans-unit>
      <trans-unit id="MSBuildOptionDescription">
        <source>Shut down the MSBuild build server.</source>
        <target state="translated">Vypne buildovací server MSBuild.</target>
        <note />
      </trans-unit>
      <trans-unit id="MaintenanceMessage">
        <source>.NET {0} is going out of support soon.</source>
        <target state="translated">Rozhraní .NET {0} se zanedlouho přestane podporovat.</target>
        <note />
      </trans-unit>
      <trans-unit id="ManifestFileColumn">
        <source>Manifest</source>
        <target state="translated">Manifest</target>
        <note />
      </trans-unit>
      <trans-unit id="ManifestMsiNotFoundInNuGetPackage">
        <source>Manifest MSI not found in NuGet package {0}</source>
        <target state="translated">Instalační služba MSI manifestu se nenašla v balíčku NuGet {0}.</target>
        <note />
      </trans-unit>
      <trans-unit id="ManifestOption">
        <source>MANIFEST</source>
        <target state="translated">MANIFEST</target>
        <note />
      </trans-unit>
      <trans-unit id="ManifestOptionDescription">
        <source>The path to a target manifest file that contains the list of packages to be excluded from the publish step.</source>
        <target state="translated">Cesta k cílovému souboru manifestu obsahujícímu seznam balíčků, které se mají vyloučit z kroku publikování</target>
        <note />
      </trans-unit>
      <trans-unit id="ManifestPackageUrlNotResolved">
        <source>Manifest package not resolved. Manifest package or URL for {0} doesn't exist.</source>
        <target state="translated">Balíček manifestu nebyl přeložen. Balíček manifestu nebo adresa URL pro {0} neexistuje.</target>
        <note />
      </trans-unit>
      <trans-unit id="MigrateAppFullName">
        <source>Generate a .slnx file from a .sln file.</source>
        <target state="translated">Vygenerujte soubor .slnx ze souboru .sln.</target>
        <note />
      </trans-unit>
      <trans-unit id="MinimumExpectedTestsPolicyViolation">
        <source>Minimum expected tests policy violation, tests ran {0}, minimum expected {1}</source>
        <target state="translated">Minimální očekávané porušení zásad testů, spuštěné testy: {0}, očekávané minimum: {1}</target>
        <note>{0}, {1} number of tests</note>
      </trans-unit>
      <trans-unit id="MissingDirectiveName">
        <source>Missing name of '{0}' at {1}.</source>
        <target state="translated">Chybí název pro {0} v {1}.</target>
        <note>{0} is the directive name like 'package' or 'sdk', {1} is the file path and line number.</note>
      </trans-unit>
      <trans-unit id="MsBuildDefinition">
        <source>Run Microsoft Build Engine (MSBuild) commands.</source>
        <target state="translated">Spustí příkazy MSBuild (Microsoft Build Engine).</target>
        <note />
      </trans-unit>
      <trans-unit id="MsiProgressInstall">
        <source>Installing {0} </source>
        <target state="translated">Instaluje se {0}. </target>
        <note />
      </trans-unit>
      <trans-unit id="MsiProgressRepair">
        <source>Repairing {0} </source>
        <target state="translated">Opravuje se {0} </target>
        <note />
      </trans-unit>
      <trans-unit id="MsiProgressUninstall">
        <source>Removing {0} </source>
        <target state="translated">Odebírání {0}. </target>
        <note />
      </trans-unit>
      <trans-unit id="MultipleProjectsEvaluationResult_Error">
        <source>Multiple projects found: {0}.</source>
        <target state="translated">Našlo se více projektů: {0}.</target>
        <note>{0} - semi-colon separated list of path to projects found.</note>
      </trans-unit>
      <trans-unit id="NameColumnHeader">
        <source>Name</source>
        <target state="translated">Název</target>
        <note />
      </trans-unit>
      <trans-unit id="NeedNuGetInConfig">
        <source>The 'dotnet tool search' command unconditionally accesses nuget.org to find tools, but it is not present in your nuget.config. Add it to run this command.
    This can be done with this command:
  dotnet nuget add source https://api.nuget.org/v3/index.json -n nuget.org</source>
        <target state="translated">Příkaz dotnet tool search nepodmíněně přistupuje k nuget.org k vyhledání nástrojů, ale ve vašem souboru nuget.config se nenachází. Pokud chcete tento příkaz spustit, přidejte ho.
    Můžete to provést pomocí tohoto příkazu:
  dotnet nuget add source https://api.nuget.org/v3/index.json -n nuget.org</target>
        <note>Do not translate 'dotnet tool search' or 'nuget.config'. Do not localize the last line at all.</note>
      </trans-unit>
      <trans-unit id="NetAddCommand">
        <source>.NET Add Command</source>
        <target state="translated">Příkaz rozhraní .NET pro přidání</target>
        <note />
      </trans-unit>
      <trans-unit id="NetListCommand">
        <source>List references or packages of a .NET project.</source>
        <target state="translated">Vypíše seznam odkazů nebo balíčků projektu .NET.</target>
        <note />
      </trans-unit>
      <trans-unit id="NetRemoveCommand">
        <source>.NET Remove Command</source>
        <target state="translated">Příkaz rozhraní .NET pro odebrání</target>
        <note />
      </trans-unit>
      <trans-unit id="NewDefinition">
        <source>Create a new .NET project or file.</source>
        <target state="translated">Vytvoří nový projekt nebo soubor .NET.</target>
        <note />
      </trans-unit>
      <trans-unit id="NewFeatureBandMessage">
        <source>Try out the newest .NET SDK features with .NET {0}.</source>
        <target state="translated">V rozhraní .NET {0} si můžete vyzkoušet nejnovější funkce sady .NET SDK.</target>
        <note />
      </trans-unit>
      <trans-unit id="NewPatchAvailableMessage">
        <source>Patch {0} is available.</source>
        <target state="translated">Je k dispozici oprava {0}.</target>
        <note />
      </trans-unit>
      <trans-unit id="NewWorkloadSet">
        <source>Installing workload version {0}.</source>
        <target state="translated">Probíhá instalace verze úlohy {0}.</target>
        <note />
      </trans-unit>
      <trans-unit id="NoBinaryLogBecauseRunningJustCsc">
        <source>Warning: Binary log option was specified but MSBuild will be skipped because running just csc is enough. Specify '--no-cache' to force full build.</source>
        <target state="translated">Upozornění: Byl zadán parametr binárního protokolu, ale MSBuild bude přeskočen, protože stačí spustit pouze csc. Chcete-li vynutit úplné sestavení, zadejte --no-cache.</target>
        <note>{Locked="--no-cache"}{Locked="MSBuild"}{Locked="csc"}</note>
      </trans-unit>
      <trans-unit id="NoBinaryLogBecauseUpToDate">
        <source>Warning: Binary log option was specified but build will be skipped because output is up to date. Specify '--no-cache' to force build.</source>
        <target state="translated">Upozornění: Byl zadán parametr binárního protokolu, ale sestavení bude přeskočeno, protože výstup je aktuální. Chcete-li vynutit sestavení, zadejte --no-cache.</target>
        <note>{Locked="--no-cache"}</note>
      </trans-unit>
      <trans-unit id="NoBuildOptionDescription">
        <source>Do not build the project before publishing. Implies --no-restore.</source>
        <target state="translated">Nesestavujte projekt, dokud ho nepublikujete. Implikuje možnost --no-restore.</target>
        <note />
      </trans-unit>
      <trans-unit id="NoDependenciesOptionDescription">
        <source>Do not build project-to-project references and only build the specified project.</source>
        <target state="translated">Nesestaví odkazy mezi projekty a sestaví jen určený projekt.</target>
        <note />
      </trans-unit>
      <trans-unit id="NoHistoryFound">
        <source>No workload history found</source>
        <target state="translated">Nenašla se žádná historie úlohy.</target>
        <note />
      </trans-unit>
      <trans-unit id="NoIncrementalOptionDescription">
        <source>Do not use incremental building.</source>
        <target state="translated">Nepoužije se přírůstkové sestavení.</target>
        <note />
      </trans-unit>
      <trans-unit id="NoManifestFileContainPackageId">
        <source>Cannot find a manifest file that contains package id '{0}'.</source>
        <target state="translated">Nedaří se najít soubor manifestu s ID balíčku {0}.</target>
        <note />
      </trans-unit>
      <trans-unit id="NoProjectsOrSolutions">
        <source>A project or solution file could not be found in {0}. Specify a project or solution file to use.</source>
        <target state="translated">{0} neobsahuje žádný soubor projektu nebo řešení. Zadejte soubor projektu nebo řešení, který chcete použít.</target>
        <note />
      </trans-unit>
      <trans-unit id="NoResult">
        <source>Could not find any results.</source>
        <target state="translated">Nenašly se žádné výsledky.</target>
        <note />
      </trans-unit>
      <trans-unit id="NoSerializerRegisteredWithIdErrorMessage">
        <source>No serializer registered with ID '{0}'</source>
        <target state="translated">Není zaregistrovaný žádný serializátor s ID {0}.</target>
        <note />
      </trans-unit>
      <trans-unit id="NoSerializerRegisteredWithTypeErrorMessage">
        <source>No serializer registered with type '{0}'</source>
        <target state="translated">Není zaregistrovaný žádný serializátor s typem {0}.</target>
        <note />
      </trans-unit>
      <trans-unit id="NoServersToShutdown">
        <source>No build servers are running.</source>
        <target state="translated">Nejsou spuštěné žádné buildovací servery.</target>
        <note />
      </trans-unit>
      <trans-unit id="NoToolsWereRestored">
        <source>No tools were restored.</source>
        <target state="translated">Neobnovily se žádné nástroje.</target>
        <note />
      </trans-unit>
      <trans-unit id="NoTrustWithParentPID">
        <source>Failed to establish a trust relationship with parent process ({0}).</source>
        <target state="translated">Nepovedlo se navázat vztah důvěryhodnosti s nadřazeným procesem ({0}).</target>
        <note />
      </trans-unit>
      <trans-unit id="NoWorkloadHistoryRecords">
        <source>Workload history records are created when when running an operation that modifies workloads like update or install. Cannot update from history until workload history records exist.</source>
        <target state="translated">Záznamy historie úloh se vytvářejí při spuštění operace, která mění úlohy, jako je aktualizace nebo instalace. Není možné aktualizovat z historie, dokud neexistují záznamy historie úlohy.</target>
        <note />
      </trans-unit>
      <trans-unit id="NoWorkloadUpdateFound">
        <source>No workload update found.</source>
        <target state="translated">Nenašla se žádná aktualizace úlohy.</target>
        <note />
      </trans-unit>
      <trans-unit id="NoWorkloadVersionsFound">
        <source>No workload versions found for SDK feature band {0}.</source>
        <target state="translated">Nenašly se žádné verze úloh pro pásmo funkcí sady SDK {0}.</target>
        <note />
      </trans-unit>
      <trans-unit id="NoWorkloadsInstalledInfoWarning">
        <source>There are no installed workloads to display.</source>
        <target state="translated">Nejsou k dispozici žádné nainstalované úlohy, které by se daly zobrazit.</target>
        <note />
      </trans-unit>
      <trans-unit id="NoWorkloadsToRepair">
        <source>No workloads are installed, nothing to repair. Run `dotnet workload search` to find workloads to install.</source>
        <target state="needs-review-translation">Nejsou nainstalované žádné úlohy, nic se nedá opravit. Pokud chcete najít úlohy, které se mají nainstalovat, spusťte vyhledávání úloh dotnet.</target>
        <note>{Locked="dotnet workload search"}</note>
      </trans-unit>
      <trans-unit id="NoWorkloadsToUpdate">
        <source>No workloads installed for this feature band. To update workloads installed with earlier SDK versions, include the --from-previous-sdk option.</source>
        <target state="translated">Pro toto pásmo funkcí nejsou nainstalované žádné úlohy. Pokud chcete provést aktualizaci úlohy nainstalované z předchozí sady SDK, přidejte možnost --from-previous-sdk.</target>
        <note />
      </trans-unit>
      <trans-unit id="NugetDefinition">
        <source>Provides additional NuGet commands.</source>
        <target state="translated">Nabízí další příkazy NuGet.</target>
        <note />
      </trans-unit>
      <trans-unit id="OSDoesNotSupportMsi">
        <source>MSI installations are only supported on Windows.</source>
        <target state="translated">Instalace MSI jsou podporovány pouze v systému Windows.</target>
        <note />
      </trans-unit>
      <trans-unit id="OnlyLocalOptionSupportManifestFileOption">
        <source>Specifying the tool manifest option (--tool-manifest) is only valid with the local option (--local or the default).</source>
        <target state="translated">Zadávání možnosti manifestu nástroje (--tool-manifest) je platné jen spolu s možností local (--local nebo výchozí).</target>
        <note />
      </trans-unit>
      <trans-unit id="OptionsCannotBeCombined">
        <source>Options '--outdated', '--deprecated' and '--vulnerable' cannot be combined.</source>
        <target state="translated">Možnosti --outdated, --deprecated a --vulnerable se nedají kombinovat.</target>
        <note />
      </trans-unit>
      <trans-unit id="OutOfProcessArtifactsProduced">
        <source>Out of process file artifacts produced:</source>
        <target state="translated">Vytvořené artefakty souboru mimo proces:</target>
        <note />
      </trans-unit>
      <trans-unit id="OutOfSupportMessage">
        <source>.NET {0} is out of support.</source>
        <target state="translated">Rozhraní .NET {0} se už nepodporuje.</target>
        <note />
      </trans-unit>
      <trans-unit id="OutputOptionName">
        <source>OUTPUT_DIR</source>
        <target state="translated">OUTPUT_DIR</target>
        <note />
      </trans-unit>
      <trans-unit id="PackAppFullName">
        <source>.NET Core NuGet Package Packer</source>
        <target state="translated">Nástroj .NET Core pro balení balíčku NuGet</target>
        <note />
      </trans-unit>
      <trans-unit id="PackCmdNoLogo">
        <source>Do not display the startup banner or the copyright message.</source>
        <target state="translated">Nezobrazovat úvodní nápis ani zprávu o autorských právech</target>
        <note />
      </trans-unit>
      <trans-unit id="PackCmdOutputDir">
        <source>OUTPUT_DIR</source>
        <target state="translated">OUTPUT_DIR</target>
        <note />
      </trans-unit>
      <trans-unit id="PackCmdOutputDirDescription">
        <source>The output directory to place built packages in.</source>
        <target state="translated">Výstupní adresář, kam se mají umístit sestavené balíčky</target>
        <note />
      </trans-unit>
      <trans-unit id="PackCmdVersion">
        <source>VERSION</source>
        <target state="translated">VERZE</target>
        <note />
      </trans-unit>
      <trans-unit id="PackCmdVersionDescription">
        <source>The version of the package to create</source>
        <target state="translated">Verze balíčku, který se má vytvořit</target>
        <note />
      </trans-unit>
      <trans-unit id="PackConfigurationOptionDescription">
        <source>The configuration to use for building the package. The default is 'Release'.</source>
        <target state="translated">Konfigurace, která se má použít k sestavení balíčku. Výchozí hodnota je Release.</target>
        <note />
      </trans-unit>
      <trans-unit id="PackDefinition">
        <source>Create a NuGet package.</source>
        <target state="translated">Vytvoří balíček NuGet.</target>
        <note />
      </trans-unit>
      <trans-unit id="PackageAddAppFullName">
        <source>Add a NuGet package reference to the project.</source>
        <target state="translated">Přidat odkaz na balíček NuGet do projektu</target>
        <note />
      </trans-unit>
      <trans-unit id="PackageAddCmdFramework">
        <source>FRAMEWORK</source>
        <target state="translated">FRAMEWORK</target>
        <note />
      </trans-unit>
      <trans-unit id="PackageAddCmdFrameworkDescription">
        <source>Add the reference only when targeting a specific framework.</source>
        <target state="translated">Přidá odkaz jen v případě, že cílem je konkrétní architektura.</target>
        <note />
      </trans-unit>
      <trans-unit id="PackageAddCmdNoRestoreDescription">
        <source>Add the reference without performing restore preview and compatibility check.</source>
        <target state="translated">Přidá odkaz bez provedení náhledu obnovení a kontroly kompatibility.</target>
        <note />
      </trans-unit>
      <trans-unit id="PackageAddCmdSource">
        <source>SOURCE</source>
        <target state="translated">ZDROJ</target>
        <note />
      </trans-unit>
      <trans-unit id="PackageAddCmdSourceDescription">
        <source>The NuGet package source to use during the restore.</source>
        <target state="translated">Zdroj balíčku NuGet, který se použije při obnovení</target>
        <note />
      </trans-unit>
      <trans-unit id="PackageDefinition">
        <source>Search for, add, remove, or list PackageReferences for a .NET project.</source>
        <target state="translated">Umožňuje vyhledat, přidat, odebrat nebo vypsat PackageReferences pro projekt .NET.</target>
        <note />
      </trans-unit>
      <trans-unit id="PackageFailedToRestore">
        <source>Package "{0}" failed to restore, due to {1}</source>
        <target state="translated">Balíček {0} se nepovedlo obnovit. Příčina: {1}</target>
        <note />
      </trans-unit>
      <trans-unit id="PackageId">
        <source>Package ID</source>
        <target state="translated">ID balíčku</target>
        <note>Table lable</note>
      </trans-unit>
      <trans-unit id="PackageListAppFullName">
        <source>List all package references of the project or solution.</source>
        <target state="translated">Vypíše všechny odkazy na balíčky z projektu nebo řešení.</target>
        <note />
      </trans-unit>
      <trans-unit id="PackageListCmdFramework">
        <source>FRAMEWORK | FRAMEWORK\RID</source>
        <target state="translated">FRAMEWORK | FRAMEWORK\RID</target>
        <note />
      </trans-unit>
      <trans-unit id="PackageListCmdFrameworkDescription">
        <source>Chooses a framework to show its packages. Use the option multiple times for multiple frameworks.</source>
        <target state="translated">Zvolí architekturu, pro kterou se mají zobrazit balíčky. Pokud chcete určit více architektur, zadejte tento přepínač vícekrát.</target>
        <note />
      </trans-unit>
      <trans-unit id="PackageListCmdSource">
        <source>SOURCE</source>
        <target state="translated">ZDROJ</target>
        <note />
      </trans-unit>
      <trans-unit id="PackageListCmdSourceDescription">
        <source>The NuGet sources to use when searching for newer packages. Requires the '--outdated', '--deprecated' or '--vulnerable' option.</source>
        <target state="translated">Zdroje NuGet, které se mají použít při hledání novějších balíčků. Vyžaduje možnost --outdated, --deprecated nebo --vulnerable.</target>
        <note />
      </trans-unit>
      <trans-unit id="PackageListFileNotFound">
        <source>Could not find file or directory '{0}'.</source>
        <target state="translated">Soubor nebo adresář {0} nešlo najít.</target>
        <note />
      </trans-unit>
      <trans-unit id="PackageRemoveAppFullName">
        <source>Remove a NuGet package reference from the project.</source>
        <target state="translated">Odebrat odkaz na balíček NuGet z projektu</target>
        <note />
      </trans-unit>
      <trans-unit id="PackageRemoveAppHelpText">
        <source>The package reference to remove.</source>
        <target state="translated">Odkaz na balíček, který se má odebrat</target>
        <note />
      </trans-unit>
      <trans-unit id="PackageRemoveSpecifyExactlyOnePackageReference">
        <source>Specify only one package reference to remove.</source>
        <target state="translated">Zadejte jen jeden odkaz na balíček, který chcete odebrat.</target>
        <note />
      </trans-unit>
      <trans-unit id="PackageSearchCommandDescription">
        <source>Searches one or more package sources for packages that match a search term. If no sources are specified, all sources defined in the NuGet.Config are used.</source>
        <target state="translated">Vyhledá v jednom nebo více zdrojích balíčků balíčky, které odpovídají hledanému výrazu. Pokud nejsou zadány žádné zdroje, budou použity všechny zdroje definované v NuGet.Config.</target>
        <note />
      </trans-unit>
      <trans-unit id="PackageSearchPrereleaseDescription">
        <source>Include prerelease packages.</source>
        <target state="translated">Zahrnout předběžné verze balíčků.</target>
        <note />
      </trans-unit>
      <trans-unit id="PackageSearchSearchTermArgumentName">
        <source>SearchTerm</source>
        <target state="translated">SearchTerm</target>
        <note />
      </trans-unit>
      <trans-unit id="PackageSearchSearchTermDescription">
        <source>Search term to filter package names, descriptions, and tags. Used as a literal value. Example: `dotnet package search some.package`. See also `--exact-match`.</source>
        <target state="translated">Hledaný termín umožňuje filtrovat názvy balíčků, popisy a značky. Používá se jako hodnota literálu. Příklad: dotnet package search some.package. Nenašla se žádná shoda --exact-match.</target>
        <note />
      </trans-unit>
      <trans-unit id="PackageSearchSkipArgumentName">
        <source>Skip</source>
        <target state="translated">Přeskočit</target>
        <note />
      </trans-unit>
      <trans-unit id="PackageSearchSkipDescription">
        <source>Number of results to skip, to allow pagination. Default 0.</source>
        <target state="translated">Počet výsledků, které se mají přeskočit, aby se povolilo stránkování. Výchozí hodnota 0.</target>
        <note />
      </trans-unit>
      <trans-unit id="PackageSearchTakeArgumentName">
        <source>Take</source>
        <target state="translated">Převzít</target>
        <note />
      </trans-unit>
      <trans-unit id="PackageSearchTakeDescription">
        <source>Number of results to return. Default 20.</source>
        <target state="translated">Počet výsledků, které se mají vrátit. Výchozí hodnota je 20.</target>
        <note />
      </trans-unit>
      <trans-unit id="PackagesCommandNameCollisionConclusion">
        <source>Command names conflict. Command names are case insensitive.
{0}</source>
        <target state="translated">Konflikt názvů příkazů. Názvy příkazů nerozlišují velká a malá písmena.
{0}</target>
        <note />
      </trans-unit>
      <trans-unit id="PackagesCommandNameCollisionForOnePackage">
        <source>A command "{0}" in package "{1}"</source>
        <target state="translated">Příkaz {0} v balíčku {1}</target>
        <note />
      </trans-unit>
      <trans-unit id="Passed">
        <source>Passed</source>
        <target state="translated">Úspěšné</target>
        <note />
      </trans-unit>
      <trans-unit id="PassedLowercase">
        <source>passed</source>
        <target state="translated">úspěch</target>
        <note />
      </trans-unit>
      <trans-unit id="PathToApplicationDefinition">
        <source>The path to an application .dll file to execute.</source>
        <target state="translated">Cesta k souboru .dll aplikace, který se má spustit</target>
        <note />
      </trans-unit>
      <trans-unit id="PendingReboot">
        <source>The machine has a pending reboot. The workload operation will continue, but you may need to restart.</source>
        <target state="translated">Počítač čeká na restartování. Operace úlohy bude pokračovat, ale možná budete muset provést restartování.</target>
        <note />
      </trans-unit>
      <trans-unit id="PostAction_AddProjToSln_Error_BothInRootAndSolutionFolderSpecified">
        <source>Add project reference to solution action is not configured correctly in the template.
    The 'solutionFolder' and 'inRoot' cannot be used together; use only one of the options.</source>
        <target state="translated">Akce přidání odkazu na projekt do řešení není v šabloně správně nakonfigurovaná.
    SolutionFolder a inRoot se nedají použít společně; použijte jen jednu z těchto možností.</target>
        <note>do not translate: 'solutionFolder', 'inRoot'</note>
      </trans-unit>
      <trans-unit id="PostAction_AddProjToSln_Error_NoProjectsToAdd">
        <source>Add project reference to solution action is not configured correctly in the template. Unable to determine the project files to add.</source>
        <target state="translated">Akce Přidat odkaz na projekt do řešení není v šabloně správně nakonfigurovaná. Nedají se určit soubory projektu, které se mají přidat.</target>
        <note />
      </trans-unit>
      <trans-unit id="PostAction_AddProjToSln_Error_NoSolutionFile">
        <source>Unable to determine which solution file to add the reference to.</source>
        <target state="translated">Nedá se určit, do kterého souboru řešení se má odkaz přidat.</target>
        <note />
      </trans-unit>
      <trans-unit id="PostAction_AddProjToSln_Failed">
        <source>Failed to add project(s) to the solution: {0}</source>
        <target state="translated">Do řešení se nepovedlo přidat projekty: {0}</target>
        <note>{0} - the reason why operation failed, normally ends with period</note>
      </trans-unit>
      <trans-unit id="PostAction_AddProjToSln_Failed_NoReason">
        <source>Failed to add project(s) to a solution file.</source>
        <target state="translated">Přidání projektu/ů do souboru řešení se nezdařilo.</target>
        <note />
      </trans-unit>
      <trans-unit id="PostAction_AddProjToSln_InRoot_Running">
        <source>Adding
    project(s): {0}
    in the root of solution file: {1}</source>
        <target state="translated">Přidávání
    projektu/ů: {0}
    do kořenového adresáře souboru řešení: {1}</target>
        <note>{0} - list of file paths to projects to add,
{1} - the path to target solution file</note>
      </trans-unit>
      <trans-unit id="PostAction_AddProjToSln_Running">
        <source>Adding
    project(s): {0}
    to solution file: {1}
    solution folder: {2}</source>
        <target state="translated">Přidávání
    projektu/ů: {0}
    do souboru řešení: {1}
    složka řešení: {2}</target>
        <note>{0} - list of file paths to projects to add,
{1} - the path to target solution file,
{2} - the solution folder inside solution to add the projects to.</note>
      </trans-unit>
      <trans-unit id="PostAction_AddProjToSln_Succeeded">
        <source>Successfully added project(s) to a solution file.</source>
        <target state="translated">Projekt(y) se úspěšně přidal(y) do souboru řešení.</target>
        <note />
      </trans-unit>
      <trans-unit id="PostAction_AddReference_AddPackageReference">
        <source>Adding a package reference {0} to project file {1}:</source>
        <target state="translated">Přidávání reference balíčku {0} do souboru projektu {1}:</target>
        <note />
      </trans-unit>
      <trans-unit id="PostAction_AddReference_AddPackageReference_Failed">
        <source>Failed to add package reference: {0}</source>
        <target state="translated">Nepovedlo se přidat odkaz na balíček: {0}</target>
        <note>{0} - the reason why operation failed, normally ends with period</note>
      </trans-unit>
      <trans-unit id="PostAction_AddReference_AddPackageReference_WithVersion">
        <source>Adding a package reference {0} (version: {1}) to project file {2}:</source>
        <target state="translated">Přidávání reference balíčku {0} (verze: {1}) do souboru projektu {2}:</target>
        <note />
      </trans-unit>
      <trans-unit id="PostAction_AddReference_AddProjectReference">
        <source>Adding a project reference {0} to project file {1}:</source>
        <target state="translated">Přidávání reference projektu {0} do souboru projektu {1}:</target>
        <note />
      </trans-unit>
      <trans-unit id="PostAction_AddReference_AddProjectReference_Failed">
        <source>Failed to add project reference: {0}</source>
        <target state="translated">Nepovedlo se přidat odkaz na projekt: {0}</target>
        <note>{0} - the reason why operation failed, normally ends with period</note>
      </trans-unit>
      <trans-unit id="PostAction_AddReference_Error_ActionMisconfigured">
        <source>Add reference action is not configured correctly in the template.</source>
        <target state="translated">V šabloně není správně nakonfigurovaná akce pro přidání odkazu.</target>
        <note />
      </trans-unit>
      <trans-unit id="PostAction_AddReference_Error_FrameworkNotSupported">
        <source>Unable to automatically add the framework reference {0} to the project. Manually edit the project file to add it.</source>
        <target state="translated">Do projektu se nedá automaticky přidat odkaz na rozhraní {0}. Pokud ho chcete přidat, upravte soubor projektu ručně.</target>
        <note />
      </trans-unit>
      <trans-unit id="PostAction_AddReference_Error_ProjFileListHeader">
        <source>Project files found:</source>
        <target state="translated">Nalezené soubory projektu:</target>
        <note />
      </trans-unit>
      <trans-unit id="PostAction_AddReference_Error_UnresolvedProjFile">
        <source>Unable to determine which project file to add the reference to.</source>
        <target state="translated">Nepovedlo se určit, do kterého souboru projektu se má odkaz přidat.</target>
        <note />
      </trans-unit>
      <trans-unit id="PostAction_AddReference_Error_UnsupportedRefType">
        <source>Adding reference type {0} is not supported.</source>
        <target state="translated">Přidávání typu odkazu {0} se nepodporuje.</target>
        <note />
      </trans-unit>
      <trans-unit id="PostAction_AddReference_Failed">
        <source>Failed to add a reference to the project file.</source>
        <target state="translated">Přidání reference do souboru projektu se nezdařilo.</target>
        <note />
      </trans-unit>
      <trans-unit id="PostAction_AddReference_Succeeded">
        <source>Successfully added a reference to the project file.</source>
        <target state="translated">Reference se úspěšně přidala do souboru projektu.</target>
        <note />
      </trans-unit>
      <trans-unit id="PostAction_Restore_Error_FailedToDetermineProjectToRestore">
        <source>Couldn't determine files to restore.</source>
        <target state="translated">Soubory k obnovení se nepodařilo určit.</target>
        <note />
      </trans-unit>
      <trans-unit id="PostAction_Restore_Error_NoProjectsToRestore">
        <source>No projects are configured to restore. Check primary outputs configuration in template.json.</source>
        <target state="translated">Nejsou nakonfigurovány žádné projekty k obnovení. Ověřte konfiguraci primárních výstupů v template.json.</target>
        <note />
      </trans-unit>
      <trans-unit id="PostAction_Restore_Failed">
        <source>Restore failed.</source>
        <target state="translated">Obnovení neproběhlo úspěšně.</target>
        <note />
      </trans-unit>
      <trans-unit id="PostAction_Restore_RestoreFailed">
        <source>Failed to perform restore: {0}</source>
        <target state="translated">Nepovedlo se provést obnovení: {0}</target>
        <note>{0} - the reason why operation failed, normally ends with period</note>
      </trans-unit>
      <trans-unit id="PostAction_Restore_Running">
        <source>Restoring {0}:</source>
        <target state="translated">Obnovování {0}:</target>
        <note>{0} - path to a project to restore</note>
      </trans-unit>
      <trans-unit id="PostAction_Restore_Succeeded">
        <source>Restore succeeded.</source>
        <target state="translated">Obnovení proběhlo úspěšně.</target>
        <note />
      </trans-unit>
      <trans-unit id="PrereleaseAndVersionAreNotSupportedAtTheSameTime">
        <source>The --prerelease and --version options are not supported in the same command</source>
        <target state="translated">Možnosti --prerelease a --version v jednom příkazu se nepodporují.</target>
        <note />
      </trans-unit>
      <trans-unit id="PrintDownloadLinkOnlyDescription">
        <source>Only print the list of links to download without downloading.</source>
        <target state="translated">Vytiskne pouze seznam odkazů, které se mají stáhnout, aniž by se tento seznam stahoval.</target>
        <note />
      </trans-unit>
      <trans-unit id="PrintSetVersionsDescription">
        <source>'dotnet workload search version' has three functions depending on its argument:
      1. If no argument is specified, it outputs a list of the latest released workload versions from this feature band. Takes the --take option to specify how many to provide and --format to alter the format.
         Example:
           dotnet workload search version --take 2 --format json
           [{"workloadVersion":"9.0.201"},{"workloadVersion":"9.0.200.1"}]
      2. If a workload version is provided as an argument, it outputs a table of various workloads and their versions for the specified workload version. Takes the --format option to alter the output format.
         Example:
           dotnet workload search version 9.0.201
           Workload manifest ID                               Manifest feature band      Manifest Version
           ------------------------------------------------------------------------------------------------
           microsoft.net.workload.emscripten.current          9.0.100-rc.1               9.0.0-rc.1.24430.3
           microsoft.net.workload.emscripten.net6             9.0.100-rc.1               9.0.0-rc.1.24430.3
           microsoft.net.workload.emscripten.net7             9.0.100-rc.1               9.0.0-rc.1.24430.3
           microsoft.net.workload.emscripten.net8             9.0.100-rc.1               9.0.0-rc.1.24430.3
           microsoft.net.sdk.android                          9.0.100-rc.1               35.0.0-rc.1.80
           microsoft.net.sdk.ios                              9.0.100-rc.1               17.5.9270-net9-rc1
           microsoft.net.sdk.maccatalyst                      9.0.100-rc.1               17.5.9270-net9-rc1
           microsoft.net.sdk.macos                            9.0.100-rc.1               14.5.9270-net9-rc1
           microsoft.net.sdk.maui                             9.0.100-rc.1               9.0.0-rc.1.24453.9
           microsoft.net.sdk.tvos                             9.0.100-rc.1               17.5.9270-net9-rc1
           microsoft.net.workload.mono.toolchain.current      9.0.100-rc.1               9.0.0-rc.1.24431.7
           microsoft.net.workload.mono.toolchain.net6         9.0.100-rc.1               9.0.0-rc.1.24431.7
           microsoft.net.workload.mono.toolchain.net7         9.0.100-rc.1               9.0.0-rc.1.24431.7
           microsoft.net.workload.mono.toolchain.net8         9.0.100-rc.1               9.0.0-rc.1.24431.7
      3. If one or more workloads are provided along with their versions (by joining them with the '@' character), it outputs workload versions that match the provided versions. Takes the --take option to specify how many to provide and --format to alter the format.
         Example:
           dotnet workload search version maui@9.0.0-rc.1.24453.9 ios@17.5.9270-net9-rc1
           9.0.201
    </source>
        <target state="translated">dotnet workload search version má tři funkce v závislosti na argumentu:
      1. Pokud není zadán žádný argument, vypíše seznam nejnovějších vydaných verzí úloh z tohoto pásma funkcí. Pomocí parametru --take určíte, kolik jich má být poskytnuto, a pomocí parametru --format změníte formát.
         Příklad:
           dotnet workload search version --take 2 --format json
           [{"workloadVersion":"9.0.201"},{"workloadVersion":"9.0.200.1"}]
      2. Pokud je jako argument zadána verze úlohy, je výstupem tabulka různých úloh a jejich verzí pro zadanou verzi úlohy. Provede změnu výstupního formátu pomocí parametru --format.
         Příklad:
           dotnet workload search version 9.0.201
           ID manifestu úlohy                               Pásmo funkcí manifestu      Verze manifestu
           ------------------------------------------------------------------------------------------------
           microsoft.net.workload.emscripten.current          9.0.100-rc.1               9.0.0-rc.1.24430.3
           microsoft.net.workload.emscripten.net6             9.0.100-rc.1               9.0.0-rc.1.24430.3
           microsoft.net.workload.emscripten.net7             9.0.100-rc.1               9.0.0-rc.1.24430.3
           microsoft.net.workload.emscripten.net8             9.0.100-rc.1               9.0.0-rc.1.24430.3
           microsoft.net.sdk.android                          9.0.100-rc.1               35.0.0-rc.1.80
           microsoft.net.sdk.ios                              9.0.100-rc.1               17.5.9270-net9-rc1
           microsoft.net.sdk.maccatalyst                      9.0.100-rc.1               17.5.9270-net9-rc1
           microsoft.net.sdk.macos                            9.0.100-rc.1               14.5.9270-net9-rc1
           microsoft.net.sdk.maui                             9.0.100-rc.1               9.0.0-rc.1.24453.9
           microsoft.net.sdk.tvos                             9.0.100-rc.1               17.5.9270-net9-rc1
           microsoft.net.workload.mono.toolchain.current      9.0.100-rc.1               9.0.0-rc.1.24431.7
           microsoft.net.workload.mono.toolchain.net6         9.0.100-rc.1               9.0.0-rc.1.24431.7
           microsoft.net.workload.mono.toolchain.net7         9.0.100-rc.1               9.0.0-rc.1.24431.7
           microsoft.net.workload.mono.toolchain.net8         9.0.100-rc.1               9.0.0-rc.1.24431.7
      3. Pokud jsou zadány úlohy spolu s jejich verzemi (spojených znakem @), budou výstupem verze úloh, které odpovídají zadaným verzím. Pomocí parametru --take určíte, kolik jich má být poskytnuto, a pomocí parametru --format změníte formát.
         Příklad:
           dotnet workload search version maui@9.0.0-rc.1.24453.9 ios@17.5.9270-net9-rc1
           9.0.201
    </target>
        <note>{Locked="--take"} {Locked="--format"} {Locked="dotnet workload search version"} {Locked="workloadVersion"}</note>
      </trans-unit>
      <trans-unit id="ProjectCapabilityConstraintFactory_Exception_EvaluationFailed">
        <source>Failed to create constraint '{0}': failed to evaluate the project: {1}</source>
        <target state="translated">Nepovedlo se vytvořit omezení {0}: Nepovedlo se vyhodnotit projekt: {1}</target>
        <note>{0} - type of constraint (non-localizable), {1} - localized reason why evaluation failed, ends with period.</note>
      </trans-unit>
      <trans-unit id="ProjectCapabilityConstraintFactory_Exception_NoEvaluator">
        <source>Failed to create constraint '{0}': {1} component is not available.</source>
        <target state="translated">Nepovedlo se vytvořit omezení {0}: Komponenta {1} není k dispozici.</target>
        <note>{0} - type of constraint (non-localizable), {1} - name of required component (non-localizable).</note>
      </trans-unit>
      <trans-unit id="ProjectCapabilityConstraint_DisplayName">
        <source>Project capabilities</source>
        <target state="translated">Možnosti projektu</target>
        <note />
      </trans-unit>
      <trans-unit id="ProjectCapabilityConstraint_Error_ArgumentShouldBeString">
        <source>argument should be a string</source>
        <target state="translated">argument musí být řetězec</target>
        <note>part of a sentence</note>
      </trans-unit>
      <trans-unit id="ProjectCapabilityConstraint_Error_ArgumentShouldNotBeEmpty">
        <source>arguments should not contain empty values</source>
        <target state="translated">argumenty by neměly obsahovat prázdné hodnoty</target>
        <note>part of a sentence</note>
      </trans-unit>
      <trans-unit id="ProjectCapabilityConstraint_Error_InvalidConstraintConfiguration">
        <source>Invalid constraint configuration</source>
        <target state="translated">Neplatná konfigurace omezení</target>
        <note>part of a sentence</note>
      </trans-unit>
      <trans-unit id="ProjectCapabilityConstraint_Error_InvalidJson">
        <source>invalid JSON</source>
        <target state="translated">neplatný JSON</target>
        <note>part of a sentence</note>
      </trans-unit>
      <trans-unit id="ProjectCapabilityConstraint_Restricted_EvaluationFailed_Message">
        <source>Failed to evaluate project context: {0}</source>
        <target state="translated">Nepovedlo se vyhodnotit kontext projektu: {0}</target>
        <note>{0} - failure reason</note>
      </trans-unit>
      <trans-unit id="ProjectCapabilityConstraint_Restricted_Message">
        <source>The template needs project capability '{0}', and current project ({1}) does not satisfy it.</source>
        <target state="translated">Šablona potřebuje schopnost projektu {0} a aktuální projekt ({1}) ji nesplňuje.</target>
        <note>{0} - project capability expression (non-localizable), {1} - path to the project.</note>
      </trans-unit>
      <trans-unit id="ProjectCapabilityConstraint_Restricted_MultipleProjectsFound_CTA">
        <source>Specify the project to use using {0} option.</source>
        <target state="translated">Zadejte projekt, který se má použít s možností {0}.</target>
        <note>{0} - option to use - non localizable</note>
      </trans-unit>
      <trans-unit id="ProjectCapabilityConstraint_Restricted_NoProjectFound_CTA">
        <source>This template can only be created inside the project.</source>
        <target state="translated">Tuto šablonu je možné vytvořit jenom v rámci projektu.</target>
        <note />
      </trans-unit>
      <trans-unit id="ProjectCapabilityConstraint_Restricted_NonSDKStyle_Message">
        <source>The project {0} is not an SDK style project, and is not supported for evaluation. It is only possible to use this template with SDK-style projects.</source>
        <target state="translated">Projekt {0} není projekt ve stylu sady SDK a není podporován pro hodnocení. Tuto šablonu je možné použít jenom s projekty ve stylu sady SDK.</target>
        <note>{0} - path to the project</note>
      </trans-unit>
      <trans-unit id="ProjectCapabilityConstraint_Restricted_NotRestored_CTA">
        <source>Run 'dotnet restore {0}' to restore the project.</source>
        <target state="translated">Spuštěním příkazu dotnet restore {0} projekt obnovíte.</target>
        <note>{Locked="dotnet restore {0}"}</note>
      </trans-unit>
      <trans-unit id="ProjectContextSymbolSource_DisplayName">
        <source>Project context</source>
        <target state="translated">Kontext projektu</target>
        <note />
      </trans-unit>
      <trans-unit id="ProjectConvertAppFullName">
        <source>Convert a file-based program to a project-based program.</source>
        <target state="translated">Umožňuje převést program na bázi souboru na program na bázi projektu.</target>
        <note />
      </trans-unit>
      <trans-unit id="ProjectConvertAskForOutputDirectory">
        <source>Specify the output directory ({0}):</source>
        <target state="translated">Zadejte výstupní adresář ({0}):</target>
        <note>{0} is the default value</note>
      </trans-unit>
      <trans-unit id="ProjectConvertDryRun">
        <source>Determines changes without actually modifying the file system</source>
        <target state="translated">Určuje změny, aniž by ve skutečnosti měnil systém souborů.</target>
        <note />
      </trans-unit>
      <trans-unit id="ProjectConvertWouldConvertFile">
        <source>Dry run: would remove file-level directives from file: {0}</source>
        <target state="translated">Zkušební spuštění: odebere direktivy na úrovni souboru ze souboru: {0}</target>
        <note>{0} is the file full path.</note>
      </trans-unit>
      <trans-unit id="ProjectConvertWouldCopyFile">
        <source>Dry run: would copy file '{0}' to '{1}'.</source>
        <target state="translated">Zkušební spuštění: zkopíruje soubor {0} do {1}.</target>
        <note>{0} and {1} are file full paths.</note>
      </trans-unit>
      <trans-unit id="ProjectConvertWouldCreateDirectory">
        <source>Dry run: would create directory: {0}</source>
        <target state="translated">Zkušební spuštění: vytvoří adresář: {0}</target>
        <note>{0} is the directory full path.</note>
      </trans-unit>
      <trans-unit id="ProjectConvertWouldCreateFile">
        <source>Dry run: would create file: {0}</source>
        <target state="translated">Zkušební spuštění: vytvoří soubor: {0}</target>
        <note>{0} is the file full path.</note>
      </trans-unit>
      <trans-unit id="ProjectConvertWouldDeleteFile">
        <source>Dry run: would delete file: {0}</source>
        <target state="translated">Zkušební spuštění: odstraní soubor: {0}</target>
        <note>{0} is the file full path.</note>
      </trans-unit>
      <trans-unit id="ProjectConvertWouldMoveFile">
        <source>Dry run: would move file '{0}' to '{1}'.</source>
        <target state="translated">Zkušební spuštění: přesune soubor {0} do {1}.</target>
        <note>{0} and {1} are file full paths.</note>
      </trans-unit>
      <trans-unit id="ProjectManifest">
        <source>PROJECT_MANIFEST</source>
        <target state="translated">PROJECT_MANIFEST</target>
        <note />
      </trans-unit>
      <trans-unit id="ProjectManifestDescription">
        <source>The XML file that contains the list of packages to be stored.</source>
        <target state="translated">Soubor XML obsahující seznam balíčků, které se mají uložit</target>
        <note />
      </trans-unit>
      <trans-unit id="ProjectsHeader">
        <source>Project(s)</source>
        <target state="translated">Projekty</target>
        <note />
      </trans-unit>
      <trans-unit id="PropertyDirectiveInvalidName">
        <source>Invalid property name at {0}. {1}</source>
        <target state="translated">Neplatný název vlastnosti v {0}. {1}</target>
        <note>{0} is the file path and line number. {1} is an inner exception message.</note>
      </trans-unit>
      <trans-unit id="PropertyDirectiveMissingParts">
        <source>The property directive needs to have two parts separated by '=' like '#:property PropertyName=PropertyValue': {0}</source>
        <target state="translated">Direktiva property musí mít dvě části oddělené znakem =, například #:property PropertyName=PropertyValue: {0}</target>
        <note>{0} is the file path and line number.{Locked="#:property"}</note>
      </trans-unit>
      <trans-unit id="PublishAppDescription">
        <source>Publisher for the .NET Platform</source>
        <target state="translated">Vydavatel pro platformu .NET</target>
        <note />
      </trans-unit>
      <trans-unit id="PublishCmdNoLogo">
        <source>Do not display the startup banner or the copyright message.</source>
        <target state="translated">Nezobrazovat úvodní nápis ani zprávu o autorských právech</target>
        <note />
      </trans-unit>
      <trans-unit id="PublishConfigurationOptionDescription">
        <source>The configuration to publish for. The default is 'Release' for NET 8.0 projects and above, but 'Debug' for older projects.</source>
        <target state="translated">Konfigurace, pro kterou se má publikovat. Pro projekty NET 8.0 a vyšší je výchozí hodnota Release, ale pro starší projekty je hodnota Debug.</target>
        <note />
      </trans-unit>
      <trans-unit id="PublishDefinition">
        <source>Publish a .NET project for deployment.</source>
        <target state="translated">Publikuje projekt .NET pro nasazení.</target>
        <note />
      </trans-unit>
      <trans-unit id="PublishFrameworkOptionDescription">
        <source>The target framework to publish for. The target framework has to be specified in the project file.</source>
        <target state="translated">Cílová architektura pro publikování. Cílová architektura musí být zadaná v souboru projektu.</target>
        <note />
      </trans-unit>
      <trans-unit id="PublishOutputOption">
        <source>OUTPUT_DIR</source>
        <target state="translated">OUTPUT_DIR</target>
        <note />
      </trans-unit>
      <trans-unit id="PublishOutputOptionDescription">
        <source>The output directory to place the published artifacts in.</source>
        <target state="translated">Výstupní adresář do kterého se mají umístit publikované artefakty</target>
        <note />
      </trans-unit>
      <trans-unit id="PublishRuntimeOptionDescription">
        <source>The target runtime to publish for. This is used when creating a self-contained deployment.
The default is to publish a framework-dependent application.</source>
        <target state="translated">Modul runtime, který je cílem publikování. Používá se při vytváření samostatného nasazení.
Ve výchozím nastavení je publikována aplikace závislá na architektuře.</target>
        <note />
      </trans-unit>
      <trans-unit id="RazorOptionDescription">
        <source>Shut down the Razor build server.</source>
        <target state="translated">Vypne buildovací server Razor.</target>
        <note />
      </trans-unit>
      <trans-unit id="ReferenceAddAppFullName">
        <source>Add a project-to-project reference to the project.</source>
        <target state="translated">Přidat odkaz mezi projekty do projektu</target>
        <note />
      </trans-unit>
      <trans-unit id="ReferenceAddCmdFrameworkDescription">
        <source>Add the reference only when targeting a specific framework.</source>
        <target state="translated">Přidá odkaz jen v případě, že cílem je konkrétní architektura.</target>
        <note />
      </trans-unit>
      <trans-unit id="ReferenceAddProjectPathArgumentDescription">
        <source>The paths to the projects to add as references.</source>
        <target state="translated">Cesty k projektům, které se mají přidat jako odkazy</target>
        <note />
      </trans-unit>
      <trans-unit id="ReferenceAddProjectPathArgumentName">
        <source>PROJECT_PATH</source>
        <target state="translated">PROJECT_PATH</target>
        <note />
      </trans-unit>
      <trans-unit id="ReferenceDefinition">
        <source>Add, remove, or list ProjectReferences for a .NET project.</source>
        <target state="translated">Umožňuje přidat, odebrat nebo vypsat ProjectReferences pro projekt .NET.</target>
        <note />
      </trans-unit>
      <trans-unit id="ReferenceListAppFullName">
        <source>List all project-to-project references of the project.</source>
        <target state="translated">Zobrazí všechny odkazy mezi projekty v projektu.</target>
        <note />
      </trans-unit>
      <trans-unit id="ReferenceRemoveAppFullName">
        <source>Remove a project-to-project reference from the project.</source>
        <target state="translated">Odebrat odkaz mezi projekty z projektu</target>
        <note />
      </trans-unit>
      <trans-unit id="ReferenceRemoveCmdFrameworkDescription">
        <source>Remove the reference only when targeting a specific framework.</source>
        <target state="translated">Odebere odkaz jen v případě, že cílem je konkrétní architektura.</target>
        <note />
      </trans-unit>
      <trans-unit id="ReferenceRemoveProjectPathArgumentDescription">
        <source>The paths to the referenced projects to remove.</source>
        <target state="translated">Cesty k odkazovaným projektům, které se mají odebrat</target>
        <note />
      </trans-unit>
      <trans-unit id="ReferenceRemoveProjectPathArgumentName">
        <source>PROJECT_PATH</source>
        <target state="translated">PROJECT_PATH</target>
        <note />
      </trans-unit>
      <trans-unit id="ReleasesLibraryFailed">
        <source>Unable to get releases information: {0}</source>
        <target state="translated">Nedají se získat informace o vydaných verzích: {0}</target>
        <note />
      </trans-unit>
      <trans-unit id="RemoveAppFullName">
        <source>Remove one or more projects from a solution file.</source>
        <target state="translated">Odebere ze souboru řešení jeden nebo více projektů.</target>
        <note />
      </trans-unit>
      <trans-unit id="RemoveProjectPathArgumentDescription">
        <source>The project paths or names to remove from the solution.</source>
        <target state="translated">Cesty nebo názvy projektů, které se mají z řešení odebrat</target>
        <note />
      </trans-unit>
      <trans-unit id="RemoveProjectPathArgumentName">
        <source>PROJECT_PATH</source>
        <target state="translated">PROJECT_PATH</target>
        <note />
      </trans-unit>
      <trans-unit id="RemovingWorkloadInstallationRecord">
        <source>Removing workload installation record for {0}...</source>
        <target state="translated">Odebírá se záznam instalace úlohy pro {0}…</target>
        <note />
      </trans-unit>
      <trans-unit id="RepairSucceeded">
        <source>Successfully repaired workloads: {0}</source>
        <target state="translated">Úspěšně opravené úlohy: {0}</target>
        <note />
      </trans-unit>
      <trans-unit id="RepairingWorkloads">
        <source>Repairing workload installation for workloads: {0}</source>
        <target state="translated">Opravuje se instalace úlohy pro úlohy: {0}</target>
        <note />
      </trans-unit>
      <trans-unit id="RequiresWindows">
        <source>This command can only be run on Windows</source>
        <target state="translated">Tento příkaz je možné spustit pouze ve Windows.</target>
        <note />
      </trans-unit>
      <trans-unit id="RestoreAppFullName">
        <source>.NET dependency restorer</source>
        <target state="translated">Nástroj .NET pro obnovení závislostí</target>
        <note />
      </trans-unit>
      <trans-unit id="RestoreDefinition">
        <source>Restore dependencies specified in a .NET project.</source>
        <target state="translated">Obnoví závislosti zadané v projektu .NET.</target>
        <note />
      </trans-unit>
      <trans-unit id="RestoreFailed">
        <source>Restore failed.</source>
        <target state="translated">Obnovení selhalo.</target>
        <note />
      </trans-unit>
      <trans-unit id="RestorePartiallyFailed">
        <source>Restore partially failed.</source>
        <target state="translated">Obnovení bylo částečně neúspěšné.</target>
        <note />
      </trans-unit>
      <trans-unit id="RestoreSuccessful">
        <source>Tool '{0}' (version '{1}') was restored. Available commands: {2}</source>
        <target state="translated">Nástroj {0} (verze {1}) se obnovil. Dostupné příkazy: {2}</target>
        <note />
      </trans-unit>
      <trans-unit id="RollForwardDefinition">
        <source>Roll forward to framework version  (LatestPatch, Minor, LatestMinor, Major, LatestMajor, Disable).</source>
        <target state="translated">Posune se na vyšší verzi architektury (LatestPatch, Minor, LatestMinor, Major, LatestMajor, Disable).</target>
        <note />
      </trans-unit>
      <trans-unit id="RollForwardOptionDescription">
        <source>Allow a .NET tool to roll forward to newer versions of the .NET runtime if the runtime it targets isn't installed.</source>
        <target state="translated">Povolí nástroji .NET přejít na novější verze modulu .NET runtime, pokud není nainstalován modul runtime, na který cílí.</target>
        <note />
      </trans-unit>
      <trans-unit id="RollbackDefinitionContainsExtraneousManifestIds">
        <source>Invalid rollback definition. The manifest IDs in rollback definition {0} do not match installed manifest IDs {1}.</source>
        <target state="translated">Neplatná definice vrácení zpět. ID manifestu v definici vrácení zpět {0} neodpovídají nainstalovaným ID manifestu {1}.</target>
        <note />
      </trans-unit>
      <trans-unit id="RollbackDefinitionFileDoesNotExist">
        <source>Provided rollback definition file {0} doesn't exist.</source>
        <target state="translated">Zadaný soubor definice vrácení zpět {0} neexistuje.</target>
        <note />
      </trans-unit>
      <trans-unit id="RollingBackPackInstall">
        <source>Rolling back pack {0} installation...</source>
        <target state="translated">Vrací se zpět instalace balíčku {0}…</target>
        <note />
      </trans-unit>
      <trans-unit id="RunAppFullName">
        <source>.NET Run Command</source>
        <target state="translated">Příkaz rozhraní .NET pro spuštění</target>
        <note />
      </trans-unit>
      <trans-unit id="RunCommandBuilding">
        <source>Building...</source>
        <target state="translated">Sestavování...</target>
        <note />
      </trans-unit>
      <trans-unit id="RunCommandEvaluationExceptionBuildFailed">
        <source>Running the {0} target to discover run commands failed for this project. Fix the errors and warnings and run again.</source>
        <target state="translated">Spuštění cíle {0} ke zjištění příkazů spuštění pro tento projekt se nezdařilo. Opravte chyby a upozornění a spusťte je znovu.</target>
        <note>{0} is the name of an MSBuild target</note>
      </trans-unit>
      <trans-unit id="RunCommandException">
        <source>The build failed. Fix the build errors and run again.</source>
        <target state="translated">Sestavení se nepovedlo. Opravte v sestavení chyby a spusťte ho znovu.</target>
        <note />
      </trans-unit>
      <trans-unit id="RunCommandExceptionCouldNotApplyLaunchSettings">
        <source>The launch profile "{0}" could not be applied.
{1}</source>
        <target state="translated">Profil spuštění {0} se nedá použít.
{1}</target>
        <note />
      </trans-unit>
      <trans-unit id="RunCommandExceptionCouldNotLocateALaunchSettingsFile">
        <source>Cannot use launch profile '{0}' because the launch settings file could not be located. Locations tried:
{1}</source>
        <target state="translated">Nelze použít profil spouštění {0}, protože soubor nastavení spouštění nebyl nalezen. Vyzkoušená umístění:
{1}</target>
        <note />
      </trans-unit>
      <trans-unit id="RunCommandExceptionMultipleProjects">
        <source>Specify which project file to use because {0} contains more than one project file.</source>
        <target state="translated">Určete, který soubor projektu se má použít, protože {0} obsahuje více než jeden soubor projektu.</target>
        <note />
      </trans-unit>
      <trans-unit id="RunCommandExceptionNoProjects">
        <source>Couldn't find a project to run. Ensure a project exists in {0}, or pass the path to the project using {1}.</source>
        <target state="translated">Projekt, který se má spustit, se nenašel. Ověřte, že projekt existuje v {0}, nebo pomocí parametru {1} předejte cestu k projektu.</target>
        <note />
      </trans-unit>
      <trans-unit id="RunCommandExceptionUnableToRun">
        <source>Unable to proceed with project '{0}'.
Ensure you have a runnable project type.
A runnable project should target a runnable TFM (for instance, net{1}) and have OutputType 'Exe'.
The current OutputType is '{2}'.</source>
<<<<<<< HEAD
        <target state="translated">V projektu {0} nelze pokračovat.
Ujistěte se, že máte spustitelný typ projektu.
Spustitelný projekt by měl cílit na spustitelný TFM (například net{1}) a mít OutputType Exe.
Aktuální OutputType je {2}.</target>
=======
        <target state="needs-review-translation">Projekt se nedá spustit.
Ověřte prosím, že máte spustitelný typ projektu, a zajistěte, aby tento projekt podporoval {0}.
Cílem spustitelného projektu by mělo být TFM (například net5.0) a jeho OutputType by měl být Exe.
Aktuální {1} je {2}.</target>
>>>>>>> 270865c5
        <note>{0} is project file path. {1} is dotnet framework version. {2} is the project output type.{Locked="OutputType"}{Locked="Exe"}</note>
      </trans-unit>
      <trans-unit id="RunCommandExceptionUnableToRunSpecifyFramework">
        <source>Unable to run your project
Your project targets multiple frameworks. Specify which framework to run using '{0}'.</source>
        <target state="translated">Projekt nelze spustit.
Cílem projektu je více architektur. Pomocí parametru {0} určete, která architektura se má spustit.</target>
        <note />
      </trans-unit>
      <trans-unit id="RunCommandProjectAbbreviationDeprecated">
        <source>Warning NETSDK1174: The abbreviation of -p for --project is deprecated. Please use --project.</source>
        <target state="translated">Upozornění NETSDK1174: Zkratka -p pro --project je zastaralá. Použijte prosím --project.</target>
        <note>{Locked="--project"}</note>
      </trans-unit>
      <trans-unit id="RunCommandSpecifiedFileIsNotAValidProject">
        <source>'{0}' is not a valid project file.</source>
        <target state="translated">{0} není platný soubor projektu.</target>
        <note />
      </trans-unit>
      <trans-unit id="RunCommandWarningRunJsonNotUsed">
        <source>Warning: Settings from '{0}' are not used because '{1}' has precedence.</source>
        <target state="translated">Upozornění: Nastavení z {0} nejsou použita, protože {1} má přednost.</target>
        <note>{0} is an app.run.json file path. {1} is a launchSettings.json file path.</note>
      </trans-unit>
      <trans-unit id="RunConfigurationOptionDescription">
        <source>The configuration to run for. The default for most projects is 'Debug'.</source>
        <target state="translated">Konfigurace pro spuštění. Výchozí možností pro většinu projektů je Debug.</target>
        <note />
      </trans-unit>
      <trans-unit id="RunDefinition">
        <source>Build and run a .NET project output.</source>
        <target state="translated">Sestaví a spustí výstup projektu .NET.</target>
        <note />
      </trans-unit>
      <trans-unit id="RunDotnetCommandHelpForMore">
        <source>Run 'dotnet [command] --help' for more information on a command.</source>
        <target state="translated">Další informace o příkazu získáte spuštěním příkazu dotnet [příkaz] --help.</target>
        <note />
      </trans-unit>
      <trans-unit id="RunFrameworkOptionDescription">
        <source>The target framework to run for. The target framework must also be specified in the project file.</source>
        <target state="translated">Cílová architektura pro spuštění. Cílová architektura musí být určená také v souboru projektu.</target>
        <note />
      </trans-unit>
      <trans-unit id="RunRuntimeOptionDescription">
        <source>The target runtime to run for.</source>
        <target state="translated">Cílový modul runtime pro běh</target>
        <note />
      </trans-unit>
      <trans-unit id="RunningTestsFrom">
        <source>Running tests from</source>
        <target state="translated">Spouštění testů z</target>
        <note />
      </trans-unit>
      <trans-unit id="RuntimeConfigDefinition">
        <source>Path to &lt;application&gt;.runtimeconfig.json file.</source>
        <target state="translated">Cesta k souboru &lt;aplikace&gt;.runtimeconfig.json.</target>
        <note />
      </trans-unit>
      <trans-unit id="RuntimePropertyNotFound">
        <source>Runtime property 'HOSTFXR_PATH' was not set or empty.</source>
        <target state="translated">Vlastnost modulu runtime HOSTFXR_PATH nebyla nastavena nebo je prázdná.</target>
        <note />
      </trans-unit>
      <trans-unit id="RuntimeSectionHeader">
        <source>.NET Runtimes:</source>
        <target state="translated">Moduly runtime rozhraní .NET:</target>
        <note />
      </trans-unit>
      <trans-unit id="SDKCommandUsageDescription">
        <source>Execute a .NET SDK command.</source>
        <target state="translated">Spustí příkaz sady .NET SDK.</target>
        <note />
      </trans-unit>
      <trans-unit id="SDKInfoCommandDefinition">
        <source>Display .NET information.</source>
        <target state="translated">Zobrazí informace o rozhraní .NET.</target>
        <note />
      </trans-unit>
      <trans-unit id="SDKListRuntimesCommandDefinition">
        <source>Display the installed runtimes.</source>
        <target state="translated">Zobrazí nainstalované moduly runtime.</target>
        <note />
      </trans-unit>
      <trans-unit id="SDKListSdksCommandDefinition">
        <source>Display the installed SDKs.</source>
        <target state="translated">Zobrazí nainstalované sady SDK.</target>
        <note />
      </trans-unit>
      <trans-unit id="SDKOptionsHelpDefinition">
        <source>Show command line help.</source>
        <target state="translated">Zobrazí nápovědu příkazového řádku.</target>
        <note />
      </trans-unit>
      <trans-unit id="SDKVersionCommandDefinition">
        <source>Display .NET SDK version in use.</source>
        <target state="translated">Zobrazí používanou verzi sady .NET SDK.</target>
        <note />
      </trans-unit>
      <trans-unit id="SamePackageIdInOtherManifestFile">
        <source>Warning: There are other manifest files in the directory hierarchy that will affect this local tool. The following files have not been changed:
{0}</source>
        <target state="translated">Upozornění: V hierarchii se nacházejí i další soubory manifestu, které budou mít na tento místní nástroj vliv. Následující soubory se nezměnily:
{0}</target>
        <note />
      </trans-unit>
      <trans-unit id="SdkAppFullName">
        <source>.NET SDK Command</source>
        <target state="translated">Příkaz sady .NET SDK</target>
        <note />
      </trans-unit>
      <trans-unit id="SdkCheckAppFullName">
        <source>.NET SDK Check Command</source>
        <target state="translated">Příkaz kontroly sady .NET SDK</target>
        <note />
      </trans-unit>
      <trans-unit id="SdkDefinition">
        <source>Manage .NET SDK installation.</source>
        <target state="translated">Umožňuje spravovat instalaci sady .NET SDK.</target>
        <note />
      </trans-unit>
      <trans-unit id="SdkInfoProvider_Message_InstallSdk">
        <source>Go to aka.ms/get-dotnet and install any of the supported SDK versions: '{0}'.</source>
        <target state="translated">Přejděte na aka.ms/get-dotnet a nainstalujte některou z podporovaných verzí sady SDK:{0}.</target>
        <note>{0} is the list of supported versions.</note>
      </trans-unit>
      <trans-unit id="SdkInfoProvider_Message_SwitchSdk">
        <source>You have other SDK version(s) installed that can be used to run this template. Switch to any of the following SDK(s) on your system to run this template: '{0}'. Details on selecting SDK version to run: https://docs.microsoft.com/dotnet/core/tools/global-json.</source>
        <target state="translated">Máte nainstalované další verze sady SDK, které se dají použít ke spuštění této šablony. Pokud chcete spustit tuto šablonu, přepněte na některou z následujících sad SDK ve vašem systému: {0}. Podrobnosti o výběru verze sady SDK, která se má spustit: https://docs.microsoft.com/dotnet/core/tools/global-json.</target>
        <note>{0} is the list of installed and supported versions.</note>
      </trans-unit>
      <trans-unit id="SdkSectionHeader">
        <source>.NET SDKs:</source>
        <target state="translated">Sady .NET SDK:</target>
        <note />
      </trans-unit>
      <trans-unit id="SdkVersionOptionNotSupported">
        <source>The --sdk-version option is no longer supported for this command.</source>
        <target state="translated">Možnost --sdk-version se už pro tento příkaz nepodporuje.</target>
        <note>{Locked="--sdk-version"}</note>
      </trans-unit>
      <trans-unit id="ShouldInstallAWorkloadSet">
        <source>No workload sets are installed. Run "dotnet workload restore" to install a workload set.</source>
        <target state="translated">Nejsou nainstalované žádné sady úloh. Spuštěním příkazu dotnet workload restore nainstalujte sadu úloh.</target>
        <note>{Locked="dotnet workload restore"}</note>
      </trans-unit>
      <trans-unit id="ShutDownFailed">
        <source>{0} failed to shut down: {1}</source>
        <target state="translated">Nepovedlo se vypnout server {0}: {1}</target>
        <note />
      </trans-unit>
      <trans-unit id="ShutDownFailedWithPid">
        <source>{0} (process {1}) failed to shut down: {2}</source>
        <target state="translated">Nepovedlo se vypnout {0} (proces {1}): {2}</target>
        <note />
      </trans-unit>
      <trans-unit id="ShutDownSucceeded">
        <source>{0} shut down successfully.</source>
        <target state="translated">Vypnutí serveru {0} proběhlo úspěšně.</target>
        <note />
      </trans-unit>
      <trans-unit id="ShutDownSucceededWithPid">
        <source>{0} (process {1}) shut down successfully.</source>
        <target state="translated">{0} (proces {1}) se úspěšně vypnul.</target>
        <note />
      </trans-unit>
      <trans-unit id="ShuttingDownServer">
        <source>Shutting down {0}...</source>
        <target state="translated">Vypíná se {0}...</target>
        <note />
      </trans-unit>
      <trans-unit id="ShuttingDownServerWithPid">
        <source>Shutting down {0} (process {1})...</source>
        <target state="translated">Vypíná se {0} (proces {1})...</target>
        <note />
      </trans-unit>
      <trans-unit id="SkipManifestUpdateOptionDescription">
        <source>Skip updating the workload manifests.</source>
        <target state="translated">Přeskočit aktualizaci manifestů úlohy</target>
        <note />
      </trans-unit>
      <trans-unit id="SkipOptimizationOptionDescription">
        <source>Skip the optimization phase.</source>
        <target state="translated">Vynechá fázi optimalizace.</target>
        <note />
      </trans-unit>
      <trans-unit id="SkipSignCheckInvalidOption">
        <source>Unable to bypass signature verification. The specified option conflicts with a global policy.</source>
        <target state="translated">Nepovedlo se obejít ověření podpisu. Zadaná možnost je v konfliktu s globálními zásadami.</target>
        <note />
      </trans-unit>
      <trans-unit id="SkipSignCheckOptionDescription">
        <source>Skip signature verification of workload packages and installers.</source>
        <target state="translated">Přeskočit ověření podpisu balíčků úloh a instalačních programů</target>
        <note />
      </trans-unit>
      <trans-unit id="SkipSymbolsOptionDescription">
        <source>Skip creating symbol files which can be used for profiling the optimized assemblies.</source>
        <target state="translated">Vynechá vytvoření souborů symbolů, které lze použít k profilaci optimalizovaných sestavení.</target>
        <note />
      </trans-unit>
      <trans-unit id="SkippedLowercase">
        <source>skipped</source>
        <target state="translated">vynecháno</target>
        <note />
      </trans-unit>
      <trans-unit id="SkippingManifestUpdate">
        <source>Manifest packages were not found. Skipping manifest update...</source>
        <target state="translated">Balíčky manifestu se nepovedlo najít. Aktualizace manifestu bude přeskočena...</target>
        <note />
      </trans-unit>
      <trans-unit id="SlnDefinition">
        <source>Modify Visual Studio solution files.</source>
        <target state="translated">Upraví soubory řešení sady Visual Studio.</target>
        <note />
      </trans-unit>
      <trans-unit id="SlnxGenerated">
        <source>.slnx file {0} generated.</source>
        <target state="translated">.slnx soubor {0} byl vygenerován.</target>
        <note />
      </trans-unit>
      <trans-unit id="SolutionAddReferencedProjectsOptionDescription">
        <source>Recursively add projects' ReferencedProjects to solution</source>
        <target state="translated">Rekurzivně přidá projekty ReferencedProjects do řešení.</target>
        <note />
      </trans-unit>
      <trans-unit id="SolutionAppFullName">
        <source>.NET modify solution file command</source>
        <target state="translated">Příkaz rozhraní .NET pro úpravy souboru řešení</target>
        <note />
      </trans-unit>
      <trans-unit id="SolutionArgumentDescription">
        <source>The solution file to operate on. If not specified, the command will search the current directory for one.</source>
        <target state="translated">Soubor řešení, s kterým se má pracovat. Pokud není zadaný, příkaz ho bude hledat v aktuálním adresáři.</target>
        <note />
      </trans-unit>
      <trans-unit id="SolutionArgumentName">
        <source>SLN_FILE</source>
        <target state="translated">SLN_FILE</target>
        <note />
      </trans-unit>
      <trans-unit id="SolutionFolderAndInRootMutuallyExclusive">
        <source>The --solution-folder and --in-root options cannot be used together; use only one of the options.</source>
        <target state="translated">Parametry --solution-folder a --in-root nejdou použít společně; použijte jenom jeden z nich.</target>
        <note />
      </trans-unit>
      <trans-unit id="SolutionFolderHeader">
        <source>Solution Folder(s)</source>
        <target state="translated">Složk(a/y) řešení</target>
        <note />
      </trans-unit>
      <trans-unit id="SourceArgumentName">
        <source>Source</source>
        <target state="translated">Zdroj</target>
        <note />
      </trans-unit>
      <trans-unit id="SourceDescription">
        <source>The package source to search. You can pass multiple `--source` options to search multiple package sources. Example: `--source https://api.nuget.org/v3/index.json`.</source>
        <target state="translated">Zdroj balíčku, který se má vyhledat. Pokud chcete hledat více zdrojů balíčků, můžete předat více možností --source. Příklad: --source https://api.nuget.org/v3/index.json</target>
        <note />
      </trans-unit>
      <trans-unit id="SpecifiedNoWorkloadVersionAndSpecificWorkloadVersion">
        <source>'useWorkloadVersions' specified to not use a workload version. This is not compatible with updating or installing with a specified workload version from the command line, global.json, or from a history record with a workload version.</source>
        <target state="translated">Pro nepoužití verze úlohy byla zadána hodnota useWorkloadVersions. To není kompatibilní s aktualizací nebo instalací se zadanou verzí úlohy z příkazového řádku, global.json nebo ze záznamu historie s verzí úlohy.</target>
        <note />
      </trans-unit>
      <trans-unit id="SpecifiedWorkloadVersionAndSpecificNonWorkloadVersion">
        <source>'useWorkloadVersions' specified to use a workload version. This option is not compatible with updating from a rollback file or from history using a set of manifests.</source>
        <target state="translated">Pro použití verze úlohy byla zadána hodnota useWorkloadVersions. Tato možnost není kompatibilní s aktualizací ze souboru vrácení zpět nebo z historie pomocí sady manifestů.</target>
        <note />
      </trans-unit>
      <trans-unit id="SpecifyManifests">
        <source>Specify at least one manifest with --manifest.</source>
        <target state="translated">Pomocí parametru --manifest zadejte alespoň jeden manifest.</target>
        <note />
      </trans-unit>
      <trans-unit id="StackFrameAt">
        <source>at</source>
        <target state="translated">v</target>
        <note>at that is used for a stack frame location in a stack trace, is followed by a class and method name</note>
      </trans-unit>
      <trans-unit id="StackFrameIn">
        <source>in</source>
        <target state="translated">v</target>
        <note>in that is used in stack frame it is followed by file name</note>
      </trans-unit>
      <trans-unit id="StandardError">
        <source>Error output</source>
        <target state="translated">Chybový výstup</target>
        <note />
      </trans-unit>
      <trans-unit id="StandardOutput">
        <source>Standard output</source>
        <target state="translated">Standardní výstup</target>
        <note />
      </trans-unit>
      <trans-unit id="StaticGraphRestoreNotSupported">
        <source>Static graph restore is not supported for file-based apps. Remove the '#:property' at {0}.</source>
        <target state="new">Static graph restore is not supported for file-based apps. Remove the '#:property' at {0}.</target>
        <note>{0} is the file path and line number.{Locked="#:property"}</note>
      </trans-unit>
      <trans-unit id="StatusColumnHeader">
        <source>Status</source>
        <target state="translated">Stav</target>
        <note />
      </trans-unit>
      <trans-unit id="StoreAppDescription">
        <source>Stores the specified assemblies for the .NET Platform. By default, these will be optimized for the target runtime and framework.</source>
        <target state="translated">Uloží určená sestavení pro platformu .NET. Standardně se optimalizují pro cílový modul runtime a architekturu.</target>
        <note />
      </trans-unit>
      <trans-unit id="StoreDefinition">
        <source>Store the specified assemblies in the runtime package store.</source>
        <target state="translated">Uloží zadaná sestavení do úložiště balíčků modulu runtime.</target>
        <note />
      </trans-unit>
      <trans-unit id="StoreFrameworkOptionDescription">
        <source>The target framework to store packages for. The target framework has to be specified in the project file.</source>
        <target state="translated">Cílová architektura pro uložení balíčků. Cílová architektura musí být zadaná v souboru projektu.</target>
        <note />
      </trans-unit>
      <trans-unit id="StoreOutputOption">
        <source>OUTPUT_DIR</source>
        <target state="translated">OUTPUT_DIR</target>
        <note />
      </trans-unit>
      <trans-unit id="StoreOutputOptionDescription">
        <source>The output directory to store the given assemblies in.</source>
        <target state="translated">Výstupní adresář, do kterého se mají uložit daná sestavení</target>
        <note />
      </trans-unit>
      <trans-unit id="StoreRuntimeOptionDescription">
        <source>The target runtime to store packages for.</source>
        <target state="translated">Cílový modul runtime pro uložení balíčků</target>
        <note />
      </trans-unit>
      <trans-unit id="Summary">
        <source>Summary</source>
        <target state="translated">Souhrn</target>
        <note>Table lable</note>
      </trans-unit>
      <trans-unit id="Tags">
        <source>Tags</source>
        <target state="translated">Značky</target>
        <note>Table lable</note>
      </trans-unit>
      <trans-unit id="TempDirOptionDescription">
        <source>Specify a temporary directory for this command to download and extract NuGet packages (must be secure).</source>
        <target state="translated">Zadejte dočasný adresář pro tento příkaz, který se má stáhnout a extrahujte balíčky NuGet (musí být zabezpečené).</target>
        <note />
      </trans-unit>
      <trans-unit id="TestAppFullName">
        <source>.NET Test Driver</source>
        <target state="translated">Testovací ovladač .NET</target>
        <note />
      </trans-unit>
      <trans-unit id="TestCmdNoLogo">
        <source>Run test(s), without displaying Microsoft Testplatform banner</source>
        <target state="translated">Spustit testy bez zobrazení nápisu Microsoft Testplatform</target>
        <note />
      </trans-unit>
      <trans-unit id="TestCmdOutputDir">
        <source>OUTPUT_DIR</source>
        <target state="translated">OUTPUT_DIR</target>
        <note />
      </trans-unit>
      <trans-unit id="TestCommandUseDirectoryWithSwitch">
        <source>Specifying a directory for 'dotnet test' should be via '--project' or '--solution'.</source>
        <target state="translated">Zadání adresáře pro dotnet test by mělo být prostřednictvím --project nebo --solution.</target>
        <note />
      </trans-unit>
      <trans-unit id="TestCommandUseProject">
        <source>Specifying a project for 'dotnet test' should be via '--project'.</source>
        <target state="translated">Zadání projektu pro dotnet test by mělo být prostřednictvím --project.</target>
        <note />
      </trans-unit>
      <trans-unit id="TestCommandUseSolution">
        <source>Specifying a solution for 'dotnet test' should be via '--solution'.</source>
        <target state="translated">Zadání řešení pro dotnet test by mělo být prostřednictvím --solution.</target>
        <note />
      </trans-unit>
      <trans-unit id="TestCommandUseTestModules">
        <source>Specifying dlls or executables for 'dotnet test' should be via '--test-modules'.</source>
        <target state="translated">Zadání knihoven DLL nebo spustitelných souborů pro dotnet test by mělo být prostřednictvím --test-modules.</target>
        <note />
      </trans-unit>
      <trans-unit id="TestConfigurationOptionDescription">
        <source>The configuration to use for running tests. The default for most projects is 'Debug'.</source>
        <target state="translated">Konfigurace, která se má použít pro spuštění testů. Výchozí možností pro většinu projektů je Debug.</target>
        <note />
      </trans-unit>
      <trans-unit id="TestDefinition">
        <source>Run unit tests using the test runner specified in a .NET project.</source>
        <target state="translated">Spustí testy jednotek v nástroji Test Runner zadaném v projektu .NET.</target>
        <note />
      </trans-unit>
      <trans-unit id="TestDiscoveryExitCode">
        <source>Test discovery completed with non-success exit code: {0} (see: https://aka.ms/testingplatform/exitcodes)</source>
        <target state="translated">Testovací zjišťování bylo dokončeno s neúspěšným ukončovacím kódem: {0} (viz: https://aka.ms/testingplatform/exitcodes)</target>
        <note>0 is whole number, the value of exit code</note>
      </trans-unit>
      <trans-unit id="TestDiscoverySummary">
        <source>Discovered {0} tests in {1} assemblies.</source>
        <target state="translated">Počet zjištěných testů v(e) {1} sestaveních: {0}</target>
        <note>0 is number of tests, 1 is count of assemblies</note>
      </trans-unit>
      <trans-unit id="TestDiscoverySummarySingular">
        <source>Discovered {0} tests.</source>
        <target state="translated">Počet zjištěných testů: {0}</target>
        <note>0 is number of tests</note>
      </trans-unit>
      <trans-unit id="TestFrameworkOptionDescription">
        <source>The target framework to run tests for. The target framework must also be specified in the project file.</source>
        <target state="translated">Cílová architektura pro spuštění testů. Cílová architektura musí být určená také v souboru projektu.</target>
        <note />
      </trans-unit>
      <trans-unit id="TestRunExitCode">
        <source>Test run completed with non-success exit code: {0} (see: https://aka.ms/testingplatform/exitcodes)</source>
        <target state="translated">Testovací běh byl dokončen s neúspěšným ukončovacím kódem: {0} (viz: https://aka.ms/testingplatform/exitcodes)</target>
        <note>0 is whole number, the value of exit code</note>
      </trans-unit>
      <trans-unit id="TestRunSummary">
        <source>Test run summary:</source>
        <target state="translated">Souhrn testovacího běhu:</target>
        <note />
      </trans-unit>
      <trans-unit id="TestRuntimeOptionDescription">
        <source>The target runtime to test for.</source>
        <target state="translated">Cílový modul runtime pro testování.</target>
        <note />
      </trans-unit>
      <trans-unit id="ToolAlreadyInstalled">
        <source>Tool '{0}' is already installed.</source>
        <target state="translated">Nástroj {0} je už nainstalovaný.</target>
        <note />
      </trans-unit>
      <trans-unit id="ToolCommandDescription">
        <source>Install or work with tools that extend the .NET experience.</source>
        <target state="translated">Instaluje nástroje, které rozšiřují prostředí .NET, nebo s nimi pracuje.</target>
        <note />
      </trans-unit>
      <trans-unit id="ToolCommonNoManifestGuide">
        <source>If you intended to perform the action on a global tool, use the `--global` option for the command.</source>
        <target state="translated">Pokud jste chtěli provést akci s globálním nástrojem, použijte pro příkaz možnost --global.</target>
        <note />
      </trans-unit>
      <trans-unit id="ToolDefinition">
        <source>Install or manage tools that extend the .NET experience.</source>
        <target state="translated">Umožňuje instalaci nebo správu nástrojů, které rozšiřují prostředí .NET.</target>
        <note />
      </trans-unit>
      <trans-unit id="ToolDownloadCanceled">
        <source>Tool package download canceled</source>
        <target state="translated">Stahování balíčku nástrojů bylo zrušeno.</target>
        <note />
      </trans-unit>
      <trans-unit id="ToolDownloadConfirmationPrompt">
        <source>Tool package {0}@{1} will be downloaded from source {2}.
Proceed?</source>
        <target state="translated">Balíček nástroje {0}@{1} bude stažen ze zdroje {2}.
Chcete pokračovat?</target>
        <note />
      </trans-unit>
      <trans-unit id="ToolDownloadNeedsConfirmation">
        <source>Tool package download needs confirmation. Run in interactive mode or use the "--yes" command-line option to confirm.</source>
        <target state="translated">Stažení balíčku nástroje vyžaduje potvrzení. Spusťte v interaktivním režimu nebo potvrďte akci pomocí možnosti příkazového řádku --yes.</target>
        <note>{Locked="--yes"}</note>
      </trans-unit>
      <trans-unit id="ToolExecuteCommandDescription">
        <source>Executes a tool from source without permanently installing it.</source>
        <target state="translated">Spustí nástroj ze zdroje bez trvalé instalace.</target>
        <note />
      </trans-unit>
      <trans-unit id="ToolInstallAddSourceOptionDescription">
        <source>Add an additional NuGet package source to use during installation.</source>
        <target state="translated">Přidá další zdroj balíčku NuGet, který se použije při instalaci.</target>
        <note />
      </trans-unit>
      <trans-unit id="ToolInstallAddSourceOptionName">
        <source>ADDSOURCE</source>
        <target state="translated">ADDSOURCE</target>
        <note />
      </trans-unit>
      <trans-unit id="ToolInstallCommandDescription">
        <source>Install global or local tool. Local tools are added to manifest and restored.</source>
        <target state="translated">Nainstaluje globální nebo místní nástroj. Místní nástroje se přidávají do manifestu a obnovují.</target>
        <note />
      </trans-unit>
      <trans-unit id="ToolInstallConfigFileOptionDescription">
        <source>The NuGet configuration file to use.</source>
        <target state="translated">Konfigurační soubor NuGet, který se použije.</target>
        <note />
      </trans-unit>
      <trans-unit id="ToolInstallConfigFileOptionName">
        <source>FILE</source>
        <target state="translated">SOUBOR</target>
        <note />
      </trans-unit>
      <trans-unit id="ToolInstallFrameworkOptionDescription">
        <source>The target framework to install the tool for.</source>
        <target state="translated">Cílová architektura, pro kterou se má nástroj nainstalovat</target>
        <note />
      </trans-unit>
      <trans-unit id="ToolInstallFrameworkOptionName">
        <source>FRAMEWORK</source>
        <target state="translated">FRAMEWORK</target>
        <note />
      </trans-unit>
      <trans-unit id="ToolInstallGlobalOptionDescription">
        <source>Install the tool for the current user.</source>
        <target state="translated">Nainstaluje nástroj pro aktuálního uživatele.</target>
        <note />
      </trans-unit>
      <trans-unit id="ToolInstallInstallationSucceeded">
        <source>You can invoke the tool using the following command: {0}
Tool '{1}' (version '{2}') was successfully installed.</source>
        <target state="translated">Tento nástroj lze vyvolat pomocí následujícího příkazu: {0}
Nástroj {1} (verze {2}) byl úspěšně nainstalován.</target>
        <note />
      </trans-unit>
      <trans-unit id="ToolInstallInvalidNuGetVersionRange">
        <source>Specified version '{0}' is not a valid NuGet version range.</source>
        <target state="translated">Zadaná verze {0} není platným rozsahem verzí NuGet.</target>
        <note />
      </trans-unit>
      <trans-unit id="ToolInstallLocalOptionDescription">
        <source>Install the tool and add to the local tool manifest (default).</source>
        <target state="translated">Nainstaluje nástroj a přidá ho do manifestu místního nástroje (výchozí).</target>
        <note />
      </trans-unit>
      <trans-unit id="ToolInstallManifestPathOptionDescription">
        <source>Path to the manifest file.</source>
        <target state="translated">Cesta k souboru manifestu</target>
        <note />
      </trans-unit>
      <trans-unit id="ToolInstallManifestPathOptionName">
        <source>PATH</source>
        <target state="translated">PATH</target>
        <note />
      </trans-unit>
      <trans-unit id="ToolInstallNuGetConfigurationFileDoesNotExist">
        <source>NuGet configuration file '{0}' does not exist.</source>
        <target state="translated">Konfigurační soubor NuGet {0} neexistuje.</target>
        <note />
      </trans-unit>
      <trans-unit id="ToolInstallPackageIdArgumentDescription">
        <source>The NuGet Package Id of the tool to install.</source>
        <target state="translated">ID balíčku NuGet nástroje, který se má nainstalovat</target>
        <note />
      </trans-unit>
      <trans-unit id="ToolInstallPackageIdArgumentName">
        <source>PACKAGE_ID</source>
        <target state="translated">PACKAGE_ID</target>
        <note />
      </trans-unit>
      <trans-unit id="ToolInstallSourceOptionDescription">
        <source>Replace all NuGet package sources to use during installation with these.</source>
        <target state="translated">Nahradit všechny zdroje balíčků NuGet, které se mají použít při instalaci, těmito zdroji.</target>
        <note />
      </trans-unit>
      <trans-unit id="ToolInstallSourceOptionName">
        <source>SOURCE</source>
        <target state="translated">ZDROJ</target>
        <note />
      </trans-unit>
      <trans-unit id="ToolInstallToolPathOptionDescription">
        <source>The directory where the tool will be installed. The directory will be created if it does not exist.</source>
        <target state="translated">Adresář, do kterého se nástroj nainstaluje. Pokud tento adresář neexistuje, bude vytvořen.</target>
        <note />
      </trans-unit>
      <trans-unit id="ToolInstallToolPathOptionName">
        <source>PATH</source>
        <target state="translated">PATH</target>
        <note />
      </trans-unit>
      <trans-unit id="ToolInstallVersionOptionDescription">
        <source>The version of the tool package to install.</source>
        <target state="translated">Verze balíčku nástroje, který se má nainstalovat</target>
        <note />
      </trans-unit>
      <trans-unit id="ToolInstallVersionOptionName">
        <source>VERSION</source>
        <target state="translated">VERZE</target>
        <note />
      </trans-unit>
      <trans-unit id="ToolInstallationFailed">
        <source>Tool '{0}' failed to install.</source>
        <target state="translated">Nástroj {0} se nepodařilo nainstalovat.</target>
        <note />
      </trans-unit>
      <trans-unit id="ToolInstallationFailedContactAuthor">
        <source>Tool '{0}' failed to install. Contact the tool author for assistance.</source>
        <target state="translated">Nástroj {0} se nepodařilo nainstalovat. Obraťte se s žádostí o pomoc na autora nástroje.</target>
        <note />
      </trans-unit>
      <trans-unit id="ToolInstallationRestoreFailed">
        <source>The tool package could not be restored.</source>
        <target state="translated">Balíček nástroje nebylo možné obnovit.</target>
        <note />
      </trans-unit>
      <trans-unit id="ToolListCommandDescription">
        <source>List tools installed globally or locally.</source>
        <target state="translated">Vypíše globálně nebo místně nainstalované nástroje.</target>
        <note />
      </trans-unit>
      <trans-unit id="ToolListCommandsColumn">
        <source>Commands</source>
        <target state="translated">Příkazy</target>
        <note />
      </trans-unit>
      <trans-unit id="ToolListFormatOptionDescription">
        <source>The output format for the list of tools.</source>
        <target state="translated">Výstupní formát seznamu nástrojů.</target>
        <note />
      </trans-unit>
      <trans-unit id="ToolListGlobalOptionDescription">
        <source>List tools installed for the current user.</source>
        <target state="translated">Vypíše nástroje nainstalované pro aktuálního uživatele.</target>
        <note />
      </trans-unit>
      <trans-unit id="ToolListInvalidPackageWarning">
        <source>Warning: tool package '{0}' is invalid, contact tool author:
{1}</source>
        <target state="translated">Upozornění: Balíček nástroje {0} je neplatný, obraťte se na autora nástroje:
{1}</target>
        <note />
      </trans-unit>
      <trans-unit id="ToolListInvalidToolPathOption">
        <source>Tool path '{0}' does not exist.</source>
        <target state="translated">Cesta k nástroji {0} neexistuje.</target>
        <note />
      </trans-unit>
      <trans-unit id="ToolListLocalOptionDescription">
        <source>List the tools installed in the local tool manifest.</source>
        <target state="translated">Vypíše nástroje nainstalované v manifestu místního nástroje.</target>
        <note />
      </trans-unit>
      <trans-unit id="ToolListPackageIdArgumentDescription">
        <source>The NuGet Package Id of the tool to list</source>
        <target state="translated">ID balíčku NuGet nástroje, který se má vypsat</target>
        <note />
      </trans-unit>
      <trans-unit id="ToolListPackageIdArgumentName">
        <source>PACKAGE_ID</source>
        <target state="translated">PACKAGE_ID</target>
        <note />
      </trans-unit>
      <trans-unit id="ToolListPackageIdColumn">
        <source>Package Id</source>
        <target state="translated">ID balíčku</target>
        <note />
      </trans-unit>
      <trans-unit id="ToolListToolPathOptionDescription">
        <source>The directory containing the tools to list.</source>
        <target state="translated">Adresář obsahující nástroje, které se mají vypsat</target>
        <note />
      </trans-unit>
      <trans-unit id="ToolListVersionColumn">
        <source>Version</source>
        <target state="translated">Verze</target>
        <note />
      </trans-unit>
      <trans-unit id="ToolRestoreCommandDescription">
        <source>Restore tools defined in the local tool manifest.</source>
        <target state="translated">Obnoví nástroje definované v manifestu místního nástroje.</target>
        <note />
      </trans-unit>
      <trans-unit id="ToolRestoreManifestPathOptionDescription">
        <source>Path to the manifest file.</source>
        <target state="translated">Cesta k souboru manifestu</target>
        <note />
      </trans-unit>
      <trans-unit id="ToolRunArgumentsDescription">
        <source>Arguments forwarded to the tool</source>
        <target state="translated">Argumenty předané nástroji</target>
        <note />
      </trans-unit>
      <trans-unit id="ToolRunCommandDescription">
        <source>Run a local tool. Note that this command cannot be used to run a global tool. </source>
        <target state="translated">Spustí místní nástroj. Tento příkaz nejde použít ke spuštění globálního nástroje. </target>
        <note />
      </trans-unit>
      <trans-unit id="ToolSearchCommandDescription">
        <source>Search dotnet tools in nuget.org</source>
        <target state="translated">Hledat nástroje dotnet v nuget.org</target>
        <note />
      </trans-unit>
      <trans-unit id="ToolSearchPrereleaseDescription">
        <source>Include pre-release packages.</source>
        <target state="translated">Zahrnuje balíčky v předběžné verzi.</target>
        <note />
      </trans-unit>
      <trans-unit id="ToolSearchSearchTermArgumentName">
        <source>SEARCH_TERM</source>
        <target state="translated">SEARCH_TERM</target>
        <note />
      </trans-unit>
      <trans-unit id="ToolSearchSearchTermDescription">
        <source>Search term from package id or package description. Require at least one character.</source>
        <target state="translated">Hledaný výraz z ID nebo popisu balíčku. Vyžaduje alespoň jeden znak.</target>
        <note />
      </trans-unit>
      <trans-unit id="ToolSearchSkipArgumentName">
        <source>Skip</source>
        <target state="translated">Přeskočit</target>
        <note />
      </trans-unit>
      <trans-unit id="ToolSearchSkipDescription">
        <source>The number of results to skip, for pagination.</source>
        <target state="translated">Počet výsledků, které se mají přeskočit pro stránkování</target>
        <note />
      </trans-unit>
      <trans-unit id="ToolSearchTakeArgumentName">
        <source>Take</source>
        <target state="translated">Převzít</target>
        <note />
      </trans-unit>
      <trans-unit id="ToolSearchTakeDescription">
        <source>The number of results to return, for pagination.</source>
        <target state="translated">Počet výsledků, které se mají vrátit pro stránkování</target>
        <note />
      </trans-unit>
      <trans-unit id="ToolUninstallCommandDescription">
        <source>Uninstall a global tool or local tool.</source>
        <target state="translated">Odinstaluje globální nebo místní nástroj.</target>
        <note />
      </trans-unit>
      <trans-unit id="ToolUninstallGlobalOptionDescription">
        <source>Uninstall the tool from the current user's tools directory.</source>
        <target state="translated">Odinstaluje nástroj z adresáře nástrojů aktuálního uživatele.</target>
        <note />
      </trans-unit>
      <trans-unit id="ToolUninstallInvalidToolPathOption">
        <source>Tool path '{0}' does not exist.</source>
        <target state="translated">Cesta k nástroji {0} neexistuje.</target>
        <note />
      </trans-unit>
      <trans-unit id="ToolUninstallLocalOptionDescription">
        <source>Uninstall the tool and remove it from the local tool manifest.</source>
        <target state="translated">Odinstaluje nástroj a odebere ho z manifestu místního nástroje.</target>
        <note />
      </trans-unit>
      <trans-unit id="ToolUninstallManifestPathOptionDescription">
        <source>Path to the manifest file.</source>
        <target state="translated">Cesta k souboru manifestu</target>
        <note />
      </trans-unit>
      <trans-unit id="ToolUninstallToolHasMultipleVersionsInstalled">
        <source>Tool '{0}' has multiple versions installed and cannot be uninstalled.</source>
        <target state="translated">Nástroj {0} má několik nainstalovaných verzí a nelze ho odinstalovat.</target>
        <note />
      </trans-unit>
      <trans-unit id="ToolUninstallToolNotInstalled">
        <source>A tool with the package Id '{0}' could not be found.

Tools are uninstalled using their package Id which may be different
from the tool name you use when calling the tool. You can find the tool names
and the corresponding package Ids for installed tools using the command
'dotnet tool list'.</source>
        <target state="translated">Nástroj s ID balíčku {0} se nenašel.

Nástroje se odinstalují pomocí svého ID balíčku, které se může lišit
od názvu nástroje, který používáte při volání nástroje. Názvy nástrojů najdete
a odpovídající ID balíčků nainstalovaných nástrojů najdete pomocí
příkazu „dotnet tool list“.</target>
        <note />
      </trans-unit>
      <trans-unit id="ToolUninstallToolPathOptionDescription">
        <source>The directory containing the tool to uninstall.</source>
        <target state="translated">Adresář obsahující nástroj, který se má odinstalovat</target>
        <note />
      </trans-unit>
      <trans-unit id="ToolUninstallUninstallSucceeded">
        <source>Tool '{0}' (version '{1}') was successfully uninstalled.</source>
        <target state="translated">Nástroj {0} (verze {1}) byl úspěšně odinstalován.</target>
        <note />
      </trans-unit>
      <trans-unit id="ToolUpdateCommandDescription">
        <source>Update a global or local tool.</source>
        <target state="translated">Aktualizace globálního nebo místního nástroje.</target>
        <note />
      </trans-unit>
      <trans-unit id="ToolUpdatePackageIdArgumentDescription">
        <source>The NuGet Package Id of the tool to update.</source>
        <target state="translated">ID balíčku NuGet nástroje, který se má aktualizovat</target>
        <note />
      </trans-unit>
      <trans-unit id="ToolUpdatePackageIdArgumentName">
        <source>PACKAGE_ID</source>
        <target state="translated">PACKAGE_ID</target>
        <note />
      </trans-unit>
      <trans-unit id="ToolUpdateToolHasMultipleVersionsInstalled">
        <source>Tool '{0}' has multiple versions installed and cannot be updated.</source>
        <target state="translated">Nástroj {0} má několik nainstalovaných verzí a nelze ho aktualizovat.</target>
        <note />
      </trans-unit>
      <trans-unit id="ToolUpdateUpdateSucceeded">
        <source>Tool '{0}' was successfully updated from version '{1}' to version '{2}'.</source>
        <target state="translated">Nástroj {0} byl úspěšně aktualizován z verze {1} na verzi {2}.</target>
        <note />
      </trans-unit>
      <trans-unit id="Try">
        <source>try {0}</source>
        <target state="translated">{0} pokus</target>
        <note>number or tries of the current test assembly when test assembly is being retried. {0} is number that starts at 1</note>
      </trans-unit>
      <trans-unit id="UninstallLocalToolSucceeded">
        <source>Tool '{0}' was successfully uninstalled and removed from manifest file {1}.</source>
        <target state="translated">Nástroj {0} se úspěšně odinstaloval a odebral ze souboru manifestu {1}.</target>
        <note />
      </trans-unit>
      <trans-unit id="UninstallToolCommandInvalidGlobalAndLocalAndToolPath">
        <source>The local option(--local), the global option (--global), the tool path option (--tool-path), can only have one at a time. Specify only one of the options: {0}.</source>
        <target state="translated">Možnost local (--local), možnost global (--global), možnost tool path (--tool-path), v jednu chvíli je možné mít jen jednu. Zadejte jen jednu z možností: {0}</target>
        <note />
      </trans-unit>
      <trans-unit id="UnknownRecordsInformationalMessage">
        <source>Rows with Unlogged changes represent changes from actions other than .NET CLI workload commands. Usually this represents an update to the .NET SDK or to Visual Studio.</source>
        <target state="translated">Řádky s nezaprotokolovanými změnami představují změny z jiných akcí než příkazů úloh rozhraní příkazového řádku .NET. Obvykle to představuje aktualizaci sady .NET SDK nebo sady Visual Studio.</target>
        <note />
      </trans-unit>
      <trans-unit id="UnrecognizedDirective">
        <source>Unrecognized directive '{0}' at {1}.</source>
        <target state="translated">Nerozpoznaná direktiva {0} na {1}.</target>
        <note>{0} is the directive name like 'package' or 'sdk', {1} is the file path and line number.</note>
      </trans-unit>
      <trans-unit id="UpdateAllOptionDescription">
        <source>Update all tools.</source>
        <target state="translated">Aktualizuje všechny nástroje.</target>
        <note />
      </trans-unit>
      <trans-unit id="UpdateFromRollbackSwitchesModeToLooseManifests">
        <source>Updating to a rollback file is not compatible with workload sets. Install and Update will now use loose manifests. To update to a specific workload version, use --version.</source>
        <target state="translated">Aktualizace na soubor vrácení zpět není kompatibilní se sadami úloh. Instalace a aktualizace teď budou používat volné manifesty. Pokud chcete provést aktualizaci na konkrétní verzi úlohy, použijte možnost --version.</target>
        <note />
      </trans-unit>
      <trans-unit id="UpdateLocaToolSucceededVersionNoChange">
        <source>Tool '{0}' is up to date (version '{1}' manifest file {2}) .</source>
        <target state="translated">Nástroj {0} je aktuální (verze {1}, soubor manifestu {2}).</target>
        <note />
      </trans-unit>
      <trans-unit id="UpdateLocalToolSucceeded">
        <source>Tool '{0}' was successfully updated from version '{1}' to version '{2}' (manifest file {3}).</source>
        <target state="translated">Nástroj {0} byl úspěšně aktualizován z verze {1} na verzi {2} (soubor manifestu {3}).</target>
        <note />
      </trans-unit>
      <trans-unit id="UpdateLocalToolToLowerVersion">
        <source>The requested version {0} is lower than existing version {1} (manifest file {2}). Use the --allow-downgrade option to allow this update.</source>
        <target state="translated">Požadovaná verze {0} je nižší než stávající verze {1} (soubor manifestu {2}). Pokud chcete povolit tuto aktualizaci, použijte možnost --allow-downgrade.</target>
        <note />
      </trans-unit>
      <trans-unit id="UpdateModeDescription">
        <source>Controls whether updates should look for workload sets or the latest version of each individual manifest.</source>
        <target state="translated">Určuje, zda mají aktualizace vyhledávat sady úloh nebo nejnovější verzi každého jednotlivého manifestu.</target>
        <note />
      </trans-unit>
      <trans-unit id="UpdateModeDoesNotMatchGlobalJson">
        <source>Specified to update workloads using {0} from the command line, but global.json file at {1} specified to use {2}.</source>
        <target state="translated">Určeno pro aktualizaci úloh pomocí {0} z příkazového řádku, ale soubor global.json v {1} je zadán pro použití {2}.</target>
        <note />
      </trans-unit>
      <trans-unit id="UpdateSucceededPreVersionNoChange">
        <source>Tool '{0}' was reinstalled with the prerelease version (version '{1}').</source>
        <target state="translated">Nástroj {0} se přeinstaloval na předběžnou verzi (verze {1}).</target>
        <note />
      </trans-unit>
      <trans-unit id="UpdateSucceededStableVersionNoChange">
        <source>Tool '{0}' was reinstalled with the stable version (version '{1}').</source>
        <target state="translated">Nástroj {0} se přeinstaloval na stabilní verzi (verze {1}).</target>
        <note />
      </trans-unit>
      <trans-unit id="UpdateToLowerVersion">
        <source>The requested version {0} is lower than existing version {1}.</source>
        <target state="translated">Požadovaná verze {0} je nižší než stávající verze {1}.</target>
        <note />
      </trans-unit>
      <trans-unit id="UpdateToolCommandInvalidAllAndPackageId">
        <source>One must specify either package ID or use the update all option (--all).</source>
        <target state="translated">Jeden musí určovat buď ID balíčku, nebo použít možnost aktualizovat vše (--all).</target>
        <note />
      </trans-unit>
      <trans-unit id="UpdateToolCommandInvalidAllAndVersion">
        <source>The version option (--version) and the update all option (--all) cannot be used together. Specify only one of the options: {0}.</source>
        <target state="translated">Možnost verze (--version) a možnost aktualizovat vše (--all) nejde použít naráz. Zadejte pouze jednu z možností: {0}.</target>
        <note />
      </trans-unit>
      <trans-unit id="UpdateToolCommandInvalidGlobalAndLocalAndToolPath">
        <source>The local option (--local), the global option (--global), and the tool path option (--tool-path) cannot be used together. Specify only one of the options: {0}.</source>
        <target state="translated">Parametry místní (--local), globální (--global) a cesta nástroje (--tool-path) nejdou použít společně. Zadejte jenom jeden z nich: {0}.</target>
        <note />
      </trans-unit>
      <trans-unit id="UpdateToolFailed">
        <source>Tool '{0}' failed to update due to the following:</source>
        <target state="translated">Aktualizace nástroje {0} se nezdařila z následujícího důvodu:</target>
        <note />
      </trans-unit>
      <trans-unit id="UpdatedWorkloadMode">
        <source>Successfully updated workload install mode to use {0}.</source>
        <target state="translated">Režim instalace úlohy se úspěšně aktualizoval na {0}.</target>
        <note />
      </trans-unit>
      <trans-unit id="UsableLaunchProfileCannotBeLocated">
        <source>A usable launch profile could not be located.</source>
        <target state="translated">Nenašel se použitelný profil spuštění.</target>
        <note />
      </trans-unit>
      <trans-unit id="Usage">
        <source>Usage</source>
        <target state="translated">Použití</target>
        <note />
      </trans-unit>
      <trans-unit id="UserJwtsDefinition">
        <source>Manage JSON Web Tokens in development.</source>
        <target state="translated">Spravujte webové tokeny JSON ve vývoji.</target>
        <note />
      </trans-unit>
      <trans-unit id="UserSecretsDefinition">
        <source>Manage development user secrets.</source>
        <target state="translated">Spravuje tajné kódy uživatelů pro vývoj.</target>
        <note />
      </trans-unit>
      <trans-unit id="UsingCacheForPackInstall">
        <source>Installing package {0} version {1} from offline cache {2}.</source>
        <target state="translated">Instaluje se balíček {0} verze {1} z offline mezipaměti {2}.</target>
        <note />
      </trans-unit>
      <trans-unit id="UsingLaunchSettingsFromMessage">
        <source>Using launch settings from {0}...</source>
        <target state="translated">Použití nastavení spuštění z {0}...</target>
        <note />
      </trans-unit>
      <trans-unit id="VBCSCompilerOptionDescription">
        <source>Shut down the VB/C# compiler build server.</source>
        <target state="translated">Vypne buildovací server kompilátoru VB/C#.</target>
        <note />
      </trans-unit>
      <trans-unit id="VSWorkloadNotRemoved">
        <source>Workload '{0}' was not removed because it is installed and managed by Visual Studio: '{1}'. Please uninstall this workload using the Visual Studio Installer to fully remove it.</source>
        <target state="translated">Úloha „{0}“ se neodebrala, protože je nainstalovaná a spravovaná Visual Studio: „{1}“. Pokud chcete tuto úlohu úplně odebrat, odinstalujte ji pomocí Instalační program pro Visual Studio.</target>
        <note />
      </trans-unit>
      <trans-unit id="ValidationFailedDuplicateVersion">
        <source>Cannot specify --version when the package argument already contains a version.</source>
        <target state="translated">Nejde zadat --version, pokud argument balíčku již obsahuje verzi.</target>
        <note>{Locked="--version"}</note>
      </trans-unit>
      <trans-unit id="ValueMustBeAnObject">
        <source>The property '{0}' must be an object if it is specified.</source>
        <target state="translated">Vlastnost {0} musí být objektem, pokud je zadána.</target>
        <note />
      </trans-unit>
      <trans-unit id="VerbosityArgumentName">
        <source>Verbosity</source>
        <target state="translated">Podrobnosti</target>
        <note />
      </trans-unit>
      <trans-unit id="VerbosityDescription">
        <source>Display this amount of details in the output: `normal`, `minimal`, `detailed`. The default is `normal`</source>
        <target state="translated">Ve výstupu se zobrazí následující množství podrobností: normální, minimální, podrobné. Výchozí hodnota je normal.</target>
        <note />
      </trans-unit>
      <trans-unit id="Verbosity_OptionDescription">
        <source>Sets the verbosity level. Allowed values are q[uiet], m[inimal], n[ormal], and diag[nostic].</source>
        <target state="translated">Nastaví úroveň podrobností. Povolené hodnoty jsou: q[uiet], m[inimal], n[ormal] a diag[nostic].</target>
        <note />
      </trans-unit>
      <trans-unit id="Verified">
        <source>Verified</source>
        <target state="translated">Ověřeno</target>
        <note>Table lable</note>
      </trans-unit>
      <trans-unit id="Version">
        <source>Version</source>
        <target state="translated">VERSION</target>
        <note>Table lable</note>
      </trans-unit>
      <trans-unit id="VersionCheckFailure">
        <source>No version found to check if this is up to date. Please check for updates manually.</source>
        <target state="translated">Nenašla se žádná verze, díky níž by se ověřilo, jestli je aktuální. Vyhledejte aktualizace ručně.</target>
        <note />
      </trans-unit>
      <trans-unit id="VersionColumnHeader">
        <source>Version</source>
        <target state="translated">Verze</target>
        <note />
      </trans-unit>
      <trans-unit id="Versions">
        <source>Versions</source>
        <target state="translated">Verze</target>
        <note>Table lable</note>
      </trans-unit>
      <trans-unit id="VsTestDefinition">
        <source>Run Microsoft Test Engine (VSTest) commands.</source>
        <target state="translated">Spustí příkazy VSTest (Microsoft Test Engine).</target>
        <note />
      </trans-unit>
      <trans-unit id="WatchDefinition">
        <source>Start a file watcher that runs a command when files change.</source>
        <target state="translated">Spustí sledovací proces souborů, který při změnách souborů spustí příkaz.</target>
        <note />
      </trans-unit>
      <trans-unit id="WorkloadAlreadyInstalled">
        <source>Workload(s) '{0}' are already installed.</source>
        <target state="translated">{0} úlohy jsou už nainstalované.</target>
        <note />
      </trans-unit>
      <trans-unit id="WorkloadCleanCommandDescription">
        <source>Removes workload components that may have been left behind from previous updates and uninstallations.</source>
        <target state="translated">Odebere součásti úloh, které mohly být pozůstatky z předchozích aktualizací a odinstalací.</target>
        <note />
      </trans-unit>
      <trans-unit id="WorkloadCommandDescription">
        <source>Install or work with workloads that extend the .NET experience.</source>
        <target state="translated">Nainstalujte úlohy, které rozšiřují prostředí .NET, nebo s nimi pracujte.</target>
        <note />
      </trans-unit>
      <trans-unit id="WorkloadConfigCommandDescription">
        <source>Modify or display workload configuration values.
To display a value, specify the corresponding command-line option without providing a value.  For example: "dotnet workload config --update-mode"</source>
        <target state="translated">Upraví nebo zobrazí hodnoty konfigurace úlohy.
Pokud chcete zobrazit hodnotu, zadejte odpovídající volbu příkazového řádku bez zadání hodnoty.  Například: dotnet workload config --update-mode</target>
        <note />
      </trans-unit>
      <trans-unit id="WorkloadDefinition">
        <source>Manage optional workloads.</source>
        <target state="translated">Spravujte volitelné úlohy.</target>
        <note />
      </trans-unit>
      <trans-unit id="WorkloadElevateCommandDescription">
        <source>Start the elevated server process to facilitate MSI based installations.</source>
        <target state="translated">Spuštěním serverového procesu se zvýšenými oprávněními umožněte používat instalace založené na instalační službě MSI.</target>
        <note />
      </trans-unit>
      <trans-unit id="WorkloadHistoryCommandDescription">
        <source>Shows a history of workload installation actions.</source>
        <target state="translated">Zobrazí historii akcí instalace úlohy.</target>
        <note />
      </trans-unit>
      <trans-unit id="WorkloadHistoryRecordInvalidIdValue">
        <source>The ID of a workload history record should be between 1 and the number of workload history records, inclusive.</source>
        <target state="translated">ID záznamu historie úlohy by mělo být mezi 1 a počtem záznamů historie úlohy včetně.</target>
        <note />
      </trans-unit>
      <trans-unit id="WorkloadHistoryWorkloadSetVersion">
        <source>Workload Version</source>
        <target state="translated">Verze úlohy</target>
        <note />
      </trans-unit>
      <trans-unit id="WorkloadIdArgumentDescription">
        <source>The NuGet package ID of the workload to install.</source>
        <target state="translated">ID balíčku NuGet úlohy, která se má nainstalovat.</target>
        <note />
      </trans-unit>
      <trans-unit id="WorkloadIdArgumentName">
        <source>WORKLOAD_ID</source>
        <target state="translated">WORKLOAD_ID</target>
        <note />
      </trans-unit>
      <trans-unit id="WorkloadIdColumn">
        <source>Installed Workload Id</source>
        <target state="translated">ID nainstalované úlohy</target>
        <note />
      </trans-unit>
      <trans-unit id="WorkloadIdColumnName">
        <source>Workload ID</source>
        <target state="translated">ID úlohy</target>
        <note />
      </trans-unit>
      <trans-unit id="WorkloadIdStubArgumentDescription">
        <source>The text to search for in the IDs and descriptions of available workloads.</source>
        <target state="translated">Text, který se má vyhledávat v ID a popisech dostupných úloh.</target>
        <note />
      </trans-unit>
      <trans-unit id="WorkloadIdStubArgumentName">
        <source>SEARCH_STRING</source>
        <target state="translated">SEARCH_STRING</target>
        <note />
      </trans-unit>
      <trans-unit id="WorkloadInfoDescription">
        <source>Display information about installed workloads.</source>
        <target state="translated">Zobrazí informace o nainstalovaných úlohách.</target>
        <note />
      </trans-unit>
      <trans-unit id="WorkloadInfoProvider_Message_AddWorkloads">
        <source>Run 'dotnet workload search' to search workloads available to be installed on your SDK.</source>
        <target state="translated">Spuštěním příkazu dotnet workload search vyhledejte úlohy, které jsou k dispozici pro instalaci ve vaší sadě SDK.</target>
        <note>{Locked="dotnet workload search"}</note>
      </trans-unit>
      <trans-unit id="WorkloadInstallCommandDescription">
        <source>Install one or more workloads.</source>
        <target state="translated">Nainstalujte jednu nebo více úloh.</target>
        <note />
      </trans-unit>
      <trans-unit id="WorkloadInstallConfigFileOptionDescription">
        <source>The NuGet configuration file to use.</source>
        <target state="translated">Konfigurační soubor NuGet, který se použije.</target>
        <note />
      </trans-unit>
      <trans-unit id="WorkloadInstallConfigFileOptionName">
        <source>FILE</source>
        <target state="translated">SOUBOR</target>
        <note />
      </trans-unit>
      <trans-unit id="WorkloadInstallInstallationSucceeded">
        <source>Successfully installed workload(s) {0}.</source>
        <target state="translated">Úlohy {0} se úspěšně nainstalovaly.</target>
        <note />
      </trans-unit>
      <trans-unit id="WorkloadInstallRollBackFailedMessage">
        <source>Installation rollback failed: {0}</source>
        <target state="translated">Vrácení instalace se nepovedlo: {0}</target>
        <note />
      </trans-unit>
      <trans-unit id="WorkloadInstallRollingBackInstall">
        <source>Workload installation failed. Rolling back installed packs...</source>
        <target state="translated">Instalace úlohy se nepovedla. Vrací se zpět nainstalované balíčky…</target>
        <note />
      </trans-unit>
      <trans-unit id="WorkloadInstallSourceOptionDescription">
        <source>The NuGet package source to use during the restore. To specify multiple sources, repeat the option.</source>
        <target state="translated">Zdroj balíčku NuGet, který se má použít při obnovení. Chcete-li zadat více zdrojů, opakujte tuto možnost.</target>
        <note />
      </trans-unit>
      <trans-unit id="WorkloadInstallSourceOptionName">
        <source>SOURCE</source>
        <target state="translated">ZDROJ</target>
        <note />
      </trans-unit>
      <trans-unit id="WorkloadInstallTypeColumn">
        <source>Install Type</source>
        <target state="translated">Typ instalace</target>
        <note />
      </trans-unit>
      <trans-unit id="WorkloadInstallVersionOptionDescription">
        <source>The version of the SDK.</source>
        <target state="translated">Verze sady SDK</target>
        <note />
      </trans-unit>
      <trans-unit id="WorkloadInstallVersionOptionName">
        <source>VERSION</source>
        <target state="translated">VERZE</target>
        <note />
      </trans-unit>
      <trans-unit id="WorkloadInstallWorkloadCacheDownloadFailed">
        <source>Download of workload packs to offline cache failed: {0}</source>
        <target state="translated">Stažení balíčků úloh do offline mezipaměti se nepovedlo: {0}.</target>
        <note />
      </trans-unit>
      <trans-unit id="WorkloadInstallWorkloadUpdatesAvailable">
        <source>Workload updates are available. Run `dotnet workload list` for more information.</source>
        <target state="translated">Jsou k dispozici aktualizace úloh. Pokud chcete získat další informace, spusťte `dotnet workload list`.</target>
        <note />
      </trans-unit>
      <trans-unit id="WorkloadInstallationFailed">
        <source>Workload installation failed: {0}</source>
        <target state="translated">Instalace úlohy se nezdařila: {0}</target>
        <note />
      </trans-unit>
      <trans-unit id="WorkloadIntegrityCheck">
        <source>Checking the state of installed workloads...</source>
        <target state="translated">Kontroluje se stav nainstalovaných úloh...</target>
        <note />
      </trans-unit>
      <trans-unit id="WorkloadListCommandDescription">
        <source>List workloads available.</source>
        <target state="translated">Jsou k dispozici seznamy úloh.</target>
        <note />
      </trans-unit>
      <trans-unit id="WorkloadListFooter">
        <source>Use `dotnet workload search` to find additional workloads to install.</source>
        <target state="translated">Pokud chcete najít další úlohy, které se mají nainstalovat, použijte `dotnet workload search`.</target>
        <note>{Locked="dotnet workload search"}</note>
      </trans-unit>
      <trans-unit id="WorkloadListWorkloadSetVersion">
        <source>Workload version: {0}</source>
        <target state="translated">Verze úlohy: {0}</target>
        <note />
      </trans-unit>
      <trans-unit id="WorkloadListWorkloadUpdatesAvailable">
        <source>Updates are available for the following workload(s): {0}. Run `dotnet workload update` to get the latest.</source>
        <target state="translated">Aktualizace jsou k dispozici pro následující úlohy: {0}. Pokud chcete získat nejnovější verzi, spusťte aktualizaci úlohy dotnet (`dotnet workload update`).</target>
        <note>{Locked="dotnet workload update"}</note>
      </trans-unit>
      <trans-unit id="WorkloadManifestFeatureBandColumn">
        <source>Manifest feature band</source>
        <target state="translated">Pásmo funkcí manifestu</target>
        <note />
      </trans-unit>
      <trans-unit id="WorkloadManifestIdColumn">
        <source>Workload manifest ID</source>
        <target state="translated">ID manifestu úlohy</target>
        <note />
      </trans-unit>
      <trans-unit id="WorkloadManifestInstallationConfigurationLooseManifests">
        <source>Configured to use loose manifests when installing new manifests.</source>
        <target state="translated">Nakonfigurováno pro použití volných manifestů při instalaci nových manifestů</target>
        <note />
      </trans-unit>
      <trans-unit id="WorkloadManifestInstallationConfigurationWorkloadSets">
        <source>Configured to use workload sets when installing new manifests.</source>
        <target state="translated">Nakonfigurováno pro použití sad úloh (workload sets) při instalaci nových manifestů</target>
        <note>{Locked="workload sets"}</note>
      </trans-unit>
      <trans-unit id="WorkloadManifestPathColumn">
        <source>Manifest Path</source>
        <target state="translated">Cesta manifestu</target>
        <note />
      </trans-unit>
      <trans-unit id="WorkloadManifestVersionColumn">
        <source>Manifest Version</source>
        <target state="translated">Verze manifestu</target>
        <note />
      </trans-unit>
      <trans-unit id="WorkloadNotInstalled">
        <source>Couldn't find workload ID(s): {0}</source>
        <target state="translated">Nepovedlo se najít ID úlohy: {0}</target>
        <note />
      </trans-unit>
      <trans-unit id="WorkloadNotRecognized">
        <source>Workload ID {0} is not recognized.</source>
        <target state="translated">ID úlohy {0} nebylo rozpoznáno.</target>
        <note />
      </trans-unit>
      <trans-unit id="WorkloadNotSupportedOnPlatform">
        <source>Workload ID {0} isn't supported on this platform.</source>
        <target state="translated">ID úlohy {0} na této platformě není podporované.</target>
        <note />
      </trans-unit>
      <trans-unit id="WorkloadPackAlreadyInstalledMessage">
        <source>Pack {0} version {1} is already installed.</source>
        <target state="translated">Sada {0} verze {1} se už nainstalovala.</target>
        <note />
      </trans-unit>
      <trans-unit id="WorkloadRepairCommandDescription">
        <source>Repair workload installations.</source>
        <target state="translated">Opravte instalace úloh.</target>
        <note />
      </trans-unit>
      <trans-unit id="WorkloadRepairFailed">
        <source>Workload repair failed: {0}</source>
        <target state="translated">Oprava úlohy se nezdařila: {0}</target>
        <note />
      </trans-unit>
      <trans-unit id="WorkloadRestoreCommandDescription">
        <source>Restore workloads required for a project.</source>
        <target state="translated">Obnovte úlohy požadované pro projekt.</target>
        <note />
      </trans-unit>
      <trans-unit id="WorkloadSearchCommandDescription">
        <source>Search for available workloads.</source>
        <target state="translated">Vyhledávejte dostupné úlohy.</target>
        <note />
      </trans-unit>
      <trans-unit id="WorkloadSetFromGlobalJsonInstalled">
        <source>Using workload version {0}, which was specified in the global.json file at {1}.</source>
        <target state="translated">Používá se verze úlohy {0}, která byla zadána v souboru global.json na {1}.</target>
        <note />
      </trans-unit>
      <trans-unit id="WorkloadSetFromGlobalJsonNotInstalled">
        <source>Workload version {0}, which was specified in {1}, was not found. Run "dotnet workload restore" to install this workload version.</source>
        <target state="translated">Verze {0} úlohy, která byla zadána v {1}, nebyla nalezena. Spuštěním příkazu dotnet workload restore nainstalujte tuto verzi úlohy.</target>
        <note>{Locked="dotnet workload restore"}</note>
      </trans-unit>
      <trans-unit id="WorkloadSetVersionOptionDescription">
        <source>A workload version to display or one or more workloads and their versions joined by the '@' character.</source>
        <target state="translated">Verze úlohy, která se má zobrazit, nebo jedna nebo více úloh a jejich verze spojené znakem @.</target>
        <note />
      </trans-unit>
      <trans-unit id="WorkloadSourceColumn">
        <source>Installation Source</source>
        <target state="translated">Zdroj instalace</target>
        <note />
      </trans-unit>
      <trans-unit id="WorkloadUninstallCommandDescription">
        <source>Uninstall one or more workloads.</source>
        <target state="translated">Odinstalujte nejméně jednu úlohu.</target>
        <note />
      </trans-unit>
      <trans-unit id="WorkloadUninstallFailed">
        <source>Workload uninstallation failed: {0}</source>
        <target state="translated">Neúspěšná odinstalace úloh: {0}</target>
        <note />
      </trans-unit>
      <trans-unit id="WorkloadUninstallUninstallSucceeded">
        <source>Successfully uninstalled workload(s): {0}</source>
        <target state="translated">Úspěšně odinstalované úlohy: {0}</target>
        <note />
      </trans-unit>
      <trans-unit id="WorkloadUpdateAdManifestsSucceeded">
        <source>Successfully updated advertising manifests.</source>
        <target state="translated">Manifesty reklamy se úspěšně aktualizovaly.</target>
        <note />
      </trans-unit>
      <trans-unit id="WorkloadUpdateCommandDescription">
        <source>Update all installed workloads.</source>
        <target state="translated">Aktualizace všech nainstalovaných úloh.</target>
        <note />
      </trans-unit>
      <trans-unit id="WorkloadUpdateFailed">
        <source>Workload update failed: {0}</source>
        <target state="translated">Aktualizace úlohy se nepovedla: {0}.</target>
        <note />
      </trans-unit>
      <trans-unit id="WorkloadUpdateRollBackFailedMessage">
        <source>Installation rollback failed: {0}</source>
        <target state="translated">Vrácení instalace se nepovedlo: {0}</target>
        <note />
      </trans-unit>
      <trans-unit id="WorkloadUpdateRollingBackInstall">
        <source>Workload installation failed. Rolling back installed packs...</source>
        <target state="translated">Instalace úlohy se nepovedla. Vrací se zpět nainstalované balíčky…</target>
        <note />
      </trans-unit>
      <trans-unit id="WorkloadUpdateUpdateSucceeded">
        <source>Successfully updated workload(s): {0}.</source>
        <target state="translated">Úlohy se úspěšně aktualizovaly: {0}.</target>
        <note />
      </trans-unit>
      <trans-unit id="WorkloadUpdateWorkloadCacheDownloadFailed">
        <source>Failed to download workload update packages to cache: {0}</source>
        <target state="translated">Nepovedlo se stáhnout balíčky aktualizace úlohy do mezipaměti: {0}.</target>
        <note />
      </trans-unit>
      <trans-unit id="WorkloadVersionArgument">
        <source>WORKLOAD_VERSION</source>
        <target state="translated">WORKLOAD_VERSION</target>
        <note />
      </trans-unit>
      <trans-unit id="WorkloadVersionArgumentDescription">
        <source>Output workload manifest versions associated with the provided workload version.</source>
        <target state="translated">Verze manifestu výstupní úlohy přidružené k zadané verzi úlohy.</target>
        <note />
      </trans-unit>
      <trans-unit id="WorkloadVersionDescription">
        <source>Display the currently installed workload version.</source>
        <target state="translated">Zobrazí aktuálně nainstalovanou verzi úlohy.</target>
        <note />
      </trans-unit>
      <trans-unit id="WorkloadVersionNotInstalledShort">
        <source>(not installed)</source>
        <target state="translated">(nenainstalováno)</target>
        <note />
      </trans-unit>
      <trans-unit id="WorkloadVersionRequestedNotFound">
        <source>Workload version {0} not found.</source>
        <target state="translated">Verze úlohy {0} nebyla nalezena.</target>
        <note />
      </trans-unit>
      <trans-unit id="WorkloadVersionWithSpecifiedManifestNotFound">
        <source>No workload version matching {0} was found.</source>
        <target state="translated">Nenašla se žádná verze úlohy odpovídající {0}.</target>
        <note />
      </trans-unit>
      <trans-unit id="Workloads">
        <source>Workloads</source>
        <target state="translated">Úlohy</target>
        <note />
      </trans-unit>
      <trans-unit id="WriteCLIRecordForVisualStudioWorkloadMessage">
        <source>Writing install records for Visual Studio workloads: '{0}'</source>
        <target state="translated">Probíhá zápis záznamů o instalaci pro úlohy sady Visual Studio: {0}</target>
        <note />
      </trans-unit>
      <trans-unit id="WritingPackInstallRecordMessage">
        <source>Writing workload pack installation record for {0} version {1}...</source>
        <target state="translated">Zapisuje se záznam instalace sady úloh pro {0} verze {1}...</target>
        <note />
      </trans-unit>
      <trans-unit id="ZeroTestsRan">
        <source>Zero tests ran</source>
        <target state="translated">Spustila se nula testů</target>
        <note />
      </trans-unit>
      <trans-unit id="cmdCollectDescription">
        <source>The friendly name of the data collector to use for the test run.
                                        More info here: https://aka.ms/vstest-collect</source>
        <target state="translated">Popisný název kolekce dat, která se má použít pro testovací běh.
                                        Další informace: https://aka.ms/vstest-collect</target>
        <note />
      </trans-unit>
      <trans-unit id="cmdCollectFriendlyName">
        <source>DATA_COLLECTOR_NAME</source>
        <target state="translated">DATA_COLLECTOR_NAME</target>
        <note />
      </trans-unit>
    </body>
  </file>
</xliff><|MERGE_RESOLUTION|>--- conflicted
+++ resolved
@@ -2717,17 +2717,10 @@
 Ensure you have a runnable project type.
 A runnable project should target a runnable TFM (for instance, net{1}) and have OutputType 'Exe'.
 The current OutputType is '{2}'.</source>
-<<<<<<< HEAD
-        <target state="translated">V projektu {0} nelze pokračovat.
-Ujistěte se, že máte spustitelný typ projektu.
-Spustitelný projekt by měl cílit na spustitelný TFM (například net{1}) a mít OutputType Exe.
-Aktuální OutputType je {2}.</target>
-=======
         <target state="needs-review-translation">Projekt se nedá spustit.
 Ověřte prosím, že máte spustitelný typ projektu, a zajistěte, aby tento projekt podporoval {0}.
 Cílem spustitelného projektu by mělo být TFM (například net5.0) a jeho OutputType by měl být Exe.
 Aktuální {1} je {2}.</target>
->>>>>>> 270865c5
         <note>{0} is project file path. {1} is dotnet framework version. {2} is the project output type.{Locked="OutputType"}{Locked="Exe"}</note>
       </trans-unit>
       <trans-unit id="RunCommandExceptionUnableToRunSpecifyFramework">
