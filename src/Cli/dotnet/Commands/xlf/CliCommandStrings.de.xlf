--- conflicted
+++ resolved
@@ -2682,17 +2682,10 @@
 Ensure you have a runnable project type.
 A runnable project should target a runnable TFM (for instance, net{1}) and have OutputType 'Exe'.
 The current OutputType is '{2}'.</source>
-<<<<<<< HEAD
-        <target state="new">Unable to proceed with project '{0}'.
-Ensure you have a runnable project type.
-A runnable project should target a runnable TFM (for instance, net{1}) and have OutputType 'Exe'.
-The current OutputType is '{2}'.</target>
-=======
         <target state="needs-review-translation">Ihr Projekt kann nicht ausgeführt werden.
 Stellen Sie sicher, dass der Projekttyp ausführbar ist und "{0}" dieses Projekt unterstützt.
 Ein ausführbares Projekt muss ein ausführbares TFM (z. B. net5.0) und den OutputType "Exe" verwenden.
 {1} lautet aktuell "{2}".</target>
->>>>>>> 69c52257
         <note>{0} is project file path. {1} is dotnet framework version. {2} is the project output type.{Locked="OutputType"}{Locked="Exe"}</note>
       </trans-unit>
       <trans-unit id="RunCommandExceptionUnableToRunSpecifyFramework">
