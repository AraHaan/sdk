--- conflicted
+++ resolved
@@ -2819,11 +2819,7 @@
       </trans-unit>
       <trans-unit id="ShouldInstallAWorkloadSet">
         <source>No workload sets are installed. Run "dotnet workload restore" to install a workload set.</source>
-<<<<<<< HEAD
-        <target state="new">No workload sets are installed. Run "dotnet workload restore" to install a workload set.</target>
-=======
         <target state="needs-review-translation">I carichi di lavoro sono configurati per l'installazione e l'aggiornamento con le versioni del carico di lavoro, ma non ne sono stati trovati. Eseguire il "dotnet workload restore" per installare una versione del carico di lavoro.</target>
->>>>>>> 1b6d28dd
         <note>{Locked="dotnet workload restore"}</note>
       </trans-unit>
       <trans-unit id="ShutDownFailed">
