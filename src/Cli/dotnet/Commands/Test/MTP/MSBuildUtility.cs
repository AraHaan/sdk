--- conflicted
+++ resolved
@@ -35,31 +35,18 @@
             return (Array.Empty<ParallelizableTestModuleGroupWithSequentialInnerModules>(), isBuiltOrRestored);
         }
 
-<<<<<<< HEAD
-        var msbuildArgs = MSBuildArgs.AnalyzeMSBuildArguments(buildOptions.MSBuildArgs, CommonOptions.PropertiesOption, CommonOptions.RestorePropertiesOption, CommonOptions.MSBuildTargetOption(), CommonOptions.VerbosityOption());
-=======
         var msbuildArgs = MSBuildArgs.AnalyzeMSBuildArguments(buildOptions.MSBuildArgs, CommonOptions.PropertiesOption, CommonOptions.RestorePropertiesOption, CommonOptions.MSBuildTargetOption(), CommonOptions.VerbosityOption(), CommonOptions.NoLogoOption());
->>>>>>> 0630416d
         var solutionFile = SolutionFile.Parse(Path.GetFullPath(solutionFilePath));
         var globalProperties = CommonRunHelpers.GetGlobalPropertiesFromArgs(msbuildArgs);
 
         globalProperties.TryGetValue("Configuration", out var activeSolutionConfiguration);
         globalProperties.TryGetValue("Platform", out var activeSolutionPlatform);
-<<<<<<< HEAD
 
         if (string.IsNullOrEmpty(activeSolutionConfiguration))
         {
             activeSolutionConfiguration = solutionFile.GetDefaultConfigurationName();
         }
 
-=======
-
-        if (string.IsNullOrEmpty(activeSolutionConfiguration))
-        {
-            activeSolutionConfiguration = solutionFile.GetDefaultConfigurationName();
-        }
-
->>>>>>> 0630416d
         if (string.IsNullOrEmpty(activeSolutionPlatform))
         {
             activeSolutionPlatform = solutionFile.GetDefaultPlatformName();
