﻿// Licensed to the .NET Foundation under one or more agreements.
// The .NET Foundation licenses this file to you under the MIT license.

using System.Globalization;
using Microsoft.Build.Framework;
using Microsoft.DotNet.Cli.Telemetry;
using Microsoft.DotNet.Cli.Utils;
using Microsoft.DotNet.Configurer;

namespace Microsoft.DotNet.Cli.Commands.MSBuild;

public sealed class MSBuildLogger : INodeLogger
{
    private readonly IFirstTimeUseNoticeSentinel _sentinel =
        new FirstTimeUseNoticeSentinel();
    private readonly ITelemetry? _telemetry = null;

    internal const string TargetFrameworkTelemetryEventName = "targetframeworkeval";
    internal const string BuildTelemetryEventName = "build";
    internal const string LoggingConfigurationTelemetryEventName = "loggingConfiguration";
    internal const string BuildcheckAcquisitionFailureEventName = "buildcheck/acquisitionfailure";
    internal const string BuildcheckRunEventName = "buildcheck/run";
    internal const string BuildcheckRuleStatsEventName = "buildcheck/rule";

    // These two events are aggregated and sent at the end of the build.
    internal const string TaskFactoryTelemetryAggregatedEventName = "build/tasks/taskfactory";
    internal const string TasksTelemetryAggregatedEventName = "build/tasks";

    internal const string SdkTaskBaseCatchExceptionTelemetryEventName = "taskBaseCatchException";
    internal const string PublishPropertiesTelemetryEventName = "PublishProperties";
    internal const string WorkloadPublishPropertiesTelemetryEventName = "WorkloadPublishProperties";
    internal const string ReadyToRunTelemetryEventName = "ReadyToRun";

    internal const string TargetFrameworkVersionTelemetryPropertyKey = "TargetFrameworkVersion";
    internal const string RuntimeIdentifierTelemetryPropertyKey = "RuntimeIdentifier";
    internal const string SelfContainedTelemetryPropertyKey = "SelfContained";
    internal const string UseApphostTelemetryPropertyKey = "UseApphost";
    internal const string OutputTypeTelemetryPropertyKey = "OutputType";
    internal const string UseArtifactsOutputTelemetryPropertyKey = "UseArtifactsOutput";
    internal const string ArtifactsPathLocationTypeTelemetryPropertyKey = "ArtifactsPathLocationType";

    /// <summary>
    /// This is defined in <see cref="ComputeDotnetBaseImageAndTag.cs"/>
    /// </summary>
    internal const string SdkContainerPublishBaseImageInferenceEventName = "sdk/container/inference";
    /// <summary>
    /// This is defined in <see cref="CreateNewImage.cs"/>
    /// </summary>
    internal const string SdkContainerPublishSuccessEventName = "sdk/container/publish/success";
    /// <summary>
    /// This is defined in <see cref="CreateNewImage.cs"/>
    /// </summary>
    internal const string SdkContainerPublishErrorEventName = "sdk/container/publish/error";

    /// <summary>
    /// Stores aggregated telemetry data by event name and property name.
    /// </summary>
    /// <remarks>
    /// Key: event name, Value: property name to aggregated count.
    /// Aggregation is very basic. Only integer properties are aggregated by summing values. Non-integer properties are ignored.
    /// </remarks>
    private Dictionary<string, Dictionary<string, int>> _aggregatedEvents = new();

    public MSBuildLogger()
    {
        try
        {
            string? sessionId =
                Environment.GetEnvironmentVariable(MSBuildForwardingApp.TelemetrySessionIdEnvironmentVariableName);

            if (sessionId != null)
            {
                // senderCount: 0 to disable sender.
                // When senders in different process running at the same
                // time they will read from the same global queue and cause
                // sending duplicated events. Disable sender to reduce it.
                _telemetry = new Telemetry.Telemetry(
                    _sentinel,
                    sessionId,
                    senderCount: 0);
            }
        }
        catch (Exception)
        {
            // Exceptions during telemetry shouldn't cause anything else to fail
        }
    }

    /// <summary>
    /// Constructor for testing purposes.
    /// </summary>
    internal MSBuildLogger(ITelemetry telemetry)
    {
        _telemetry = telemetry;
    }

    public void Initialize(IEventSource eventSource, int nodeCount)
    {
        Initialize(eventSource);
    }

    public void Initialize(IEventSource eventSource)
    {
        // Declare lack of dependency on having properties/items in ProjectStarted events
        // (since this logger doesn't ever care about those events it's irrelevant)
        if (eventSource is IEventSource4 eventSource4)
        {
            eventSource4.IncludeEvaluationPropertiesAndItems();
        }

        try
        {
            if (_telemetry != null && _telemetry.Enabled)
            {
                if (eventSource is IEventSource2 eventSource2)
                {
                    eventSource2.TelemetryLogged += OnTelemetryLogged;
                }

                eventSource.BuildFinished += OnBuildFinished;
            }
        }
        catch (Exception)
        {
            // Exceptions during telemetry shouldn't cause anything else to fail
        }
    }

<<<<<<< HEAD
    private void OnBuildFinished(object sender, BuildFinishedEventArgs e)
    {
        SendAggregatedEventsOnBuildFinished(_telemetry);
    }

    internal void SendAggregatedEventsOnBuildFinished(ITelemetry telemetry)
    {
        if (_aggregatedEvents.TryGetValue(TaskFactoryTelemetryAggregatedEventName, out var taskFactoryData))
        {
            Dictionary<string, string> taskFactoryProperties = ConvertToStringDictionary(taskFactoryData);

            TrackEvent(telemetry, $"msbuild/{TaskFactoryTelemetryAggregatedEventName}", taskFactoryProperties, toBeHashed: [], toBeMeasured: []);
            _aggregatedEvents.Remove(TaskFactoryTelemetryAggregatedEventName);
        }

        if (_aggregatedEvents.TryGetValue(TasksTelemetryAggregatedEventName, out var tasksData))
        {
            Dictionary<string, string> tasksProperties = ConvertToStringDictionary(tasksData);

            TrackEvent(telemetry, $"msbuild/{TasksTelemetryAggregatedEventName}", tasksProperties, toBeHashed: [], toBeMeasured: []);
            _aggregatedEvents.Remove(TasksTelemetryAggregatedEventName);
        }
    }

    private static Dictionary<string, string> ConvertToStringDictionary(Dictionary<string, int> properties)
    {
        Dictionary<string, string> stringProperties = new();
        foreach (var kvp in properties)
        {
            stringProperties[kvp.Key] = kvp.Value.ToString(CultureInfo.InvariantCulture);
        }

        return stringProperties;
    }

    internal void AggregateEvent(TelemetryEventArgs args)
    {
        if (!_aggregatedEvents.TryGetValue(args.EventName, out Dictionary<string, int> eventData))
        {
            eventData = new Dictionary<string, int>();
            _aggregatedEvents[args.EventName] = eventData;
        }

        foreach (var kvp in args.Properties)
        {
            if (int.TryParse(kvp.Value, CultureInfo.InvariantCulture, out int count))
            {
                if (!eventData.ContainsKey(kvp.Key))
                {
                    eventData[kvp.Key] = count;
                }
                else
                {
                    eventData[kvp.Key] += count;
                }
            }
        }
    }

    internal static void FormatAndSend(ITelemetry telemetry, TelemetryEventArgs args)
=======
    internal static void FormatAndSend(ITelemetry? telemetry, TelemetryEventArgs args)
>>>>>>> 807be93c
    {
        switch (args.EventName)
        {
            case TargetFrameworkTelemetryEventName:
                TrackEvent(telemetry, $"msbuild/{TargetFrameworkTelemetryEventName}", args.Properties, [], []);
                break;
            case BuildTelemetryEventName:
                TrackEvent(telemetry, $"msbuild/{BuildTelemetryEventName}", args.Properties,
                    toBeHashed: ["ProjectPath", "BuildTarget"],
                    toBeMeasured: ["BuildDurationInMilliseconds", "InnerBuildDurationInMilliseconds"]);
                break;
            case LoggingConfigurationTelemetryEventName:
                TrackEvent(telemetry, $"msbuild/{LoggingConfigurationTelemetryEventName}", args.Properties,
                    toBeHashed: [],
                    toBeMeasured: ["FileLoggersCount"]);
                break;
            case BuildcheckAcquisitionFailureEventName:
                TrackEvent(telemetry, $"msbuild/{BuildcheckAcquisitionFailureEventName}", args.Properties,
                    toBeHashed: ["AssemblyName", "ExceptionType", "ExceptionMessage"],
                    toBeMeasured: []);
                break;
            case BuildcheckRunEventName:
                TrackEvent(telemetry, $"msbuild/{BuildcheckRunEventName}", args.Properties,
                    toBeHashed: [],
                    toBeMeasured: ["TotalRuntimeInMilliseconds"]);
                break;
            case BuildcheckRuleStatsEventName:
                TrackEvent(telemetry, $"msbuild/{BuildcheckRuleStatsEventName}", args.Properties,
                    toBeHashed: ["RuleId", "CheckFriendlyName"],
                    toBeMeasured: ["TotalRuntimeInMilliseconds"]);
                break;
            // Pass through events that don't need special handling
            case SdkTaskBaseCatchExceptionTelemetryEventName:
            case PublishPropertiesTelemetryEventName:
            case ReadyToRunTelemetryEventName:
            case WorkloadPublishPropertiesTelemetryEventName:
            case SdkContainerPublishBaseImageInferenceEventName:
            case SdkContainerPublishSuccessEventName:
            case SdkContainerPublishErrorEventName:
                TrackEvent(telemetry, args.EventName, args.Properties, [], []);
                break;
            default:
                // Ignore unknown events
                break;
        }
    }

    private static void TrackEvent(ITelemetry? telemetry, string eventName, IDictionary<string, string?> eventProperties, string[]? toBeHashed, string[]? toBeMeasured)
    {
        if (telemetry == null || !telemetry.Enabled)
        {
            return;
        }

        Dictionary<string, string?>? properties = null;
        Dictionary<string, double>? measurements = null;

        if (toBeHashed is not null)
        {
            foreach (var propertyToBeHashed in toBeHashed)
            {
                if (eventProperties.TryGetValue(propertyToBeHashed, out var value))
                {
                    // Lets lazy allocate in case there is tons of telemetry
                    properties ??= new Dictionary<string, string?>(eventProperties);
                    properties[propertyToBeHashed] = Sha256Hasher.HashWithNormalizedCasing(value!);
                }
            }
        }

        if (toBeMeasured is not null)
        {
            foreach (var propertyToBeMeasured in toBeMeasured)
            {
                if (eventProperties.TryGetValue(propertyToBeMeasured, out string? value))
                {
                    // Lets lazy allocate in case there is tons of telemetry
                    properties ??= new Dictionary<string, string?>(eventProperties);
                    properties.Remove(propertyToBeMeasured);
                    if (double.TryParse(value, CultureInfo.InvariantCulture, out double realValue))
                    {
                        // Lets lazy allocate in case there is tons of telemetry
                        measurements ??= [];
                        measurements[propertyToBeMeasured] = realValue;
                    }
                }
            }
        }

        telemetry.TrackEvent(eventName, properties ?? eventProperties, measurements);
    }

    private void OnTelemetryLogged(object sender, TelemetryEventArgs args)
    {
        if (args.EventName == TaskFactoryTelemetryAggregatedEventName || args.EventName == TasksTelemetryAggregatedEventName)
        {
            AggregateEvent(args);
        }
        else
        {
            FormatAndSend(_telemetry, args);
        }
    }

    public void Shutdown()
    {
        try
        {
            _sentinel?.Dispose();
        }
        catch (Exception)
        {
            // Exceptions during telemetry shouldn't cause anything else to fail
        }
    }

    public LoggerVerbosity Verbosity { get; set; }
    public string? Parameters { get; set; }
}<|MERGE_RESOLUTION|>--- conflicted
+++ resolved
@@ -1,4 +1,4 @@
-﻿// Licensed to the .NET Foundation under one or more agreements.
+﻿﻿// Licensed to the .NET Foundation under one or more agreements.
 // The .NET Foundation licenses this file to you under the MIT license.
 
 using System.Globalization;
@@ -116,9 +116,9 @@
                 {
                     eventSource2.TelemetryLogged += OnTelemetryLogged;
                 }
-
-                eventSource.BuildFinished += OnBuildFinished;
-            }
+            }
+
+            eventSource.BuildFinished += OnBuildFinished;
         }
         catch (Exception)
         {
@@ -126,17 +126,17 @@
         }
     }
 
-<<<<<<< HEAD
-    private void OnBuildFinished(object sender, BuildFinishedEventArgs e)
+     private void OnBuildFinished(object sender, BuildFinishedEventArgs e)
     {
         SendAggregatedEventsOnBuildFinished(_telemetry);
     }
 
-    internal void SendAggregatedEventsOnBuildFinished(ITelemetry telemetry)
-    {
+    internal void SendAggregatedEventsOnBuildFinished(ITelemetry? telemetry)
+    {
+        if (telemetry is null) return;
         if (_aggregatedEvents.TryGetValue(TaskFactoryTelemetryAggregatedEventName, out var taskFactoryData))
         {
-            Dictionary<string, string> taskFactoryProperties = ConvertToStringDictionary(taskFactoryData);
+            Dictionary<string, string?> taskFactoryProperties = ConvertToStringDictionary(taskFactoryData);
 
             TrackEvent(telemetry, $"msbuild/{TaskFactoryTelemetryAggregatedEventName}", taskFactoryProperties, toBeHashed: [], toBeMeasured: []);
             _aggregatedEvents.Remove(TaskFactoryTelemetryAggregatedEventName);
@@ -144,16 +144,16 @@
 
         if (_aggregatedEvents.TryGetValue(TasksTelemetryAggregatedEventName, out var tasksData))
         {
-            Dictionary<string, string> tasksProperties = ConvertToStringDictionary(tasksData);
+            Dictionary<string, string?> tasksProperties = ConvertToStringDictionary(tasksData);
 
             TrackEvent(telemetry, $"msbuild/{TasksTelemetryAggregatedEventName}", tasksProperties, toBeHashed: [], toBeMeasured: []);
             _aggregatedEvents.Remove(TasksTelemetryAggregatedEventName);
         }
     }
 
-    private static Dictionary<string, string> ConvertToStringDictionary(Dictionary<string, int> properties)
-    {
-        Dictionary<string, string> stringProperties = new();
+    private static Dictionary<string, string?> ConvertToStringDictionary(Dictionary<string, int> properties)
+    {
+        Dictionary<string, string?> stringProperties = new();
         foreach (var kvp in properties)
         {
             stringProperties[kvp.Key] = kvp.Value.ToString(CultureInfo.InvariantCulture);
@@ -164,7 +164,8 @@
 
     internal void AggregateEvent(TelemetryEventArgs args)
     {
-        if (!_aggregatedEvents.TryGetValue(args.EventName, out Dictionary<string, int> eventData))
+        if (args.EventName is null) return;
+        if (!_aggregatedEvents.TryGetValue(args.EventName, out Dictionary<string, int>? eventData) || eventData is null)
         {
             eventData = new Dictionary<string, int>();
             _aggregatedEvents[args.EventName] = eventData;
@@ -186,10 +187,7 @@
         }
     }
 
-    internal static void FormatAndSend(ITelemetry telemetry, TelemetryEventArgs args)
-=======
     internal static void FormatAndSend(ITelemetry? telemetry, TelemetryEventArgs args)
->>>>>>> 807be93c
     {
         switch (args.EventName)
         {
