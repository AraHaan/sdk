// Copyright (c) .NET Foundation and contributors. All rights reserved.
// Licensed under the MIT license. See LICENSE file in the project root for full license information.

using System;
using Microsoft.DotNet.Tools;
using System.CommandLine;
using System.IO;
using Microsoft.DotNet.Tools.Common;
using System.Collections.Generic;
using System.Linq;
using Microsoft.DotNet.Cli.Utils;
using System.CommandLine.Parsing;

namespace Microsoft.DotNet.Cli
{
    internal static class CommonOptions
    {
        public static Option<string[]> PropertiesOption =
            new ForwardedOption<string[]>(new string[] { "-property", "/p" })
            {
                IsHidden = true
            }.ForwardAsProperty()
            .AllowSingleArgPerToken();

<<<<<<< HEAD
        public static Option<VerbosityOptions> VerbosityOption =
=======
        public static Option<VerbosityOptions> VerbosityOption() =>
            VerbosityOption(o => $"-verbosity:{o}");

        public static Option<VerbosityOptions> HiddenVerbosityOption() =>
            VerbosityOption().Hide();

        public static Option<VerbosityOptions> VerbosityOption(Func<VerbosityOptions, string> format) =>
>>>>>>> f72371bb
            new ForwardedOption<VerbosityOptions>(
                new string[] { "-v", "--verbosity" },
                description: CommonLocalizableStrings.VerbosityOptionDescription)
                {
                    ArgumentHelpName = CommonLocalizableStrings.LevelArgumentName
                }.ForwardAsSingle(o => $"-verbosity:{o}");

        public static Option<string> FrameworkOption(string description) =>
            new ForwardedOption<string>(
                new string[] { "-f", "--framework" },
                description)
            {
                ArgumentHelpName = CommonLocalizableStrings.FrameworkArgumentName
                    
            }.ForwardAsSingle(o => $"-property:TargetFramework={o}")
            .AddSuggestions(Suggest.TargetFrameworksFromProjectFile());

        public static Option<string> RuntimeOption(string description, bool withShortOption = true) =>
            new ForwardedOption<string>(
                withShortOption ? new string[] { "-r", "--runtime" } : new string[] { "--runtime" },
                description)
            {
                ArgumentHelpName = CommonLocalizableStrings.RuntimeIdentifierArgumentName
            }.ForwardAsMany(o => new string[] { $"-property:RuntimeIdentifier={o}", "-property:_CommandLineDefinedRuntimeIdentifier=true" })
            .AddSuggestions(Suggest.RunTimesFromProjectFile());

        public static Option<bool> CurrentRuntimeOption(string description) =>
            new ForwardedOption<bool>("--use-current-runtime", description)
                .ForwardAs("-property:UseCurrentRuntimeIdentifier=True");

        public static Option<string> ConfigurationOption(string description) =>
            new ForwardedOption<string>(
                new string[] { "-c", "--configuration" },
                description)
            {
                ArgumentHelpName = CommonLocalizableStrings.ConfigurationArgumentName
            }.ForwardAsSingle(o => $"-property:Configuration={o}")
            .AddSuggestions(Suggest.ConfigurationsFromProjectFileOrDefaults());

        public static Option<string> VersionSuffixOption =
            new ForwardedOption<string>(
                "--version-suffix",
                CommonLocalizableStrings.CmdVersionSuffixDescription)
            {
                ArgumentHelpName = CommonLocalizableStrings.VersionSuffixArgumentName
            }.ForwardAsSingle(o => $"-property:VersionSuffix={o}");

        public static Argument<T> DefaultToCurrentDirectory<T>(this Argument<T> arg)
        {
            arg.SetDefaultValue(PathUtility.EnsureTrailingSlash(Directory.GetCurrentDirectory()));
            return arg;
        }

        public static Option<bool> NoRestoreOption =
            new Option<bool>(
                "--no-restore",
                CommonLocalizableStrings.NoRestoreDescription);

        public static Option<bool> InteractiveMsBuildForwardOption =
            new ForwardedOption<bool>(
                "--interactive",
                CommonLocalizableStrings.CommandInteractiveOptionDescription)
            .ForwardAs("-property:NuGetInteractive=true");

        public static Option<bool> InteractiveOption =
            new Option<bool>(
                "--interactive",
                CommonLocalizableStrings.CommandInteractiveOptionDescription);

        public static Option<string> ArchitectureOption(bool includeShortVersion = true) =>
            new ForwardedOption<string>(
                includeShortVersion ? new string[] { "--arch", "-a" } : new string[] { "--arch" },
                CommonLocalizableStrings.ArchitectureOptionDescription)
            .SetForwardingFunction(ResolveArchOptionToRuntimeIdentifier);

        public static Option<string> OperatingSystemOption =
            new ForwardedOption<string>(
                "--os",
                CommonLocalizableStrings.OperatingSystemOptionDescription)
            .SetForwardingFunction(ResolveOsOptionToRuntimeIdentifier);

        public static Option<bool> DebugOption = new Option<bool>("--debug");

        public static Option<bool> SelfContainedOption =
            new ForwardedOption<bool>(
                new string[] { "--sc", "--self-contained" },
                CommonLocalizableStrings.SelfContainedOptionDescription)
            .ForwardAsMany(o => new string[] { $"-property:SelfContained={o}", "-property:_CommandLineDefinedSelfContained=true" });

        public static Option<bool> NoSelfContainedOption =
            new ForwardedOption<bool>(
                "--no-self-contained",
                CommonLocalizableStrings.FrameworkDependentOptionDescription)
            .ForwardAsMany(o => new string[] { "-property:SelfContained=false", "-property:_CommandLineDefinedSelfContained=true" });

        public static bool VerbosityIsDetailedOrDiagnostic(this VerbosityOptions verbosity)
        {
            return verbosity.Equals(VerbosityOptions.diag) ||
                verbosity.Equals(VerbosityOptions.diagnostic) ||
                verbosity.Equals(VerbosityOptions.d) ||
                verbosity.Equals(VerbosityOptions.detailed);
        }

        public static void ValidateSelfContainedOptions(bool hasSelfContainedOption, bool hasNoSelfContainedOption)
        {
            if (hasSelfContainedOption && hasNoSelfContainedOption)
            {
                throw new GracefulException(CommonLocalizableStrings.SelfContainAndNoSelfContainedConflict);
            }
        }

        internal static IEnumerable<string> ResolveArchOptionToRuntimeIdentifier(string arg, ParseResult parseResult)
        {
            if (parseResult.HasOption(RuntimeOption(string.Empty).Aliases.First()))
            {
                throw new GracefulException(CommonLocalizableStrings.CannotSpecifyBothRuntimeAndArchOptions);
            }

            if (parseResult.BothArchAndOsOptionsSpecified())
            {
                // ResolveOsOptionToRuntimeIdentifier handles resolving the RID when both arch and os are specified
                return Array.Empty<string>();
            }
            
            var selfContainedSpecified = parseResult.HasOption(SelfContainedOption.Aliases.First()) || parseResult.HasOption(NoSelfContainedOption.Aliases.First());
            return ResolveRidShorthandOptions(null, arg, selfContainedSpecified);
        }

        internal static IEnumerable<string> ResolveOsOptionToRuntimeIdentifier(string arg, ParseResult parseResult)
        {
            if (parseResult.HasOption(RuntimeOption(string.Empty).Aliases.First()))
            {
                throw new GracefulException(CommonLocalizableStrings.CannotSpecifyBothRuntimeAndOsOptions);
            }

            var selfContainedSpecified = parseResult.HasOption(SelfContainedOption.Aliases.First()) || parseResult.HasOption(NoSelfContainedOption.Aliases.First());
            if (parseResult.BothArchAndOsOptionsSpecified())
            {
                return ResolveRidShorthandOptions(arg, parseResult.ValueForOption<string>(CommonOptions.ArchitectureOption().Aliases.First()), selfContainedSpecified);
            }

            return ResolveRidShorthandOptions(arg, null, selfContainedSpecified);
        }

        private static IEnumerable<string> ResolveRidShorthandOptions(string os, string arch, bool userSpecifiedSelfContainedOption)
        {
            var properties = new string[] { $"-property:RuntimeIdentifier={ResolveRidShorthandOptionsToRuntimeIdentifier(os, arch)}" };
            if (!userSpecifiedSelfContainedOption)
            {
                properties = properties.Append("-property:SelfContained=false").ToArray();
            }
            return properties;
        }

        internal static string ResolveRidShorthandOptionsToRuntimeIdentifier(string os, string arch)
        {
            var currentRid = GetCurrentRuntimeId();
            os = string.IsNullOrEmpty(os) ? GetOsFromRid(currentRid) : os;
            arch = string.IsNullOrEmpty(arch) ? GetArchFromRid(currentRid) : arch;
            return $"{os}-{arch}";
        }

        private static string GetCurrentRuntimeId()
        {
            var dotnetRootPath = Path.GetDirectoryName(Environment.ProcessPath);
            // When running under test the path does not always contain "dotnet" and Product.Version is empty.
            dotnetRootPath = Path.GetFileName(dotnetRootPath).Contains("dotnet") || Path.GetFileName(dotnetRootPath).Contains("x64") ? dotnetRootPath : Path.Combine(dotnetRootPath, "dotnet");
            var ridFileName = "NETCoreSdkRuntimeIdentifierChain.txt";
            string runtimeIdentifierChainPath = string.IsNullOrEmpty(Product.Version) ?
                Path.Combine(Directory.GetDirectories(Path.Combine(dotnetRootPath, "sdk"))[0], ridFileName) :
                Path.Combine(dotnetRootPath, "sdk", Product.Version, ridFileName);
            string[] currentRuntimeIdentifiers = File.Exists(runtimeIdentifierChainPath) ?
                File.ReadAllLines(runtimeIdentifierChainPath).Where(l => !string.IsNullOrEmpty(l)).ToArray() :
                new string[] { };
            if (currentRuntimeIdentifiers == null || !currentRuntimeIdentifiers.Any() || !currentRuntimeIdentifiers[0].Contains("-"))
            {
                throw new GracefulException(CommonLocalizableStrings.CannotResolveRuntimeIdentifier);
            }
            return currentRuntimeIdentifiers[0]; // First rid is the most specific (ex win-x64)
        }

        private static string GetOsFromRid(string rid) => rid.Substring(0, rid.LastIndexOf("-"));

        private static string GetArchFromRid(string rid) => rid.Substring(rid.LastIndexOf("-") + 1, rid.Length - rid.LastIndexOf("-") - 1);
    }

    public enum VerbosityOptions
    {
        quiet,
        q,
        minimal,
        m,
        normal,
        n,
        detailed,
        d,
        diagnostic,
        diag
    }
}<|MERGE_RESOLUTION|>--- conflicted
+++ resolved
@@ -22,23 +22,16 @@
             }.ForwardAsProperty()
             .AllowSingleArgPerToken();
 
-<<<<<<< HEAD
         public static Option<VerbosityOptions> VerbosityOption =
-=======
-        public static Option<VerbosityOptions> VerbosityOption() =>
-            VerbosityOption(o => $"-verbosity:{o}");
-
-        public static Option<VerbosityOptions> HiddenVerbosityOption() =>
-            VerbosityOption().Hide();
-
-        public static Option<VerbosityOptions> VerbosityOption(Func<VerbosityOptions, string> format) =>
->>>>>>> f72371bb
             new ForwardedOption<VerbosityOptions>(
                 new string[] { "-v", "--verbosity" },
                 description: CommonLocalizableStrings.VerbosityOptionDescription)
                 {
                     ArgumentHelpName = CommonLocalizableStrings.LevelArgumentName
                 }.ForwardAsSingle(o => $"-verbosity:{o}");
+        
+        public static Option<VerbosityOptions> HiddenVerbosityOption() =>
+            VerbosityOption().Hide();
 
         public static Option<string> FrameworkOption(string description) =>
             new ForwardedOption<string>(
