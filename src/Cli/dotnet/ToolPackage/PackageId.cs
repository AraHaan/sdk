--- conflicted
+++ resolved
@@ -5,16 +5,7 @@
 
 internal struct PackageId(string id) : IEquatable<PackageId>, IComparable<PackageId>
 {
-<<<<<<< HEAD
-    private readonly string _id;
-
-    public PackageId(string id)
-    {
-        _id = id?.ToLowerInvariant() ?? throw new ArgumentNullException(nameof(id));
-    }
-=======
-    private string _id = id?.ToLowerInvariant() ?? throw new ArgumentNullException(nameof(id));
->>>>>>> dfee875a
+    private readonly string _id = id?.ToLowerInvariant() ?? throw new ArgumentNullException(nameof(id));
 
     public bool Equals(PackageId other)
     {
