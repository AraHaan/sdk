--- conflicted
+++ resolved
@@ -57,15 +57,14 @@
         <target state="translated">Не удалось найти проекты в "{0}".</target>
         <note />
       </trans-unit>
-<<<<<<< HEAD
       <trans-unit id="DidYouMean">
         <source>Did you mean?</source>
         <target state="new">Did you mean?</target>
-=======
+        <note />
+      </trans-unit>
       <trans-unit id="DisableBuildServersOptionDescription">
         <source>Force the command to ignore any persistent build servers.</source>
         <target state="translated">Принудительно игнорировать все постоянные серверы сборки.</target>
->>>>>>> 1e9d9d86
         <note />
       </trans-unit>
       <trans-unit id="EnvironmentPathOSXBashManualInstructions">
