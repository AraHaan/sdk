﻿<?xml version="1.0" encoding="utf-8"?>
<xliff xmlns="urn:oasis:names:tc:xliff:document:1.2" xmlns:xsi="http://www.w3.org/2001/XMLSchema-instance" version="1.2" xsi:schemaLocation="urn:oasis:names:tc:xliff:document:1.2 xliff-core-1.2-transitional.xsd">
  <file datatype="xml" source-language="en" target-language="fr" original="../CliStrings.resx">
    <body>
      <trans-unit id="Add">
        <source>Add</source>
        <target state="translated">ajouter</target>
        <note />
      </trans-unit>
      <trans-unit id="AmbiguousCommandName">
        <source>Ambiguous command name: {0}</source>
        <target state="translated">Nom de commande ambigu : {0}</target>
        <note />
      </trans-unit>
      <trans-unit id="ArchArgumentName">
        <source>ARCH</source>
        <target state="translated">ARC</target>
        <note />
      </trans-unit>
      <trans-unit id="ArchitectureOptionDescription">
        <source>The target architecture.</source>
        <target state="translated">L’architecture cible</target>
        <note />
      </trans-unit>
      <trans-unit id="ArtifactsPathArgumentName">
        <source>ARTIFACTS_DIR</source>
        <target state="translated">ARTIFACTS_DIR</target>
        <note />
      </trans-unit>
      <trans-unit id="ArtifactsPathOptionDescription">
        <source>The artifacts path. All output from the project, including build, publish, and pack output, will go in subfolders under the specified path.</source>
        <target state="translated">Le chemin des artefacts. Toutes les sorties du projet, y compris les sorties de build, de publication et de pack, iront dans des sous-dossiers sous le chemin spécifié.</target>
        <note />
      </trans-unit>
      <trans-unit id="AttemptingToCreateCommandSpec">
        <source>{0}: attempting to create commandspec</source>
        <target state="translated">{0} : tentative de création de la spécification de commande</target>
        <note />
      </trans-unit>
      <trans-unit id="AttemptingToFindCommand">
        <source>{0}: attempting to find command {1} in {2}</source>
        <target state="translated">{0} : tentative de recherche de la commande {1} dans {2}</target>
        <note />
      </trans-unit>
      <trans-unit id="AttemptingToResolve">
        <source>{0}: attempting to resolve {1}</source>
        <target state="translated">{0} : tentative de résolution de {1}</target>
        <note />
      </trans-unit>
      <trans-unit id="AttemptingToResolveCommandSpec">
        <source>{0}: Attempting to resolve command spec from tool {1}</source>
        <target state="translated">{0} : tentative de résolution de la spécification de commande à partir de l'outil {1}</target>
        <note />
      </trans-unit>
      <trans-unit id="BuildOutputPathDoesNotExist">
        <source>outputpathresolver: {0} does not exist</source>
        <target state="translated">outputpathresolver : {0} n'existe pas</target>
        <note />
      </trans-unit>
      <trans-unit id="CannotCreateShimForEmptyExecutablePath">
        <source>Cannot create shell shim for an empty executable path.</source>
        <target state="translated">Impossible de créer un shim d'environnement pour un chemin d'exécutable vide.</target>
        <note />
      </trans-unit>
      <trans-unit id="CannotFindAManifestFile">
        <source>Cannot find a manifest file. The list of searched paths:
{0}</source>
        <target state="translated">Impossible de trouver un fichier manifeste. Liste des chemins de recherche :
{0}</target>
        <note />
      </trans-unit>
      <trans-unit id="CannotFindPackageIdInManifest">
        <source>Cannot find a package with the package id {0} in the manifest file.</source>
        <target state="translated">Le package ayant l'ID de package {0} est introuvable dans le fichier manifeste.</target>
        <note />
      </trans-unit>
      <trans-unit id="CannotResolveRuntimeIdentifier">
        <source>Resolving the current runtime identifier failed.</source>
        <target state="translated">Échec de la résolution de l’identificateur d’exécution actuel</target>
        <note />
      </trans-unit>
      <trans-unit id="CannotSpecifyBothRuntimeAndArchOptions">
        <source>Specifying both the `-r|--runtime` and `-a|--arch` options is not supported.</source>
        <target state="translated">La spécification des options « -r |--Runtime » et « -a |--Arch » n’est pas prise en charge.</target>
        <note />
      </trans-unit>
      <trans-unit id="CannotSpecifyBothRuntimeAndOsOptions">
        <source>Specifying both the `-r|--runtime` and `-os` options is not supported.</source>
        <target state="translated">La spécification des options « -r |--Runtime » et « os » n’est pas prise en charge.</target>
        <note />
      </trans-unit>
      <trans-unit id="CmdEnvironmentVariableDescription">
        <source>Sets the value of an environment variable. 
Creates the variable if it does not exist, overrides if it does. 
<<<<<<< HEAD
This argument can be specified multiple times to provide multiple variables.

Examples:
-e VARIABLE=abc
-e VARIABLE="value with spaces"
-e VARIABLE="value;seperated with;semicolons"
-e VAR1=abc -e VAR2=def -e VAR3=ghi
</source>
        <target state="translated">Définit la valeur d’une variable d’environnement. 
Crée la variable si elle n’existe pas, et la remplace si elle existe. 
Vous pouvez spécifier cet argument plusieurs fois pour fournir plusieurs variables.

Exemples :
-e VARIABLE=abc
-e VARIABLE="value with spaces"
-e VARIABLE="value;seperated with;semicolons"
-e VAR1=abc -e VAR2=def -e VAR3=ghi
</target>
        <note />
      </trans-unit>
      <trans-unit id="CmdEnvironmentVariableExpression">
        <source>NAME="VALUE"</source>
        <target state="translated">NAME="VALUE"</target>
        <note />
      </trans-unit>
      <trans-unit id="CmdTestEnvironmentVariableDescription">
        <source>Sets the value of an environment variable. 
Creates the variable if it does not exist, overrides if it does. 
This will force the tests to be run in an isolated process. 
=======
>>>>>>> b55224f3
This argument can be specified multiple times to provide multiple variables.

Examples:
-e VARIABLE=abc
-e VARIABLE="value with spaces"
-e VARIABLE="value;seperated with;semicolons"
-e VAR1=abc -e VAR2=def -e VAR3=ghi
</source>
        <target state="needs-review-translation">Définit la valeur d'une variable d'environnement. 
Crée la variable si elle n'existe pas, et la remplace si elle existe. 
Cela entraîne l'exécution forcée des tests dans un processus isolé. 
Vous pouvez spécifier cet argument plusieurs fois pour fournir plusieurs variables.

Exemples :
-e VARIABLE=abc
-e VARIABLE="valeur avec des espaces"
-e VARIABLE="valeur;séparée;par;des;points;virgules"
-e VAR1=abc -e VAR2=def -e VAR3=ghi
</target>
        <note />
      </trans-unit>
<<<<<<< HEAD
=======
      <trans-unit id="CmdEnvironmentVariableExpression">
        <source>NAME="VALUE"</source>
        <target state="translated">NAME="VALUE"</target>
        <note />
      </trans-unit>
      <trans-unit id="CmdTestEnvironmentVariableDescription">
        <source>Sets the value of an environment variable. 
Creates the variable if it does not exist, overrides if it does. 
This will force the tests to be run in an isolated process. 
This argument can be specified multiple times to provide multiple variables.

Examples:
-e VARIABLE=abc
-e VARIABLE="value with spaces"
-e VARIABLE="value;seperated with;semicolons"
-e VAR1=abc -e VAR2=def -e VAR3=ghi
</source>
        <target state="new">Sets the value of an environment variable. 
Creates the variable if it does not exist, overrides if it does. 
This will force the tests to be run in an isolated process. 
This argument can be specified multiple times to provide multiple variables.

Examples:
-e VARIABLE=abc
-e VARIABLE="value with spaces"
-e VARIABLE="value;seperated with;semicolons"
-e VAR1=abc -e VAR2=def -e VAR3=ghi
</target>
        <note />
      </trans-unit>
>>>>>>> b55224f3
      <trans-unit id="CmdVersionSuffixDescription">
        <source>Set the value of the $(VersionSuffix) property to use when building the project.</source>
        <target state="translated">Définissez la valeur de la propriété $(VersionSuffix) à utiliser durant la génération du projet.</target>
        <note />
      </trans-unit>
      <trans-unit id="ColumnMaxWidthMustBeGreaterThanZero">
        <source>Column maximum width must be greater than zero.</source>
        <target state="translated">La largeur maximale de colonne doit être supérieure à zéro.</target>
        <note />
      </trans-unit>
      <trans-unit id="CommandAssembliesNotFound">
        <source>The command executable for "{0}" was not found. The project may not have been restored or restore failed - run `dotnet restore`</source>
        <target state="translated">La commande exécutable pour "{0}" est introuvable. Le projet n'a peut-être pas été restauré, ou la restauration n'a pas fonctionné - exécutez 'dotnet restore'</target>
        <note />
      </trans-unit>
      <trans-unit id="CommandInteractiveOptionDescription">
        <source>Allows the command to stop and wait for user input or action (for example to complete authentication).</source>
        <target state="translated">Permet à la commande de s'arrêter et d'attendre une entrée ou une action de l'utilisateur (par exemple pour effectuer une authentification).</target>
        <note />
      </trans-unit>
      <trans-unit id="CommandPrereleaseOptionDescription">
        <source>Allows prerelease packages to be installed.</source>
        <target state="translated">Permet d'installer les packages de préversion.</target>
        <note />
      </trans-unit>
      <trans-unit id="CommandSpecIsNull">
        <source>{0}: commandSpec is null.</source>
        <target state="translated">{0} : commandSpec a une valeur null.</target>
        <note />
      </trans-unit>
      <trans-unit id="CommonCmdFramework">
        <source>FRAMEWORK</source>
        <target state="translated">FRAMEWORK</target>
        <note />
      </trans-unit>
      <trans-unit id="CommonFileNotFound">
        <source>File `{0}` not found.</source>
        <target state="translated">Fichier '{0}' introuvable.</target>
        <note />
      </trans-unit>
      <trans-unit id="ConfigurationArgumentName">
        <source>CONFIGURATION</source>
        <target state="translated">CONFIGURATION</target>
        <note />
      </trans-unit>
      <trans-unit id="CouldNotFindAnyProjectInDirectory">
        <source>Could not find any project in `{0}`.</source>
        <target state="translated">Projet introuvable dans '{0}'.</target>
        <note />
      </trans-unit>
      <trans-unit id="CouldNotFindProjectOrDirectory">
        <source>Could not find project or directory `{0}`.</source>
        <target state="translated">Projet ou répertoire '{0}' introuvable.</target>
        <note />
      </trans-unit>
      <trans-unit id="CouldNotFindSolutionIn">
        <source>Specified solution file {0} does not exist, or there is no solution file in the directory.</source>
        <target state="translated">Le fichier solution spécifié {0} n'existe pas ou il n'y a pas de fichier solution dans le répertoire.</target>
        <note />
      </trans-unit>
      <trans-unit id="CouldNotFindSolutionOrDirectory">
        <source>Could not find solution or directory `{0}`.</source>
        <target state="translated">La solution ou le répertoire '{0}' est introuvable.</target>
        <note />
      </trans-unit>
      <trans-unit id="CouldNotFindToolRuntimeConfigFile">
        <source>{0}: Could not find runtimeconfig.json file for tool {1}</source>
        <target state="translated">{0} : le fichier runtimeconfig.json est introuvable pour l'outil {1}</target>
        <note />
      </trans-unit>
      <trans-unit id="Delete">
        <source>Delete</source>
        <target state="translated">supprimer</target>
        <note />
      </trans-unit>
      <trans-unit id="DepsJsonGeneratorProjectNotSet">
        <source>Unable to find deps.json generator project.</source>
        <target state="translated">Le projet de générateur deps.json est introuvable.</target>
        <note />
      </trans-unit>
      <trans-unit id="DidNotFindAMatchingProject">
        <source>{0}: Did not find a matching project {1}.</source>
        <target state="translated">{0} : projet correspondant introuvable {1}.</target>
        <note />
      </trans-unit>
      <trans-unit id="DidNotFindProject">
        <source>{0}: ProjectFactory did not find Project.</source>
        <target state="translated">{0} : ProjectFactory n'a pas trouvé le projet.</target>
        <note />
      </trans-unit>
      <trans-unit id="DidYouMean">
        <source>Did you mean the following command?</source>
        <target state="translated">Vouliez-vous dire la commande suivante ?</target>
        <note />
      </trans-unit>
      <trans-unit id="Directory">
        <source>Directory</source>
        <target state="translated">Répertoire</target>
        <note />
      </trans-unit>
      <trans-unit id="DisableBuildServersOptionDescription">
        <source>Force the command to ignore any persistent build servers.</source>
        <target state="translated">Forcez la commande à ignorer tous les serveurs de build persistants.</target>
        <note />
      </trans-unit>
      <trans-unit id="DoesNotExist">
        <source>{0}: {1} does not exist</source>
        <target state="translated">{0} : {1} n'existe pas</target>
        <note />
      </trans-unit>
      <trans-unit id="EnvironmentPathLinuxManualInstructions">
        <source>Tools directory '{0}' is not currently on the PATH environment variable.
If you are using bash, you can add it to your profile by running the following command:

cat &lt;&lt; \EOF &gt;&gt; ~/.bash_profile
# Add .NET Core SDK tools
export PATH="$PATH:{0}"
EOF

You can add it to the current session by running the following command:

export PATH="$PATH:{0}"
</source>
        <target state="translated">Le répertoire d'outils « {0} » n'est pas dans la variable d'environnement PATH.
Si vous utilisez bash, vous pouvez l'ajouter à votre profil en exécutant la commande suivante :

cat &lt;&lt; \EOF &gt;&gt; ~/.bash_profile
# Ajouter les outils du kit SDK .NET Core
export PATH="$PATH:{0}"
EOF

Vous pouvez l'ajouter à la session active en exécutant la commande suivante :

export PATH="$PATH:{0}"
</target>
        <note />
      </trans-unit>
      <trans-unit id="EnvironmentPathLinuxNeedLogout">
        <source>Since you just installed the .NET SDK, you will need to logout or restart your session before running the tool you installed.</source>
        <target state="translated">Dans la mesure où vous venez d'installer le kit SDK .NET, vous devez vous déconnecter ou redémarrer votre session avant d'exécuter l'outil que vous avez installé.</target>
        <note />
      </trans-unit>
      <trans-unit id="EnvironmentPathOSXBashManualInstructions">
        <source>Tools directory '{0}' is not currently on the PATH environment variable.
If you are using bash, you can add it to your profile by running the following command:

cat &lt;&lt; \EOF &gt;&gt; ~/.bash_profile
# Add .NET Core SDK tools
export PATH="$PATH:{0}"
EOF

You can add it to the current session by running the following command:

export PATH="$PATH:{0}"
</source>
        <target state="translated">Le répertoire d'outils « {0} » n'est pas dans la variable d'environnement PATH.
Si vous utilisez bash, vous pouvez l'ajouter à votre profil en exécutant la commande suivante :

cat &lt;&lt; \EOF &gt;&gt; ~/.bash_profile
# Ajouter les outils du kit SDK .NET Core
export PATH="$PATH:{0}"
EOF

Vous pouvez l'ajouter à la session active en exécutant la commande suivante :

export PATH="$PATH:{0}"
</target>
        <note />
      </trans-unit>
      <trans-unit id="EnvironmentPathOSXNeedReopen">
        <source>Since you just installed the .NET SDK, you will need to reopen terminal before running the tool you installed.</source>
        <target state="translated">Dans la mesure où vous venez d'installer le kit SDK .NET, vous devez rouvrir le terminal avant d'exécuter l'outil que vous avez installé.</target>
        <note />
      </trans-unit>
      <trans-unit id="EnvironmentPathOSXZshManualInstructions">
        <source>Tools directory '{0}' is not currently on the PATH environment variable.
If you are using zsh, you can add it to your profile by running the following command:

cat &lt;&lt; \EOF &gt;&gt; ~/.zprofile
# Add .NET Core SDK tools
export PATH="$PATH:{0}"
EOF

And run `zsh -l` to make it available for current session.

You can only add it to the current session by running the following command:

export PATH="$PATH:{0}"
</source>
        <target state="translated">Le répertoire d'outils « {0} » n'est pas dans la variable d'environnement PATH.
Si vous utilisez zsh, vous pouvez l'ajouter à votre profil en exécutant la commande suivante :

cat &lt;&lt; \EOF &gt;&gt; ~/.zprofile
# Ajouter les outils du kit SDK .NET Core
export PATH="$PATH:{0}"
EOF

Exécutez ensuite 'zsh -l' afin de le rendre disponible pour la session active.

Vous pouvez uniquement l'ajouter à la session active en exécutant la commande suivante :

export PATH="$PATH:{0}"
</target>
        <note />
      </trans-unit>
      <trans-unit id="EnvironmentPathWindowsManualInstructions">
        <source>Tools directory '{0}' is not currently on the PATH environment variable.

You can add the directory to the PATH by running the following command:

setx PATH "%PATH%;{0}"
</source>
        <target state="translated">Le répertoire d'outils '{0}' se ne trouve pas actuellement sur la variable d'environnement PATH.

Vous pouvez ajouter le répertoire à PATH en exécutant la commande suivante :

setx PATH "%PATH%;{0}"
</target>
        <note />
      </trans-unit>
      <trans-unit id="EnvironmentPathWindowsNeedReopen">
        <source>Since you just installed the .NET SDK, you will need to reopen the Command Prompt window before running the tool you installed.</source>
        <target state="translated">Dans la mesure où vous venez d'installer le kit SDK .NET, vous devez rouvrir la fenêtre d'invite de commandes avant d'exécuter l'outil que vous avez installé.</target>
        <note />
      </trans-unit>
      <trans-unit id="Error">
        <source>Error</source>
        <target state="translated">Erreur</target>
        <note />
      </trans-unit>
      <trans-unit id="Error_NU1302_HttpSourceUsed">
        <source>You are running the 'tool install' operation with an 'HTTP' source: {0}. NuGet requires HTTPS sources. To use an HTTP source, you must explicitly set 'allowInsecureConnections' to true in your NuGet.Config file. Refer to https://aka.ms/nuget-https-everywhere for more information.</source>
        <target state="translated">Vous exécutez l'opération « installation d’outils » avec une source « HTTP » : {0}. NuGet nécessite des sources HTTPS. Pour utiliser une source HTTP, vous devez définir explicitement « allowInsecureConnections » sur true dans votre fichier NuGet.Config. Reportez-vous à https://aka.ms/nuget-https-everywhere pour plus d’informations.</target>
        <note />
      </trans-unit>
      <trans-unit id="ExpectDepsJsonAt">
        <source>{0}: expect deps.json at: {1}</source>
        <target state="translated">{0} : deps.json attendu sur {1}</target>
        <note />
      </trans-unit>
      <trans-unit id="FailedSettingShimPermissions">
        <source>Failed to set user executable permissions for shell shim: {0}</source>
        <target state="translated">Échec de définition des autorisations utilisateur d'exécutable pour le shim d'environnement : {0}</target>
        <note />
      </trans-unit>
      <trans-unit id="FailedToCreateShellShim">
        <source>Failed to create tool shim for command '{0}': {1}</source>
        <target state="translated">Échec de création d'un shim d'outil pour la commande '{0}' : {1}</target>
        <note />
      </trans-unit>
      <trans-unit id="FailedToFindCommandPath">
        <source>{0}: failed to find commandPath {1}</source>
        <target state="translated">{0} : échec de la recherche de commandPath {1}</target>
        <note />
      </trans-unit>
      <trans-unit id="FailedToFindLibraryInAssetsFile">
        <source>Failed to find library in NuGet assets file for tool package '{0}': {1}</source>
        <target state="translated">Bibliothèque introuvable dans le fichier de ressources NuGet pour le package d’outils « {0} » : {1}</target>
        <note />
      </trans-unit>
      <trans-unit id="FailedToFindSourceUnderPackageSourceMapping">
        <source>Package Source Mapping is enabled, but no source found under the specified package ID: {0}. See the documentation for Package Source Mapping at https://aka.ms/nuget-package-source-mapping for more details.</source>
        <target state="translated">Le mappage de source de package est activé, mais aucune source n’a été trouvée sous l’ID de package spécifié : {0}. Pour plus d’informations, consultez la documentation relative au mappage de source de package sur https://aka.ms/nuget-package-source-mapping.</target>
        <note />
      </trans-unit>
      <trans-unit id="FailedToFindStagedToolPackage">
        <source>Failed to find staged tool package '{0}'.</source>
        <target state="translated">Package d'outils indexé '{0}' introuvable.</target>
        <note />
      </trans-unit>
      <trans-unit id="FailedToFindToolAssembly">
        <source>{0}: failed to find toolAssembly for {1}</source>
        <target state="translated">{0} : échec de la recherche de toolAssembly pour {1}</target>
        <note />
      </trans-unit>
      <trans-unit id="FailedToLoadNuGetSource">
        <source>Failed to load NuGet source {0}</source>
        <target state="translated">Échec du chargement de la source DeNget {0}</target>
        <note />
      </trans-unit>
      <trans-unit id="FailedToMapSourceUnderPackageSourceMapping">
        <source>Package Source Mapping is enabled, but no source mapped under the specified package ID: {0}. See the documentation for Package Source Mapping at https://aka.ms/nuget-package-source-mapping for more details.</source>
        <target state="translated">Le mappage de source de package est activé, mais aucune source n’est mappée sous l’ID de package spécifié : {0}. Pour plus d’informations, consultez la documentation relative au mappage de source de package sur https://aka.ms/nuget-package-source-mapping.</target>
        <note />
      </trans-unit>
      <trans-unit id="FailedToReadNuGetLockFile">
        <source>Failed to read NuGet assets file for tool package '{0}': {1}</source>
        <target state="translated">Échec de la lecture du fichier de ressources NuGet pour le paquetage d'outils « {0} » : {1}</target>
        <note />
      </trans-unit>
      <trans-unit id="FailedToReadPidFile">
        <source>Failed to read pid file '{0}': {1}</source>
        <target state="translated">Échec de lecture du fichier pid '{0}' : {1}</target>
        <note />
      </trans-unit>
      <trans-unit id="FailedToRemoveShellShim">
        <source>Failed to remove tool shim for command '{0}': {1}</source>
        <target state="translated">Échec de retrait d'un shim d'outil pour la commande '{0}' : {1}</target>
        <note />
      </trans-unit>
      <trans-unit id="FailedToResolveCommandSpec">
        <source>{0}: failed to resolve commandspec from library.</source>
        <target state="translated">{0} : échec de la résolution de la spécification de commande à partir de la bibliothèque.</target>
        <note />
      </trans-unit>
      <trans-unit id="FailedToRetrieveToolConfiguration">
        <source>Failed to retrieve tool configuration: {0}</source>
        <target state="translated">Échec de récupération de la configuration de l'outil : {0}</target>
        <note />
      </trans-unit>
      <trans-unit id="FailedToSetToolsPathEnvironmentVariable">
        <source>Failed to add '{0}' to the PATH environment variable. Add this directory to your PATH to use tools installed with 'dotnet tool install'.</source>
        <target state="translated">L'ajout de '{0}' à la variable d'environnement PATH a échoué. Ajoutez ce répertoire à votre variable PATH pour pouvoir utiliser les outils installés avec 'dotnet tool install'.</target>
        <note />
      </trans-unit>
      <trans-unit id="FailedToUninstallToolPackage">
        <source>Failed to uninstall tool package '{0}': {1}</source>
        <target state="translated">Échec de désinstallation du package d'outils '{0}' : {1}</target>
        <note />
      </trans-unit>
      <trans-unit id="FailedToValidatePackageSigning">
        <source>Failed to validate package signing.
{0}</source>
        <target state="translated">Nous n’avons pas pu valider la signature de package.
{0}</target>
        <note />
      </trans-unit>
      <trans-unit id="FieldCommandsIsMissing">
        <source>Missing 'commands' entry.</source>
        <target state="translated">Entrée 'commands' manquante.</target>
        <note />
      </trans-unit>
      <trans-unit id="File">
        <source>File</source>
        <target state="translated">fichier</target>
        <note />
      </trans-unit>
      <trans-unit id="FileArgumentDescription">
        <source>The file-based app to operate on.</source>
        <target state="translated">Application basée sur des fichiers sur laquelle effectuer des opérations.</target>
        <note />
      </trans-unit>
      <trans-unit id="FormatVersionIsHigher">
        <source>Format version is higher than supported. This tool may not be supported in this SDK version. Update your SDK.</source>
        <target state="translated">Version de format supérieure à la version prise en charge. Cet outil risque de ne pas être pris en charge dans cette version de SDK. Mettez à jour votre SDK.</target>
        <note />
      </trans-unit>
      <trans-unit id="FormatVersionIsMalformed">
        <source>Format version is malformed. This tool may not be supported in this SDK version. Contact the author of the tool.</source>
        <target state="translated">Version de format incorrecte. Cet outil risque de ne pas être pris en charge dans cette version du SDK. Contactez l'auteur de l'outil.</target>
        <note />
      </trans-unit>
      <trans-unit id="FormatVersionIsMissing">
        <source>Format version is missing. This tool may not be supported in this SDK version. Contact the author of the tool.</source>
        <target state="translated">Version de format manquante. Cet outil risque de ne pas être pris en charge dans cette version du SDK. Contactez l'auteur de l'outil.</target>
        <note />
      </trans-unit>
      <trans-unit id="FoundInvalidProject">
        <source>Found a project `{0}` but it is invalid.</source>
        <target state="translated">Projet '{0}' trouvé, mais il n'est pas valide.</target>
        <note />
      </trans-unit>
      <trans-unit id="FoundToolLockFile">
        <source>{0}: found tool lockfile at : {1}</source>
        <target state="translated">{0} : fichier de verrouillage d'outil trouvé sur : {1}</target>
        <note />
      </trans-unit>
      <trans-unit id="FrameworkArgumentName">
        <source>FRAMEWORK</source>
        <target state="translated">FRAMEWORK</target>
        <note />
      </trans-unit>
      <trans-unit id="FrameworkDependentOptionDescription">
        <source>Publish your application as a framework dependent application. A compatible .NET runtime must be installed on the target machine to run your application.</source>
        <target state="translated">Publiez votre application en tant qu'application dépendante du framework. Un runtime .NET compatible doit être installé sur la machine cible pour exécuter votre application.</target>
        <note />
      </trans-unit>
      <trans-unit id="GeneratingDepsJson">
        <source>Generating deps.json at: {0}</source>
        <target state="translated">Génération de deps.json sur : {0}</target>
        <note />
      </trans-unit>
      <trans-unit id="IgnoringPreferCLIRuntimeFile">
        <source>{0}: Ignoring prefercliruntime file as the tool target framework ({1}) has a different major version than the current CLI runtime ({2})</source>
        <target state="translated">{0} : fichier prefercliruntime ignoré, car le framework cible de l'outil ({1}) a une autre version principale que celle du runtime CLI actuel ({2})</target>
        <note />
      </trans-unit>
      <trans-unit id="InPackage">
        <source>In package {0}:
{1}</source>
        <target state="translated">Dans le package {0} :
{1}</target>
        <note />
      </trans-unit>
      <trans-unit id="IncorrectlyFormattedEnvironmentVariables">
        <source>Incorrectly formatted environment variables: {0}</source>
        <target state="translated">Mise en forme incorrecte des variables d’environnement : {0}</target>
        <note />
      </trans-unit>
      <trans-unit id="InvalidCommandResolverArguments">
        <source>{0}: invalid commandResolverArguments</source>
        <target state="translated">{0} : commandResolverArguments non valide</target>
        <note />
      </trans-unit>
      <trans-unit id="InvalidInputTypeInteger">
        <source>{0} should be an integer</source>
        <target state="translated">{0} doit être un entier</target>
        <note />
      </trans-unit>
      <trans-unit id="InvalidManifestFilePrefix">
        <source>Invalid manifest file. Path {0}:
{1}</source>
        <target state="translated">Fichier manifeste non valide. Chemin {0} :
{1}</target>
        <note />
      </trans-unit>
      <trans-unit id="InvalidProject">
        <source>Invalid project `{0}`.</source>
        <target state="translated">Projet '{0}' non valide.</target>
        <note />
      </trans-unit>
      <trans-unit id="InvalidProjectWithExceptionMessage">
        <source>Invalid project `{0}`. {1}.</source>
        <target state="translated">Projet non valide : '{0}'. {1}.</target>
        <note />
      </trans-unit>
      <trans-unit id="InvalidRuntimeIdentifier">
        <source>The runtime identifier {0} is invalid. Valid runtime identifiers are: {1}.</source>
        <target state="translated">L’identificateur d’exécution {0} n’est pas valide. Les identificateurs d’exécution valides sont : {1}.</target>
        <note />
      </trans-unit>
      <trans-unit id="InvalidSolutionFormatString">
        <source>Invalid solution `{0}`. {1}.</source>
        <target state="translated">Solution non valide '{0}'. {1}.</target>
        <note />
      </trans-unit>
      <trans-unit id="InvalidVersion">
        <source>Invalid version string: {0}</source>
        <target state="translated">Chaîne de version non valide : {0}</target>
        <note />
      </trans-unit>
      <trans-unit id="IsNotFoundInNuGetFeeds">
        <source>{0} is not found in NuGet feeds {1}.</source>
        <target state="translated">{0} est introuvable dans les flux NuGet {1}.</target>
        <note />
      </trans-unit>
      <trans-unit id="JsonParsingError">
        <source>Json parsing error in file {0} : {1}</source>
        <target state="translated">Erreur d'analyse Json dans le fichier {0} : {1}</target>
        <note />
      </trans-unit>
      <trans-unit id="LevelArgumentName">
        <source>LEVEL</source>
        <target state="translated">LEVEL</target>
        <note />
      </trans-unit>
      <trans-unit id="Library">
        <source>Library</source>
        <target state="translated">Bibliothèque</target>
        <note />
      </trans-unit>
      <trans-unit id="LibraryNotFoundInLockFile">
        <source>{0}: library not found in lock file.</source>
        <target state="translated">{0} : bibliothèque introuvable dans le fichier de verrouillage.</target>
        <note />
      </trans-unit>
      <trans-unit id="List">
        <source>List</source>
        <target state="translated">Répertorier</target>
        <note />
      </trans-unit>
      <trans-unit id="LookingForPreferCliRuntimeFile">
        <source>{0}: Looking for prefercliruntime file at `{1}`</source>
        <target state="translated">{0} : recherche du fichier prefercliruntime sur '{1}'</target>
        <note />
      </trans-unit>
      <trans-unit id="MSBuildAdditionalOptionTitle">
        <source>.NET Cli Options:</source>
        <target state="translated">Options Cli .NET :</target>
        <note />
      </trans-unit>
      <trans-unit id="MSBuildArgs">
        <source>MSBuild arguments: {0}</source>
        <target state="translated">Arguments MSBuild : {0}</target>
        <note />
      </trans-unit>
      <trans-unit id="MSBuildExePath">
        <source>{0}: MSBUILD_EXE_PATH = {1}</source>
        <target state="translated">{0} : CHEMIN_MSBUILD_EXE = {1}</target>
        <note />
      </trans-unit>
      <trans-unit id="MSBuildProjectPath">
        <source>{0}: MSBuild project path = {1}</source>
        <target state="translated">{0} : chemin de projet MSBuild = {1}</target>
        <note />
      </trans-unit>
      <trans-unit id="MSBuildServer">
        <source>MSBuild server</source>
        <target state="translated">Serveur MSBuild</target>
        <note />
      </trans-unit>
      <trans-unit id="ManifestHasMarkOfTheWeb">
        <source>File {0} came from another computer and might be blocked to help protect this computer. For more information, including how to unblock, see https://aka.ms/motw</source>
        <target state="translated">Le fichier {0} provient d'un autre ordinateur et a éventuellement été bloqué pour protéger cet ordinateur. Pour plus d'informations, notamment sur le déblocage, consultez https://aka.ms/motw</target>
        <note />
      </trans-unit>
      <trans-unit id="ManifestMissingIsRoot">
        <source>Missing 'isRoot' entry.</source>
        <target state="translated">Entrée 'isRoot' manquante.</target>
        <note />
      </trans-unit>
      <trans-unit id="ManifestPackageIdCollision">
        <source>Cannot add package. Manifest file already contains version {0} of the package {1}. Uninstall/install or edit manifest file {2} to specify the new version {3}.</source>
        <target state="translated">Impossible d'ajouter le package. Le fichier manifeste contient déjà la version {0} du package {1}. Désinstallez/installez ou modifiez le fichier manifeste {2} pour spécifier la nouvelle version {3}.</target>
        <note />
      </trans-unit>
      <trans-unit id="ManifestVersion0">
        <source>Manifest version 0 is not supported.</source>
        <target state="translated">Le manifeste version 0 n'est pas pris en charge.</target>
        <note />
      </trans-unit>
      <trans-unit id="ManifestVersionHigherThanSupported">
        <source>Manifest version is {0}. This manifest may not be supported in this SDK version that can support up to manifest version {1}.</source>
        <target state="translated">La version du manifeste est la version {0}. Ce manifeste n'est peut-être pas pris en charge dans cette version du kit SDK, qui peut prendre en charge le manifeste jusqu'à la version {1}.</target>
        <note />
      </trans-unit>
      <trans-unit id="MissingToolEntryPointFile">
        <source>Entry point file '{0}' for command '{1}' was not found in the package.</source>
        <target state="translated">Le fichier de point d'entrée '{0}' pour la commande '{1}' est introuvable dans le package.</target>
        <note />
      </trans-unit>
      <trans-unit id="MissingToolSettingsFile">
        <source>Settings file 'DotnetToolSettings.xml' was not found in the package.</source>
        <target state="translated">Le fichier de paramètres 'DotnetToolSettings.xml' est introuvable dans le package.</target>
        <note />
      </trans-unit>
      <trans-unit id="MoreThanOnePackagedShimAvailable">
        <source>More than one packaged shim is available: {0}.</source>
        <target state="translated">Plusieurs shims empaquetés sont disponibles : {0}.</target>
        <note />
      </trans-unit>
      <trans-unit id="MoreThanOneProjectInDirectory">
        <source>Found more than one project in `{0}`. Specify which one to use.</source>
        <target state="translated">Plusieurs projets dans '{0}'. Spécifiez celui à utiliser.</target>
        <note />
      </trans-unit>
      <trans-unit id="MoreThanOneSolutionInDirectory">
        <source>Found more than one solution file in {0}. Specify which one to use.</source>
        <target state="translated">Plusieurs fichiers solution dans {0}. Spécifiez celui à utiliser.</target>
        <note />
      </trans-unit>
      <trans-unit id="MultipleProjectFilesFound">
        <source>Specify which project file to use because this '{0}' contains more than one project file.</source>
        <target state="translated">Spécifiez le fichier projet à utiliser, car '{0}' contient plusieurs fichiers projet.</target>
        <note />
      </trans-unit>
      <trans-unit id="MultipleSamePackageId">
        <source>More than one entry exists for package(s): {0}.</source>
        <target state="translated">Il existe plusieurs entrées pour le ou les packages : {0}.</target>
        <note />
      </trans-unit>
      <trans-unit id="NeedRunToolRestore">
        <source>Run "dotnet tool restore" to make the "{0}" command available.</source>
        <target state="translated">Exécutez "dotnet tool restore" pour rendre la commande "{0}" disponible.</target>
        <note />
      </trans-unit>
      <trans-unit id="New">
        <source>New</source>
        <target state="translated">Nouveau</target>
        <note />
      </trans-unit>
      <trans-unit id="NoProjectsFound">
        <source>No projects found in the solution.</source>
        <target state="translated">Aucun projet trouvé dans la solution.</target>
        <note />
      </trans-unit>
      <trans-unit id="NoReferencesFound">
        <source>There are no {0} references in project {1}.</source>
        <target state="translated">Il n'existe aucune référence {0} dans le projet {1}.</target>
        <note />
      </trans-unit>
      <trans-unit id="NoRestoreDescription">
        <source>Do not restore the project before building.</source>
        <target state="translated">Ne restaurez pas le projet avant la génération.</target>
        <note />
      </trans-unit>
      <trans-unit id="NonRetriableNugetSearchFailure">
        <source>Failed to search. NuGet Search API response detail:
    RequestUrl: {0}. ReasonPhrase: {1}. StatusCode: {2}.</source>
        <target state="translated">Échec de la recherche. Détails de la réponse de l'API de recherche NuGet :
    RequestUrl : {0}. ReasonPhrase : {1}. StatusCode : {2}.</target>
        <note />
      </trans-unit>
      <trans-unit id="NuGetPackageShouldNotBeSigned">
        <source>Skipping signature verification for NuGet package "{0}" because it comes from a source that does not require signature validation.</source>
        <target state="translated">La vérification de signature pour le package NuGet « {0} » est ignorée, car elle provient d’une source qui ne nécessite pas de validation de signature.</target>
        <note />
      </trans-unit>
      <trans-unit id="NuGetPackageSignatureVerificationSkipped">
        <source>Skipping NuGet package signature verification.</source>
        <target state="translated">La vérification de la signature du package NuGet est ignorée.</target>
        <note />
      </trans-unit>
      <trans-unit id="NuGetPackagesRoot">
        <source>{0}: nuget packages root:
{1}</source>
        <target state="translated">{0} : racine des packages NuGet :
{1}</target>
        <note />
      </trans-unit>
      <trans-unit id="OSArgumentName">
        <source>OS</source>
        <target state="translated">Système d'exploitation</target>
        <note />
      </trans-unit>
      <trans-unit id="OnlyOneProjectAllowed">
        <source>Only one project can be specified at a time using the -p option.</source>
        <target state="translated">Vous ne pouvez spécifier qu’un seul projet à la fois à l’aide de l’option -p.</target>
        <note>{Locked="-p"}</note>
      </trans-unit>
      <trans-unit id="OperatingSystemOptionDescription">
        <source>The target operating system.</source>
        <target state="translated">Le système d'exploitation cible</target>
        <note />
      </trans-unit>
      <trans-unit id="P2P">
        <source>Project to Project</source>
        <target state="translated">Projet à projet</target>
        <note />
      </trans-unit>
      <trans-unit id="PackCmd_OneNuspecAllowed">
        <source>Only one .nuspec file can be packed at a time</source>
        <target state="translated">Vous ne pouvez empaqueter qu’un seul fichier .nuspec à la fois</target>
        <note />
      </trans-unit>
      <trans-unit id="Package">
        <source>Package</source>
        <target state="translated">Package</target>
        <note />
      </trans-unit>
      <trans-unit id="PackageIdentityArgumentDescription">
        <source>Package reference in the form of a package identifier like '{0}' or package identifier and version separated by '@' like '{0}@{1}'.</source>
<<<<<<< HEAD
        <target state="translated">Référence de package sous la forme d’un identificateur de package tel que « {0} » ou d’un identificateur de package et d’une version séparés par « @ », comme « {0}@{1} ».</target>
=======
        <target state="new">Package reference in the form of a package identifier like '{0}' or package identifier and version separated by '@' like '{0}@{1}'.</target>
>>>>>>> b55224f3
        <note />
      </trans-unit>
      <trans-unit id="PackageIdentityArgumentIdOrVersionIsNull">
        <source>Package reference id and version must not be null.</source>
        <target state="translated">L’ID et la version de référence du package ne doivent pas être nuls.</target>
        <note />
      </trans-unit>
      <trans-unit id="PackageIdentityArgumentVersionOptionConflict">
        <source>Cannot specify --version when the package argument already contains a version.</source>
        <target state="translated">Impossible de spécifier --version lorsque l’argument de package contient déjà une version.</target>
        <note>{Locked="--version"}</note>
      </trans-unit>
      <trans-unit id="PackageReference">
        <source>Package reference</source>
        <target state="translated">Référence de package</target>
        <note />
      </trans-unit>
      <trans-unit id="PackageVersionDescriptionDefault">
        <source>A version of {0} of package {1}</source>
        <target state="translated">Une version de {0} du package {1}</target>
        <note />
      </trans-unit>
      <trans-unit id="PackageVersionDescriptionForExactVersionMatch">
        <source>Version {0} of package {1}</source>
        <target state="translated">Une version {0} du package {1}</target>
        <note />
      </trans-unit>
      <trans-unit id="PackageVersionDescriptionForVersionWithLowerAndUpperBounds">
        <source>A version between {0} and {1} of package {2}</source>
        <target state="translated">Une version comprise entre {0} et {1} du package {2}</target>
        <note />
      </trans-unit>
      <trans-unit id="PackageVersionDescriptionForVersionWithLowerBound">
        <source>A version higher than {0} of package {1}</source>
        <target state="translated">Une version supérieure à {0} du package {1}</target>
        <note />
      </trans-unit>
      <trans-unit id="PackageVersionDescriptionForVersionWithUpperBound">
        <source>A version less than {0} of package {1}</source>
        <target state="translated">Une version inférieure à {0} du package {1}</target>
        <note />
      </trans-unit>
      <trans-unit id="Project">
        <source>Project</source>
        <target state="translated">Projet</target>
        <note />
      </trans-unit>
      <trans-unit id="ProjectAddedToTheSolution">
        <source>Project `{0}` added to the solution.</source>
        <target state="translated">Projet '{0}' ajouté à la solution.</target>
        <note />
      </trans-unit>
      <trans-unit id="ProjectAlreadyHasAreference">
        <source>Project already has a reference to `{0}`.</source>
        <target state="translated">Le projet a déjà une référence à '{0}'.</target>
        <note />
      </trans-unit>
      <trans-unit id="ProjectArgumentDescription">
        <source>The project file to operate on. If a file is not specified, the command will search the current directory for one.</source>
        <target state="translated">Fichier projet à traiter. Si aucun fichier n'est spécifié, la commande en recherche un dans le répertoire actif.</target>
        <note />
      </trans-unit>
      <trans-unit id="ProjectArgumentName">
        <source>PROJECT</source>
        <target state="translated">PROJECT</target>
        <note />
      </trans-unit>
      <trans-unit id="ProjectCouldNotBeEvaluated">
        <source>Project `{0}` could not be evaluated. Evaluation failed with following error:
{1}.</source>
        <target state="translated">Impossible d'évaluer le projet '{0}'. Échec de l'évaluation en raison de l'erreur suivante :
{1}.</target>
        <note />
      </trans-unit>
      <trans-unit id="ProjectDoesNotExist">
        <source>Project `{0}` does not exist.</source>
        <target state="translated">Le projet '{0}' n'existe pas.</target>
        <note />
      </trans-unit>
      <trans-unit id="ProjectDoesNotTargetFramework">
        <source>Project `{0}` does not target framework `{1}`.</source>
        <target state="translated">Le projet '{0}' ne cible pas le framework '{1}'.</target>
        <note />
      </trans-unit>
      <trans-unit id="ProjectIsInvalid">
        <source>Project `{0}` is invalid.</source>
        <target state="translated">Le projet '{0}' n'est pas valide.</target>
        <note />
      </trans-unit>
      <trans-unit id="ProjectNotCompatibleWithFrameworks">
        <source>Project `{0}` cannot be added due to incompatible targeted frameworks between the two projects. Review the project you are trying to add and verify that is compatible with the following targets:</source>
        <target state="translated">Impossible d'ajouter le projet '{0}' en raison de l'incompatibilité des frameworks ciblés entre les deux projets. Passez en revue le projet que vous essayez d'ajouter, puis vérifiez sa compatibilité avec les cibles suivantes :</target>
        <note />
      </trans-unit>
      <trans-unit id="ProjectNotFoundInTheSolution">
        <source>Project `{0}` could not be found in the solution.</source>
        <target state="translated">Projet '{0}' introuvable dans la solution.</target>
        <note />
      </trans-unit>
      <trans-unit id="ProjectOrFileArgumentDescription">
        <source>The project file or C# file-based app to operate on. If a file is not specified, the command will search the current directory for a project file.</source>
        <target state="translated">Application basée sur des fichiers C# ou fichier projet sur laquelle effectuer des opérations. Si aucun fichier n’est spécifié, la commande recherche un fichier projet dans le répertoire actuel.</target>
        <note />
      </trans-unit>
      <trans-unit id="ProjectOrFileArgumentName">
        <source>PROJECT | FILE</source>
        <target state="translated">FICHIER | PROJET</target>
        <note />
      </trans-unit>
      <trans-unit id="ProjectReference">
        <source>Project reference</source>
        <target state="translated">Référence de projet</target>
        <note />
      </trans-unit>
      <trans-unit id="ProjectReferenceCouldNotBeFound">
        <source>Project reference `{0}` could not be found.</source>
        <target state="translated">La référence de projet '{0}' est introuvable.</target>
        <note />
      </trans-unit>
      <trans-unit id="ProjectReferenceOneOrMore">
        <source>Project reference(s)</source>
        <target state="translated">Référence(s) de projet</target>
        <note />
      </trans-unit>
      <trans-unit id="ProjectReferenceRemoved">
        <source>Project reference `{0}` removed.</source>
        <target state="translated">Référence de projet '{0}' supprimée.</target>
        <note />
      </trans-unit>
      <trans-unit id="ProjectRemoved">
        <source>Project `{0}` removed from solution.</source>
        <target state="translated">Projet '{0}' retiré de la solution.</target>
        <note />
      </trans-unit>
      <trans-unit id="ProjectRemovedFromTheSolution">
        <source>Project `{0}` removed from the solution.</source>
        <target state="translated">Projet '{0}' retiré de la solution.</target>
        <note />
      </trans-unit>
      <trans-unit id="RazorServer">
        <source>Razor build server</source>
        <target state="translated">Serveur de builds Razor</target>
        <note />
      </trans-unit>
      <trans-unit id="Reference">
        <source>Reference</source>
        <target state="translated">Référence</target>
        <note />
      </trans-unit>
      <trans-unit id="ReferenceAddedToTheProject">
        <source>Reference `{0}` added to the project.</source>
        <target state="translated">Référence '{0}' ajoutée au projet.</target>
        <note />
      </trans-unit>
      <trans-unit id="Remove">
        <source>Remove</source>
        <target state="translated">Supprimer</target>
        <note />
      </trans-unit>
      <trans-unit id="RequiredCommandNotPassed">
        <source>Required command was not provided.</source>
        <target state="translated">La commande nécessaire n'a pas été fournie.</target>
        <note />
      </trans-unit>
      <trans-unit id="ResolvingCommandSpec">
        <source>{0}: resolving commandspec from {1} Tool Libraries.</source>
        <target state="translated">{0} : résolution de la spécification de commande à partir des bibliothèques d'outils {1}.</target>
        <note />
      </trans-unit>
      <trans-unit id="ResponseFileNotFound">
        <source>Response file '{0}' does not exist.</source>
        <target state="translated">Le fichier réponse '{0}' n’existe pas.</target>
        <note />
      </trans-unit>
      <trans-unit id="RetriableNugetSearchFailure">
        <source>Failed to search. Retry later may resolve the issue. NuGet Search API response detail:
    RequestUrl: {0}. ReasonPhrase: {1}. StatusCode: {2}.</source>
        <target state="translated">Échec de la recherche. Si vous réessayez plus tard, cela pourra éventuellement permettre de résoudre le problème. Détails de la réponse de l'API de recherche NuGet :
    RequestUrl : {0}. ReasonPhrase : {1}. StatusCode : {2}.</target>
        <note />
      </trans-unit>
      <trans-unit id="RuntimeIdentifierArgumentName">
        <source>RUNTIME_IDENTIFIER</source>
        <target state="translated">RUNTIME_IDENTIFIER</target>
        <note />
      </trans-unit>
      <trans-unit id="SDKDiagnosticsCommandDefinition">
        <source>Enable diagnostic output.</source>
        <target state="translated">Activez la sortie des diagnostics.</target>
        <note />
      </trans-unit>
      <trans-unit id="SDKSchemaCommandDefinition">
        <source>Display the command schema as JSON.</source>
        <target state="translated">Affichez le schéma de commande au format JSON.</target>
        <note />
      </trans-unit>
      <trans-unit id="SelfContainAndNoSelfContainedConflict">
        <source>The '--self-contained' and '--no-self-contained' options cannot be used together.</source>
        <target state="translated">Les options '--self-contained' et '--no-self-contained' ne peuvent pas être utilisées ensemble.</target>
        <note>{Locked="--self-contained"}{Locked="--no-self-contained"}</note>
      </trans-unit>
      <trans-unit id="SelfContainedOptionDescription">
        <source>Publish the .NET runtime with your application so the runtime doesn't need to be installed on the target machine.
The default is 'false.' However, when targeting .NET 7 or lower, the default is 'true' if a runtime identifier is specified.</source>
        <target state="translated">Publiez le runtime .NET avec votre application afin que le runtime n’ait pas besoin d’être installé sur l’ordinateur cible.
La valeur par défaut est « false ». Toutefois, lorsque vous ciblez .NET 7 ou une version antérieure, la valeur par défaut est « true » si un identificateur d’exécution est spécifié.</target>
        <note />
      </trans-unit>
      <trans-unit id="ShellShimConflict">
        <source>Command '{0}' conflicts with an existing command from another tool.</source>
        <target state="translated">La commande '{0}' est en conflit avec une commande existante d'un autre outil.</target>
        <note />
      </trans-unit>
      <trans-unit id="ShortWorkloadSearchVersionDescription">
        <source>Search for available workload versions or what comprises a workload version. Use 'dotnet workload search version --help' for more information.</source>
        <target state="translated">Recherchez les versions de charge de travail disponibles ou ce qui compose une version de charge de travail. Utilisez « dotnet workload search version --help » pour plus d’informations.</target>
        <note>{Locked="dotnet workload search version --help"}</note>
      </trans-unit>
      <trans-unit id="ShowHelpDescription">
        <source>Show command line help.</source>
        <target state="translated">Affichez l'aide de la ligne de commande.</target>
        <note />
      </trans-unit>
      <trans-unit id="ShutdownCommandFailed">
        <source>The shutdown command failed: {0}</source>
        <target state="translated">Échec de la commande d'arrêt : {0}</target>
        <note />
      </trans-unit>
      <trans-unit id="Solution">
        <source>Solution</source>
        <target state="translated">Solution</target>
        <note />
      </trans-unit>
      <trans-unit id="SolutionAlreadyContainsProject">
        <source>Solution {0} already contains project {1}.</source>
        <target state="translated">La solution {0} contient déjà le projet {1}.</target>
        <note />
      </trans-unit>
      <trans-unit id="SolutionArgumentMisplaced">
        <source>Solution argument '{0}' is misplaced.</source>
        <target state="translated">L'argument de solution '{0}' est mal placé.</target>
        <note />
      </trans-unit>
      <trans-unit id="SolutionDoesNotExist">
        <source>Specified solution file {0} does not exist, or there is no solution file in the directory.</source>
        <target state="translated">Le fichier solution spécifié {0} n'existe pas ou il n'y a pas de fichier solution dans le répertoire.</target>
        <note />
      </trans-unit>
      <trans-unit id="SolutionFolderAlreadyContainsProjectWithFilename">
        <source>Solution folder '{0}' already contains a project with the filename '{1}'.</source>
        <target state="new">Solution folder '{0}' already contains a project with the filename '{1}'.</target>
        <note />
      </trans-unit>
      <trans-unit id="SolutionOrProjectArgumentDescription">
        <source>The project or solution file to operate on. If a file is not specified, the command will search the current directory for one.</source>
        <target state="translated">Fichier projet ou solution à utiliser. Si vous ne spécifiez pas de fichier, la commande en recherche un dans le répertoire actuel.</target>
        <note />
      </trans-unit>
      <trans-unit id="SolutionOrProjectArgumentName">
        <source>PROJECT | SOLUTION</source>
        <target state="translated">PROJECT | SOLUTION</target>
        <note />
      </trans-unit>
      <trans-unit id="SolutionOrProjectOrFileArgumentDescription">
        <source>The project or solution or C# (file-based program) file to operate on. If a file is not specified, the command will search the current directory for a project or solution.</source>
        <target state="translated">Le fichier projet ou solution ou fichier C# (programme basé sur un fichier) à utiliser. Si aucun fichier n'est spécifié, la commande recherche un projet ou une solution dans le répertoire actuel.</target>
        <note />
      </trans-unit>
      <trans-unit id="SolutionOrProjectOrFileArgumentName">
        <source>PROJECT | SOLUTION | FILE</source>
        <target state="translated">PROJECT | SOLUTION | FICHIER</target>
        <note />
      </trans-unit>
      <trans-unit id="SpecifyAtLeastOne">
        <source>Specify at least one {0}.</source>
        <target state="translated">Spécifiez au moins un {0}.</target>
        <note />
      </trans-unit>
      <trans-unit id="SpecifyAtLeastOneProjectToAdd">
        <source>You must specify at least one project to add.</source>
        <target state="translated">Vous devez spécifier au moins un projet à ajouter.</target>
        <note />
      </trans-unit>
      <trans-unit id="SpecifyAtLeastOneProjectToRemove">
        <source>You must specify at least one project to remove.</source>
        <target state="translated">Vous devez spécifier au moins un projet à retirer.</target>
        <note />
      </trans-unit>
      <trans-unit id="SpecifyAtLeastOneReferenceToRemove">
        <source>You must specify at least one reference to remove.</source>
        <target state="translated">Vous devez spécifier au moins une référence à retirer.</target>
        <note />
      </trans-unit>
      <trans-unit id="ToolLibraryFound">
        <source>{0}: tool library found {1}</source>
        <target state="translated">{0} : bibliothèque d'outils trouvée {1}</target>
        <note />
      </trans-unit>
      <trans-unit id="ToolMissingVersion">
        <source>Missing 'version' entry.</source>
        <target state="translated">Entrée 'version' manquante.</target>
        <note />
      </trans-unit>
      <trans-unit id="ToolPackageConflictPackageId">
        <source>Tool '{0}' (version '{1}') is already installed.</source>
        <target state="translated">L'outil '{0}' (version '{1}') est déjà installé.</target>
        <note />
      </trans-unit>
      <trans-unit id="ToolPackageNotATool">
        <source>Package {0} is not a .NET tool.</source>
        <target state="translated">Le package {0} n’est pas un outil .NET.</target>
        <note />
      </trans-unit>
      <trans-unit id="ToolSettingsInvalidCommandName">
        <source>Command '{0}' contains one or more of the following invalid characters: {1}.</source>
        <target state="translated">La commande '{0}' contient un ou plusieurs caractères non valides suivants : {1}.</target>
        <note />
      </trans-unit>
      <trans-unit id="ToolSettingsInvalidLeadingDotCommandName">
        <source>The command name '{0}' cannot begin with a leading dot (.).</source>
        <target state="translated">Le nom de commande '{0}' ne peut pas commencer par un point (.).</target>
        <note />
      </trans-unit>
      <trans-unit id="ToolSettingsInvalidXml">
        <source>Invalid XML: {0}</source>
        <target state="translated">XML non valide : {0}</target>
        <note />
      </trans-unit>
      <trans-unit id="ToolSettingsMissingCommandName">
        <source>Tool defines a command with a missing name setting.</source>
        <target state="translated">L'outil définit une commande avec un paramètre de nom manquant.</target>
        <note />
      </trans-unit>
      <trans-unit id="ToolSettingsMissingEntryPoint">
        <source>Command '{0}' is missing an entry point setting.</source>
        <target state="translated">La commande '{0}' a un paramètre de point d'entrée manquant.</target>
        <note />
      </trans-unit>
      <trans-unit id="ToolSettingsMoreThanOneCommand">
        <source>More than one command is defined for the tool.</source>
        <target state="translated">Plusieurs commandes sont définies pour l'outil.</target>
        <note />
      </trans-unit>
      <trans-unit id="ToolSettingsUnsupportedRunner">
        <source>Tool '{0}' uses unsupported runner '{1}'."</source>
        <target state="translated">La commande « {0} » utilise un exécuteur non pris en charge « {1} ».</target>
        <note />
      </trans-unit>
      <trans-unit id="ToolUnsupportedRuntimeIdentifier">
        <source>The tool does not support the current architecture or operating system ({0}). Supported runtimes: {1}</source>
        <target state="translated">L’outil ne prend pas en charge l’architecture ou le système d’exploitation actuel ({0}). Runtimes pris en charge : {1}</target>
        <note />
      </trans-unit>
      <trans-unit id="Type">
        <source>Type</source>
        <target state="translated">Type</target>
        <note />
      </trans-unit>
      <trans-unit id="UnableToCheckCertificateChainPolicy">
        <source>The requested certificate chain policy could not be checked: {0}</source>
        <target state="translated">Impossible de vérifier la stratégie de chaîne de certificats demandée : {0}</target>
        <note />
      </trans-unit>
      <trans-unit id="UnableToDeleteTemporaryDepsJson">
        <source>unable to delete temporary deps.json file: {0}</source>
        <target state="translated">impossible de supprimer le fichier temporaire deps.json : {0}</target>
        <note />
      </trans-unit>
      <trans-unit id="UnableToGenerateDepsJson">
        <source>Unable to generate deps.json, it may have been already generated.  You can specify the "-d" option option after "dotnet" for diagnostic output (for example, "dotnet -d &lt;toolname&gt;": {0}</source>
        <target state="translated">Impossible de générer deps.json, il a peut-être déjà été généré.  Vous pouvez spécifier l'option "-d" après "dotnet" pour une sortie de diagnostic (par exemple, "dotnet -d &lt;toolname&gt;" : {0}</target>
        <note />
      </trans-unit>
      <trans-unit id="UnableToLocateDotnetMultiplexer">
        <source>Unable to locate dotnet multiplexer</source>
        <target state="translated">Le multiplexeur dotnet est introuvable</target>
        <note />
      </trans-unit>
      <trans-unit id="UnexpectedTypeInJson">
        <source>Expected a {0} for property '{1}'.</source>
        <target state="translated">{0} attendu pour la propriété '{1}'.</target>
        <note />
      </trans-unit>
      <trans-unit id="UnrecognizedCommandOrArgument">
        <source>Unrecognized command or argument '{0}'</source>
        <target state="translated">Commande ou argument non reconnu : '{0}'</target>
        <note />
      </trans-unit>
      <trans-unit id="UnsupportedProjectType">
        <source>Project '{0}' has an unknown project type and cannot be added to the solution file. Contact your SDK provider for support.</source>
        <target state="translated">Le projet '{0}' correspond à un type de projet inconnu. Il ne peut pas être ajouté au fichier solution. Contactez le fournisseur de votre SDK pour obtenir de l'aide.</target>
        <note />
      </trans-unit>
      <trans-unit id="Update">
        <source>Update</source>
        <target state="translated">Mettre à jour</target>
        <note />
      </trans-unit>
      <trans-unit id="VBCSCompilerServer">
        <source>VB/C# compiler server</source>
        <target state="translated">Serveur de compilation VB/C#</target>
        <note />
      </trans-unit>
      <trans-unit id="Value">
        <source>Value</source>
        <target state="translated">Valeur</target>
        <note />
      </trans-unit>
      <trans-unit id="VerbosityOptionDescription">
        <source>Set the MSBuild verbosity level. Allowed values are q[uiet], m[inimal], n[ormal], d[etailed], and diag[nostic].</source>
        <target state="translated">Définissez le niveau de verbosité MSBuild. Les valeurs autorisées sont q[uiet], m[inimal], n[ormal], d[etailed] et diag[nostic].</target>
        <note />
      </trans-unit>
      <trans-unit id="VerifyingNuGetPackageSignature">
        <source>Verified that the NuGet package "{0}" has a valid signature.</source>
        <target state="translated">Nous avons vérifié que le package NuGet « {0} » a une signature valide.</target>
        <note />
      </trans-unit>
      <trans-unit id="VersionForPackageCouldNotBeResolved">
        <source>Version for package `{0}` could not be resolved.</source>
        <target state="translated">La version du package '{0}' n'a pas pu être résolue.</target>
        <note />
      </trans-unit>
      <trans-unit id="VersionIsInvalid">
        <source>Version {0} is invalid.</source>
        <target state="translated">La version {0} est non valide.</target>
        <note />
      </trans-unit>
      <trans-unit id="VersionSuffixArgumentName">
        <source>VERSION_SUFFIX</source>
        <target state="translated">VERSION_SUFFIX</target>
        <note />
      </trans-unit>
      <trans-unit id="WorkloadIntegrityCheckError">
        <source>An issue was encountered verifying workloads. For more information, run "dotnet workload update".</source>
        <target state="translated">Un problème s’est produit lors de la vérification des charges de travail. Pour plus d’informations, exécutez « dotnet workload update ».</target>
        <note>{Locked="dotnet workload update"}</note>
      </trans-unit>
      <trans-unit id="YesOptionDescription">
        <source>Accept all confirmation prompts using "yes."</source>
        <target state="translated">Acceptez toutes les invites de confirmation en utilisant « oui ».</target>
        <note />
      </trans-unit>
    </body>
  </file>
</xliff><|MERGE_RESOLUTION|>--- conflicted
+++ resolved
@@ -92,38 +92,6 @@
       <trans-unit id="CmdEnvironmentVariableDescription">
         <source>Sets the value of an environment variable. 
 Creates the variable if it does not exist, overrides if it does. 
-<<<<<<< HEAD
-This argument can be specified multiple times to provide multiple variables.
-
-Examples:
--e VARIABLE=abc
--e VARIABLE="value with spaces"
--e VARIABLE="value;seperated with;semicolons"
--e VAR1=abc -e VAR2=def -e VAR3=ghi
-</source>
-        <target state="translated">Définit la valeur d’une variable d’environnement. 
-Crée la variable si elle n’existe pas, et la remplace si elle existe. 
-Vous pouvez spécifier cet argument plusieurs fois pour fournir plusieurs variables.
-
-Exemples :
--e VARIABLE=abc
--e VARIABLE="value with spaces"
--e VARIABLE="value;seperated with;semicolons"
--e VAR1=abc -e VAR2=def -e VAR3=ghi
-</target>
-        <note />
-      </trans-unit>
-      <trans-unit id="CmdEnvironmentVariableExpression">
-        <source>NAME="VALUE"</source>
-        <target state="translated">NAME="VALUE"</target>
-        <note />
-      </trans-unit>
-      <trans-unit id="CmdTestEnvironmentVariableDescription">
-        <source>Sets the value of an environment variable. 
-Creates the variable if it does not exist, overrides if it does. 
-This will force the tests to be run in an isolated process. 
-=======
->>>>>>> b55224f3
 This argument can be specified multiple times to provide multiple variables.
 
 Examples:
@@ -145,8 +113,6 @@
 </target>
         <note />
       </trans-unit>
-<<<<<<< HEAD
-=======
       <trans-unit id="CmdEnvironmentVariableExpression">
         <source>NAME="VALUE"</source>
         <target state="translated">NAME="VALUE"</target>
@@ -177,7 +143,6 @@
 </target>
         <note />
       </trans-unit>
->>>>>>> b55224f3
       <trans-unit id="CmdVersionSuffixDescription">
         <source>Set the value of the $(VersionSuffix) property to use when building the project.</source>
         <target state="translated">Définissez la valeur de la propriété $(VersionSuffix) à utiliser durant la génération du projet.</target>
@@ -820,11 +785,7 @@
       </trans-unit>
       <trans-unit id="PackageIdentityArgumentDescription">
         <source>Package reference in the form of a package identifier like '{0}' or package identifier and version separated by '@' like '{0}@{1}'.</source>
-<<<<<<< HEAD
-        <target state="translated">Référence de package sous la forme d’un identificateur de package tel que « {0} » ou d’un identificateur de package et d’une version séparés par « @ », comme « {0}@{1} ».</target>
-=======
         <target state="new">Package reference in the form of a package identifier like '{0}' or package identifier and version separated by '@' like '{0}@{1}'.</target>
->>>>>>> b55224f3
         <note />
       </trans-unit>
       <trans-unit id="PackageIdentityArgumentIdOrVersionIsNull">
