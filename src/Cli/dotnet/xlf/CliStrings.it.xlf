--- conflicted
+++ resolved
@@ -100,16 +100,10 @@
 -e VARIABLE="value;seperated with;semicolons"
 -e VAR1=abc -e VAR2=def -e VAR3=ghi
 </source>
-<<<<<<< HEAD
-        <target state="new">Sets the value of an environment variable. 
-Creates the variable if it does not exist, overrides if it does. 
-This argument can be specified multiple times to provide multiple variables.
-=======
         <target state="needs-review-translation">Imposta il valore di una variabile di ambiente. 
 Crea la variabile se non esiste e la sostituisce se esiste. 
 In questo modo forza l'esecuzione dei test in un processo isolato. 
 È possibile specificare più volte questo argomento per fornire più variabili.
->>>>>>> b1c52951
 
 Examples:
 -e VARIABLE=abc
