﻿// Copyright (c) .NET Foundation and contributors. All rights reserved.
// Licensed under the MIT license. See LICENSE file in the project root for full license information.

using System;
using System.IO;
<<<<<<< HEAD
=======
using System.Linq;
using System.Diagnostics;
using System.Runtime.InteropServices;
>>>>>>> 584400a1
using System.Text;
using System.CommandLine.Parsing;
using Microsoft.DotNet.Cli.Telemetry;
using Microsoft.DotNet.Cli.Utils;
using Microsoft.DotNet.Configurer;
using Microsoft.DotNet.ShellShim;
using Microsoft.Extensions.EnvironmentAbstractions;
using LocalizableStrings = Microsoft.DotNet.Cli.Utils.LocalizableStrings;
using NuGet.Frameworks;
using System.Linq;
using Microsoft.DotNet.Tools.Help;
using Microsoft.DotNet.CommandFactory;

namespace Microsoft.DotNet.Cli
{
    public class Program
    {
        private static readonly string ToolPathSentinelFileName = $"{Product.Version}.toolpath.sentinel";

        public static int Main(string[] args)
        {
            DebugHelper.HandleDebugSwitch(ref args);

            // Capture the current timestamp to calculate the host overhead.
            DateTime mainTimeStamp = DateTime.Now;
            TimeSpan startupTime = mainTimeStamp - Process.GetCurrentProcess().StartTime;

            bool perfLogEnabled = Env.GetEnvironmentVariableAsBool("DOTNET_CLI_PERF_LOG", false);
            PerformanceLogStartupInformation startupInfo = null;
            if (perfLogEnabled)
            {
                startupInfo = new PerformanceLogStartupInformation(mainTimeStamp);
                PerformanceLogManager.InitializeAndStartCleanup(FileSystemWrapper.Default);
            }

            PerformanceLogEventListener perLogEventListener = null;
            try
            {
                if (perfLogEnabled)
                {
                    perLogEventListener = PerformanceLogEventListener.Create(FileSystemWrapper.Default, PerformanceLogManager.Instance.CurrentLogDirectory);
                }

                PerformanceLogEventSource.Log.LogStartUpInformation(startupInfo);
                PerformanceLogEventSource.Log.CLIStart();

                InitializeProcess();

                try
                {
<<<<<<< HEAD
                    return ProcessArgs(args);
=======
                    using (PerfTrace.Current.CaptureTiming())
                    {
                        return ProcessArgs(args, startupTime);
                    }
>>>>>>> 584400a1
                }
                catch (HelpException e)
                {
                    Reporter.Output.WriteLine(e.Message);
                    return 0;
                }
                catch (Exception e) when (e.ShouldBeDisplayedAsError())
                {
                    Reporter.Error.WriteLine(CommandContext.IsVerbose()
                        ? e.ToString().Red().Bold()
                        : e.Message.Red().Bold());

                    var commandParsingException = e as CommandParsingException;
                    if (commandParsingException != null)
                    {
                        Reporter.Output.WriteLine(commandParsingException.HelpText);
                    }

                    return 1;
                }
                catch (Exception e) when (!e.ShouldBeDisplayedAsError())
                {
                    // If telemetry object has not been initialized yet. It cannot be collected
                    TelemetryEventEntry.SendFiltered(e);
                    Reporter.Error.WriteLine(e.ToString().Red().Bold());

                    return 1;
                }
                finally
                {
                    PerformanceLogEventSource.Log.CLIStop();
                }
            }
            finally
            {
                if(perLogEventListener != null)
                {
                    perLogEventListener.Dispose();
                }
            }
        }

        internal static int ProcessArgs(string[] args, ITelemetry telemetryClient = null )
        {
<<<<<<< HEAD
            var parseResult = Parser.Instance.Parse(args);
=======
            return ProcessArgs(args, new TimeSpan(0));
        }

        internal static int ProcessArgs(string[] args, TimeSpan startupTime, ITelemetry telemetryClient = null )
        {
            // CommandLineApplication is a bit restrictive, so we parse things ourselves here. Individual apps should use CLA.
            var success = true;
            var command = string.Empty;
            var lastArg = 0;
            Dictionary<string, double> performanceData = new Dictionary<string, double>();
            TopLevelCommandParserResult topLevelCommandParserResult = TopLevelCommandParserResult.Empty;

>>>>>>> 584400a1
            using (IFirstTimeUseNoticeSentinel disposableFirstTimeUseNoticeSentinel =
                new FirstTimeUseNoticeSentinel())
            {
                IFirstTimeUseNoticeSentinel firstTimeUseNoticeSentinel = disposableFirstTimeUseNoticeSentinel;
                IAspNetCertificateSentinel aspNetCertificateSentinel = new AspNetCertificateSentinel();
                IFileSentinel toolPathSentinel = new FileSentinel(
                    new FilePath(
                        Path.Combine(
                            CliFolderPathCalculator.DotnetUserProfileFolderPath,
                            ToolPathSentinelFileName)));
                if (parseResult.ValueForOption<bool>(Parser.DiagOption) && parseResult.IsDotnetBuiltInCommand())
                {
                    Environment.SetEnvironmentVariable(CommandContext.Variables.Verbose, bool.TrueString);
                    CommandContext.SetVerbose(true);
                    Reporter.Reset();
                }
                if (parseResult.HasOption(Parser.VersionOption) && parseResult.IsTopLevelDotnetCommand())
                {
                    CommandLineInfo.PrintVersion();
                    return 0;
                }
                else if (parseResult.HasOption(Parser.InfoOption) && parseResult.IsTopLevelDotnetCommand())
                {
                    CommandLineInfo.PrintInfo();
                    return 0;
                }
                else if (parseResult.HasOption("-h") && parseResult.IsTopLevelDotnetCommand())
                {
                    HelpCommand.PrintHelp();
                    return 0;
                }
                else if (parseResult.Directives.Count() > 0)
                {
                    return parseResult.Invoke();
                }
                else
                {
                    PerformanceLogEventSource.Log.FirstTimeConfigurationStart();

                    var environmentProvider = new EnvironmentProvider();

                    bool generateAspNetCertificate =
                        environmentProvider.GetEnvironmentVariableAsBool("DOTNET_GENERATE_ASPNET_CERTIFICATE", defaultValue: true);
                    bool telemetryOptout =
                      environmentProvider.GetEnvironmentVariableAsBool("DOTNET_CLI_TELEMETRY_OPTOUT", defaultValue: false);
                    bool addGlobalToolsToPath =
                        environmentProvider.GetEnvironmentVariableAsBool("DOTNET_ADD_GLOBAL_TOOLS_TO_PATH", defaultValue: true);
                    bool nologo =
                        environmentProvider.GetEnvironmentVariableAsBool("DOTNET_NOLOGO", defaultValue: false);

                    ReportDotnetHomeUsage(environmentProvider);

                    var isDotnetBeingInvokedFromNativeInstaller = false;
                    if (parseResult.CommandResult.Command.Name.Equals(Parser.InstallSuccessCommand.Name))
                    {
                        aspNetCertificateSentinel = new NoOpAspNetCertificateSentinel();
                        firstTimeUseNoticeSentinel = new NoOpFirstTimeUseNoticeSentinel();
                        toolPathSentinel = new NoOpFileSentinel(exists: false);
                        isDotnetBeingInvokedFromNativeInstaller = true;
                    }
<<<<<<< HEAD
=======
                    else
                    {
                        // It's the command, and we're done!
                        command = args[lastArg];
                        if (string.IsNullOrEmpty(command))
                        {
                            command = "help";
                        }

                        PerformanceLogEventSource.Log.FirstTimeConfigurationStart();

                        var environmentProvider = new EnvironmentProvider();

                        bool generateAspNetCertificate =
                            environmentProvider.GetEnvironmentVariableAsBool("DOTNET_GENERATE_ASPNET_CERTIFICATE", defaultValue: true);
                        bool telemetryOptout =
                          environmentProvider.GetEnvironmentVariableAsBool("DOTNET_CLI_TELEMETRY_OPTOUT", defaultValue: false);
                        bool addGlobalToolsToPath =
                            environmentProvider.GetEnvironmentVariableAsBool("DOTNET_ADD_GLOBAL_TOOLS_TO_PATH", defaultValue: true);
                        bool nologo =
                            environmentProvider.GetEnvironmentVariableAsBool("DOTNET_NOLOGO", defaultValue: false);

                        ReportDotnetHomeUsage(environmentProvider);

                        topLevelCommandParserResult = new TopLevelCommandParserResult(command);
                        var isDotnetBeingInvokedFromNativeInstaller = false;
                        if (IsDotnetBeingInvokedFromNativeInstaller(topLevelCommandParserResult))
                        {
                            aspNetCertificateSentinel = new NoOpAspNetCertificateSentinel();
                            firstTimeUseNoticeSentinel = new NoOpFirstTimeUseNoticeSentinel();
                            toolPathSentinel = new NoOpFileSentinel(exists: false);
                            isDotnetBeingInvokedFromNativeInstaller = true;
                        }

                        var dotnetFirstRunConfiguration = new DotnetFirstRunConfiguration(
                            generateAspNetCertificate: generateAspNetCertificate,
                            telemetryOptout: telemetryOptout,
                            addGlobalToolsToPath: addGlobalToolsToPath,
                            nologo: nologo);

                        ConfigureDotNetForFirstTimeUse(
                            firstTimeUseNoticeSentinel,
                            aspNetCertificateSentinel,
                            toolPathSentinel,
                            isDotnetBeingInvokedFromNativeInstaller,
                            dotnetFirstRunConfiguration,
                            environmentProvider,
                            performanceData);
>>>>>>> 584400a1

                    var dotnetFirstRunConfiguration = new DotnetFirstRunConfiguration(
                        generateAspNetCertificate: generateAspNetCertificate,
                        telemetryOptout: telemetryOptout,
                        addGlobalToolsToPath: addGlobalToolsToPath,
                        nologo: nologo);

                    ConfigureDotNetForFirstTimeUse(
                        firstTimeUseNoticeSentinel,
                        aspNetCertificateSentinel,
                        toolPathSentinel,
                        isDotnetBeingInvokedFromNativeInstaller,
                        dotnetFirstRunConfiguration,
                        environmentProvider);
                        PerformanceLogEventSource.Log.FirstTimeConfigurationStop();
<<<<<<< HEAD

=======
                        break;
                    }
                }
                if (!success)
                {
                    HelpCommand.PrintHelp();
                    return 1;
>>>>>>> 584400a1
                }

                PerformanceLogEventSource.Log.TelemetryRegistrationStart();

                if (telemetryClient == null)
                {
                    telemetryClient = new Telemetry.Telemetry(firstTimeUseNoticeSentinel);
                }
                TelemetryEventEntry.Subscribe(telemetryClient.TrackEvent);
                TelemetryEventEntry.TelemetryFilter = new TelemetryFilter(Sha256Hasher.HashWithNormalizedCasing);

                PerformanceLogEventSource.Log.TelemetryRegistrationStop();
            }

            if (CommandContext.IsVerbose())
            {
                Console.WriteLine($"Telemetry is: {(telemetryClient.Enabled ? "Enabled" : "Disabled")}");
            }
            PerformanceLogEventSource.Log.TelemetrySaveIfEnabledStart();
<<<<<<< HEAD
            TelemetryEventEntry.SendFiltered(parseResult);
=======
            performanceData.Add("Startup Time", startupTime.TotalMilliseconds);
            TelemetryEventEntry.SendFiltered(Tuple.Create(topLevelCommandParserResult, performanceData));
>>>>>>> 584400a1
            PerformanceLogEventSource.Log.TelemetrySaveIfEnabledStop();

            var topLevelCommands = new string[] { "dotnet", parseResult.RootSubCommandResult() }.Concat(Parser.DiagOption.Aliases);
            int exitCode;
            if (parseResult.CommandResult.Command.Name.Equals("dotnet") && string.IsNullOrEmpty(parseResult.ValueForArgument<string>(Parser.DotnetSubCommand)))
            {
<<<<<<< HEAD
                exitCode = 0;
            }
            else if (BuiltInCommandsCatalog.Commands.TryGetValue(parseResult.RootSubCommandResult(), out var builtIn))
            {
			    PerformanceLogEventSource.Log.BuiltInCommandParserStart();
                if (parseResult.Errors.Count <= 0)
                {
				    PerformanceLogEventSource.Log.TelemetrySaveIfEnabledStart();
                    TelemetryEventEntry.SendFiltered(parseResult);
					PerformanceLogEventSource.Log.TelemetrySaveIfEnabledStop();
=======
                PerformanceLogEventSource.Log.BuiltInCommandParserStart();
                Stopwatch parseStartTime = Stopwatch.StartNew() ;
                var parseResult = Parser.Instance.ParseFrom($"dotnet {topLevelCommandParserResult.Command}", appArgs.ToArray());
                TimeSpan parseTime = parseStartTime.Elapsed;
                PerformanceLogEventSource.Log.BuiltInCommandParserStop();

                if (!parseResult.Errors.Any())
                {
                    PerformanceLogEventSource.Log.TelemetrySaveIfEnabledStart();
                    performanceData.Add("Parse Time", parseTime.TotalMilliseconds);
                    TelemetryEventEntry.SendFiltered(Tuple.Create(parseResult, performanceData));
                    PerformanceLogEventSource.Log.TelemetrySaveIfEnabledStop();
>>>>>>> 584400a1
                }

                PerformanceLogEventSource.Log.BuiltInCommandStart();

                exitCode = builtIn.Command(args.Where(t => !topLevelCommands.Contains(t)).ToArray());
				PerformanceLogEventSource.Log.BuiltInCommandStop();
            }
            else
            {
                PerformanceLogEventSource.Log.ExtensibleCommandResolverStart();
                var resolvedCommand = CommandFactoryUsingResolver.Create(
                        "dotnet-" + parseResult.ValueForArgument<string>(Parser.DotnetSubCommand),
                        args.Where(t => !topLevelCommands.Contains(t)).ToArray(),
                        FrameworkConstants.CommonFrameworks.NetStandardApp15);
                PerformanceLogEventSource.Log.ExtensibleCommandResolverStop();

                PerformanceLogEventSource.Log.ExtensibleCommandStart();
                var result = resolvedCommand.Execute();
                PerformanceLogEventSource.Log.ExtensibleCommandStop();

                exitCode = result.ExitCode;
            }

            PerformanceLogEventSource.Log.TelemetryClientFlushStart();
            telemetryClient.Flush();
            PerformanceLogEventSource.Log.TelemetryClientFlushStop();

            return exitCode;
        }

        private static void ReportDotnetHomeUsage(IEnvironmentProvider provider)
        {
            var home = provider.GetEnvironmentVariable(CliFolderPathCalculator.DotnetHomeVariableName);
            if (string.IsNullOrEmpty(home))
            {
                return;
            }

            Reporter.Verbose.WriteLine(
                string.Format(
                    LocalizableStrings.DotnetCliHomeUsed,
                    home,
                    CliFolderPathCalculator.DotnetHomeVariableName));
        }

        private static void ConfigureDotNetForFirstTimeUse(
            IFirstTimeUseNoticeSentinel firstTimeUseNoticeSentinel,
            IAspNetCertificateSentinel aspNetCertificateSentinel,
            IFileSentinel toolPathSentinel,
            bool isDotnetBeingInvokedFromNativeInstaller,
            DotnetFirstRunConfiguration dotnetFirstRunConfiguration,
            IEnvironmentProvider environmentProvider,
            Dictionary<string,double> performanceMeasurements)
        {
            var environmentPath = EnvironmentPathFactory.CreateEnvironmentPath(isDotnetBeingInvokedFromNativeInstaller, environmentProvider);
            var commandFactory = new DotNetCommandFactory(alwaysRunOutOfProc: true);
            var aspnetCertificateGenerator = new AspNetCoreCertificateGenerator();
            var dotnetConfigurer = new DotnetFirstTimeUseConfigurer(
                firstTimeUseNoticeSentinel,
                aspNetCertificateSentinel,
                aspnetCertificateGenerator,
                toolPathSentinel,
                dotnetFirstRunConfiguration,
                Reporter.Output,
                CliFolderPathCalculator.CliFallbackFolderPath,
                environmentPath);

            dotnetConfigurer.Configure();

            if (isDotnetBeingInvokedFromNativeInstaller && OperatingSystem.IsWindows())
            {
<<<<<<< HEAD
                DotDefaultPathCorrector.Correct();
=======
                var environmentPath = EnvironmentPathFactory.CreateEnvironmentPath(isDotnetBeingInvokedFromNativeInstaller, environmentProvider);
                var commandFactory = new DotNetCommandFactory(alwaysRunOutOfProc: true);
                var aspnetCertificateGenerator = new AspNetCoreCertificateGenerator();
                var dotnetConfigurer = new DotnetFirstTimeUseConfigurer(
                    firstTimeUseNoticeSentinel,
                    aspNetCertificateSentinel,
                    aspnetCertificateGenerator,
                    toolPathSentinel,
                    dotnetFirstRunConfiguration,
                    Reporter.Output,
                    CliFolderPathCalculator.CliFallbackFolderPath,
                    environmentPath,
                    performanceMeasurements);

                dotnetConfigurer.Configure();
                if (isDotnetBeingInvokedFromNativeInstaller && OperatingSystem.IsWindows())
                {
                    DotDefaultPathCorrector.Correct();
                }
>>>>>>> 584400a1
            }
        }

        private static void InitializeProcess()
        {
            // by default, .NET Core doesn't have all code pages needed for Console apps.
            // see the .NET Core Notes in https://docs.microsoft.com/dotnet/api/system.diagnostics.process#-notes
            Encoding.RegisterProvider(CodePagesEncodingProvider.Instance);

            UILanguageOverride.Setup();
        }

        internal static bool TryGetBuiltInCommand(string commandName, out BuiltInCommandMetadata builtInCommand)
        {
            return BuiltInCommandsCatalog.Commands.TryGetValue(commandName, out builtInCommand);
        }
    }
}<|MERGE_RESOLUTION|>--- conflicted
+++ resolved
@@ -3,12 +3,9 @@
 
 using System;
 using System.IO;
-<<<<<<< HEAD
-=======
-using System.Linq;
+using System.Collections.Generic;
 using System.Diagnostics;
 using System.Runtime.InteropServices;
->>>>>>> 584400a1
 using System.Text;
 using System.CommandLine.Parsing;
 using Microsoft.DotNet.Cli.Telemetry;
@@ -59,14 +56,10 @@
 
                 try
                 {
-<<<<<<< HEAD
-                    return ProcessArgs(args);
-=======
                     using (PerfTrace.Current.CaptureTiming())
                     {
                         return ProcessArgs(args, startupTime);
                     }
->>>>>>> 584400a1
                 }
                 catch (HelpException e)
                 {
@@ -111,9 +104,6 @@
 
         internal static int ProcessArgs(string[] args, ITelemetry telemetryClient = null )
         {
-<<<<<<< HEAD
-            var parseResult = Parser.Instance.Parse(args);
-=======
             return ProcessArgs(args, new TimeSpan(0));
         }
 
@@ -126,7 +116,6 @@
             Dictionary<string, double> performanceData = new Dictionary<string, double>();
             TopLevelCommandParserResult topLevelCommandParserResult = TopLevelCommandParserResult.Empty;
 
->>>>>>> 584400a1
             using (IFirstTimeUseNoticeSentinel disposableFirstTimeUseNoticeSentinel =
                 new FirstTimeUseNoticeSentinel())
             {
@@ -187,8 +176,6 @@
                         toolPathSentinel = new NoOpFileSentinel(exists: false);
                         isDotnetBeingInvokedFromNativeInstaller = true;
                     }
-<<<<<<< HEAD
-=======
                     else
                     {
                         // It's the command, and we're done!
@@ -237,7 +224,6 @@
                             dotnetFirstRunConfiguration,
                             environmentProvider,
                             performanceData);
->>>>>>> 584400a1
 
                     var dotnetFirstRunConfiguration = new DotnetFirstRunConfiguration(
                         generateAspNetCertificate: generateAspNetCertificate,
@@ -253,9 +239,6 @@
                         dotnetFirstRunConfiguration,
                         environmentProvider);
                         PerformanceLogEventSource.Log.FirstTimeConfigurationStop();
-<<<<<<< HEAD
-
-=======
                         break;
                     }
                 }
@@ -263,7 +246,6 @@
                 {
                     HelpCommand.PrintHelp();
                     return 1;
->>>>>>> 584400a1
                 }
 
                 PerformanceLogEventSource.Log.TelemetryRegistrationStart();
@@ -283,30 +265,14 @@
                 Console.WriteLine($"Telemetry is: {(telemetryClient.Enabled ? "Enabled" : "Disabled")}");
             }
             PerformanceLogEventSource.Log.TelemetrySaveIfEnabledStart();
-<<<<<<< HEAD
-            TelemetryEventEntry.SendFiltered(parseResult);
-=======
             performanceData.Add("Startup Time", startupTime.TotalMilliseconds);
             TelemetryEventEntry.SendFiltered(Tuple.Create(topLevelCommandParserResult, performanceData));
->>>>>>> 584400a1
             PerformanceLogEventSource.Log.TelemetrySaveIfEnabledStop();
 
             var topLevelCommands = new string[] { "dotnet", parseResult.RootSubCommandResult() }.Concat(Parser.DiagOption.Aliases);
             int exitCode;
             if (parseResult.CommandResult.Command.Name.Equals("dotnet") && string.IsNullOrEmpty(parseResult.ValueForArgument<string>(Parser.DotnetSubCommand)))
             {
-<<<<<<< HEAD
-                exitCode = 0;
-            }
-            else if (BuiltInCommandsCatalog.Commands.TryGetValue(parseResult.RootSubCommandResult(), out var builtIn))
-            {
-			    PerformanceLogEventSource.Log.BuiltInCommandParserStart();
-                if (parseResult.Errors.Count <= 0)
-                {
-				    PerformanceLogEventSource.Log.TelemetrySaveIfEnabledStart();
-                    TelemetryEventEntry.SendFiltered(parseResult);
-					PerformanceLogEventSource.Log.TelemetrySaveIfEnabledStop();
-=======
                 PerformanceLogEventSource.Log.BuiltInCommandParserStart();
                 Stopwatch parseStartTime = Stopwatch.StartNew() ;
                 var parseResult = Parser.Instance.ParseFrom($"dotnet {topLevelCommandParserResult.Command}", appArgs.ToArray());
@@ -319,7 +285,6 @@
                     performanceData.Add("Parse Time", parseTime.TotalMilliseconds);
                     TelemetryEventEntry.SendFiltered(Tuple.Create(parseResult, performanceData));
                     PerformanceLogEventSource.Log.TelemetrySaveIfEnabledStop();
->>>>>>> 584400a1
                 }
 
                 PerformanceLogEventSource.Log.BuiltInCommandStart();
@@ -391,9 +356,6 @@
 
             if (isDotnetBeingInvokedFromNativeInstaller && OperatingSystem.IsWindows())
             {
-<<<<<<< HEAD
-                DotDefaultPathCorrector.Correct();
-=======
                 var environmentPath = EnvironmentPathFactory.CreateEnvironmentPath(isDotnetBeingInvokedFromNativeInstaller, environmentProvider);
                 var commandFactory = new DotNetCommandFactory(alwaysRunOutOfProc: true);
                 var aspnetCertificateGenerator = new AspNetCoreCertificateGenerator();
@@ -413,7 +375,6 @@
                 {
                     DotDefaultPathCorrector.Correct();
                 }
->>>>>>> 584400a1
             }
         }
 
