// Licensed to the .NET Foundation under one or more agreements.
// The .NET Foundation licenses this file to you under the MIT license.

using System.Text.Json;
using Microsoft.DotNet.Cli;
using Microsoft.DotNet.Cli.NuGetPackageDownloader;
using Microsoft.DotNet.Cli.Utils;
using Microsoft.DotNet.Configurer;
using Microsoft.DotNet.ToolPackage;
using Microsoft.DotNet.Workloads.Workload.Install.InstallRecord;
using Microsoft.DotNet.Workloads.Workload.List;
using Microsoft.Extensions.EnvironmentAbstractions;
using Microsoft.NET.Sdk.WorkloadManifestReader;
using NuGet.Common;
using NuGet.Packaging;
using NuGet.Versioning;

namespace Microsoft.DotNet.Workloads.Workload.Install
{
    internal class WorkloadManifestUpdater : IWorkloadManifestUpdater
    {
        readonly string WorkloadSetManifestId = "Microsoft.NET.Workloads";

        private readonly IReporter _reporter;
        private readonly IWorkloadResolver _workloadResolver;
        private readonly INuGetPackageDownloader _nugetPackageDownloader;
        private readonly SdkFeatureBand _sdkFeatureBand;
        private readonly string _userProfileDir;
        private readonly PackageSourceLocation _packageSourceLocation;
        private readonly Func<string, string> _getEnvironmentVariable;
        private readonly IWorkloadInstallationRecordRepository _workloadRecordRepo;
        private readonly IWorkloadManifestInstaller _workloadManifestInstaller;
        private readonly bool _displayManifestUpdates;

        public WorkloadManifestUpdater(IReporter reporter,
            IWorkloadResolver workloadResolver,
            INuGetPackageDownloader nugetPackageDownloader,
            string userProfileDir,
            IWorkloadInstallationRecordRepository workloadRecordRepo,
            IWorkloadManifestInstaller workloadManifestInstaller,
            PackageSourceLocation packageSourceLocation = null,
            Func<string, string> getEnvironmentVariable = null,
            bool displayManifestUpdates = true,
            SdkFeatureBand? sdkFeatureBand = null)
        {
            _reporter = reporter;
            _workloadResolver = workloadResolver;
            _userProfileDir = userProfileDir;
            _nugetPackageDownloader = nugetPackageDownloader;
            _sdkFeatureBand = sdkFeatureBand ?? new SdkFeatureBand(_workloadResolver.GetSdkFeatureBand());
            _packageSourceLocation = packageSourceLocation;
            _getEnvironmentVariable = getEnvironmentVariable ?? Environment.GetEnvironmentVariable;
            _workloadRecordRepo = workloadRecordRepo;
            _workloadManifestInstaller = workloadManifestInstaller;
            _displayManifestUpdates = displayManifestUpdates;
        }

        private static WorkloadManifestUpdater GetInstance(string userProfileDir)
        {
            var reporter = new NullReporter();
            var dotnetPath = Path.GetDirectoryName(Environment.ProcessPath);
            var sdkVersion = Product.Version;
            var workloadManifestProvider = new SdkDirectoryWorkloadManifestProvider(dotnetPath, sdkVersion, userProfileDir, SdkDirectoryWorkloadManifestProvider.GetGlobalJsonPath(Environment.CurrentDirectory));
            var workloadResolver = WorkloadResolver.Create(workloadManifestProvider, dotnetPath, sdkVersion, userProfileDir);
            var tempPackagesDir = new DirectoryPath(PathUtilities.CreateTempSubdirectory());
            var nugetPackageDownloader = new NuGetPackageDownloader(tempPackagesDir,
                                          filePermissionSetter: null,
                                          new FirstPartyNuGetPackageSigningVerifier(),
                                          new NullLogger(),
                                          reporter,
                                          verifySignatures: SignCheck.IsDotNetSigned());
            var installer = WorkloadInstallerFactory.GetWorkloadInstaller(reporter, new SdkFeatureBand(sdkVersion),
                workloadResolver, VerbosityOptions.normal, userProfileDir, verifySignatures: false);
            var workloadRecordRepo = installer.GetWorkloadInstallationRecordRepository();

            return new WorkloadManifestUpdater(reporter, workloadResolver, nugetPackageDownloader, userProfileDir, workloadRecordRepo, installer);
        }

        public async Task UpdateAdvertisingManifestsAsync(bool includePreviews, bool useWorkloadSets = false, DirectoryPath? offlineCache = null)
        {
            if (useWorkloadSets)
            {
                await UpdateManifestWithVersionAsync("Microsoft.NET.Workloads", includePreviews, _sdkFeatureBand, null, offlineCache);
            }
            else
            {
                // this updates all the manifests 
                var manifests = _workloadResolver.GetInstalledManifests();
                await Task.WhenAll(manifests.Select(manifest => UpdateAdvertisingManifestAsync(manifest, includePreviews, offlineCache))).ConfigureAwait(false);
                WriteUpdatableWorkloadsFile();
            }
        }

<<<<<<< HEAD
        public void DownloadWorkloadSet(string version, DirectoryPath? offlineCache = null)
        {
            var correctedVersion = WorkloadSetVersionToWorkloadSetPackageVersion(version);
            Task.Run(() => UpdateManifestWithVersionAsync("Microsoft.NET.Workloads", includePreviews: true, _sdkFeatureBand, new NuGetVersion(correctedVersion), offlineCache)).Wait();
        }

        public static async Task BackgroundUpdateAdvertisingManifestsAsync(string userProfileDir)
=======
        public async static Task BackgroundUpdateAdvertisingManifestsAsync(string userProfileDir)
>>>>>>> 3878491e
        {
            try
            {
                var manifestUpdater = GetInstance(userProfileDir);
                await manifestUpdater.BackgroundUpdateAdvertisingManifestsWhenRequiredAsync();
            }
            catch (Exception)
            {
                // Never surface messages on background updates
            }
        }

        public async Task BackgroundUpdateAdvertisingManifestsWhenRequiredAsync()
        {
            if (!BackgroundUpdatesAreDisabled() &&
                AdManifestSentinelIsDueForUpdate() &&
                UpdatedAdManifestPackagesExistAsync().GetAwaiter().GetResult())
            {
                await UpdateAdvertisingManifestsAsync(false, ShouldUseWorkloadSetMode(_sdkFeatureBand, _userProfileDir));
                var sentinelPath = GetAdvertisingManifestSentinelPath(_sdkFeatureBand);
                if (File.Exists(sentinelPath))
                {
                    File.SetLastAccessTime(sentinelPath, DateTime.Now);
                }
                else
                {
                    File.Create(sentinelPath).Close();
                }
            }
        }

        public static bool ShouldUseWorkloadSetMode(SdkFeatureBand sdkFeatureBand, string dotnetDir)
        {
            string path = Path.Combine(WorkloadInstallType.GetInstallStateFolder(sdkFeatureBand, dotnetDir), "default.json");
            var installStateContents = File.Exists(path) ? InstallStateContents.FromString(File.ReadAllText(path)) : new InstallStateContents();
            return installStateContents.UseWorkloadSets ?? false;
        }

        private void WriteUpdatableWorkloadsFile()
        {
            var installedWorkloads = _workloadRecordRepo.GetInstalledWorkloads(_sdkFeatureBand);
            var updatableWorkloads = GetUpdatableWorkloadsToAdvertise(installedWorkloads);
            var filePath = GetAdvertisingWorkloadsFilePath(_sdkFeatureBand);
            var jsonContent = JsonSerializer.Serialize(updatableWorkloads.Select(workload => workload.ToString()).ToArray());
            if (Directory.Exists(Path.GetDirectoryName(filePath)))
            {
                Directory.CreateDirectory(Path.GetDirectoryName(filePath));
            }
            File.WriteAllText(filePath, jsonContent);
        }

        public void DeleteUpdatableWorkloadsFile()
        {
            var filePath = GetAdvertisingWorkloadsFilePath(_sdkFeatureBand);
            if (File.Exists(filePath))
            {
                File.Delete(filePath);
            }
        }

        //  Corresponding method for opposite direction is in WorkloadSet class.  This version is kept here as implementation
        //  depends on NuGetVersion
        public static string WorkloadSetPackageVersionToWorkloadSetVersion(SdkFeatureBand sdkFeatureBand, string packageVersion)
        {
            var nugetVersion = new NuGetVersion(packageVersion);
            var patch = nugetVersion.Patch > 0 ? $".{nugetVersion.Patch}" : string.Empty;
            var release = string.IsNullOrWhiteSpace(nugetVersion.Release) ? string.Empty : $"-{nugetVersion.Release}";
            return $"{sdkFeatureBand.Major}.{sdkFeatureBand.Minor}.{nugetVersion.Minor}{patch}{release}";
        }

        public static void AdvertiseWorkloadUpdates()
        {
            try
            {
                var backgroundUpdatesDisabled = bool.TryParse(Environment.GetEnvironmentVariable(EnvironmentVariableNames.WORKLOAD_UPDATE_NOTIFY_DISABLE), out var disableEnvVar) && disableEnvVar;
                SdkFeatureBand featureBand = new(Product.Version);
                var adUpdatesFile = GetAdvertisingWorkloadsFilePath(CliFolderPathCalculator.DotnetUserProfileFolderPath, featureBand);
                if (!backgroundUpdatesDisabled && File.Exists(adUpdatesFile))
                {
                    var updatableWorkloads = JsonSerializer.Deserialize<string[]>(File.ReadAllText(adUpdatesFile));
                    if (updatableWorkloads != null && updatableWorkloads.Any())
                    {
                        Console.WriteLine();
                        Console.WriteLine(LocalizableStrings.WorkloadUpdatesAvailable);
                    }
                }
            }
            catch (Exception)
            {
                // Never surface errors
            }
        }

        public string GetAdvertisedWorkloadSetVersion()
        {
            var advertisedPath = GetAdvertisingManifestPath(_sdkFeatureBand, new ManifestId(WorkloadSetManifestId));
            var workloadSetVersionFilePath = Path.Combine(advertisedPath, Constants.workloadSetVersionFileName);
            if (File.Exists(workloadSetVersionFilePath))
            {
                return File.ReadAllText(workloadSetVersionFilePath);
            }
            return null;
        }

        public IEnumerable<ManifestUpdateWithWorkloads> CalculateManifestUpdates()
        {
            var currentManifestIds = GetInstalledManifestIds();
            foreach (var manifestId in currentManifestIds)
            {
                var advertisingInfo = GetAdvertisingManifestVersionAndWorkloads(manifestId);
                if (advertisingInfo == null)
                {
                    continue;
                }

                var (installedVersion, installedBand) = GetInstalledManifestVersion(manifestId);
                var ((adVersion, adBand), adWorkloads) = advertisingInfo.Value;
                if ((adVersion.CompareTo(installedVersion) > 0 && adBand.Equals(installedBand)) ||
                    adBand.CompareTo(installedBand) > 0)
                {
                    var update = new ManifestVersionUpdate(manifestId, adVersion, adBand.ToString());
                    yield return new(update, adWorkloads);
                }
            }
        }

        public IEnumerable<WorkloadId> GetUpdatableWorkloadsToAdvertise(IEnumerable<WorkloadId> installedWorkloads)
        {
            try
            {
#if !DOT_NET_BUILD_FROM_SOURCE
                if (OperatingSystem.IsWindows())
                {
                    //  Also advertise updates for workloads installed by Visual Studio
                    InstalledWorkloadsCollection installedVSWorkloads = new InstalledWorkloadsCollection();
                    VisualStudioWorkloads.GetInstalledWorkloads(_workloadResolver, installedVSWorkloads, _sdkFeatureBand);
                    installedWorkloads = installedWorkloads.Concat(installedVSWorkloads.AsEnumerable().Select(kvp => new WorkloadId(kvp.Key))).Distinct().ToList();
                }
#endif

                var overlayProvider = new TempDirectoryWorkloadManifestProvider(Path.Combine(_userProfileDir, "sdk-advertising", _sdkFeatureBand.ToString()), _sdkFeatureBand.ToString());
                var advertisingManifestResolver = _workloadResolver.CreateOverlayResolver(overlayProvider);
                return _workloadResolver.GetUpdatedWorkloads(advertisingManifestResolver, installedWorkloads);
            }
            catch
            {
                return Array.Empty<WorkloadId>();
            }
        }

        public IEnumerable<ManifestVersionUpdate> CalculateManifestRollbacks(string rollbackDefinitionFilePath)
        {
            var currentManifestIds = GetInstalledManifestIds();
            var manifestRollbacks = ParseRollbackDefinitionFile(rollbackDefinitionFilePath, _sdkFeatureBand);

            var unrecognizedManifestIds = manifestRollbacks.Where(rollbackManifest => !currentManifestIds.Contains(rollbackManifest.Id));
            if (unrecognizedManifestIds.Any())
            {
                _reporter.WriteLine(string.Format(LocalizableStrings.RollbackDefinitionContainsExtraneousManifestIds, rollbackDefinitionFilePath, string.Join(" ", unrecognizedManifestIds)).Yellow());
                manifestRollbacks = manifestRollbacks.Where(rollbackManifest => currentManifestIds.Contains(rollbackManifest.Id));
            }

            return CalculateManifestRollbacks(manifestRollbacks);
        }

        private IEnumerable<ManifestVersionUpdate> CalculateManifestRollbacks(IEnumerable<(ManifestId Id, ManifestVersionWithBand ManifestWithBand)> versionUpdates)
        {
            return versionUpdates.Select(manifest =>
            {
                var (id, (version, band)) = manifest;
                return new ManifestVersionUpdate(id, version, band.ToString());
            });
        }

        public async Task<IEnumerable<WorkloadDownload>> GetManifestPackageDownloadsAsync(bool includePreviews, SdkFeatureBand providedSdkFeatureBand, SdkFeatureBand installedSdkFeatureBand)
        {
            var downloads = new List<WorkloadDownload>();
            foreach (var manifest in _workloadResolver.GetInstalledManifests())
            {
                try
                {
                    PackageId? providedPackageId = null;
                    var fallbackFeatureBand = new SdkFeatureBand(manifest.ManifestFeatureBand);
                    // The bands should be checked in the order defined here.
                    SdkFeatureBand[] bands = [providedSdkFeatureBand, installedSdkFeatureBand, fallbackFeatureBand];
                    var success = false;
                    // Use Distinct to eliminate bands that are the same.
                    foreach (var band in bands.Distinct())
                    {
                        var packageId = _workloadManifestInstaller.GetManifestPackageId(new ManifestId(manifest.Id), band);
                        providedPackageId ??= packageId;

                        try
                        {
                            var latestVersion = await _nugetPackageDownloader.GetLatestPackageVersion(packageId, _packageSourceLocation, includePreviews);
                            success = true;
                            downloads.Add(new WorkloadDownload(manifest.Id, packageId.ToString(), latestVersion.ToString()));
                            break;
                        }
                        catch (NuGetPackageNotFoundException)
                        {
                        }
                    }

                    if (!success)
                    {
                        _reporter.WriteLine(LocalizableStrings.ManifestPackageUrlNotResolved, providedPackageId);
                    }
                }
                catch
                {
                    _reporter.WriteLine(LocalizableStrings.ManifestPackageUrlNotResolved, manifest.Id);
                }
            }

            return downloads;
        }

        private IEnumerable<ManifestId> GetInstalledManifestIds() => _workloadResolver.GetInstalledManifests().Select(manifest => new ManifestId(manifest.Id));

        private async Task<bool> UpdateManifestWithVersionAsync(string id, bool includePreviews, SdkFeatureBand band, NuGetVersion packageVersion = null, DirectoryPath? offlineCache = null)
        {
            var manifestId = new ManifestId(id);
            string packagePath = null;
            try
            {
                var manifestPackageId = _workloadManifestInstaller.GetManifestPackageId(manifestId, band);
                try
                {
                    // If an offline cache is present, use that. Otherwise, try to acquire the package online.
                    packagePath = offlineCache != null ?
                        Directory.GetFiles(offlineCache.Value.Value)
                            .Where(path =>
                            path.EndsWith(".nupkg") &&
                            Path.GetFileName(path).StartsWith(manifestPackageId.ToString(), StringComparison.OrdinalIgnoreCase) &&
                            (packageVersion == null || path.Contains(packageVersion.ToString())))
                            .Max() :
                        await _nugetPackageDownloader.DownloadPackageAsync(manifestPackageId, packageVersion: packageVersion, packageSourceLocation: _packageSourceLocation, includePreview: includePreviews);
                }
                catch (NuGetPackageNotFoundException)
                {
                }

                if (packagePath is null)
                {
                    return false;
                }

                var adManifestPath = GetAdvertisingManifestPath(_sdkFeatureBand, manifestId);
                await _workloadManifestInstaller.ExtractManifestAsync(packagePath, adManifestPath);

                // add file that contains the advertised manifest feature band so GetAdvertisingManifestVersionAndWorkloads will use correct feature band, regardless of if rollback occurred or not
                File.WriteAllText(Path.Combine(adManifestPath, "AdvertisedManifestFeatureBand.txt"), band.ToString());

                if (id.Equals(WorkloadSetManifestId))
                {
                    // Create version file later used as part of installing the workload set in the file-based installer and in the msi-based installer
                    using PackageArchiveReader packageReader = new(packagePath);
                    var downloadedPackageVersion = packageReader.NuspecReader.GetVersion();
                    if (packageVersion != null && !downloadedPackageVersion.Equals(packageVersion))
                    {
                        throw new NuGetPackageNotFoundException($"Requested workload version {packageVersion} of {id} but found version {downloadedPackageVersion} instead.");
                    }

                    var workloadSetVersion = WorkloadSetPackageVersionToWorkloadSetVersion(band, downloadedPackageVersion.ToString());
                    File.WriteAllText(Path.Combine(adManifestPath, Constants.workloadSetVersionFileName), workloadSetVersion);
                }

                if (_displayManifestUpdates)
                {
                    _reporter.WriteLine(LocalizableStrings.AdManifestUpdated, manifestId);
                }

                return true;
            }
            catch (Exception e)
            {
                _reporter.WriteLine(LocalizableStrings.FailedAdManifestUpdate, manifestId, e.Message);
                return false;
            }
            finally
            {
                if (!string.IsNullOrEmpty(packagePath) && File.Exists(packagePath) && (offlineCache == null || !offlineCache.HasValue))
                {
                    File.Delete(packagePath);
                }
                if (!string.IsNullOrEmpty(packagePath) && (offlineCache == null || !offlineCache.HasValue))
                {
                    var versionDir = Path.GetDirectoryName(packagePath);

                    if (Directory.Exists(versionDir) && !Directory.GetFileSystemEntries(versionDir).Any())
                    {
                        Directory.Delete(versionDir);
                        var idDir = Path.GetDirectoryName(versionDir);
                        if (Directory.Exists(idDir) && !Directory.GetFileSystemEntries(idDir).Any())
                        {
                            Directory.Delete(idDir);
                        }
                    }
                }
            }
        }

        private async Task UpdateAdvertisingManifestAsync(WorkloadManifestInfo manifest, bool includePreviews, DirectoryPath? offlineCache = null)
        {
            var fallbackFeatureBand = new SdkFeatureBand(manifest.ManifestFeatureBand);
            // The bands should be checked in the order defined here.
            SdkFeatureBand[] bands = [_sdkFeatureBand, fallbackFeatureBand];
            foreach (var band in bands.Distinct())
            {
                if (await UpdateManifestWithVersionAsync(manifest.Id, includePreviews, band, null, offlineCache))
                {
                    return;
                }
            }

            _reporter.WriteLine(LocalizableStrings.AdManifestPackageDoesNotExist, manifest.Id);
        }

        private (ManifestVersionWithBand ManifestWithBand, WorkloadCollection Workloads)? GetAdvertisingManifestVersionAndWorkloads(ManifestId manifestId)
        {
            var manifestPath = Path.Combine(GetAdvertisingManifestPath(_sdkFeatureBand, manifestId), "WorkloadManifest.json");
            if (!File.Exists(manifestPath))
            {
                return null;
            }

            using FileStream fsSource = new(manifestPath, FileMode.Open, FileAccess.Read);
            var manifest = WorkloadManifestReader.ReadWorkloadManifest(manifestId.ToString(), fsSource, manifestPath);
            // we need to know the feature band of the advertised manifest (read it from the AdvertisedManifestFeatureBand.txt file)
            // if we don't find the file then use the current feature band
            var adManifestFeatureBandPath = Path.Combine(GetAdvertisingManifestPath(_sdkFeatureBand, manifestId), "AdvertisedManifestFeatureBand.txt");

            SdkFeatureBand adManifestFeatureBand = _sdkFeatureBand;
            if (File.Exists(adManifestFeatureBandPath))
            {
                adManifestFeatureBand = new SdkFeatureBand(File.ReadAllText(adManifestFeatureBandPath));
            }

            ManifestVersionWithBand manifestWithBand = new(new ManifestVersion(manifest.Version), adManifestFeatureBand);
            var workloads = manifest.Workloads.Values.OfType<WorkloadDefinition>().ToDictionary(w => w.Id);
            return (manifestWithBand, workloads);
        }

        private ManifestVersionWithBand GetInstalledManifestVersion(ManifestId manifestId)
        {
            return new(new ManifestVersion(_workloadResolver.GetManifestVersion(manifestId.ToString())), new SdkFeatureBand(_workloadResolver.GetManifestFeatureBand(manifestId.ToString())));
        }

        private bool AdManifestSentinelIsDueForUpdate()
        {
            var sentinelPath = GetAdvertisingManifestSentinelPath(_sdkFeatureBand);
            if (!int.TryParse(_getEnvironmentVariable(EnvironmentVariableNames.WORKLOAD_UPDATE_NOTIFY_INTERVAL_HOURS), out int updateIntervalHours))
            {
                updateIntervalHours = 24;
            }

            if (File.Exists(sentinelPath))
            {
                var lastAccessTime = File.GetLastAccessTime(sentinelPath);
                if (lastAccessTime.AddHours(updateIntervalHours) > DateTime.Now)
                {
                    return false;
                }
            }

            return true;
        }

        private async Task<bool> UpdatedAdManifestPackagesExistAsync()
        {
            var manifests = GetInstalledManifestIds();
            //  TODO: This doesn't seem to account for differing feature bands
            var availableUpdates = await Task.WhenAll(manifests.Select(manifest => NewerManifestPackageExists(manifest))).ConfigureAwait(false);
            return availableUpdates.Any();
        }

        private async Task<bool> NewerManifestPackageExists(ManifestId manifest)
        {
            try
            {
                var currentVersion = NuGetVersion.Parse(_workloadResolver.GetManifestVersion(manifest.ToString()));
                var latestVersion = await _nugetPackageDownloader.GetLatestPackageVersion(_workloadManifestInstaller.GetManifestPackageId(manifest, _sdkFeatureBand));
                return latestVersion > currentVersion;
            }
            catch (Exception)
            {
                return false;
            }
        }

        public IEnumerable<ManifestVersionUpdate> CalculateManifestUpdatesForWorkloadSet(WorkloadSet workloadSet)
        {
            return CalculateManifestRollbacks(workloadSet.ManifestVersions.Select(kvp => (kvp.Key, new ManifestVersionWithBand(kvp.Value.Version, kvp.Value.FeatureBand))));
        }

        private static IEnumerable<(ManifestId Id, ManifestVersionWithBand ManifestWithBand)> ParseRollbackDefinitionFile(string rollbackDefinitionFilePath, SdkFeatureBand featureBand)
        {
            string fileContent;

            if (Uri.TryCreate(rollbackDefinitionFilePath, UriKind.Absolute, out var rollbackUri) && !rollbackUri.IsFile)
            {
                using HttpClient httpClient = new();
                fileContent = httpClient.GetStringAsync(rollbackDefinitionFilePath).Result;
            }
            else
            {
                if (File.Exists(rollbackDefinitionFilePath))
                {
                    fileContent = File.ReadAllText(rollbackDefinitionFilePath);
                }
                else
                {
                    throw new ArgumentException(string.Format(LocalizableStrings.RollbackDefinitionFileDoesNotExist, rollbackDefinitionFilePath));
                }
            }

            var versions = WorkloadSet.FromJson(fileContent, featureBand).ManifestVersions;
            return versions.Select(kvp => (kvp.Key, new ManifestVersionWithBand(kvp.Value.Version, kvp.Value.FeatureBand)));
        }

        private bool BackgroundUpdatesAreDisabled() => bool.TryParse(_getEnvironmentVariable(EnvironmentVariableNames.WORKLOAD_UPDATE_NOTIFY_DISABLE), out var disableEnvVar) && disableEnvVar;

        private string GetAdvertisingManifestSentinelPath(SdkFeatureBand featureBand) => Path.Combine(_userProfileDir, $".workloadAdvertisingManifestSentinel{featureBand}");

        private string GetAdvertisingWorkloadsFilePath(SdkFeatureBand featureBand) => GetAdvertisingWorkloadsFilePath(_userProfileDir, featureBand);

        private static string GetAdvertisingWorkloadsFilePath(string userProfileDir, SdkFeatureBand featureBand) => Path.Combine(userProfileDir, $".workloadAdvertisingUpdates{featureBand}");

        private string GetAdvertisingManifestPath(SdkFeatureBand featureBand, ManifestId manifestId) => Path.Combine(_userProfileDir, "sdk-advertising", featureBand.ToString(), manifestId.ToString());

        private record ManifestVersionWithBand(ManifestVersion Version, SdkFeatureBand Band);
    }
}<|MERGE_RESOLUTION|>--- conflicted
+++ resolved
@@ -91,17 +91,7 @@
             }
         }
 
-<<<<<<< HEAD
-        public void DownloadWorkloadSet(string version, DirectoryPath? offlineCache = null)
-        {
-            var correctedVersion = WorkloadSetVersionToWorkloadSetPackageVersion(version);
-            Task.Run(() => UpdateManifestWithVersionAsync("Microsoft.NET.Workloads", includePreviews: true, _sdkFeatureBand, new NuGetVersion(correctedVersion), offlineCache)).Wait();
-        }
-
         public static async Task BackgroundUpdateAdvertisingManifestsAsync(string userProfileDir)
-=======
-        public async static Task BackgroundUpdateAdvertisingManifestsAsync(string userProfileDir)
->>>>>>> 3878491e
         {
             try
             {
