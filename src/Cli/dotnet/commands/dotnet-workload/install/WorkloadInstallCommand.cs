// Copyright (c) .NET Foundation and contributors. All rights reserved.
// Licensed under the MIT license. See LICENSE file in the project root for full license information.

using System;
using System.Collections.Generic;
using System.CommandLine.Parsing;
using Microsoft.Deployment.DotNet.Releases;
using Microsoft.DotNet.Cli;
using Microsoft.DotNet.Cli.Utils;
using Microsoft.NET.Sdk.WorkloadManifestReader;
using Product = Microsoft.DotNet.Cli.Utils.Product;
using System.IO;
using System.Linq;
using System.Text.Json;
using Microsoft.DotNet.Configurer;
using Microsoft.DotNet.Workloads.Workload.Install.InstallRecord;
using Microsoft.DotNet.ToolPackage;
using NuGet.Versioning;
using Microsoft.DotNet.Cli.NuGetPackageDownloader;
using Microsoft.Extensions.EnvironmentAbstractions;
using NuGet.Common;
using static Microsoft.NET.Sdk.WorkloadManifestReader.WorkloadResolver;
using System.Threading.Tasks;

namespace Microsoft.DotNet.Workloads.Workload.Install
{
    internal class WorkloadInstallCommand : CommandBase
    {
        private readonly IReporter _reporter;
        private readonly bool _skipManifestUpdate;
        private readonly string _fromCacheOption;
        private readonly string _downloadToCacheOption;
        private readonly bool _printDownloadLinkOnly;
        private readonly bool _includePreviews;
        private readonly VerbosityOptions _verbosity;
        private readonly IReadOnlyCollection<string> _workloadIds; 
        private readonly IInstaller _workloadInstaller;
        private IWorkloadResolver _workloadResolver;
        private IWorkloadManifestProvider _workloadManifestProvider;
        private readonly INuGetPackageDownloader _nugetPackageDownloader;
        private readonly IWorkloadManifestUpdater _workloadManifestUpdater;
        private readonly ReleaseVersion _sdkVersion;
<<<<<<< HEAD
        private readonly string _userHome;
        private readonly string _dotnetPath;
=======
>>>>>>> 838603ce

        public WorkloadInstallCommand(
            ParseResult parseResult,
            IReporter reporter = null,
            IWorkloadResolver workloadResolver = null,
            IInstaller workloadInstaller = null,
            INuGetPackageDownloader nugetPackageDownloader = null,
            IWorkloadManifestUpdater workloadManifestUpdater = null,
            string dotnetDir = null,
            string userHome = null,
            string version = null)
            : base(parseResult)
        {
            _reporter = reporter ?? Reporter.Output;
            _skipManifestUpdate = parseResult.ValueForOption<bool>(WorkloadInstallCommandParser.SkipManifestUpdateOption);
            _includePreviews = parseResult.ValueForOption<bool>(WorkloadInstallCommandParser.IncludePreviewOption);
            _printDownloadLinkOnly = parseResult.ValueForOption<bool>(WorkloadInstallCommandParser.PrintDownloadLinkOnlyOption);
            _fromCacheOption = parseResult.ValueForOption<string>(WorkloadInstallCommandParser.FromCacheOption);
            _downloadToCacheOption = parseResult.ValueForOption<string>(WorkloadInstallCommandParser.DownloadToCacheOption);
            _workloadIds = parseResult.ValueForArgument<IEnumerable<string>>(WorkloadInstallCommandParser.WorkloadIdArgument).ToList().AsReadOnly();
            _verbosity = parseResult.ValueForOption<VerbosityOptions>(WorkloadInstallCommandParser.VerbosityOption);
            _sdkVersion = new ReleaseVersion(version ?? Product.Version);

<<<<<<< HEAD
            _dotnetPath = Path.GetDirectoryName(Environment.ProcessPath);
            _workloadManifestProvider = new SdkDirectoryWorkloadManifestProvider(_dotnetPath, _sdkVersion.ToString());
            _workloadResolver = workloadResolver ?? WorkloadResolver.Create(_workloadManifestProvider, _dotnetPath, _sdkVersion.ToString());
            var sdkFeatureBand = new SdkFeatureBand(_sdkVersion);
            _workloadInstaller = workloadInstaller ?? WorkloadInstallerFactory.GetWorkloadInstaller(_reporter, sdkFeatureBand, _workloadResolver, _verbosity);
            _userHome = userHome ?? CliFolderPathCalculator.DotnetHomePath;
            var tempPackagesDir = new DirectoryPath(Path.Combine(_userHome, ".dotnet", "sdk-advertising-temp"));
=======
            var dotnetPath = dotnetDir ?? Path.GetDirectoryName(Environment.ProcessPath);
            _workloadManifestProvider = new SdkDirectoryWorkloadManifestProvider(dotnetPath, _sdkVersion.ToString());
            _workloadResolver = workloadResolver ?? WorkloadResolver.Create(_workloadManifestProvider, dotnetPath, _sdkVersion.ToString());
            var sdkFeatureBand = new SdkFeatureBand(_sdkVersion);
            _workloadInstaller = workloadInstaller ?? 
                WorkloadInstallerFactory.GetWorkloadInstaller(_reporter, sdkFeatureBand, _workloadResolver, _verbosity, nugetPackageDownloader, dotnetPath);
            userHome = userHome ?? CliFolderPathCalculator.DotnetHomePath;
            var tempPackagesDir = new DirectoryPath(Path.Combine(userHome, ".dotnet", "sdk-advertising-temp"));
>>>>>>> 838603ce
            _nugetPackageDownloader = nugetPackageDownloader ?? new NuGetPackageDownloader(tempPackagesDir, filePermissionSetter: null, new NullLogger());
            _workloadManifestUpdater = workloadManifestUpdater ?? new WorkloadManifestUpdater(_reporter, _workloadManifestProvider, _nugetPackageDownloader, userHome);
        }

        public override int Execute()
        {
            if (_printDownloadLinkOnly)
            {
                _reporter.WriteLine(string.Format(LocalizableStrings.ResolvingPackageUrls, string.Join(", ", _workloadIds)));
                var packageUrls = GetPackageDownloadUrlsAsync(_workloadIds.Select(id => new WorkloadId(id)), _skipManifestUpdate, _includePreviews).Result;

                _reporter.WriteLine("==allPackageLinksJsonOutputStart==");
                _reporter.WriteLine(JsonSerializer.Serialize(packageUrls));
                _reporter.WriteLine("==allPackageLinksJsonOutputEnd==");
            }
			else if (!string.IsNullOrWhiteSpace(_downloadToCacheOption))
            {
                try
                {
                    DownloadToOfflineCacheAsync(_workloadIds.Select(id => new WorkloadId(id)), new DirectoryPath(_downloadToCacheOption), _skipManifestUpdate, _includePreviews).Wait();
                }
                catch (Exception e)
                {
                    throw new GracefulException(string.Format(LocalizableStrings.WorkloadCacheDownloadFailed, e.Message), e);
                }
            }
            else
            {
                try
                {
                    InstallWorkloads(
                        _workloadIds.Select(id => new WorkloadId(id)),
                        _skipManifestUpdate,
                        _includePreviews, 
                        string.IsNullOrWhiteSpace(_fromCacheOption) ? null : new DirectoryPath(_fromCacheOption));
                }
                catch (Exception e)
                {
                    // Don't show entire stack trace
                    throw new GracefulException(string.Format(LocalizableStrings.WorkloadInstallationFailed, e.Message), e);
                }
            }

            return 0;
        }

        public void InstallWorkloads(IEnumerable<WorkloadId> workloadIds, bool skipManifestUpdate = false, bool includePreviews = false, DirectoryPath? offlineCache = null)
        {
            _reporter.WriteLine();
            var featureBand = new SdkFeatureBand(string.Join('.', _sdkVersion.Major, _sdkVersion.Minor, _sdkVersion.SdkFeatureBand));

            IEnumerable<(ManifestId, ManifestVersion, ManifestVersion)> manifestsToUpdate = new List<(ManifestId,  ManifestVersion, ManifestVersion)>();
            if (!skipManifestUpdate)
            {
                // Update currently installed workloads
                var installedWorkloads = _workloadInstaller.GetWorkloadInstallationRecordRepository().GetInstalledWorkloads(featureBand);
                workloadIds = workloadIds.Concat(installedWorkloads).Distinct();

                _workloadManifestUpdater.UpdateAdvertisingManifestsAsync(includePreviews, offlineCache).Wait();
                manifestsToUpdate = _workloadManifestUpdater.CalculateManifestUpdates();
            }

            InstallWorkloadsWithInstallRecord(workloadIds, featureBand, manifestsToUpdate, offlineCache);

            if (_workloadInstaller.GetInstallationUnit().Equals(InstallationUnit.Packs))
            {
                _workloadInstaller.GetPackInstaller().GarbageCollectInstalledWorkloadPacks();
            }

            _reporter.WriteLine();
            _reporter.WriteLine(string.Format(LocalizableStrings.InstallationSucceeded, string.Join(" ", workloadIds)));
            _reporter.WriteLine();
        }

        private void InstallWorkloadsWithInstallRecord(
            IEnumerable<WorkloadId> workloadIds,
            SdkFeatureBand sdkFeatureBand,
            IEnumerable<(ManifestId manifestId, ManifestVersion existingVersion, ManifestVersion newVersion)> manifestsToUpdate,
			DirectoryPath? offlineCache)
        {
            if (_workloadInstaller.GetInstallationUnit().Equals(InstallationUnit.Packs))
            {
                var installer = _workloadInstaller.GetPackInstaller();
                IEnumerable<PackInfo> workloadPackToInstall = new List<PackInfo>();

                TransactionalAction.Run(
                    action: () =>
                    {
                        foreach (var manifest in manifestsToUpdate)
                        {
                            _workloadInstaller.InstallWorkloadManifest(manifest.manifestId, manifest.newVersion, sdkFeatureBand, offlineCache);
                        }

                        _workloadResolver.RefreshWorkloadManifests();

                        workloadPackToInstall = workloadIds
                            .SelectMany(workloadId => _workloadResolver.GetPacksInWorkload(workloadId.ToString()))
                            .Distinct()
                            .Select(packId => _workloadResolver.TryGetPackInfo(packId));

                        foreach (var packId in workloadPackToInstall)
                        {
                            installer.InstallWorkloadPack(packId, sdkFeatureBand, offlineCache);
                        }

                        foreach (var workloadId in workloadIds)
                        {
                            _workloadInstaller.GetWorkloadInstallationRecordRepository()
                                .WriteWorkloadInstallationRecord(workloadId, sdkFeatureBand);
                        }
                    },
                    rollback: () => {
                        try
                        {
                             _reporter.WriteLine(LocalizableStrings.RollingBackInstall);
							
							 foreach (var manifest in manifestsToUpdate)
                             {
                                 _workloadInstaller.InstallWorkloadManifest(manifest.manifestId, manifest.existingVersion, sdkFeatureBand);
                             }
							
                            foreach (var packId in workloadPackToInstall)
                            {
                                installer.RollBackWorkloadPackInstall(packId, sdkFeatureBand);
                            }

                            foreach (var workloadId in workloadIds)
                            {
                                _workloadInstaller.GetWorkloadInstallationRecordRepository()
                                    .DeleteWorkloadInstallationRecord(workloadId, sdkFeatureBand);
                            }
                        }
                        catch (Exception e)
                        {
                            // Don't hide the original error if roll back fails
                            _reporter.WriteLine(string.Format(LocalizableStrings.RollBackFailedMessage, e.Message));
                        }
                    });
            }
            else
            {
                var installer = _workloadInstaller.GetWorkloadInstaller();
                foreach (var workloadId in workloadIds)
                {
                    installer.InstallWorkload(workloadId);
                }
            }
        }

        private async Task<IEnumerable<string>> GetPackageDownloadUrlsAsync(IEnumerable<WorkloadId> workloadIds, bool skipManifestUpdate, bool includePreview)
        {
            var packageUrls = new List<string>();
            DirectoryPath? tempPath = null;

            try
            {
                if (!skipManifestUpdate)
                {
                    // Add package urls to print
                    var manifestPackageUrls = _workloadManifestUpdater.GetManifestPackageUrls(includePreview);
                    packageUrls.AddRange(manifestPackageUrls);

                    // Use these manifests to resolve packs
                    tempPath = new DirectoryPath(Path.Combine(_userHome, ".dotnet", "manifest-extraction"));
                    var manifestPackagePaths = await _workloadManifestUpdater.DownloadManifestPackagesAsync(includePreview, tempPath.Value);
                    await _workloadManifestUpdater.ExtractManifestPackagesToTempDirAsync(manifestPackagePaths, tempPath.Value);
                    _workloadManifestProvider = new TempDirectoryWorkloadManifestProvider(tempPath.Value.Value, _sdkVersion.ToString());
                    _workloadResolver = WorkloadResolver.Create(_workloadManifestProvider, _dotnetPath, _sdkVersion.ToString());

                    var installedWorkloads = _workloadInstaller.GetWorkloadInstallationRecordRepository().GetInstalledWorkloads(new SdkFeatureBand(_sdkVersion));
                    workloadIds = workloadIds.Concat(installedWorkloads).Distinct();
                }

                if (_workloadInstaller.GetInstallationUnit().Equals(InstallationUnit.Packs))
                {
                    var installer = _workloadInstaller.GetPackInstaller();

                    var packUrls = workloadIds
                        .SelectMany(workloadId => _workloadResolver.GetPacksInWorkload(workloadId.ToString()))
                        .Distinct()
                        .Select(packId => _workloadResolver.TryGetPackInfo(packId))
                        .Where(pack => pack != null)
                        .Select(pack => _nugetPackageDownloader.GetPackageUrl(new PackageId(pack.ResolvedPackageId), new NuGetVersion(pack.Version), includePreview: includePreview).Result);
                    packageUrls.AddRange(packUrls);
                }
                else
                {
                    throw new NotImplementedException();
                }

                return packageUrls;
            }
            finally
            {
                if (tempPath != null && tempPath.HasValue && Directory.Exists(tempPath.Value.Value))
                {
                    Directory.Delete(tempPath.Value.Value, true);
                }
            }
        }
		
        private async Task DownloadToOfflineCacheAsync(IEnumerable<WorkloadId> workloadIds, DirectoryPath offlineCache, bool skipManifestUpdate, bool includePreviews)
        {
            string tempManifestDir = null;
            if (!skipManifestUpdate)
            {
                var manifestPackagePaths = await _workloadManifestUpdater.DownloadManifestPackagesAsync(includePreviews, offlineCache);
                tempManifestDir = Path.Combine(offlineCache.Value, "temp-manifests");
                await _workloadManifestUpdater.ExtractManifestPackagesToTempDirAsync(manifestPackagePaths, new DirectoryPath(tempManifestDir));
                _workloadManifestProvider = new TempDirectoryWorkloadManifestProvider(tempManifestDir, _sdkVersion.ToString());
                _workloadResolver = WorkloadResolver.Create(_workloadManifestProvider, _dotnetPath, _sdkVersion.ToString());

                var installedWorkloads = _workloadInstaller.GetWorkloadInstallationRecordRepository().GetInstalledWorkloads(new SdkFeatureBand(_sdkVersion));
                workloadIds = workloadIds.Concat(installedWorkloads).Distinct();
            }

            if (_workloadInstaller.GetInstallationUnit().Equals(InstallationUnit.Packs))
            {
                var installer = _workloadInstaller.GetPackInstaller();

                var workloadPacks = workloadIds
                    .SelectMany(workloadId => _workloadResolver.GetPacksInWorkload(workloadId.ToString()))
                    .Distinct()
                    .Select(packId => _workloadResolver.TryGetPackInfo(packId));

                foreach (var pack in workloadPacks)
                {
                    installer.DownloadToOfflineCache(pack, offlineCache, includePreviews);
                }
            }
            else
            {
                var installer = _workloadInstaller.GetWorkloadInstaller();
                foreach (var workloadId in workloadIds)
                {
                    installer.DownloadToOfflineCache(workloadId, offlineCache, includePreviews);
                }
            }

            if (!string.IsNullOrWhiteSpace(tempManifestDir) && Directory.Exists(tempManifestDir))
            {
                Directory.Delete(tempManifestDir, true);
            }
        }
    }
}<|MERGE_RESOLUTION|>--- conflicted
+++ resolved
@@ -40,11 +40,8 @@
         private readonly INuGetPackageDownloader _nugetPackageDownloader;
         private readonly IWorkloadManifestUpdater _workloadManifestUpdater;
         private readonly ReleaseVersion _sdkVersion;
-<<<<<<< HEAD
         private readonly string _userHome;
         private readonly string _dotnetPath;
-=======
->>>>>>> 838603ce
 
         public WorkloadInstallCommand(
             ParseResult parseResult,
@@ -68,26 +65,16 @@
             _verbosity = parseResult.ValueForOption<VerbosityOptions>(WorkloadInstallCommandParser.VerbosityOption);
             _sdkVersion = new ReleaseVersion(version ?? Product.Version);
 
-<<<<<<< HEAD
-            _dotnetPath = Path.GetDirectoryName(Environment.ProcessPath);
+            _dotnetPath = dotnetDir ?? Path.GetDirectoryName(Environment.ProcessPath);
             _workloadManifestProvider = new SdkDirectoryWorkloadManifestProvider(_dotnetPath, _sdkVersion.ToString());
             _workloadResolver = workloadResolver ?? WorkloadResolver.Create(_workloadManifestProvider, _dotnetPath, _sdkVersion.ToString());
             var sdkFeatureBand = new SdkFeatureBand(_sdkVersion);
-            _workloadInstaller = workloadInstaller ?? WorkloadInstallerFactory.GetWorkloadInstaller(_reporter, sdkFeatureBand, _workloadResolver, _verbosity);
+            _workloadInstaller = workloadInstaller ?? 
+                WorkloadInstallerFactory.GetWorkloadInstaller(_reporter, sdkFeatureBand, _workloadResolver, _verbosity, nugetPackageDownloader, _dotnetPath);
             _userHome = userHome ?? CliFolderPathCalculator.DotnetHomePath;
             var tempPackagesDir = new DirectoryPath(Path.Combine(_userHome, ".dotnet", "sdk-advertising-temp"));
-=======
-            var dotnetPath = dotnetDir ?? Path.GetDirectoryName(Environment.ProcessPath);
-            _workloadManifestProvider = new SdkDirectoryWorkloadManifestProvider(dotnetPath, _sdkVersion.ToString());
-            _workloadResolver = workloadResolver ?? WorkloadResolver.Create(_workloadManifestProvider, dotnetPath, _sdkVersion.ToString());
-            var sdkFeatureBand = new SdkFeatureBand(_sdkVersion);
-            _workloadInstaller = workloadInstaller ?? 
-                WorkloadInstallerFactory.GetWorkloadInstaller(_reporter, sdkFeatureBand, _workloadResolver, _verbosity, nugetPackageDownloader, dotnetPath);
-            userHome = userHome ?? CliFolderPathCalculator.DotnetHomePath;
-            var tempPackagesDir = new DirectoryPath(Path.Combine(userHome, ".dotnet", "sdk-advertising-temp"));
->>>>>>> 838603ce
             _nugetPackageDownloader = nugetPackageDownloader ?? new NuGetPackageDownloader(tempPackagesDir, filePermissionSetter: null, new NullLogger());
-            _workloadManifestUpdater = workloadManifestUpdater ?? new WorkloadManifestUpdater(_reporter, _workloadManifestProvider, _nugetPackageDownloader, userHome);
+            _workloadManifestUpdater = workloadManifestUpdater ?? new WorkloadManifestUpdater(_reporter, _workloadManifestProvider, _nugetPackageDownloader, _userHome);
         }
 
         public override int Execute()
