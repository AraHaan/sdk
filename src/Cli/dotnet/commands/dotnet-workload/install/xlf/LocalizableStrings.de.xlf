﻿<?xml version="1.0" encoding="utf-8"?>
<xliff xmlns="urn:oasis:names:tc:xliff:document:1.2" xmlns:xsi="http://www.w3.org/2001/XMLSchema-instance" version="1.2" xsi:schemaLocation="urn:oasis:names:tc:xliff:document:1.2 xliff-core-1.2-transitional.xsd">
  <file datatype="xml" source-language="en" target-language="de" original="../LocalizableStrings.resx">
    <body>
      <trans-unit id="AdManifestPackageDoesNotExist">
        <source>Failed to update advertising manifest. Manifest package {0} doesn't exist.</source>
        <target state="translated">Fehler beim Aktualisieren des Ankündigungsmanifests. Das Manifestpaket {0} ist nicht vorhanden.</target>
        <note />
      </trans-unit>
      <trans-unit id="AdManifestUpdated">
        <source>Updated advertising manifest {0}.</source>
        <target state="translated">Das Ankündigungsmanifest "{0}" wurde aktualisiert.</target>
        <note />
      </trans-unit>
      <trans-unit id="CacheMissingPackage">
        <source>Package {0} version {1} doesn't exist in offline cache {2}.</source>
        <target state="translated">Das Paket {0}, Version {1}, ist im Offlinecache {2} nicht vorhanden.</target>
        <note />
      </trans-unit>
      <trans-unit id="DeletingWorkloadPack">
        <source>Uninstalling workload pack {0} version {1}…</source>
        <target state="translated">Das Workloadpaket {0}, Version {1}, wird deinstalliert…</target>
        <note />
      </trans-unit>
      <trans-unit id="DownloadToCacheOptionArgumentName">
        <source>DIRECTORY</source>
        <target state="translated">VERZEICHNIS</target>
        <note />
      </trans-unit>
      <trans-unit id="DownloadToCacheOptionArgumentName">
        <source>DIRECTORY</source>
        <target state="new">DIRECTORY</target>
        <note />
      </trans-unit>
      <trans-unit id="DownloadToCacheOptionDescription">
        <source>Download packages needed to install a workload to a folder that can be used for offline installation.</source>
        <target state="translated">Laden Sie Pakete, die zum Installieren einer Workload erforderlich sind, in einen Ordner herunter, welcher für die Offlineinstallation verwendet werden kann.</target>
        <note />
      </trans-unit>
      <trans-unit id="DownloadingPackToCacheMessage">
        <source>Downloading pack {0} version {1} to offline cache {2}…</source>
        <target state="translated">Das Paket {0}, Version {1}, wird in den Offlinecache {2} heruntergeladen…</target>
        <note />
      </trans-unit>
      <trans-unit id="FailedAdManifestUpdate">
        <source>Failed to update the advertising manifest {0}: {1}.</source>
        <target state="translated">Fehler beim Aktualisieren des Ankündigungsmanifests "{0}": {1}.</target>
        <note />
      </trans-unit>
      <trans-unit id="FailedToDownloadPackageManifest">
        <source>Failed to download manifest package {0}.</source>
        <target state="translated">Fehler beim Herunterladen des Manifestpakets "{0}".</target>
        <note />
      </trans-unit>
      <trans-unit id="FailedToGetPackageManifestUrl">
        <source>Failed to resolve manifest package URL {0}.</source>
        <target state="translated">Fehler beim Auflösen der Manifestpaket-URL {0}.</target>
        <note />
      </trans-unit>
      <trans-unit id="FailedToInstallWorkloadManifest">
        <source>Failed to install manifest {0} version {1}: {2}.</source>
        <target state="translated">Fehler beim Installieren des Manifests "{0}", Version {1}: {2}.</target>
        <note />
      </trans-unit>
      <trans-unit id="FromCacheOptionArgumentName">
        <source>DIRECTORY</source>
        <target state="translated">VERZEICHNIS</target>
        <note />
      </trans-unit>
      <trans-unit id="FromCacheOptionArgumentName">
        <source>DIRECTORY</source>
        <target state="new">DIRECTORY</target>
        <note />
      </trans-unit>
      <trans-unit id="FromCacheOptionDescription">
        <source>Complete the operation from cache (offline).</source>
        <target state="translated">Führen Sie den Vorgang aus dem Cache (offline) aus.</target>
        <note />
      </trans-unit>
      <trans-unit id="GarbageCollectingSdkFeatureBandsMessage">
        <source>Garbage collecting for SDK feature band(s) {0}...</source>
        <target state="translated">Automatische Speicherbereinigung für SDK-Featurebereich(e) {0}...</target>
        <note />
      </trans-unit>
      <trans-unit id="GarbageCollectionFailed">
        <source>Warning: Workload garbage collection failed with error: {0}.</source>
        <target state="translated">Warnung: Fehler bei der automatischen Speicherbereinigung der Workload: {0}.</target>
        <note />
      </trans-unit>
      <trans-unit id="InadequatePermissions">
        <source>Inadequate permissions. Run the command with elevated privileges.</source>
        <target state="translated">Unzureichende Berechtigungen. Führen Sie den Befehl mit erhöhten Rechten aus.</target>
        <note />
      </trans-unit>
      <trans-unit id="IncludePreviewOptionDescription">
        <source>Allow prerelease workload manifests.</source>
        <target state="translated">Hiermit wird die Vorabversion von Workloadmanifesten zugelassen.</target>
        <note />
      </trans-unit>
      <trans-unit id="IncompatibleManifests">
        <source>The current SDK isn't compatible with workload manifests of SDK version {0}.</source>
        <target state="translated">Das aktuelle SDK ist nicht mit den Workloadmanifesten der SDK-Version {0} kompatibel.</target>
        <note />
      </trans-unit>
      <trans-unit id="InstallationSucceeded">
        <source>Successfully installed workload(s) {0}.</source>
        <target state="translated">Workload(s) {0} wurde(n) erfolgreich installiert.</target>
        <note />
      </trans-unit>
      <trans-unit id="InstallingPackVersionMessage">
        <source>Installing pack {0} version {1}...</source>
        <target state="translated">Pack "{0}" (Version {1}) wird installiert...</target>
        <note />
      </trans-unit>
      <trans-unit id="InstallingWorkloadManifest">
        <source>Installing workload manifest {0} version {1}…</source>
        <target state="translated">Das Workloadmanifest {0}, Version {1}, wird installiert…</target>
        <note />
      </trans-unit>
      <trans-unit id="InsufficientPrivilegeToStartServer">
        <source>Insufficient privilege to start the server.</source>
        <target state="translated">Unzureichende Berechtigungen zum Starten des Servers.</target>
        <note />
      </trans-unit>
      <trans-unit id="InvalidWorkloadConfiguration">
        <source>The settings file in the workload's NuGet package is invalid: {0}</source>
        <target state="translated">Die Einstellungsdatei im NuGet-Paket der Workload ist ungültig: {0}</target>
        <note />
      </trans-unit>
      <trans-unit id="CommandDescription">
        <source>Install one or more workloads.</source>
        <target state="translated">Installieren Sie mindestens eine Workload.</target>
        <note />
      </trans-unit>
      <trans-unit id="ConfigFileOptionDescription">
        <source>The NuGet configuration file to use.</source>
        <target state="translated">Die zu verwendende NuGet-Konfigurationsdatei.</target>
        <note />
      </trans-unit>
      <trans-unit id="FrameworkOptionDescription">
        <source>The target framework to install the workload for.</source>
        <target state="translated">Das Zielframework, für das die Workload installiert wird.</target>
        <note />
      </trans-unit>
      <trans-unit id="ManifestDoesNotExist">
        <source>No manifest with ID {0} exists.</source>
        <target state="translated">Es ist kein Manifest mit der ID {0} vorhanden.</target>
        <note />
      </trans-unit>
      <trans-unit id="MsiProgressInstall">
        <source>Installing {0} </source>
        <target state="translated">{0} wird installiert </target>
        <note />
      </trans-unit>
      <trans-unit id="MsiProgressRepair">
        <source>Repairing {0} </source>
        <target state="translated">{0} wird repariert </target>
        <note />
      </trans-unit>
      <trans-unit id="MsiProgressUninstall">
        <source>Removing {0} </source>
        <target state="translated">{0} wird entfernt </target>
        <note />
      </trans-unit>
      <trans-unit id="NoManifestsExistForFeatureBand">
        <source>No manifests exist for SDK version {0}.</source>
        <target state="translated">Es sind keine Manifeste für die SDK-Version {0} vorhanden.</target>
        <note />
      </trans-unit>
      <trans-unit id="NoTrustWithParentPID">
        <source>Failed to establish a trust relationship with parent process ({0}).</source>
        <target state="translated">Fehler beim Einrichten einer Vertrauensbeziehung mit dem übergeordneten Prozess ({0}).</target>
        <note />
      </trans-unit>
      <trans-unit id="OSDoesNotSupportMsi">
        <source>MSI installations are only supported on Windows.</source>
        <target state="translated">MSI-Installationen werden nur unter Windows unterstützt.</target>
        <note />
      </trans-unit>
      <trans-unit id="PendingReboot">
        <source>The machine has a pending reboot. Installation will continue, but you may need to restart.</source>
        <target state="translated">Für den Computer steht ein Neustart aus. Die Installation wird fortgesetzt, aber Sie müssen möglicherweise neu starten.</target>
        <note />
      </trans-unit>
      <trans-unit id="ResolvingPackageUrls">
        <source>Resolving package URLs for workload(s) {0}...</source>
        <target state="translated">Die Paket-URLs für Workload(s) {0} werden aufgelöst...</target>
        <note />
      </trans-unit>
      <trans-unit id="RollBackFailedMessage">
        <source>Installation rollback failed: {0}</source>
        <target state="translated">Fehler beim Installationsrollback: {0}</target>
        <note />
      </trans-unit>
      <trans-unit id="RollbackDefinitionContainsExtraneousManifestIds">
<<<<<<< HEAD
        <source>Invalid rollback definition. The manifest IDs in rollback definition {0} do not match installed manifest IDs.</source>
        <target state="translated">Ungültige Rollbackdefinition. Die Manifest-IDs in der Rollbackdefinition {0} stimmen nicht mit installierten Manifest-IDs überein.</target>
=======
        <source>Invalid rollback definition. The manifest IDs in rollback definition {0} do not match installed manifest IDs {1}.</source>
        <target state="new">Invalid rollback definition. The manifest IDs in rollback definition {0} do not match installed manifest IDs {1}.</target>
>>>>>>> 32c173b7
        <note />
      </trans-unit>
      <trans-unit id="RollbackDefinitionFileDoesNotExist">
        <source>Provided rollback definition file {0} doesn't exist.</source>
        <target state="translated">Die bereitgestellte Rollbackdefinitionsdatei {0} ist nicht vorhanden.</target>
        <note />
      </trans-unit>
      <trans-unit id="RollingBackInstall">
        <source>Workload installation failed. Rolling back installed packs...</source>
        <target state="translated">Fehler bei der Workloadinstallation. Für die installierten Pakete wird ein Rollback ausgeführt...</target>
        <note />
      </trans-unit>
      <trans-unit id="RollingBackPackInstall">
        <source>Rolling back pack {0} installation...</source>
        <target state="translated">Für die Installation von {0} wird ein Rollback ausgeführt...</target>
        <note />
      </trans-unit>
      <trans-unit id="SkipManifestUpdateOptionDescription">
        <source>Skip updating the workload manifests.</source>
        <target state="translated">Überspringen Sie die Aktualisierung der Workload-Manifeste.</target>
        <note />
      </trans-unit>
      <trans-unit id="SkippingManifestUpdate">
        <source>Manifest packages were not found. Skipping manifest update...</source>
        <target state="translated">Die Manifestpakete wurden nicht gefunden. Die Manifestaktualisierung wird übersprungen...</target>
        <note />
      </trans-unit>
      <trans-unit id="SourceOptionDescription">
        <source>The NuGet package source to use during the restore. To specify multiple sources, repeat the option.</source>
        <target state="translated">Die NuGet-Paketquelle, die während der Wiederherstellung verwendet werden soll. Wiederholen Sie die Option, um mehrere Quellen anzugeben.</target>
        <note />
      </trans-unit>
      <trans-unit id="SourceOptionName">
        <source>SOURCE</source>
        <target state="translated">QUELLE</target>
        <note />
      </trans-unit>
      <trans-unit id="TempDirOptionDescription">
        <source>Specify a temporary directory for this command to download and extract NuGet packages (must be secure).</source>
        <target state="translated">Geben Sie ein temporäres Verzeichnis für diesen Befehl zum Herunterladen und Extrahieren von NuGet-Paketen an (muss sicher sein).</target>
        <note />
      </trans-unit>
      <trans-unit id="UnknownInstallType">
        <source>Unknown installation type: {0}.</source>
        <target state="translated">Unbekannter Installationstyp: {0}.</target>
        <note />
      </trans-unit>
      <trans-unit id="UnrecognizedPackError">
        <source>Pack ID {0} unrecognized.</source>
        <target state="translated">Die Paket-ID „{0}“ wurde nicht erkannt.</target>
        <note />
      </trans-unit>
      <trans-unit id="PrintDownloadLinkOnlyDescription">
        <source>Only print the list of links to download without downloading.</source>
        <target state="translated">Drucken Sie nur die Liste der Links zum Herunterladen, ohne sie herunterzuladen.</target>
        <note />
      </trans-unit>
      <trans-unit id="UsingCacheForPackInstall">
        <source>Installing package {0} version {1} from offline cache {2}.</source>
        <target state="translated">Das Paket "{0}", Version {1}, aus dem Offlinecache "{2}" wird installiert.</target>
        <note />
      </trans-unit>
      <trans-unit id="VersionOptionDescription">
        <source>The version of the SDK.</source>
        <target state="translated">Die Version des SDK.</target>
        <note />
      </trans-unit>
      <trans-unit id="InstallFullCommandNameLocalized">
        <source>.NET install command</source>
        <target state="translated">.NET-Installationsbefehl</target>
        <note />
      </trans-unit>
      <trans-unit id="NuGetConfigurationFileDoesNotExist">
        <source>NuGet configuration file '{0}' doesn't exist.</source>
        <target state="translated">Die NuGet-Konfigurationsdatei „{0}“ ist nicht vorhanden.</target>
        <note />
      </trans-unit>
      <trans-unit id="InvalidNuGetVersionRange">
        <source>Specified version '{0}' isn't a valid NuGet version range.</source>
        <target state="translated">Die angegebene Version „{0}“ ist kein gültiger NuGet-Versionsbereich.</target>
        <note />
      </trans-unit>
      <trans-unit id="VersionOptionName">
        <source>VERSION</source>
        <target state="translated">VERSION</target>
        <note />
      </trans-unit>
      <trans-unit id="ConfigFileOptionName">
        <source>FILE</source>
        <target state="translated">FILE</target>
        <note />
      </trans-unit>
      <trans-unit id="WorkloadAlreadyInstalled">
        <source>Workload '{0}' is already installed.</source>
        <target state="translated">Die Workload "{0}" ist bereits installiert.</target>
        <note />
      </trans-unit>
      <trans-unit id="WorkloadCacheDownloadFailed">
        <source>Download of workload packs to offline cache failed: {0}</source>
        <target state="translated">Fehler beim Herunterladen von Workloadpaketen in den Offlinecache: {0}</target>
        <note />
      </trans-unit>
      <trans-unit id="WorkloadIdArgumentDescription">
        <source>The NuGet package ID of the workload to install.</source>
        <target state="translated">Die NuGet-Paket-ID der zu installierenden Workload.</target>
        <note />
      </trans-unit>
      <trans-unit id="WorkloadIdArgumentName">
        <source>WORKLOAD_ID</source>
        <target state="translated">WORKLOAD_ID</target>
        <note />
      </trans-unit>
      <trans-unit id="WorkloadInstallationFailed">
        <source>Workload installation failed: {0}</source>
        <target state="translated">Fehler bei der Workloadinstallation: {0}</target>
        <note />
      </trans-unit>
      <trans-unit id="WorkloadNotRecognized">
        <source>Workload ID {0} is not recognized.</source>
        <target state="translated">Die Workload-ID {0} wird nicht erkannt.</target>
        <note />
      </trans-unit>
      <trans-unit id="WorkloadNotSupportedOnPlatform">
        <source>Workload ID {0} isn't supported on this platform.</source>
        <target state="translated">Die Workload-ID {0} wird auf dieser Plattform nicht unterstützt.</target>
        <note />
      </trans-unit>
      <trans-unit id="WorkloadPackAlreadyInstalledMessage">
        <source>Pack {0} version {1} is already installed.</source>
        <target state="translated">Pack "{0}" (Version {1}) ist bereits installiert.</target>
        <note />
      </trans-unit>
      <trans-unit id="WorkloadPathOptionDescription">
        <source>The directory where the workload will be installed. The directory will be created if it doesn't exist.</source>
        <target state="translated">Das Verzeichnis, in dem die Workload installiert wird. Das Verzeichnis wird erstellt, wenn es nicht vorhanden ist.</target>
        <note />
      </trans-unit>
      <trans-unit id="WorkloadPathOptionName">
        <source>PATH</source>
        <target state="translated">PFAD</target>
        <note />
      </trans-unit>
      <trans-unit id="WorkloadUpdatesAvailable">
        <source>Workload updates are available. Run `dotnet workload list` for more information.</source>
        <target state="translated">Workloadupdates sind verfügbar. Führen Sie „dotnet workload list“ aus, um weitere Informationen zu erhalten.</target>
        <note />
      </trans-unit>
      <trans-unit id="WritingPackInstallRecordMessage">
        <source>Writing workload pack installation record for {0} version {1}...</source>
        <target state="translated">Der Installationsdatensatz für die Workload Pack-Version für {0} Version {1} wird geschrieben...</target>
        <note />
      </trans-unit>
      <trans-unit id="WritingWorkloadInstallRecordMessage">
        <source>Writing workload installation record for {0}...</source>
        <target state="translated">Der Datensatz für die Workload-Installation für {0} wird geschrieben...</target>
        <note />
      </trans-unit>
    </body>
  </file>
</xliff><|MERGE_RESOLUTION|>--- conflicted
+++ resolved
@@ -27,11 +27,6 @@
         <target state="translated">VERZEICHNIS</target>
         <note />
       </trans-unit>
-      <trans-unit id="DownloadToCacheOptionArgumentName">
-        <source>DIRECTORY</source>
-        <target state="new">DIRECTORY</target>
-        <note />
-      </trans-unit>
       <trans-unit id="DownloadToCacheOptionDescription">
         <source>Download packages needed to install a workload to a folder that can be used for offline installation.</source>
         <target state="translated">Laden Sie Pakete, die zum Installieren einer Workload erforderlich sind, in einen Ordner herunter, welcher für die Offlineinstallation verwendet werden kann.</target>
@@ -67,11 +62,6 @@
         <target state="translated">VERZEICHNIS</target>
         <note />
       </trans-unit>
-      <trans-unit id="FromCacheOptionArgumentName">
-        <source>DIRECTORY</source>
-        <target state="new">DIRECTORY</target>
-        <note />
-      </trans-unit>
       <trans-unit id="FromCacheOptionDescription">
         <source>Complete the operation from cache (offline).</source>
         <target state="translated">Führen Sie den Vorgang aus dem Cache (offline) aus.</target>
@@ -193,13 +183,8 @@
         <note />
       </trans-unit>
       <trans-unit id="RollbackDefinitionContainsExtraneousManifestIds">
-<<<<<<< HEAD
-        <source>Invalid rollback definition. The manifest IDs in rollback definition {0} do not match installed manifest IDs.</source>
-        <target state="translated">Ungültige Rollbackdefinition. Die Manifest-IDs in der Rollbackdefinition {0} stimmen nicht mit installierten Manifest-IDs überein.</target>
-=======
         <source>Invalid rollback definition. The manifest IDs in rollback definition {0} do not match installed manifest IDs {1}.</source>
         <target state="new">Invalid rollback definition. The manifest IDs in rollback definition {0} do not match installed manifest IDs {1}.</target>
->>>>>>> 32c173b7
         <note />
       </trans-unit>
       <trans-unit id="RollbackDefinitionFileDoesNotExist">
