--- conflicted
+++ resolved
@@ -49,20 +49,12 @@
       </trans-unit>
       <trans-unit id="WorkloadIntegrityCheck">
         <source>Checking the state of installed workloads...</source>
-<<<<<<< HEAD
-        <target state="new">Checking the state of installed workloads...</target>
-=======
         <target state="translated">インストールされているワークロードの状態を確認しています...</target>
->>>>>>> 0dd25f5e
         <note />
       </trans-unit>
       <trans-unit id="WorkloadIntegrityCheckError">
         <source>An issue was encountered verifying workloads. For more information, run "dotnet workload update".</source>
-<<<<<<< HEAD
-        <target state="new">An issue was encountered verifying workloads. For more information, run "dotnet workload update".</target>
-=======
         <target state="translated">ワークロードの検証中に問題が発生しました。詳細については、"dotnet workload update" を実行してください。</target>
->>>>>>> 0dd25f5e
         <note>{Locked="dotnet workload update"}</note>
       </trans-unit>
       <trans-unit id="WorkloadManfiestVersionColumn">
