﻿<?xml version="1.0" encoding="utf-8"?>
<xliff xmlns="urn:oasis:names:tc:xliff:document:1.2" xmlns:xsi="http://www.w3.org/2001/XMLSchema-instance" version="1.2" xsi:schemaLocation="urn:oasis:names:tc:xliff:document:1.2 xliff-core-1.2-transitional.xsd">
  <file datatype="xml" source-language="en" target-language="zh-Hant" original="../LocalizableStrings.resx">
    <body>
      <trans-unit id="CommandDescription">
        <source>Install or work with workloads that extend the .NET experience.</source>
        <target state="translated">安裝或使用可提升 .NET 體驗的工作負載。</target>
        <note />
      </trans-unit>
      <trans-unit id="EmscriptenDescription">
        <source>Emscripten SDK compiler tooling</source>
        <target state="translated">Emscripten SDK 編譯器工具</target>
        <note />
      </trans-unit>
      <trans-unit id="InstallFullCommandNameLocalized">
        <source>.NET Install Command</source>
        <target state="translated">.NET 安裝命令</target>
        <note />
      </trans-unit>
      <trans-unit id="NoWorkloadsInstalledInfoWarning">
        <source>There are no installed workloads to display.</source>
        <target state="translated">沒有已安裝的工作負載可顯示。</target>
        <note />
      </trans-unit>
      <trans-unit id="SkipSignCheckInvalidOption">
        <source>Unable to bypass signature verification. The specified option conflicts with a global policy.</source>
        <target state="translated">無法跳過簽章驗證。指定的選項與全域原則衝突。</target>
        <note />
      </trans-unit>
      <trans-unit id="WasmToolsDescription">
        <source>.NET WebAssembly build tools</source>
        <target state="translated">.NET WebAssembly 組建工具</target>
        <note />
      </trans-unit>
      <trans-unit id="WorkloadIdColumn">
        <source>Installed Workload Id</source>
        <target state="translated">已安裝的工作負載識別碼</target>
        <note />
      </trans-unit>
      <trans-unit id="WorkloadInfoDescription">
        <source>Display information about installed workloads.</source>
        <target state="translated">顯示已安裝工作負載的相關資訊。</target>
        <note />
      </trans-unit>
      <trans-unit id="WorkloadInstallTypeColumn">
        <source>Install Type</source>
        <target state="translated">安裝類型</target>
        <note />
      </trans-unit>
      <trans-unit id="WorkloadIntegrityCheck">
        <source>Checking the state of installed workloads...</source>
<<<<<<< HEAD
        <target state="new">Checking the state of installed workloads...</target>
=======
        <target state="translated">正在檢查已安裝工作負載的狀態...</target>
>>>>>>> 0dd25f5e
        <note />
      </trans-unit>
      <trans-unit id="WorkloadIntegrityCheckError">
        <source>An issue was encountered verifying workloads. For more information, run "dotnet workload update".</source>
<<<<<<< HEAD
        <target state="new">An issue was encountered verifying workloads. For more information, run "dotnet workload update".</target>
=======
        <target state="translated">驗證工作負載時發生問題。如需詳細資訊，請執行 "dotnet workload update"。</target>
>>>>>>> 0dd25f5e
        <note>{Locked="dotnet workload update"}</note>
      </trans-unit>
      <trans-unit id="WorkloadManfiestVersionColumn">
        <source>Manifest Version</source>
        <target state="translated">資訊清單版本</target>
        <note />
      </trans-unit>
      <trans-unit id="WorkloadManifestPathColumn">
        <source>Manifest Path</source>
        <target state="translated">資訊清單路徑</target>
        <note />
      </trans-unit>
      <trans-unit id="WorkloadSourceColumn">
        <source>Installation Source</source>
        <target state="translated">安裝來源</target>
        <note />
      </trans-unit>
    </body>
  </file>
</xliff><|MERGE_RESOLUTION|>--- conflicted
+++ resolved
@@ -49,20 +49,12 @@
       </trans-unit>
       <trans-unit id="WorkloadIntegrityCheck">
         <source>Checking the state of installed workloads...</source>
-<<<<<<< HEAD
-        <target state="new">Checking the state of installed workloads...</target>
-=======
         <target state="translated">正在檢查已安裝工作負載的狀態...</target>
->>>>>>> 0dd25f5e
         <note />
       </trans-unit>
       <trans-unit id="WorkloadIntegrityCheckError">
         <source>An issue was encountered verifying workloads. For more information, run "dotnet workload update".</source>
-<<<<<<< HEAD
-        <target state="new">An issue was encountered verifying workloads. For more information, run "dotnet workload update".</target>
-=======
         <target state="translated">驗證工作負載時發生問題。如需詳細資訊，請執行 "dotnet workload update"。</target>
->>>>>>> 0dd25f5e
         <note>{Locked="dotnet workload update"}</note>
       </trans-unit>
       <trans-unit id="WorkloadManfiestVersionColumn">
