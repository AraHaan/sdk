--- conflicted
+++ resolved
@@ -19,56 +19,42 @@
 
         bool isBuiltOrRestored = BuildOrRestoreProjectOrSolution(solutionFilePath, buildOptions);
 
-<<<<<<< HEAD
+        if (!isBuiltOrRestored)
+        {
+            return (Array.Empty<TestModule>(), isBuiltOrRestored);
+        }
+
         string rootDirectory = solutionFilePath.HasExtension(".slnf") ?
                 Path.GetDirectoryName(solutionModel.Description) :
                 SolutionAndProjectUtility.GetRootDirectory(solutionFilePath);
-=======
-            if (!isBuiltOrRestored)
-            {
-                return (Array.Empty<TestModule>(), isBuiltOrRestored);
-            }
-
-            string rootDirectory = solutionFilePath.HasExtension(".slnf") ?
-                    Path.GetDirectoryName(solutionModel.Description) :
-                    SolutionAndProjectUtility.GetRootDirectory(solutionFilePath);
->>>>>>> 9c64e2f3
 
         ConcurrentBag<TestModule> projects = GetProjectsProperties(new ProjectCollection(), solutionModel.SolutionProjects.Select(p => Path.Combine(rootDirectory, p.FilePath)), buildOptions);
 
-<<<<<<< HEAD
-        isBuiltOrRestored |= !projects.IsEmpty;
-
         return (projects, isBuiltOrRestored);
     }
-=======
-            return (projects, isBuiltOrRestored);
-        }
->>>>>>> 9c64e2f3
 
     public static (IEnumerable<TestModule> Projects, bool IsBuiltOrRestored) GetProjectsFromProject(string projectFilePath, BuildOptions buildOptions)
     {
         bool isBuiltOrRestored = BuildOrRestoreProjectOrSolution(projectFilePath, buildOptions);
 
-<<<<<<< HEAD
-        IEnumerable<TestModule> projects = SolutionAndProjectUtility.GetProjectProperties(projectFilePath, GetGlobalProperties(buildOptions.BuildProperties), new ProjectCollection());
-
-        isBuiltOrRestored |= projects.Any();
-
+        if (!isBuiltOrRestored)
+        {
+            return (Array.Empty<TestModule>(), isBuiltOrRestored);
+        }
+      
+        IEnumerable<TestModule> projects = SolutionAndProjectUtility.GetProjectProperties(projectFilePath, GetGlobalProperties(buildOptions), new ProjectCollection());
+      
         return (projects, isBuiltOrRestored);
     }
 
     public static BuildOptions GetBuildOptions(ParseResult parseResult, int degreeOfParallelism)
     {
-        IEnumerable<string> propertyTokens = GetPropertyTokens(parseResult.UnmatchedTokens);
         IEnumerable<string> binaryLoggerTokens = GetBinaryLoggerTokens(parseResult.UnmatchedTokens);
 
         var msbuildArgs = parseResult.OptionValuesToBeForwarded(TestCommandParser.GetCommand())
-            .Concat(propertyTokens)
             .Concat(binaryLoggerTokens);
 
         List<string> unmatchedTokens = [.. parseResult.UnmatchedTokens];
-        unmatchedTokens.RemoveAll(arg => propertyTokens.Contains(arg));
         unmatchedTokens.RemoveAll(arg => binaryLoggerTokens.Contains(arg));
 
         PathOptions pathOptions = new(parseResult.GetValue(
@@ -88,57 +74,16 @@
             parseResult.GetValue(TestingPlatformOptions.NoBuildOption),
             parseResult.HasOption(CommonOptions.VerbosityOption) ? parseResult.GetValue(CommonOptions.VerbosityOption) : null,
             degreeOfParallelism,
+            parseResult.GetValue(CommonOptions.PropertiesOption),
             unmatchedTokens,
             msbuildArgs);
     }
-=======
-            if (!isBuiltOrRestored)
-            {
-                return (Array.Empty<TestModule>(), isBuiltOrRestored);
-            }
-          
-            IEnumerable<TestModule> projects = SolutionAndProjectUtility.GetProjectProperties(projectFilePath, GetGlobalProperties(buildOptions), new ProjectCollection());
-          
-            return (projects, isBuiltOrRestored);
-        }
->>>>>>> 9c64e2f3
 
     private static string ResolveRuntimeIdentifier(ParseResult parseResult)
     {
         if (parseResult.HasOption(CommonOptions.RuntimeOption))
         {
-<<<<<<< HEAD
             return parseResult.GetValue(CommonOptions.RuntimeOption);
-=======
-            IEnumerable<string> binaryLoggerTokens = GetBinaryLoggerTokens(parseResult.UnmatchedTokens);
-
-            var msbuildArgs = parseResult.OptionValuesToBeForwarded(TestCommandParser.GetCommand())
-                .Concat(binaryLoggerTokens);
-
-            List<string> unmatchedTokens = [.. parseResult.UnmatchedTokens];
-            unmatchedTokens.RemoveAll(arg => binaryLoggerTokens.Contains(arg));
-
-            PathOptions pathOptions = new(parseResult.GetValue(
-                TestingPlatformOptions.ProjectOption),
-                parseResult.GetValue(TestingPlatformOptions.SolutionOption),
-                parseResult.GetValue(TestingPlatformOptions.DirectoryOption));
-
-            BuildProperties buildProperties = new(
-                parseResult.GetValue(TestingPlatformOptions.ConfigurationOption),
-                ResolveRuntimeIdentifier(parseResult),
-                parseResult.GetValue(TestingPlatformOptions.FrameworkOption));
-
-            return new BuildOptions(
-                pathOptions,
-                buildProperties,
-                parseResult.GetValue(CommonOptions.NoRestoreOption),
-                parseResult.GetValue(TestingPlatformOptions.NoBuildOption),
-                parseResult.HasOption(CommonOptions.VerbosityOption) ? parseResult.GetValue(CommonOptions.VerbosityOption) : null,
-                degreeOfParallelism,
-                parseResult.GetValue(CommonOptions.PropertiesOption),
-                unmatchedTokens,
-                msbuildArgs);
->>>>>>> 9c64e2f3
         }
 
         if (!parseResult.HasOption(CommonOptions.OperatingSystemOption) && !parseResult.HasOption(CommonOptions.ArchitectureOption))
@@ -149,17 +94,7 @@
         return CommonOptions.ResolveRidShorthandOptionsToRuntimeIdentifier(parseResult.GetValue(CommonOptions.OperatingSystemOption), parseResult.GetValue(CommonOptions.ArchitectureOption));
     }
 
-    public static IEnumerable<string> GetPropertyTokens(IEnumerable<string> unmatchedTokens)
-    {
-        return unmatchedTokens.Where(token =>
-            token.StartsWith("--property:", StringComparison.OrdinalIgnoreCase) ||
-            token.StartsWith("/property:", StringComparison.OrdinalIgnoreCase) ||
-            token.StartsWith("-p:", StringComparison.OrdinalIgnoreCase) ||
-            token.StartsWith("/p:", StringComparison.OrdinalIgnoreCase));
-    }
-
-<<<<<<< HEAD
-    public static IEnumerable<string> GetBinaryLoggerTokens(IEnumerable<string> args)
+    private static IEnumerable<string> GetBinaryLoggerTokens(IEnumerable<string> args)
     {
         return args.Where(arg =>
             arg.StartsWith("/bl:", StringComparison.OrdinalIgnoreCase) || arg.Equals("/bl", StringComparison.OrdinalIgnoreCase) ||
@@ -172,9 +107,6 @@
         List<string> msbuildArgs = [.. buildOptions.MSBuildArgs];
 
         if (buildOptions.Verbosity is null)
-=======
-        private static IEnumerable<string> GetBinaryLoggerTokens(IEnumerable<string> args)
->>>>>>> 9c64e2f3
         {
             msbuildArgs.Add($"-verbosity:quiet");
         }
@@ -196,7 +128,7 @@
             new ParallelOptions { MaxDegreeOfParallelism = buildOptions.DegreeOfParallelism },
             (project) =>
             {
-                IEnumerable<TestModule> projectsMetadata = SolutionAndProjectUtility.GetProjectProperties(project, GetGlobalProperties(buildOptions.BuildProperties), projectCollection);
+                IEnumerable<TestModule> projectsMetadata = SolutionAndProjectUtility.GetProjectProperties(project, GetGlobalProperties(buildOptions), projectCollection);
                 foreach (var projectMetadata in projectsMetadata)
                 {
                     allProjects.Add(projectMetadata);
@@ -206,9 +138,25 @@
         return allProjects;
     }
 
-    private static Dictionary<string, string> GetGlobalProperties(BuildProperties buildProperties)
+    private static Dictionary<string, string> GetGlobalProperties(BuildOptions buildOptions)
     {
         var globalProperties = new Dictionary<string, string>();
+        var buildProperties = buildOptions.BuildProperties;
+
+        foreach (var property in buildOptions.UserSpecifiedProperties)
+        {
+            foreach (var (key, value) in MSBuildPropertyParser.ParseProperties(property))
+            {
+                if (globalProperties.TryGetValue(key, out var existingValues))
+                {
+                    globalProperties[key] = $"{existingValues};{value}";
+                }
+                else
+                {
+                    globalProperties[key] = value;
+                }
+            }
+        }
 
         if (!string.IsNullOrEmpty(buildProperties.Configuration))
         {
@@ -217,68 +165,12 @@
 
         if (!string.IsNullOrEmpty(buildProperties.RuntimeIdentifier))
         {
-<<<<<<< HEAD
             globalProperties[CliConstants.RuntimeIdentifier] = buildProperties.RuntimeIdentifier;
         }
 
         if (!string.IsNullOrEmpty(buildProperties.TargetFramework))
         {
             globalProperties[CliConstants.TargetFramework] = buildProperties.TargetFramework;
-=======
-            var allProjects = new ConcurrentBag<TestModule>();
-
-            Parallel.ForEach(
-                projects,
-                new ParallelOptions { MaxDegreeOfParallelism = buildOptions.DegreeOfParallelism },
-                (project) =>
-                {
-                    IEnumerable<TestModule> projectsMetadata = SolutionAndProjectUtility.GetProjectProperties(project, GetGlobalProperties(buildOptions), projectCollection);
-                    foreach (var projectMetadata in projectsMetadata)
-                    {
-                        allProjects.Add(projectMetadata);
-                    }
-                });
-
-            return allProjects;
-        }
-
-        private static Dictionary<string, string> GetGlobalProperties(BuildOptions buildOptions)
-        {
-            var globalProperties = new Dictionary<string, string>();
-            var buildProperties = buildOptions.BuildProperties;
-
-            foreach (var property in buildOptions.UserSpecifiedProperties)
-            {
-                foreach (var (key, value) in MSBuildPropertyParser.ParseProperties(property))
-                {
-                    if (globalProperties.TryGetValue(key, out var existingValues))
-                    {
-                        globalProperties[key] = $"{existingValues};{value}";
-                    }
-                    else
-                    {
-                        globalProperties[key] = value;
-                    }
-                }
-            }
-
-            if (!string.IsNullOrEmpty(buildProperties.Configuration))
-            {
-                globalProperties[CliConstants.Configuration] = buildProperties.Configuration;
-            }
-
-            if (!string.IsNullOrEmpty(buildProperties.RuntimeIdentifier))
-            {
-                globalProperties[CliConstants.RuntimeIdentifier] = buildProperties.RuntimeIdentifier;
-            }
-
-            if (!string.IsNullOrEmpty(buildProperties.TargetFramework))
-            {
-                globalProperties[CliConstants.TargetFramework] = buildProperties.TargetFramework;
-            }
-
-            return globalProperties;
->>>>>>> 9c64e2f3
         }
 
         return globalProperties;
