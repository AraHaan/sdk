// Licensed to the .NET Foundation under one or more agreements.
// The .NET Foundation licenses this file to you under the MIT license.

using System.Collections.Concurrent;
using System.CommandLine;
using Microsoft.DotNet.Tools.Test;
using Microsoft.TemplateEngine.Cli.Commands;
using Microsoft.Testing.Platform.Builder;
using Microsoft.Testing.Platform.Helpers;
using Microsoft.Testing.Platform.OutputDevice;
using Microsoft.Testing.Platform.OutputDevice.Terminal;

namespace Microsoft.DotNet.Cli
{
    internal partial class TestingPlatformCommand : CliCommand, ICustomHelp
    {
        private readonly ConcurrentBag<TestApplication> _testApplications = [];
        private readonly CancellationTokenSource _cancellationToken = new();

        private MSBuildConnectionHandler _msBuildConnectionHandler;
        private TestModulesFilterHandler _testModulesFilterHandler;
        private TerminalTestReporter _output;
        private TestApplicationActionQueue _actionQueue;
        private Task _namedPipeConnectionLoop;
        private List<string> _args;
        private Dictionary<TestApplication, (string ModulePath, string TargetFramework, string Architecture, string ExecutionId)> _executions = new();
        private byte _cancelled;
        private bool _isDiscovery;

        public TestingPlatformCommand(string name, string description = null) : base(name, description)
        {
            TreatUnmatchedTokensAsErrors = false;
        }

        public int Run(ParseResult parseResult)
        {
<<<<<<< HEAD
            Console.CancelKeyPress += (s, e) =>
            {
                _output?.StartCancelling();
                CompleteRun();
            };

            // User can decide what the degree of parallelism should be
            // If not specified, we will default to the number of processors
            if (!int.TryParse(parseResult.GetValue(TestingPlatformOptions.MaxParallelTestModulesOption), out int degreeOfParallelism))
                degreeOfParallelism = Environment.ProcessorCount;

            bool filterModeEnabled = parseResult.HasOption(TestingPlatformOptions.TestModulesFilterOption);

            if (filterModeEnabled && parseResult.HasOption(TestingPlatformOptions.ArchitectureOption))
            {
                VSTestTrace.SafeWriteTrace(() => $"The --arch option is not supported yet.");
                return ExitCodes.GenericFailure;
            }

            if (parseResult.HasOption(TestingPlatformOptions.ListTestsOption))
            {
                _isDiscovery = true;
            }

            BuiltInOptions builtInOptions = new(
                parseResult.HasOption(TestingPlatformOptions.NoRestoreOption),
                parseResult.HasOption(TestingPlatformOptions.NoBuildOption),
                parseResult.HasOption(TestingPlatformOptions.ListTestsOption),
                parseResult.GetValue(TestingPlatformOptions.ConfigurationOption),
                parseResult.GetValue(TestingPlatformOptions.ArchitectureOption));

            var console = new SystemConsole();
            var output = new TerminalTestReporter(console, new TerminalTestReporterOptions()
            {
                ShowPassedTests = Environment.GetEnvironmentVariable("SHOW_PASSED") == "1" ? () => true : () => false,
                ShowProgress = () => Environment.GetEnvironmentVariable("NO_PROGRESS") != "1",
                UseAnsi = Environment.GetEnvironmentVariable("NO_ANSI") != "1",
                ShowAssembly = true,
                ShowAssemblyStartAndComplete = true,
            });
            _output = output;
            _output.TestExecutionStarted(DateTimeOffset.Now, degreeOfParallelism, _isDiscovery);

            if (ContainsHelpOption(parseResult.GetArguments()))
            {
                _actionQueue = new(degreeOfParallelism, async (TestApplication testApp) =>
=======
            bool hasFailed = false;
            try
            {
                // User can decide what the degree of parallelism should be
                // If not specified, we will default to the number of processors
                if (!int.TryParse(parseResult.GetValue(TestingPlatformOptions.MaxParallelTestModulesOption), out int degreeOfParallelism))
                    degreeOfParallelism = Environment.ProcessorCount;

                bool filterModeEnabled = parseResult.HasOption(TestingPlatformOptions.TestModulesFilterOption);

                if (filterModeEnabled && parseResult.HasOption(TestingPlatformOptions.ArchitectureOption))
>>>>>>> 613e0553
                {
                    VSTestTrace.SafeWriteTrace(() => $"The --arch option is not supported yet.");
                }

<<<<<<< HEAD
                    var result = await testApp.RunAsync(filterModeEnabled, enableHelp: true, builtInOptions);
                    CompleteRun();
                    return result;
                });
            }
            else
            {
                _actionQueue = new(degreeOfParallelism, async (TestApplication testApp) =>
                {
                    testApp.HandshakeReceived += OnHandshakeReceived;
                    testApp.DiscoveredTestsReceived += OnDiscoveredTestsReceived;
                    testApp.TestResultsReceived += OnTestResultsReceived;
                    testApp.FileArtifactsReceived += OnFileArtifactsReceived;
                    testApp.SessionEventReceived += OnSessionEventReceived;
                    testApp.ErrorReceived += OnErrorReceived;
                    testApp.TestProcessExited += OnTestProcessExited;
                    testApp.Run += OnTestApplicationRun;
                    testApp.ExecutionIdReceived += OnExecutionIdReceived;
=======
                BuiltInOptions builtInOptions = new(
                    parseResult.HasOption(TestingPlatformOptions.NoRestoreOption),
                    parseResult.HasOption(TestingPlatformOptions.NoBuildOption),
                    parseResult.GetValue(TestingPlatformOptions.ConfigurationOption),
                    parseResult.GetValue(TestingPlatformOptions.ArchitectureOption));
>>>>>>> 613e0553

                if (ContainsHelpOption(parseResult.GetArguments()))
                {
                    _actionQueue = new(degreeOfParallelism, async (TestApplication testApp) =>
                    {
                        testApp.HelpRequested += OnHelpRequested;
                        testApp.ErrorReceived += OnErrorReceived;
                        testApp.TestProcessExited += OnTestProcessExited;
                        testApp.Run += OnTestApplicationRun;
                        testApp.ExecutionIdReceived += OnExecutionIdReceived;

                        return await testApp.RunAsync(filterModeEnabled, enableHelp: true, builtInOptions);
                    });
                }
                else
                {
                    _actionQueue = new(degreeOfParallelism, async (TestApplication testApp) =>
                    {
                        testApp.HandshakeReceived += OnHandshakeReceived;
                        testApp.DiscoveredTestsReceived += OnDiscoveredTestsReceived;
                        testApp.TestResultsReceived += OnTestResultsReceived;
                        testApp.FileArtifactsReceived += OnFileArtifactsReceived;
                        testApp.SessionEventReceived += OnSessionEventReceived;
                        testApp.ErrorReceived += OnErrorReceived;
                        testApp.TestProcessExited += OnTestProcessExited;
                        testApp.Run += OnTestApplicationRun;
                        testApp.ExecutionIdReceived += OnExecutionIdReceived;

                        return await testApp.RunAsync(filterModeEnabled, enableHelp: false, builtInOptions);
                    });
                }

                _args = new List<string>(parseResult.UnmatchedTokens);
                _msBuildConnectionHandler = new(_args, _actionQueue);
                _testModulesFilterHandler = new(_args, _actionQueue);
                _namedPipeConnectionLoop = Task.Run(async () => await _msBuildConnectionHandler.WaitConnectionAsync(_cancellationToken.Token));

                if (parseResult.HasOption(TestingPlatformOptions.TestModulesFilterOption))
                {
<<<<<<< HEAD
                    CompleteRun();
                    return ExitCodes.GenericFailure;
=======
                    if (!_testModulesFilterHandler.RunWithTestModulesFilter(parseResult))
                    {
                        return ExitCodes.GenericFailure;
                    }
>>>>>>> 613e0553
                }
                else
                {
<<<<<<< HEAD
                    VSTestTrace.SafeWriteTrace(() => $"MSBuild task _GetTestsProject didn't execute properly with exit code: {msbuildResult}.");
                    CompleteRun();
                    return ExitCodes.GenericFailure;
=======
                    // If no filter was provided, MSBuild will get the test project paths
                    var msbuildResult = _msBuildConnectionHandler.RunWithMSBuild(parseResult);
                    if (msbuildResult != 0)
                    {
                        VSTestTrace.SafeWriteTrace(() => $"MSBuild task _GetTestsProject didn't execute properly with exit code: {msbuildResult}.");
                        return ExitCodes.GenericFailure;
                    }

                    // If not all test projects have IsTestingPlatformApplication set to true, we will simply return
                    if (!_msBuildConnectionHandler.EnqueueTestApplications())
                    {
                        VSTestTrace.SafeWriteTrace(() => LocalizableStrings.CmdUnsupportedVSTestTestApplicationsDescription);
                        return ExitCodes.GenericFailure;
                    }
>>>>>>> 613e0553
                }

                _actionQueue.EnqueueCompleted();
                hasFailed = _actionQueue.WaitAllActions();
                // Above line will block till we have all connections and all GetTestsProject msbuild task complete.

                WaitOnMSBuildHandlerPipeConnectionLoop();
            }
            finally
            {
                // Clean up everything
                CleanUp();
            }

            CompleteRun();
            return hasFailed ? ExitCodes.GenericFailure : ExitCodes.Success;
        }

<<<<<<< HEAD
        private void CompleteRun()
        {
            if (Interlocked.CompareExchange(ref _cancelled, 1, 0) == 0)
            {
                _output?.TestExecutionCompleted(DateTimeOffset.Now);
            }
=======
        private void WaitOnMSBuildHandlerPipeConnectionLoop()
        {
            _cancellationToken.Cancel();
            _namedPipeConnectionLoop.Wait((int)TimeSpan.FromSeconds(30).TotalMilliseconds);
>>>>>>> 613e0553
        }

        private void CleanUp()
        {
            _msBuildConnectionHandler.Dispose();
            foreach (var testApplication in _testApplications)
            {
                testApplication.Dispose();
            }
        }

        private void OnHandshakeReceived(object sender, HandshakeArgs args)
        {
            var testApplication = (TestApplication)sender;
            var executionId = args.Handshake.Properties[HandshakeMessagePropertyNames.ExecutionId];
            var arch = args.Handshake.Properties[HandshakeMessagePropertyNames.Architecture]?.ToLower();
            var tfm = TargetFrameworkParser.GetShortTargetFramework(args.Handshake.Properties[HandshakeMessagePropertyNames.Framework]);
            (string ModulePath, string TargetFramework, string Architecture, string ExecutionId) appInfo = new(testApplication.Module.DLLOrExe, tfm, arch, executionId);
            _executions[testApplication] = appInfo;
            _output.AssemblyRunStarted(appInfo.ModulePath, appInfo.TargetFramework, appInfo.Architecture, appInfo.ExecutionId);

            if (!VSTestTrace.TraceEnabled)
            {
                return;
            }

            var handshake = args.Handshake;

            foreach (var property in handshake.Properties)
            {
                VSTestTrace.SafeWriteTrace(() => $"{property.Key}: {property.Value}");
            }
        }

        private void OnDiscoveredTestsReceived(object sender, DiscoveredTestEventArgs args)
        {
            var testApp = (TestApplication)sender;
            var appInfo = _executions[testApp];
            _executions[testApp] = appInfo;

            foreach (var test in args.DiscoveredTests)
            {
                _output.TestDiscovered(appInfo.ModulePath, appInfo.TargetFramework, appInfo.Architecture, appInfo.ExecutionId,
                        test.DisplayName,
                        test.Uid);
            }

            if (!VSTestTrace.TraceEnabled)
            {
                return;
            }

            var discoveredTestMessages = args.DiscoveredTests;
            VSTestTrace.SafeWriteTrace(() => $"DiscoveredTests Execution Id: {args.ExecutionId}");
            foreach (DiscoveredTest discoveredTestMessage in discoveredTestMessages)
            {
                VSTestTrace.SafeWriteTrace(() => $"DiscoveredTest: {discoveredTestMessage.Uid}, {discoveredTestMessage.DisplayName}");
            }
        }

        private void OnTestResultsReceived(object sender, TestResultEventArgs args)
        {
            foreach (var testResult in args.SuccessfulTestResults)
            {
                var testApp = (TestApplication)sender;
                var appInfo = _executions[testApp];
                _output.TestCompleted(appInfo.ModulePath, appInfo.TargetFramework, appInfo.Architecture, appInfo.ExecutionId,
                    testResult.DisplayName,
                    ToOutcome(testResult.State),
                    TimeSpan.FromTicks(testResult.Duration ?? 0),
                    exceptions: null,
                    expected: null,
                    actual: null,
                    standardOutput: null,
                    errorOutput: null);
            }

            foreach (var testResult in args.FailedTestResults)
            {
                var testApp = (TestApplication)sender;
                // TODO: expected
                // TODO: actual
                var appInfo = _executions[testApp];
                _output.TestCompleted(appInfo.ModulePath, appInfo.TargetFramework, appInfo.Architecture, appInfo.ExecutionId,
                    testResult.DisplayName,
                    ToOutcome(testResult.State),
                    TimeSpan.FromTicks(testResult.Duration ?? 0),
                    exceptions: testResult.Exceptions.Select(fe => new Microsoft.Testing.Platform.OutputDevice.Terminal.FlatException(fe.ErrorMessage, fe.ErrorType, fe.StackTrace)).ToArray(),
                    expected: null,
                    actual: null,
                    standardOutput: null,
                    errorOutput: null);
            }

            if (!VSTestTrace.TraceEnabled)
            {
                return;
            }

            VSTestTrace.SafeWriteTrace(() => $"TestResults Execution Id: {args.ExecutionId}");

            foreach (SuccessfulTestResult successfulTestResult in args.SuccessfulTestResults)
            {
                VSTestTrace.SafeWriteTrace(() => $"SuccessfulTestResult: {successfulTestResult.Uid}, {successfulTestResult.DisplayName}, " +
                $"{successfulTestResult.State}, {successfulTestResult.Duration}, {successfulTestResult.Reason}, {successfulTestResult.StandardOutput}," +
                $"{successfulTestResult.ErrorOutput}, {successfulTestResult.SessionUid}");
            }

            foreach (FailedTestResult failedTestResult in args.FailedTestResults)
            {
                VSTestTrace.SafeWriteTrace(() => $"FailedTestResult: {failedTestResult.Uid}, {failedTestResult.DisplayName}, " +
                $"{failedTestResult.State}, {failedTestResult.Duration}, {failedTestResult.Reason}, {string.Join(", ", failedTestResult.Exceptions?.Select(e => $"{e.ErrorMessage}, {e.ErrorType}, {e.StackTrace}"))}" +
                $"{failedTestResult.StandardOutput}, {failedTestResult.ErrorOutput}, {failedTestResult.SessionUid}");
            }
        }

        public static TestOutcome ToOutcome(byte? testState)
        {
            return testState switch
            {
                TestStates.Passed => TestOutcome.Passed,
                TestStates.Skipped => TestOutcome.Skipped,
                TestStates.Failed => TestOutcome.Fail,
                TestStates.Error => TestOutcome.Error,
                TestStates.Timeout => TestOutcome.Timeout,
                TestStates.Cancelled => TestOutcome.Canceled,
                _ => throw new ArgumentOutOfRangeException(nameof(testState), $"Invalid test state value {testState}")
            };
        }

        private void OnFileArtifactsReceived(object sender, FileArtifactEventArgs args)
        {
            var testApp = (TestApplication)sender;
            var appInfo = _executions[testApp];

            foreach (var artifact in args.FileArtifacts) {
                // TODO: Is artifact out of process
                _output.ArtifactAdded(
                    outOfProcess: false,
                    appInfo.ModulePath, appInfo.TargetFramework, appInfo.Architecture, appInfo.ExecutionId,
                    artifact.TestDisplayName, artifact.FullPath);
            }

            if (!VSTestTrace.TraceEnabled)
            {
                return;
            }

            VSTestTrace.SafeWriteTrace(() => $"FileArtifactMessages Execution Id: {args.ExecutionId}");

            foreach (FileArtifact fileArtifactMessage in args.FileArtifacts)
            {
                VSTestTrace.SafeWriteTrace(() => $"FileArtifact: {fileArtifactMessage.FullPath}, {fileArtifactMessage.DisplayName}, " +
                $"{fileArtifactMessage.Description}, {fileArtifactMessage.TestUid}, {fileArtifactMessage.TestDisplayName}, " +
                $"{fileArtifactMessage.SessionUid}");
            }
        }

        private void OnSessionEventReceived(object sender, SessionEventArgs args)
        {
            if (!VSTestTrace.TraceEnabled)
            {
                return;
            }

            var sessionEvent = args.SessionEvent;
            VSTestTrace.SafeWriteTrace(() => $"TestSessionEvent: {sessionEvent.SessionType}, {sessionEvent.SessionUid}, {sessionEvent.ExecutionId}");
        }

        private void OnErrorReceived(object sender, ErrorEventArgs args)
        {
            if (!VSTestTrace.TraceEnabled)
            {
                return;
            }

            VSTestTrace.SafeWriteTrace(() => args.ErrorMessage);
        }

        private void OnTestProcessExited(object sender, TestProcessExitEventArgs args)
        {
            var testApplication = (TestApplication)sender;

            // If the application exits too early we might not start the execution,
            // e.g. if the parameter is incorrect.
            if (_executions.TryGetValue(testApplication, out var appInfo))
            {
                _output.AssemblyRunCompleted(appInfo.ModulePath, appInfo.TargetFramework, appInfo.Architecture, appInfo.ExecutionId, args.ExitCode, string.Join(Environment.NewLine, args.OutputData), string.Join(Environment.NewLine, args.ErrorData));
            }

            if (!VSTestTrace.TraceEnabled)
            {
                return;
            }

            if (args.ExitCode != 0)
            {
                VSTestTrace.SafeWriteTrace(() => $"Test Process exited with non-zero exit code: {args.ExitCode}");
            }

            if (args.OutputData.Count > 0)
            {
                VSTestTrace.SafeWriteTrace(() => $"Output Data: {string.Join("\n", args.OutputData)}");
            }

            if (args.ErrorData.Count > 0)
            {
                VSTestTrace.SafeWriteTrace(() => $"Error Data: {string.Join("\n", args.ErrorData)}");
            }
        }

        private void OnTestApplicationRun(object sender, EventArgs args)
        {
            TestApplication testApp = sender as TestApplication;
            _testApplications.Add(testApp);
        }

        private void OnExecutionIdReceived(object sender, ExecutionEventArgs args)
        {
        }

        private static bool ContainsHelpOption(IEnumerable<string> args) => args.Contains(CliConstants.HelpOptionKey) || args.Contains(CliConstants.HelpOptionKey.Substring(0, 2));
    }
}<|MERGE_RESOLUTION|>--- conflicted
+++ resolved
@@ -1,6 +1,7 @@
 // Licensed to the .NET Foundation under one or more agreements.
 // The .NET Foundation licenses this file to you under the MIT license.
 
+using System;
 using System.Collections.Concurrent;
 using System.CommandLine;
 using Microsoft.DotNet.Tools.Test;
@@ -34,57 +35,15 @@
 
         public int Run(ParseResult parseResult)
         {
-<<<<<<< HEAD
-            Console.CancelKeyPress += (s, e) =>
-            {
-                _output?.StartCancelling();
-                CompleteRun();
-            };
-
-            // User can decide what the degree of parallelism should be
-            // If not specified, we will default to the number of processors
-            if (!int.TryParse(parseResult.GetValue(TestingPlatformOptions.MaxParallelTestModulesOption), out int degreeOfParallelism))
-                degreeOfParallelism = Environment.ProcessorCount;
-
-            bool filterModeEnabled = parseResult.HasOption(TestingPlatformOptions.TestModulesFilterOption);
-
-            if (filterModeEnabled && parseResult.HasOption(TestingPlatformOptions.ArchitectureOption))
-            {
-                VSTestTrace.SafeWriteTrace(() => $"The --arch option is not supported yet.");
-                return ExitCodes.GenericFailure;
-            }
-
-            if (parseResult.HasOption(TestingPlatformOptions.ListTestsOption))
-            {
-                _isDiscovery = true;
-            }
-
-            BuiltInOptions builtInOptions = new(
-                parseResult.HasOption(TestingPlatformOptions.NoRestoreOption),
-                parseResult.HasOption(TestingPlatformOptions.NoBuildOption),
-                parseResult.HasOption(TestingPlatformOptions.ListTestsOption),
-                parseResult.GetValue(TestingPlatformOptions.ConfigurationOption),
-                parseResult.GetValue(TestingPlatformOptions.ArchitectureOption));
-
-            var console = new SystemConsole();
-            var output = new TerminalTestReporter(console, new TerminalTestReporterOptions()
-            {
-                ShowPassedTests = Environment.GetEnvironmentVariable("SHOW_PASSED") == "1" ? () => true : () => false,
-                ShowProgress = () => Environment.GetEnvironmentVariable("NO_PROGRESS") != "1",
-                UseAnsi = Environment.GetEnvironmentVariable("NO_ANSI") != "1",
-                ShowAssembly = true,
-                ShowAssemblyStartAndComplete = true,
-            });
-            _output = output;
-            _output.TestExecutionStarted(DateTimeOffset.Now, degreeOfParallelism, _isDiscovery);
-
-            if (ContainsHelpOption(parseResult.GetArguments()))
-            {
-                _actionQueue = new(degreeOfParallelism, async (TestApplication testApp) =>
-=======
             bool hasFailed = false;
             try
             {
+                Console.CancelKeyPress += (s, e) =>
+                {
+                    _output?.StartCancelling();
+                    CompleteRun();
+                };
+
                 // User can decide what the degree of parallelism should be
                 // If not specified, we will default to the number of processors
                 if (!int.TryParse(parseResult.GetValue(TestingPlatformOptions.MaxParallelTestModulesOption), out int degreeOfParallelism))
@@ -93,37 +52,33 @@
                 bool filterModeEnabled = parseResult.HasOption(TestingPlatformOptions.TestModulesFilterOption);
 
                 if (filterModeEnabled && parseResult.HasOption(TestingPlatformOptions.ArchitectureOption))
->>>>>>> 613e0553
                 {
                     VSTestTrace.SafeWriteTrace(() => $"The --arch option is not supported yet.");
                 }
 
-<<<<<<< HEAD
-                    var result = await testApp.RunAsync(filterModeEnabled, enableHelp: true, builtInOptions);
-                    CompleteRun();
-                    return result;
-                });
-            }
-            else
-            {
-                _actionQueue = new(degreeOfParallelism, async (TestApplication testApp) =>
-                {
-                    testApp.HandshakeReceived += OnHandshakeReceived;
-                    testApp.DiscoveredTestsReceived += OnDiscoveredTestsReceived;
-                    testApp.TestResultsReceived += OnTestResultsReceived;
-                    testApp.FileArtifactsReceived += OnFileArtifactsReceived;
-                    testApp.SessionEventReceived += OnSessionEventReceived;
-                    testApp.ErrorReceived += OnErrorReceived;
-                    testApp.TestProcessExited += OnTestProcessExited;
-                    testApp.Run += OnTestApplicationRun;
-                    testApp.ExecutionIdReceived += OnExecutionIdReceived;
-=======
+                if (parseResult.HasOption(TestingPlatformOptions.ListTestsOption))
+                {
+                    _isDiscovery = true;
+                }
+
                 BuiltInOptions builtInOptions = new(
                     parseResult.HasOption(TestingPlatformOptions.NoRestoreOption),
                     parseResult.HasOption(TestingPlatformOptions.NoBuildOption),
+                    parseResult.HasOption(TestingPlatformOptions.ListTestsOption),
                     parseResult.GetValue(TestingPlatformOptions.ConfigurationOption),
                     parseResult.GetValue(TestingPlatformOptions.ArchitectureOption));
->>>>>>> 613e0553
+
+                var console = new SystemConsole();
+                var output = new TerminalTestReporter(console, new TerminalTestReporterOptions()
+                {
+                    ShowPassedTests = Environment.GetEnvironmentVariable("SHOW_PASSED") == "1" ? () => true : () => false,
+                    ShowProgress = () => Environment.GetEnvironmentVariable("NO_PROGRESS") != "1",
+                    UseAnsi = Environment.GetEnvironmentVariable("NO_ANSI") != "1",
+                    ShowAssembly = true,
+                    ShowAssemblyStartAndComplete = true,
+                });
+                _output = output;
+                _output.TestExecutionStarted(DateTimeOffset.Now, degreeOfParallelism, _isDiscovery);
 
                 if (ContainsHelpOption(parseResult.GetArguments()))
                 {
@@ -135,7 +90,9 @@
                         testApp.Run += OnTestApplicationRun;
                         testApp.ExecutionIdReceived += OnExecutionIdReceived;
 
-                        return await testApp.RunAsync(filterModeEnabled, enableHelp: true, builtInOptions);
+                        var result = await testApp.RunAsync(filterModeEnabled, enableHelp: true, builtInOptions);
+                        CompleteRun();
+                        return result;
                     });
                 }
                 else
@@ -163,28 +120,20 @@
 
                 if (parseResult.HasOption(TestingPlatformOptions.TestModulesFilterOption))
                 {
-<<<<<<< HEAD
-                    CompleteRun();
-                    return ExitCodes.GenericFailure;
-=======
                     if (!_testModulesFilterHandler.RunWithTestModulesFilter(parseResult))
                     {
+                        CompleteRun();
                         return ExitCodes.GenericFailure;
                     }
->>>>>>> 613e0553
                 }
                 else
                 {
-<<<<<<< HEAD
-                    VSTestTrace.SafeWriteTrace(() => $"MSBuild task _GetTestsProject didn't execute properly with exit code: {msbuildResult}.");
-                    CompleteRun();
-                    return ExitCodes.GenericFailure;
-=======
                     // If no filter was provided, MSBuild will get the test project paths
                     var msbuildResult = _msBuildConnectionHandler.RunWithMSBuild(parseResult);
                     if (msbuildResult != 0)
                     {
                         VSTestTrace.SafeWriteTrace(() => $"MSBuild task _GetTestsProject didn't execute properly with exit code: {msbuildResult}.");
+                        CompleteRun();
                         return ExitCodes.GenericFailure;
                     }
 
@@ -192,9 +141,9 @@
                     if (!_msBuildConnectionHandler.EnqueueTestApplications())
                     {
                         VSTestTrace.SafeWriteTrace(() => LocalizableStrings.CmdUnsupportedVSTestTestApplicationsDescription);
+                        CompleteRun();
                         return ExitCodes.GenericFailure;
                     }
->>>>>>> 613e0553
                 }
 
                 _actionQueue.EnqueueCompleted();
@@ -213,19 +162,18 @@
             return hasFailed ? ExitCodes.GenericFailure : ExitCodes.Success;
         }
 
-<<<<<<< HEAD
         private void CompleteRun()
         {
             if (Interlocked.CompareExchange(ref _cancelled, 1, 0) == 0)
             {
                 _output?.TestExecutionCompleted(DateTimeOffset.Now);
             }
-=======
+        }
+
         private void WaitOnMSBuildHandlerPipeConnectionLoop()
         {
             _cancellationToken.Cancel();
             _namedPipeConnectionLoop.Wait((int)TimeSpan.FromSeconds(30).TotalMilliseconds);
->>>>>>> 613e0553
         }
 
         private void CleanUp()
@@ -243,7 +191,7 @@
             var executionId = args.Handshake.Properties[HandshakeMessagePropertyNames.ExecutionId];
             var arch = args.Handshake.Properties[HandshakeMessagePropertyNames.Architecture]?.ToLower();
             var tfm = TargetFrameworkParser.GetShortTargetFramework(args.Handshake.Properties[HandshakeMessagePropertyNames.Framework]);
-            (string ModulePath, string TargetFramework, string Architecture, string ExecutionId) appInfo = new(testApplication.Module.DLLOrExe, tfm, arch, executionId);
+            (string ModulePath, string TargetFramework, string Architecture, string ExecutionId) appInfo = new(testApplication.Module.DllOrExePath, tfm, arch, executionId);
             _executions[testApplication] = appInfo;
             _output.AssemblyRunStarted(appInfo.ModulePath, appInfo.TargetFramework, appInfo.Architecture, appInfo.ExecutionId);
 
@@ -361,7 +309,8 @@
             var testApp = (TestApplication)sender;
             var appInfo = _executions[testApp];
 
-            foreach (var artifact in args.FileArtifacts) {
+            foreach (var artifact in args.FileArtifacts)
+            {
                 // TODO: Is artifact out of process
                 _output.ArtifactAdded(
                     outOfProcess: false,
