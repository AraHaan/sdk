// Copyright (c) .NET Foundation and contributors. All rights reserved.
// Licensed under the MIT license. See LICENSE file in the project root for full license information.

using System;
using System.Collections.Generic;
using System.Linq;
using System.Runtime.InteropServices;
using Microsoft.DotNet.Cli;
using Microsoft.DotNet.Cli.Utils;
using Microsoft.DotNet.ToolPackage;
using Microsoft.Extensions.EnvironmentAbstractions;

namespace Microsoft.DotNet.ToolManifest
{
    internal class ToolManifestFinder : IToolManifestFinder, IToolManifestInspector
    {
        private readonly DirectoryPath _probeStart;
        private readonly IFileSystem _fileSystem;
        private readonly IDangerousFileDetector _dangerousFileDetector;
        private readonly ToolManifestEditor _toolManifestEditor;
        private const string ManifestFilenameConvention = "dotnet-tools.json";
        private readonly Func<string, string> _getEnvironmentVariable;

        public ToolManifestFinder(
            DirectoryPath probeStart,
            IFileSystem fileSystem = null,
            IDangerousFileDetector dangerousFileDetector = null,
            Func<string, string> getEnvironmentVariable = null)
        {
            _probeStart = probeStart;
            _fileSystem = fileSystem ?? new FileSystemWrapper();
            _dangerousFileDetector = dangerousFileDetector ?? new DangerousFileDetector();
            _toolManifestEditor = new ToolManifestEditor(_fileSystem, dangerousFileDetector);
            _getEnvironmentVariable = getEnvironmentVariable ?? Environment.GetEnvironmentVariable;
        }

        public IReadOnlyCollection<ToolManifestPackage> Find(FilePath? filePath = null)
        {
            IEnumerable<(FilePath manifestfile, DirectoryPath _)> allPossibleManifests =
                filePath != null
                    ? new[] {(filePath.Value, filePath.Value.GetDirectoryPath())}
                    : EnumerateDefaultAllPossibleManifests();

            var findAnyManifest =
                TryFindToolManifestPackages(allPossibleManifests, out var toolManifestPackageAndSource);

            if (!findAnyManifest)
            {
                throw new ToolManifestCannotBeFoundException(
                    LocalizableStrings.CannotFindAManifestFile,
                    string.Format(LocalizableStrings.ListOfSearched,
                        string.Join(Environment.NewLine, allPossibleManifests.Select(f => "\t" + f.manifestfile.Value))));
            }

            return toolManifestPackageAndSource.Select(t => t.toolManifestPackage).ToArray();
        }

        public IReadOnlyCollection<(ToolManifestPackage toolManifestPackage, FilePath SourceManifest)> Inspect(
            FilePath? filePath = null)
        {
            IEnumerable<(FilePath manifestfile, DirectoryPath _)> allPossibleManifests =
                filePath != null
                    ? new[] {(filePath.Value, filePath.Value.GetDirectoryPath())}
                    : EnumerateDefaultAllPossibleManifests();


            if (!TryFindToolManifestPackages(allPossibleManifests, out var toolManifestPackageAndSource))
            {
                toolManifestPackageAndSource =
                    new List<(ToolManifestPackage toolManifestPackage, FilePath SourceManifest)>();
            }

            return toolManifestPackageAndSource.ToArray();
        }

        private bool TryFindToolManifestPackages(
            IEnumerable<(FilePath manifestfile, DirectoryPath _)> allPossibleManifests, 
            out List<(ToolManifestPackage toolManifestPackage, FilePath SourceManifest)> toolManifestPackageAndSource)
        {
            bool findAnyManifest = false;
            toolManifestPackageAndSource 
                = new List<(ToolManifestPackage toolManifestPackage, FilePath SourceManifest)>();
            foreach ((FilePath possibleManifest, DirectoryPath correspondingDirectory) in allPossibleManifests)
            {
                if (!_fileSystem.File.Exists(possibleManifest.Value))
                {
                    continue;
                }

                findAnyManifest = true;

                (List<ToolManifestPackage> toolManifestPackageFromOneManifestFile, bool isRoot) =
                    _toolManifestEditor.Read(possibleManifest, correspondingDirectory);

                foreach (ToolManifestPackage toolManifestPackage in toolManifestPackageFromOneManifestFile)
                {
                    if (!toolManifestPackageAndSource.Any(addedToolManifestPackages =>
                        addedToolManifestPackages.toolManifestPackage.PackageId.Equals(toolManifestPackage.PackageId)))
                    {
                        toolManifestPackageAndSource.Add((toolManifestPackage, possibleManifest));
                    }
                }

                if (isRoot)
                {
                    return findAnyManifest;
                }
            }

            return findAnyManifest;
        }

        public bool TryFind(ToolCommandName toolCommandName, out ToolManifestPackage toolManifestPackage)
        {
            toolManifestPackage = default(ToolManifestPackage);
            foreach ((FilePath possibleManifest, DirectoryPath correspondingDirectory) in
                EnumerateDefaultAllPossibleManifests())
            {
                if (!_fileSystem.File.Exists(possibleManifest.Value))
                {
                    continue;
                }

                (List<ToolManifestPackage> manifestPackages, bool isRoot) =
                    _toolManifestEditor.Read(possibleManifest, correspondingDirectory);

                foreach (var package in manifestPackages)
                {
                    if (package.CommandNames.Contains(toolCommandName))
                    {
                        toolManifestPackage = package;
                        return true;
                    }
                }

                if (isRoot)
                {
                    return false;
                }
            }

            return false;
        }

        public IEnumerable<(FilePath manifestfile, DirectoryPath manifestFileFirstEffectDirectory)>
            EnumerateDefaultAllPossibleManifests()
        {
            DirectoryPath? currentSearchDirectory = _probeStart;
            while (currentSearchDirectory.HasValue && (currentSearchDirectory.Value.GetParentPathNullable() != null || AllowManifestInRoot()))
            {
                var currentSearchDotConfigDirectory =
                    currentSearchDirectory.Value.WithSubDirectories(Constants.DotConfigDirectoryName);
                var tryManifest = currentSearchDirectory.Value.WithFile(ManifestFilenameConvention);
                yield return (currentSearchDotConfigDirectory.WithFile(ManifestFilenameConvention),
                    currentSearchDirectory.Value);
                yield return (tryManifest, currentSearchDirectory.Value);
                currentSearchDirectory = currentSearchDirectory.Value.GetParentPathNullable();
            }
        }

        private bool AllowManifestInRoot()
        {
            string environmentVariableValue = _getEnvironmentVariable(EnvironmentVariableNames.DOTNET_TOOLS_ALLOW_MANIFEST_IN_ROOT);
<<<<<<< HEAD
            if (!string.IsNullOrWhiteSpace(environmentVariableValue))
=======
            if (!string.IsNullOrEmpty(environmentVariableValue))
>>>>>>> 68155019
            {
                if (environmentVariableValue.Equals("true", StringComparison.OrdinalIgnoreCase) || environmentVariableValue.Equals("1", StringComparison.OrdinalIgnoreCase))
                {
                    return true;
                }
                else
                {
                    return false;
                }
            }
            return !RuntimeInformation.IsOSPlatform(OSPlatform.Windows);
        }

        public FilePath FindFirst()
        {
            foreach ((FilePath possibleManifest, DirectoryPath _) in EnumerateDefaultAllPossibleManifests())
            {
                if (_fileSystem.File.Exists(possibleManifest.Value))
                {
                    return possibleManifest;
                }
            }

            throw new ToolManifestCannotBeFoundException(
                LocalizableStrings.CannotFindAManifestFile,
                string.Format(LocalizableStrings.ListOfSearched,
                    string.Join(Environment.NewLine,
                        EnumerateDefaultAllPossibleManifests().Select(f => "\t" + f.manifestfile.Value))));
        }

        /// <summary>
        /// Return manifest file path in the order of the closest probe path first.
        /// </summary>
        public IReadOnlyList<FilePath> FindByPackageId(PackageId packageId)
        {
            var result = new List<FilePath>();
            bool findAnyManifest = false;
            foreach ((FilePath possibleManifest,
                    DirectoryPath correspondingDirectory)
                in EnumerateDefaultAllPossibleManifests())
            {
                if (_fileSystem.File.Exists(possibleManifest.Value))
                {
                    findAnyManifest = true;
                    if (_toolManifestEditor.Read(possibleManifest, correspondingDirectory).content
                        .Any(t => t.PackageId.Equals(packageId)))
                    {
                        result.Add(possibleManifest);
                    }
                }
            }

            if (!findAnyManifest)
            {
                throw new ToolManifestCannotBeFoundException(
                    LocalizableStrings.CannotFindAManifestFile,
                    string.Format(LocalizableStrings.ListOfSearched,
                        string.Join(Environment.NewLine,
                            EnumerateDefaultAllPossibleManifests().Select(f => "\t" + f.manifestfile.Value))));
            }

            return result;
        }
    }
}<|MERGE_RESOLUTION|>--- conflicted
+++ resolved
@@ -161,11 +161,7 @@
         private bool AllowManifestInRoot()
         {
             string environmentVariableValue = _getEnvironmentVariable(EnvironmentVariableNames.DOTNET_TOOLS_ALLOW_MANIFEST_IN_ROOT);
-<<<<<<< HEAD
             if (!string.IsNullOrWhiteSpace(environmentVariableValue))
-=======
-            if (!string.IsNullOrEmpty(environmentVariableValue))
->>>>>>> 68155019
             {
                 if (environmentVariableValue.Equals("true", StringComparison.OrdinalIgnoreCase) || environmentVariableValue.Equals("1", StringComparison.OrdinalIgnoreCase))
                 {
