﻿<?xml version="1.0" encoding="utf-8"?>
<root>
  <!-- 
    Microsoft ResX Schema 
    
    Version 2.0
    
    The primary goals of this format is to allow a simple XML format 
    that is mostly human readable. The generation and parsing of the 
    various data types are done through the TypeConverter classes 
    associated with the data types.
    
    Example:
    
    ... ado.net/XML headers & schema ...
    <resheader name="resmimetype">text/microsoft-resx</resheader>
    <resheader name="version">2.0</resheader>
    <resheader name="reader">System.Resources.ResXResourceReader, System.Windows.Forms, ...</resheader>
    <resheader name="writer">System.Resources.ResXResourceWriter, System.Windows.Forms, ...</resheader>
    <data name="Name1"><value>this is my long string</value><comment>this is a comment</comment></data>
    <data name="Color1" type="System.Drawing.Color, System.Drawing">Blue</data>
    <data name="Bitmap1" mimetype="application/x-microsoft.net.object.binary.base64">
        <value>[base64 mime encoded serialized .NET Framework object]</value>
    </data>
    <data name="Icon1" type="System.Drawing.Icon, System.Drawing" mimetype="application/x-microsoft.net.object.bytearray.base64">
        <value>[base64 mime encoded string representing a byte array form of the .NET Framework object]</value>
        <comment>This is a comment</comment>
    </data>
                
    There are any number of "resheader" rows that contain simple 
    name/value pairs.
    
    Each data row contains a name, and value. The row also contains a 
    type or mimetype. Type corresponds to a .NET class that support 
    text/value conversion through the TypeConverter architecture. 
    Classes that don't support this are serialized and stored with the 
    mimetype set.
    
    The mimetype is used for serialized objects, and tells the 
    ResXResourceReader how to depersist the object. This is currently not 
    extensible. For a given mimetype the value must be set accordingly:
    
    Note - application/x-microsoft.net.object.binary.base64 is the format 
    that the ResXResourceWriter will generate, however the reader can 
    read any of the formats listed below.
    
    mimetype: application/x-microsoft.net.object.binary.base64
    value   : The object must be serialized with 
            : System.Runtime.Serialization.Formatters.Binary.BinaryFormatter
            : and then encoded with base64 encoding.
    
    mimetype: application/x-microsoft.net.object.soap.base64
    value   : The object must be serialized with 
            : System.Runtime.Serialization.Formatters.Soap.SoapFormatter
            : and then encoded with base64 encoding.

    mimetype: application/x-microsoft.net.object.bytearray.base64
    value   : The object must be serialized into a byte array 
            : using a System.ComponentModel.TypeConverter
            : and then encoded with base64 encoding.
    -->
  <xsd:schema id="root" xmlns="" xmlns:xsd="http://www.w3.org/2001/XMLSchema" xmlns:msdata="urn:schemas-microsoft-com:xml-msdata">
    <xsd:import namespace="http://www.w3.org/XML/1998/namespace" />
    <xsd:element name="root" msdata:IsDataSet="true">
      <xsd:complexType>
        <xsd:choice maxOccurs="unbounded">
          <xsd:element name="metadata">
            <xsd:complexType>
              <xsd:sequence>
                <xsd:element name="value" type="xsd:string" minOccurs="0" />
              </xsd:sequence>
              <xsd:attribute name="name" use="required" type="xsd:string" />
              <xsd:attribute name="type" type="xsd:string" />
              <xsd:attribute name="mimetype" type="xsd:string" />
              <xsd:attribute ref="xml:space" />
            </xsd:complexType>
          </xsd:element>
          <xsd:element name="assembly">
            <xsd:complexType>
              <xsd:attribute name="alias" type="xsd:string" />
              <xsd:attribute name="name" type="xsd:string" />
            </xsd:complexType>
          </xsd:element>
          <xsd:element name="data">
            <xsd:complexType>
              <xsd:sequence>
                <xsd:element name="value" type="xsd:string" minOccurs="0" msdata:Ordinal="1" />
                <xsd:element name="comment" type="xsd:string" minOccurs="0" msdata:Ordinal="2" />
              </xsd:sequence>
              <xsd:attribute name="name" type="xsd:string" use="required" msdata:Ordinal="1" />
              <xsd:attribute name="type" type="xsd:string" msdata:Ordinal="3" />
              <xsd:attribute name="mimetype" type="xsd:string" msdata:Ordinal="4" />
              <xsd:attribute ref="xml:space" />
            </xsd:complexType>
          </xsd:element>
          <xsd:element name="resheader">
            <xsd:complexType>
              <xsd:sequence>
                <xsd:element name="value" type="xsd:string" minOccurs="0" msdata:Ordinal="1" />
              </xsd:sequence>
              <xsd:attribute name="name" type="xsd:string" use="required" />
            </xsd:complexType>
          </xsd:element>
        </xsd:choice>
      </xsd:complexType>
    </xsd:element>
  </xsd:schema>
  <resheader name="resmimetype">
    <value>text/microsoft-resx</value>
  </resheader>
  <resheader name="version">
    <value>2.0</value>
  </resheader>
  <resheader name="reader">
    <value>System.Resources.ResXResourceReader, System.Windows.Forms, Version=4.0.0.0, Culture=neutral, PublicKeyToken=b77a5c561934e089</value>
  </resheader>
  <resheader name="writer">
    <value>System.Resources.ResXResourceWriter, System.Windows.Forms, Version=4.0.0.0, Culture=neutral, PublicKeyToken=b77a5c561934e089</value>
  </resheader>
  <data name="UnsupportedProjectType" xml:space="preserve">
    <value>Project '{0}' has an unknown project type and cannot be added to the solution file. Contact your SDK provider for support.</value>
  </data>
  <data name="ProjectAlreadyHasAreference" xml:space="preserve">
    <value>Project already has a reference to `{0}`.</value>
  </data>
  <data name="ProjectReferenceCouldNotBeFound" xml:space="preserve">
    <value>Project reference `{0}` could not be found.</value>
  </data>
  <data name="ProjectReferenceRemoved" xml:space="preserve">
    <value>Project reference `{0}` removed.</value>
  </data>
  <data name="Project" xml:space="preserve">
    <value>Project</value>
  </data>
  <data name="ProjectFile" xml:space="preserve">
    <value>Project file</value>
  </data>
  <data name="Reference" xml:space="preserve">
    <value>Reference</value>
  </data>
  <data name="ProjectReference" xml:space="preserve">
    <value>Project reference</value>
  </data>
  <data name="ProjectReferenceOneOrMore" xml:space="preserve">
    <value>Project reference(s)</value>
  </data>
  <data name="PackageReference" xml:space="preserve">
    <value>Package reference</value>
  </data>
  <data name="P2P" xml:space="preserve">
    <value>Project to Project</value>
  </data>
  <data name="P2PReference" xml:space="preserve">
    <value>Project to Project reference</value>
  </data>
  <data name="Package" xml:space="preserve">
    <value>Package</value>
  </data>
  <data name="Solution" xml:space="preserve">
    <value>Solution</value>
  </data>
  <data name="SolutionFile" xml:space="preserve">
    <value>Solution file</value>
  </data>
  <data name="Executable" xml:space="preserve">
    <value>Executable</value>
  </data>
  <data name="Library" xml:space="preserve">
    <value>Library</value>
  </data>
  <data name="Program" xml:space="preserve">
    <value>Program</value>
  </data>
  <data name="Application" xml:space="preserve">
    <value>Application</value>
  </data>
  <data name="ReferenceAddedToTheProject" xml:space="preserve">
    <value>Reference `{0}` added to the project.</value>
  </data>
  <data name="Add" xml:space="preserve">
    <value>Add</value>
  </data>
  <data name="Remove" xml:space="preserve">
    <value>Remove</value>
  </data>
  <data name="Delete" xml:space="preserve">
    <value>Delete</value>
  </data>
  <data name="Update" xml:space="preserve">
    <value>Update</value>
  </data>
  <data name="New" xml:space="preserve">
    <value>New</value>
  </data>
  <data name="List" xml:space="preserve">
    <value>List</value>
  </data>
  <data name="Load" xml:space="preserve">
    <value>Load</value>
  </data>
  <data name="Save" xml:space="preserve">
    <value>Save</value>
  </data>
  <data name="Find" xml:space="preserve">
    <value>Find</value>
  </data>
  <data name="Error" xml:space="preserve">
    <value>Error</value>
  </data>
  <data name="Warning" xml:space="preserve">
    <value>Warning</value>
  </data>
  <data name="File" xml:space="preserve">
    <value>File</value>
  </data>
  <data name="Directory" xml:space="preserve">
    <value>Directory</value>
  </data>
  <data name="Type" xml:space="preserve">
    <value>Type</value>
  </data>
  <data name="Value" xml:space="preserve">
    <value>Value</value>
  </data>
  <data name="Group" xml:space="preserve">
    <value>Group</value>
  </data>
  <data name="XAddedToY" xml:space="preserve">
    <value>{0} added to {1}.</value>
  </data>
  <data name="XRemovedFromY" xml:space="preserve">
    <value>{0} removed from {1}.</value>
  </data>
  <data name="XDeletedFromY" xml:space="preserve">
    <value>{0} deleted from {1}.</value>
  </data>
  <data name="XSuccessfullyUpdated" xml:space="preserve">
    <value>{0} successfully updated.</value>
  </data>
  <data name="XIsInvalid" xml:space="preserve">
    <value>{0} is invalid.</value>
  </data>
  <data name="XYFoundButInvalid" xml:space="preserve">
    <value>{0} `{1}` found but is invalid.</value>
  </data>
  <data name="XFoundButInvalid" xml:space="preserve">
    <value>`{0}` found but is invalid.</value>
  </data>
  <data name="OperationInvalid" xml:space="preserve">
    <value>Operation is invalid.</value>
  </data>
  <data name="OperationXInvalid" xml:space="preserve">
    <value>Operation {0} is invalid.</value>
  </data>
  <data name="XNotFound" xml:space="preserve">
    <value>{0} not found.</value>
  </data>
  <data name="XOrYNotFound" xml:space="preserve">
    <value>{0} or {1} not found.</value>
  </data>
  <data name="XOrYNotFoundInZ" xml:space="preserve">
    <value>{0} or {1} not found in `{2}`.</value>
  </data>
  <data name="FileNotFound" xml:space="preserve">
    <value>File `{0}` not found.</value>
  </data>
  <data name="XDoesNotExist" xml:space="preserve">
    <value>{0} does not exist.</value>
  </data>
  <data name="XYDoesNotExist" xml:space="preserve">
    <value>{0} `{1}` does not exist.</value>
  </data>
  <data name="MoreThanOneXFound" xml:space="preserve">
    <value>More than one {0} found.</value>
  </data>
  <data name="XAlreadyContainsY" xml:space="preserve">
    <value>{0} already contains {1}.</value>
  </data>
  <data name="XAlreadyContainsYZ" xml:space="preserve">
    <value>{0} already contains {1} `{2}`.</value>
  </data>
  <data name="XAlreadyHasY" xml:space="preserve">
    <value>{0} already has {1}.</value>
  </data>
  <data name="XAlreadyHasYZ" xml:space="preserve">
    <value>{0} already has {1} `{2}`.</value>
  </data>
  <data name="XWasNotExpected" xml:space="preserve">
    <value>{0} was not expected.</value>
  </data>
  <data name="XNotProvided" xml:space="preserve">
    <value>{0} not provided.</value>
  </data>
  <data name="SpecifyAtLeastOne" xml:space="preserve">
    <value>Specify at least one {0}.</value>
  </data>
  <data name="CouldNotConnectWithTheServer" xml:space="preserve">
    <value>Could not connect with the server.</value>
  </data>
  <data name="RequiredArgumentIsInvalid" xml:space="preserve">
    <value>Required argument {0} is invalid.</value>
  </data>
  <data name="OptionIsInvalid" xml:space="preserve">
    <value>Option {0} is invalid.</value>
  </data>
  <data name="ArgumentIsInvalid" xml:space="preserve">
    <value>Argument {0} is invalid.</value>
  </data>
  <data name="RequiredArgumentNotPassed" xml:space="preserve">
    <value>Required argument {0} was not provided.</value>
  </data>
  <data name="RequiredCommandNotPassed" xml:space="preserve">
    <value>Required command was not provided.</value>
  </data>
  <data name="CouldNotFindAnyProjectInDirectory" xml:space="preserve">
    <value>Could not find any project in `{0}`.</value>
  </data>
  <data name="CouldNotFindProjectOrDirectory" xml:space="preserve">
    <value>Could not find project or directory `{0}`.</value>
  </data>
  <data name="MoreThanOneProjectInDirectory" xml:space="preserve">
    <value>Found more than one project in `{0}`. Specify which one to use.</value>
  </data>
  <data name="FoundInvalidProject" xml:space="preserve">
    <value>Found a project `{0}` but it is invalid.</value>
  </data>
  <data name="InvalidProject" xml:space="preserve">
    <value>Invalid project `{0}`.</value>
  </data>
  <data name="InvalidProjectWithExceptionMessage" xml:space="preserve">
    <value>Invalid project `{0}`. {1}.</value>
  </data>
  <data name="CouldNotFindSolutionIn" xml:space="preserve">
    <value>Specified solution file {0} does not exist, or there is no solution file in the directory.</value>
  </data>
  <data name="CouldNotFindSolutionOrDirectory" xml:space="preserve">
    <value>Could not find solution or directory `{0}`.</value>
  </data>
  <data name="MoreThanOneSolutionInDirectory" xml:space="preserve">
    <value>Found more than one solution file in {0}. Specify which one to use.</value>
  </data>
  <data name="InvalidSolutionFormatString" xml:space="preserve">
    <value>Invalid solution `{0}`. {1}.</value>
  </data>
  <data name="SolutionDoesNotExist" xml:space="preserve">
    <value>Specified solution file {0} does not exist, or there is no solution file in the directory.</value>
  </data>
  <data name="ReferenceIsInvalid" xml:space="preserve">
    <value>Reference `{0}` is invalid.</value>
  </data>
  <data name="SpecifyAtLeastOneReferenceToAdd" xml:space="preserve">
    <value>You must specify at least one reference to add.</value>
  </data>
  <data name="PackageReferenceDoesNotExist" xml:space="preserve">
    <value>Package reference `{0}` does not exist.</value>
  </data>
  <data name="PackageReferenceIsInvalid" xml:space="preserve">
    <value>Package reference `{0}` is invalid.</value>
  </data>
  <data name="SpecifyAtLeastOnePackageReferenceToAdd" xml:space="preserve">
    <value>You must specify at least one package to add.</value>
  </data>
  <data name="PackageReferenceAddedToTheProject" xml:space="preserve">
    <value>Package reference `{0}` added to the project.</value>
  </data>
  <data name="ProjectAlreadyHasAPackageReference" xml:space="preserve">
    <value>Project {0} already has a reference `{1}`.</value>
  </data>
  <data name="PleaseSpecifyVersion" xml:space="preserve">
    <value>Specify a version of the package.</value>
  </data>
  <data name="ProjectDoesNotExist" xml:space="preserve">
    <value>Project `{0}` does not exist.</value>
  </data>
  <data name="ProjectIsInvalid" xml:space="preserve">
    <value>Project `{0}` is invalid.</value>
  </data>
  <data name="SpecifyAtLeastOneProjectToAdd" xml:space="preserve">
    <value>You must specify at least one project to add.</value>
  </data>
  <data name="ProjectAddedToTheSolution" xml:space="preserve">
    <value>Project `{0}` added to the solution.</value>
  </data>
  <data name="ProjectRemovedFromTheSolution" xml:space="preserve">
    <value>Project `{0}` removed from the solution.</value>
  </data>
  <data name="SolutionAlreadyContainsProject" xml:space="preserve">
    <value>Solution {0} already contains project {1}.</value>
  </data>
  <data name="ReferenceNotFoundInTheProject" xml:space="preserve">
    <value>Specified reference {0} does not exist in project {1}.</value>
  </data>
  <data name="ReferenceRemoved" xml:space="preserve">
    <value>Reference `{0}` deleted from the project.</value>
  </data>
  <data name="SpecifyAtLeastOneReferenceToRemove" xml:space="preserve">
    <value>You must specify at least one reference to remove.</value>
  </data>
  <data name="ReferenceDeleted" xml:space="preserve">
    <value>Reference `{0}` deleted.</value>
  </data>
  <data name="PackageReferenceNotFoundInTheProject" xml:space="preserve">
    <value>Package reference `{0}` could not be found in the project.</value>
  </data>
  <data name="PackageReferenceRemoved" xml:space="preserve">
    <value>Reference `{0}` deleted from the project.</value>
  </data>
  <data name="SpecifyAtLeastOnePackageReferenceToRemove" xml:space="preserve">
    <value>You must specify at least one package reference to remove.</value>
  </data>
  <data name="PackageReferenceDeleted" xml:space="preserve">
    <value>Package reference `{0}` deleted.</value>
  </data>
  <data name="ProjectNotFoundInTheSolution" xml:space="preserve">
    <value>Project `{0}` could not be found in the solution.</value>
  </data>
  <data name="ProjectRemoved" xml:space="preserve">
    <value>Project `{0}` removed from solution.</value>
  </data>
  <data name="SpecifyAtLeastOneProjectToRemove" xml:space="preserve">
    <value>You must specify at least one project to remove.</value>
  </data>
  <data name="ProjectDeleted" xml:space="preserve">
    <value>Project `{0}` deleted from solution.</value>
  </data>
  <data name="NoReferencesFound" xml:space="preserve">
    <value>There are no {0} references in project {1}.</value>
  </data>
  <data name="NoProjectsFound" xml:space="preserve">
    <value>No projects found in the solution.</value>
  </data>
  <data name="ArgumentsProjectOrSolutionDescription" xml:space="preserve">
    <value>The project or solution to operation on. If a file is not specified, the current directory is searched.</value>
  </data>
  <data name="ProjectArgumentName" xml:space="preserve">
    <value>PROJECT</value>
  </data>
  <data name="ProjectArgumentDescription" xml:space="preserve">
    <value>The project file to operate on. If a file is not specified, the command will search the current directory for one.</value>
  </data>
  <data name="CmdFramework" xml:space="preserve">
    <value>FRAMEWORK</value>
  </data>
  <data name="PleaseSpecifyNewVersion" xml:space="preserve">
    <value>Specify new version of the package.</value>
  </data>
  <data name="PleaseSpecifyWhichPackageToUpdate" xml:space="preserve">
    <value>Specify which package to update.</value>
  </data>
  <data name="NothingToUpdate" xml:space="preserve">
    <value>Nothing to update.</value>
  </data>
  <data name="EverythingUpToDate" xml:space="preserve">
    <value>Everything is already up-to-date.</value>
  </data>
  <data name="PackageVersionUpdatedTo" xml:space="preserve">
    <value>Version of package `{0}` updated to `{1}`.</value>
  </data>
  <data name="PackageVersionUpdated" xml:space="preserve">
    <value>Version of package `{0}` updated.</value>
  </data>
  <data name="CouldNotUpdateTheVersion" xml:space="preserve">
    <value>Could not update the version of the package `{0}`.</value>
  </data>
  <data name="TemplateCreatedSuccessfully" xml:space="preserve">
    <value>The template {0} created successfully. run "dotnet restore" to get started!</value>
  </data>
  <data name="TemplateInstalledSuccesfully" xml:space="preserve">
    <value>The template {0} installed successfully. You can use "dotnet new {0}" to get started with the new template.</value>
  </data>
  <data name="TemplateCreateError" xml:space="preserve">
    <value>Template {0} could not be created. Error returned was: {1}.</value>
  </data>
  <data name="TemplateInstallError" xml:space="preserve">
    <value>Template {0} could not be installed. Error returned was: {1}.</value>
  </data>
  <data name="SpecifiedNameExists" xml:space="preserve">
    <value>Specified name {0} already exists. Specify a different name.</value>
  </data>
  <data name="SpecifiedAliasExists" xml:space="preserve">
    <value>Specified alias {0} already exists. Specify a different alias.</value>
  </data>
  <data name="MandatoryParameterMissing" xml:space="preserve">
    <value>Mandatory parameter {0} missing for template {1}. </value>
  </data>
  <data name="ProjectNotCompatibleWithFrameworks" xml:space="preserve">
    <value>Project `{0}` cannot be added due to incompatible targeted frameworks between the two projects. Review the project you are trying to add and verify that is compatible with the following targets:</value>
  </data>
  <data name="ProjectDoesNotTargetFramework" xml:space="preserve">
    <value>Project `{0}` does not target framework `{1}`.</value>
  </data>
  <data name="ProjectCouldNotBeEvaluated" xml:space="preserve">
    <value>Project `{0}` could not be evaluated. Evaluation failed with following error:
{1}.</value>
  </data>
  <data name="VerbosityOptionDescription" xml:space="preserve">
    <value>Set the MSBuild verbosity level. Allowed values are q[uiet], m[inimal], n[ormal], d[etailed], and diag[nostic].</value>
  </data>
  <data name="CmdVersionSuffixDescription" xml:space="preserve">
    <value>Set the value of the $(VersionSuffix) property to use when building the project.</value>
  </data>
  <data name="ShowHelpDescription" xml:space="preserve">
    <value>Show command line help.</value>
  </data>
  <data name="NoRestoreDescription" xml:space="preserve">
    <value>Do not restore the project before building.</value>
  </data>
  <data name="ToolSettingsInvalidXml" xml:space="preserve">
    <value>Invalid XML: {0}</value>
  </data>
  <data name="ToolSettingsMissingCommandName" xml:space="preserve">
    <value>Tool defines a command with a missing name setting.</value>
  </data>
  <data name="ToolSettingsMissingEntryPoint" xml:space="preserve">
    <value>Command '{0}' is missing an entry point setting.</value>
  </data>
  <data name="ToolSettingsInvalidCommandName" xml:space="preserve">
    <value>Command '{0}' contains one or more of the following invalid characters: {1}.</value>
  </data>
  <data name="ToolSettingsMoreThanOneCommand" xml:space="preserve">
    <value>More than one command is defined for the tool.</value>
  </data>
  <data name="ToolSettingsUnsupportedRunner" xml:space="preserve">
    <value>Command '{0}' uses unsupported runner '{1}'."</value>
  </data>
  <data name="ShellShimConflict" xml:space="preserve">
    <value>Command '{0}' conflicts with an existing command from another tool.</value>
  </data>
  <data name="CannotCreateShimForEmptyExecutablePath" xml:space="preserve">
    <value>Cannot create shell shim for an empty executable path.</value>
  </data>
  <data name="CannotCreateShimForEmptyCommand" xml:space="preserve">
    <value>Cannot create shell shim for an empty command.</value>
  </data>
  <data name="FailedToRetrieveToolConfiguration" xml:space="preserve">
    <value>Failed to retrieve tool configuration: {0}</value>
  </data>
  <data name="EnvironmentPathLinuxManualInstructions" xml:space="preserve">
    <value>Tools directory '{0}' is not currently on the PATH environment variable.
If you are using bash, you can add it to your profile by running the following command:

cat &lt;&lt; \EOF &gt;&gt; ~/.bash_profile
# Add .NET Core SDK tools
export PATH="$PATH:{0}"
EOF

You can add it to the current session by running the following command:

export PATH="$PATH:{0}"
</value>
  </data>
  <data name="EnvironmentPathLinuxNeedLogout" xml:space="preserve">
    <value>Since you just installed the .NET SDK, you will need to logout or restart your session before running the tool you installed.</value>
  </data>
  <data name="EnvironmentPathOSXBashManualInstructions" xml:space="preserve">
    <value>Tools directory '{0}' is not currently on the PATH environment variable.
If you are using bash, you can add it to your profile by running the following command:

cat &lt;&lt; \EOF &gt;&gt; ~/.bash_profile
# Add .NET Core SDK tools
export PATH="$PATH:{0}"
EOF

You can add it to the current session by running the following command:

export PATH="$PATH:{0}"
</value>
  </data>
  <data name="EnvironmentPathOSXZshManualInstructions" xml:space="preserve">
    <value>Tools directory '{0}' is not currently on the PATH environment variable.
If you are using zsh, you can add it to your profile by running the following command:

cat &lt;&lt; \EOF &gt;&gt; ~/.zprofile
# Add .NET Core SDK tools
export PATH="$PATH:{0}"
EOF

And run `zsh -l` to make it available for current session.

You can only add it to the current session by running the following command:

export PATH="$PATH:{0}"
</value>
  </data>
  <data name="EnvironmentPathOSXNeedReopen" xml:space="preserve">
    <value>Since you just installed the .NET SDK, you will need to reopen terminal before running the tool you installed.</value>
  </data>
  <data name="EnvironmentPathWindowsManualInstructions" xml:space="preserve">
    <value>Tools directory '{0}' is not currently on the PATH environment variable.

You can add the directory to the PATH by running the following command:

setx PATH "%PATH%;{0}"
</value>
  </data>
  <data name="EnvironmentPathWindowsNeedReopen" xml:space="preserve">
    <value>Since you just installed the .NET SDK, you will need to reopen the Command Prompt window before running the tool you installed.</value>
  </data>
  <data name="FailedToSetToolsPathEnvironmentVariable" xml:space="preserve">
    <value>Failed to add '{0}' to the PATH environment variable. Add this directory to your PATH to use tools installed with 'dotnet tool install'.</value>
  </data>
  <data name="FailedToCreateShellShim" xml:space="preserve">
    <value>Failed to create tool shim for command '{0}': {1}</value>
  </data>
  <data name="FailedToRemoveShellShim" xml:space="preserve">
    <value>Failed to remove tool shim for command '{0}': {1}</value>
  </data>
  <data name="FailedSettingShimPermissions" xml:space="preserve">
    <value>Failed to set user executable permissions for shell shim: {0}</value>
  </data>
  <data name="FailedToInstallToolPackage" xml:space="preserve">
    <value>Failed to install tool package '{0}': {1}</value>
  </data>
  <data name="FailedToUninstallToolPackage" xml:space="preserve">
    <value>Failed to uninstall tool package '{0}': {1}</value>
  </data>
  <data name="MissingToolEntryPointFile" xml:space="preserve">
    <value>Entry point file '{0}' for command '{1}' was not found in the package.</value>
  </data>
  <data name="MissingToolSettingsFile" xml:space="preserve">
    <value>Settings file 'DotnetToolSettings.xml' was not found in the package.</value>
  </data>
  <data name="ToolPackageConflictPackageId" xml:space="preserve">
    <value>Tool '{0}' (version '{1}') is already installed.</value>
  </data>
  <data name="FailedToFindStagedToolPackage" xml:space="preserve">
    <value>Failed to find staged tool package '{0}'.</value>
  </data>
  <data name="ColumnMaxWidthMustBeGreaterThanZero" xml:space="preserve">
    <value>Column maximum width must be greater than zero.</value>
  </data>
  <data name="ToolSettingsInvalidLeadingDotCommandName" xml:space="preserve">
    <value>The command name '{0}' cannot begin with a leading dot (.).</value>
  </data>
  <data name="FormatVersionIsHigher" xml:space="preserve">
    <value>Format version is higher than supported. This tool may not be supported in this SDK version. Update your SDK.</value>
  </data>
  <data name="FormatVersionIsMalformed" xml:space="preserve">
    <value>Format version is malformed. This tool may not be supported in this SDK version. Contact the author of the tool.</value>
  </data>
  <data name="FormatVersionIsMissing" xml:space="preserve">
    <value>Format version is missing. This tool may not be supported in this SDK version. Contact the author of the tool.</value>
  </data>
  <data name="MoreThanOnePackagedShimAvailable" xml:space="preserve">
    <value>More than one packaged shim is available: {0}.</value>
  </data>
  <data name="FailedToReadNuGetLockFile" xml:space="preserve">
    <value>Failed to read NuGet LockFile for tool package '{0}': {1}</value>
  </data>
  <data name="LevelArgumentName" xml:space="preserve">
    <value>LEVEL</value>
  </data>
  <data name="FrameworkArgumentName" xml:space="preserve">
    <value>FRAMEWORK</value>
  </data>
  <data name="RuntimeIdentifierArgumentName" xml:space="preserve">
    <value>RUNTIME_IDENTIFIER</value>
  </data>
  <data name="ConfigurationArgumentName" xml:space="preserve">
    <value>CONFIGURATION</value>
  </data>
  <data name="VersionSuffixArgumentName" xml:space="preserve">
    <value>VERSION_SUFFIX</value>
  </data>
  <data name="SolutionOrProjectArgumentDescription" xml:space="preserve">
    <value>The project or solution file to operate on. If a file is not specified, the command will search the current directory for one.</value>
  </data>
  <data name="SolutionOrProjectArgumentName" xml:space="preserve">
    <value>PROJECT | SOLUTION</value>
  </data>
  <data name="CommandInteractiveOptionDescription" xml:space="preserve">
    <value>Allows the command to stop and wait for user input or action (for example to complete authentication).</value>
  </data>
  <data name="CommandPrereleaseOptionDescription" xml:space="preserve">
    <value>Allows prerelease packages to be installed.</value>
  </data>
<<<<<<< HEAD
  <data name="SelfContainedOptionDescription" xml:space="preserve">
    <value>Publish the .NET runtime with your application so the runtime doesn't need to be installed on the target machine.
The default is 'true' if a runtime identifier is specified.</value>
  </data>
  <data name="FrameworkDependentOptionDescription" xml:space="preserve">
    <value>Publish your application as a framework dependent application. A compatible .NET runtime must be installed on the target machine to run your application.</value>
  </data>
  <data name="SelfContainAndNoSelfContainedConflict" xml:space="preserve">
    <value>The '--self-contained' and '--no-self-contained' options cannot be used together.</value>
=======
  <data name="ArchitectureOptionDescription" xml:space="preserve">
    <value>The target architecture.</value>
  </data>
  <data name="OperatingSystemOptionDescription" xml:space="preserve">
    <value>The target operating system.</value>
  </data>
  <data name="CannotResolveRuntimeIdentifier" xml:space="preserve">
    <value>Resolving the current runtime identifier failed.</value>
  </data>
  <data name="CannotSpecifyBothRuntimeAndArchOptions" xml:space="preserve">
    <value>Specifying both the `-r|--runtime` and `-a|--arch` options is not supported.</value>
  </data>
  <data name="CannotSpecifyBothRuntimeAndOsOptions" xml:space="preserve">
    <value>Specifying both the `-r|--runtime` and `-os` options is not supported.</value>
>>>>>>> 176b6856
  </data>
</root><|MERGE_RESOLUTION|>--- conflicted
+++ resolved
@@ -674,7 +674,21 @@
   <data name="CommandPrereleaseOptionDescription" xml:space="preserve">
     <value>Allows prerelease packages to be installed.</value>
   </data>
-<<<<<<< HEAD
+  <data name="ArchitectureOptionDescription" xml:space="preserve">
+    <value>The target architecture.</value>
+  </data>
+  <data name="OperatingSystemOptionDescription" xml:space="preserve">
+    <value>The target operating system.</value>
+  </data>
+  <data name="CannotResolveRuntimeIdentifier" xml:space="preserve">
+    <value>Resolving the current runtime identifier failed.</value>
+  </data>
+  <data name="CannotSpecifyBothRuntimeAndArchOptions" xml:space="preserve">
+    <value>Specifying both the `-r|--runtime` and `-a|--arch` options is not supported.</value>
+  </data>
+  <data name="CannotSpecifyBothRuntimeAndOsOptions" xml:space="preserve">
+    <value>Specifying both the `-r|--runtime` and `-os` options is not supported.</value>
+  </data>
   <data name="SelfContainedOptionDescription" xml:space="preserve">
     <value>Publish the .NET runtime with your application so the runtime doesn't need to be installed on the target machine.
 The default is 'true' if a runtime identifier is specified.</value>
@@ -684,21 +698,5 @@
   </data>
   <data name="SelfContainAndNoSelfContainedConflict" xml:space="preserve">
     <value>The '--self-contained' and '--no-self-contained' options cannot be used together.</value>
-=======
-  <data name="ArchitectureOptionDescription" xml:space="preserve">
-    <value>The target architecture.</value>
-  </data>
-  <data name="OperatingSystemOptionDescription" xml:space="preserve">
-    <value>The target operating system.</value>
-  </data>
-  <data name="CannotResolveRuntimeIdentifier" xml:space="preserve">
-    <value>Resolving the current runtime identifier failed.</value>
-  </data>
-  <data name="CannotSpecifyBothRuntimeAndArchOptions" xml:space="preserve">
-    <value>Specifying both the `-r|--runtime` and `-a|--arch` options is not supported.</value>
-  </data>
-  <data name="CannotSpecifyBothRuntimeAndOsOptions" xml:space="preserve">
-    <value>Specifying both the `-r|--runtime` and `-os` options is not supported.</value>
->>>>>>> 176b6856
   </data>
 </root>