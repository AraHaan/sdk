﻿// Licensed to the .NET Foundation under one or more agreements.
// The .NET Foundation licenses this file to you under the MIT license.

#if NET

using System.Diagnostics;

namespace Microsoft.DotNet.Cli.Utils
{
    /// <summary>
    /// A class which encapsulates logic needed to forward arguments from the current process to another process
    /// invoked with the dotnet.exe host.
    /// </summary>
    internal class ForwardingAppImplementation
    {
        private readonly string _forwardApplicationPath;
        private readonly IEnumerable<string> _argsToForward;
        private readonly string? _depsFile;
        private readonly string? _runtimeConfig;
        private readonly string? _additionalProbingPath;
        private Dictionary<string, string> _environmentVariables;

        private readonly string[] _allArgs;

        public ForwardingAppImplementation(
            string forwardApplicationPath,
            IEnumerable<string> argsToForward,
            string? depsFile = null,
            string? runtimeConfig = null,
            string? additionalProbingPath = null,
            Dictionary<string, string>? environmentVariables = null)
        {
            _forwardApplicationPath = forwardApplicationPath;
            _argsToForward = argsToForward;
            _depsFile = depsFile;
            _runtimeConfig = runtimeConfig;
            _additionalProbingPath = additionalProbingPath;
            _environmentVariables = environmentVariables ?? new Dictionary<string, string>();

            var allArgs = new List<string>();
            allArgs.Add("exec");

            if (_depsFile != null)
            {
                allArgs.Add("--depsfile");
                allArgs.Add(_depsFile);
            }

            if (_runtimeConfig != null)
            {
                allArgs.Add("--runtimeconfig");
                allArgs.Add(_runtimeConfig);
            }

            if (_additionalProbingPath != null)
            {
                allArgs.Add("--additionalprobingpath");
                allArgs.Add(_additionalProbingPath);
            }

            allArgs.Add(_forwardApplicationPath);
            allArgs.AddRange(_argsToForward);

            _allArgs = allArgs.ToArray();
        }

        public int Execute()
        {
            return GetProcessStartInfo().Execute();
        }

        public ProcessStartInfo GetProcessStartInfo()
        {
            var processInfo = new ProcessStartInfo
            {
                FileName = GetHostExeName(),
                Arguments = ArgumentEscaper.EscapeAndConcatenateArgArrayForProcessStart(_allArgs),
                UseShellExecute = false
            };

            foreach (var entry in _environmentVariables)
            {
                processInfo.Environment[entry.Key] = entry.Value;
            }

            return processInfo;
        }

        public ForwardingAppImplementation WithEnvironmentVariable(string name, string value)
        {
            _environmentVariables.Add(name, value);

            return this;
        }

<<<<<<< HEAD
        private string? GetHostExeName()
        {
            // Should instead make this a full path to dotnet
            return Environment.ProcessPath;
        }
=======
        private string GetHostExeName() => new Muxer().MuxerPath;
>>>>>>> 6d67e2a4
    }
}

#endif<|MERGE_RESOLUTION|>--- conflicted
+++ resolved
@@ -93,15 +93,7 @@
             return this;
         }
 
-<<<<<<< HEAD
-        private string? GetHostExeName()
-        {
-            // Should instead make this a full path to dotnet
-            return Environment.ProcessPath;
-        }
-=======
         private string GetHostExeName() => new Muxer().MuxerPath;
->>>>>>> 6d67e2a4
     }
 }
 
