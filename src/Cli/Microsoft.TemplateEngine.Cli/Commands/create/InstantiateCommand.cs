--- conflicted
+++ resolved
@@ -20,25 +20,8 @@
         {
         }
 
-<<<<<<< HEAD
-        internal IReadOnlyList<Option> PassByOptions { get; } = new Option[]
-        {
-=======
-        internal static Argument<string> ShortNameArgument { get; } = new Argument<string>("template-short-name")
-        {
-            Description = SymbolStrings.Command_Instantiate_Argument_ShortName,
-            Arity = new ArgumentArity(0, 1)
-        };
-
-        internal Argument<string[]> RemainingArguments { get; } = new Argument<string[]>("template-args")
-        {
-            Description = SymbolStrings.Command_Instantiate_Argument_TemplateOptions,
-            Arity = new ArgumentArity(0, 999)
-        };
-
         internal IReadOnlyList<Option> PassByOptions { get; } =
         [
->>>>>>> 3c7cf99d
             SharedOptions.ForceOption,
             SharedOptions.NameOption,
             SharedOptions.DryRunOption,
