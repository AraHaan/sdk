--- conflicted
+++ resolved
@@ -2,13 +2,8 @@
 
   <PropertyGroup>
     <Version>$(SdkVersion)</Version>
-<<<<<<< HEAD
-    <TargetFrameworks>netstandard1.5;net46</TargetFrameworks>
-    <TargetFrameworks Condition=" '$(OS)' != 'Windows_NT' or '$(DotNetBuildFromSource)' == 'true' ">netstandard1.5</TargetFrameworks>
-=======
     <TargetFrameworks>netstandard2.0;net46</TargetFrameworks>
     <TargetFrameworks Condition=" '$(OS)' != 'Windows_NT' ">netstandard2.0</TargetFrameworks>
->>>>>>> c921ea92
     <WarningsAsErrors>true</WarningsAsErrors>
     <AssemblyOriginatorKeyFile>../../tools/Key.snk</AssemblyOriginatorKeyFile>
     <SignAssembly>true</SignAssembly>
