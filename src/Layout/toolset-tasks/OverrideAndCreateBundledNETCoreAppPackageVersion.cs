// Licensed to the .NET Foundation under one or more agreements.
// The .NET Foundation licenses this file to you under the MIT license.

using Microsoft.Build.Framework;

namespace Microsoft.DotNet.Build.Tasks
{
    /// <summary>
    /// Use the runtime in dotnet/sdk instead of in the stage 0 to avoid circular dependency.
    /// If there is a change depended on the latest runtime. Without override the runtime version in BundledNETCoreAppPackageVersion
    /// we would need to somehow get this change in without the test, and then insertion dotnet/installer
    /// and then update the stage 0 back.
    ///
    /// Override NETCoreSdkVersion to stage 0 sdk version like 6.0.100-dev
    ///
    /// Use a task to override since it was generated as a string literal replace anyway.
    /// And using C# can have better error when anything goes wrong.
    /// </summary>
    public sealed class OverrideAndCreateBundledNETCoreAppPackageVersion : Task
    {
        private static string _messageWhenMismatch =
            "{0} version {1} does not match BundledNETCoreAppPackageVersion {2}. " +
            "The schema of https://github.com/dotnet/installer/blob/main/src/redist/targets/GenerateBundledVersions.targets might change. " +
            "We need to ensure we can swap the runtime version from what's in stage0 to what dotnet/sdk used successfully";

        [Required] public string Stage0MicrosoftNETCoreAppRefPackageVersionPath { get; set; }

        [Required] public string MicrosoftNETCoreAppRefPackageVersion { get; set; }

        [Required] public string NewSDKVersion { get; set; }

        [Required] public string OutputPath { get; set; }

        public override bool Execute()
        {
            File.WriteAllText(OutputPath,
                ExecuteInternal(
                    File.ReadAllText(Stage0MicrosoftNETCoreAppRefPackageVersionPath),
                    MicrosoftNETCoreAppRefPackageVersion,
                    NewSDKVersion));
            return true;
        }

        public static string ExecuteInternal(
            string stage0MicrosoftNETCoreAppRefPackageVersionContent,
            string microsoftNETCoreAppRefPackageVersion,
            string newSDKVersion)
        {
            var projectXml = XDocument.Parse(stage0MicrosoftNETCoreAppRefPackageVersionContent);

            var ns = projectXml.Root.Name.Namespace;

<<<<<<< HEAD
            var propertyGroup = projectXml.Root.Elements(ns + "PropertyGroup").First();
=======
            var propertyGroup = projectXml.Root.Elements(ns + "PropertyGroup").First();            
>>>>>>> feeb3730

            propertyGroup.Element(ns + "NETCoreSdkVersion").Value = newSDKVersion;

            var originalBundledNETCoreAppPackageVersion =
                propertyGroup.Element(ns + "BundledNETCoreAppPackageVersion").Value;
            propertyGroup.Element(ns + "BundledNETCoreAppPackageVersion").Value = microsoftNETCoreAppRefPackageVersion;

<<<<<<< HEAD
            var isSDKServicing = IsSDKServicing(originalBundledNETCoreAppPackageVersion);
=======
            var isNETServicing = IsNETServicing(originalBundledNETCoreAppPackageVersion);
>>>>>>> feeb3730

            void CheckAndReplaceElement(XElement element)
            {
                if (element.Value != originalBundledNETCoreAppPackageVersion)
                {
                    throw new InvalidOperationException(string.Format(
                        _messageWhenMismatch,
                        element.ToString(), element.Value, originalBundledNETCoreAppPackageVersion));
                }

                element.Value = microsoftNETCoreAppRefPackageVersion;
            }

            void CheckAndReplaceAttribute(XAttribute attribute)
            {
                if (attribute.Value != originalBundledNETCoreAppPackageVersion)
                {
                    throw new InvalidOperationException(string.Format(
                        _messageWhenMismatch,
                        attribute.Parent.ToString() + " --- " + attribute.ToString(), attribute.Value,
                        originalBundledNETCoreAppPackageVersion));
                }

                attribute.Value = microsoftNETCoreAppRefPackageVersion;
            }

            if (!isNETServicing)
            {
                CheckAndReplaceElement(propertyGroup.Element(ns + "BundledNETCorePlatformsPackageVersion"));
            }

            var itemGroup = projectXml.Root.Elements(ns + "ItemGroup").First();

            if (!isNETServicing)
            {
                CheckAndReplaceAttribute(itemGroup
                    .Elements(ns + "KnownFrameworkReference").First().Attribute("DefaultRuntimeFrameworkVersion"));
                CheckAndReplaceAttribute(itemGroup
                    .Elements(ns + "KnownFrameworkReference").First().Attribute("TargetingPackVersion"));
            }

            CheckAndReplaceAttribute(itemGroup
                .Elements(ns + "KnownFrameworkReference").First().Attribute("LatestRuntimeFrameworkVersion"));
            CheckAndReplaceAttribute(itemGroup
                .Elements(ns + "KnownAppHostPack").First().Attribute("AppHostPackVersion"));
            CheckAndReplaceAttribute(itemGroup
                .Elements(ns + "KnownCrossgen2Pack").First().Attribute("Crossgen2PackVersion"));
            CheckAndReplaceAttribute(itemGroup
                .Elements(ns + "KnownILCompilerPack").First().Attribute("ILCompilerPackVersion"));
            CheckAndReplaceAttribute(itemGroup
                .Elements(ns + "KnownILLinkPack").First().Attribute("ILLinkPackVersion"));

            CheckAndReplaceAttribute(itemGroup
                .Elements(ns + "KnownRuntimePack").First().Attribute("LatestRuntimeFrameworkVersion"));

            return projectXml.ToString();
        }

        /// <summary>
        /// For SDK servicing, few Attributes like "DefaultRuntimeFrameworkVersion" does not use the latest flowed version
        /// so there is no need to replace them.
        /// </summary>
        /// <returns></returns>
        private static bool IsNETServicing(string netVersion)
        {
            var parsedSdkVersion = NuGet.Versioning.NuGetVersion.Parse(netVersion);

            return !parsedSdkVersion.IsPrerelease;
        }
    }
}<|MERGE_RESOLUTION|>--- conflicted
+++ resolved
@@ -50,11 +50,7 @@
 
             var ns = projectXml.Root.Name.Namespace;
 
-<<<<<<< HEAD
-            var propertyGroup = projectXml.Root.Elements(ns + "PropertyGroup").First();
-=======
             var propertyGroup = projectXml.Root.Elements(ns + "PropertyGroup").First();            
->>>>>>> feeb3730
 
             propertyGroup.Element(ns + "NETCoreSdkVersion").Value = newSDKVersion;
 
@@ -62,11 +58,7 @@
                 propertyGroup.Element(ns + "BundledNETCoreAppPackageVersion").Value;
             propertyGroup.Element(ns + "BundledNETCoreAppPackageVersion").Value = microsoftNETCoreAppRefPackageVersion;
 
-<<<<<<< HEAD
-            var isSDKServicing = IsSDKServicing(originalBundledNETCoreAppPackageVersion);
-=======
             var isNETServicing = IsNETServicing(originalBundledNETCoreAppPackageVersion);
->>>>>>> feeb3730
 
             void CheckAndReplaceElement(XElement element)
             {
