<Project>
  <!-- Crossgen is currently not supported on the s390x, ppc64le architecture as using mono instead of CoreCLR. -->
  <Target Name="CrossgenLayout"
<<<<<<< HEAD
          Condition="'$(DISABLE_CROSSGEN)' == '' AND '$(Architecture)' != 's390x' AND '$(Architecture)' != 'ppc64le'"
=======
          Condition="'$(DISABLE_CROSSGEN)' == '' AND '$(Architecture)' != 's390x' AND '$(Architecture)' != 'ppc64le' "
>>>>>>> 69f3f62c
          DependsOnTargets="SetSdkBrandingInfo">
    
    <PropertyGroup>
      <RuntimeNETCoreAppPackageName>microsoft.netcore.app.runtime.$(SharedFrameworkRid)</RuntimeNETCoreAppPackageName>
      <RuntimeNETCrossgenPackageName>microsoft.netcore.app.crossgen2.$(Crossgen2Rid)</RuntimeNETCrossgenPackageName>
      <CrossgenPath>$(NuGetPackageRoot)/$(RuntimeNETCrossgenPackageName)/$(MicrosoftNETCoreAppRuntimePackageVersion)/tools/crossgen2$(ExeExtension)</CrossgenPath>
      <!-- When ingesting stable pgo instrumented binaries, the shared framework will be a non-stable version,
           as will the archive file names themselves. -->
      <SharedFrameworkNameVersionPath Condition=" '$(PgoInstrument)' != 'true' ">$(RedistLayoutPath)shared/$(SharedFrameworkName)/$(MicrosoftNETCoreAppRuntimePackageVersion)</SharedFrameworkNameVersionPath>
      <SharedFrameworkNameVersionPath Condition=" '$(PgoInstrument)' == 'true' ">$(RedistLayoutPath)shared/$(SharedFrameworkName)/$(VSRedistCommonNetCoreTargetingPackx6480PackageVersion)</SharedFrameworkNameVersionPath>
    </PropertyGroup>

    <!-- Download the runtime package with the crossgen executable in it -->
    <ItemGroup>
      <CrossGenDownloadPackageProject Include="$(MSBuildThisFileDirectory)DownloadPackage.csproj">
        <Properties>
          PackageToRestore=$(RuntimeNETCrossgenPackageName);
          PackageVersionToRestore=$(MicrosoftNETCoreAppRuntimePackageVersion);
          TargetFramework=$(TargetFramework)
        </Properties>
      </CrossGenDownloadPackageProject>
    </ItemGroup>

    <MSBuild
      BuildInParallel="False"
      Projects="@(CrossGenDownloadPackageProject)">
    </MSBuild>
    
    <ItemGroup>
      <RoslynFiles Include="$(SdkOutputDirectory)Roslyn\bincore\**\*" />

      <FSharpFilesRuntimes Include="$(SdkOutputDirectory)FSharp\runtimes\**\*" />
      <FSharpFilesRoot Include="$(SdkOutputDirectory)FSharp\**\*" Exclude="$(SdkOutputDirectory)FSharp\FSharp.Build.dll;@(FSharpFilesRuntimes)" />
      <FSharpFiles Include="@(FSharpFilesRuntimes);@(FSharpFilesRoot)" />

      <RazorToolFiles Include="$(SdkOutputDirectory)Sdks\Microsoft.NET.Sdk.Razor\tools\**\*" />
      
      <RemainingFiles Include="$(SdkOutputDirectory)**\*" Exclude="$(SdkOutputDirectory)FSharp\FSharp.Build.dll;@(RoslynFiles);@(FSharpFiles)" />

      <!-- Removing Full CLR built TestHost assemblies from getting Crossgen as it is throwing error, and they need to stay their original architecture. -->
      <RemainingFiles Remove="$(SdkOutputDirectory)TestHost*\**\*" />
      <!-- Removing Full CLR built DumpMiniTool executables from Crossgen, because they need to stay their original architecture to allow creating dumps with a given bitness. -->
      <RemainingFiles Remove="$(SdkOutputDirectory)Extensions\dump*\**\*" />
      <RemainingFiles Remove="$(SdkOutputDirectory)Sdks\**\*" />
      <RemainingFiles Remove="$(SdkOutputDirectory)**\Microsoft.TestPlatform.Extensions.EventLogCollector.dll" />

      <!-- Add back the .NET Core assemblies in the Sdks folder -->
      <RemainingFiles Include="$(SdkOutputDirectory)Sdks\Microsoft.NET.Sdk\tools\net6.0\**\*" />
      <RemainingFiles Include="$(SdkOutputDirectory)Sdks\Microsoft.NET.Sdk.BlazorWebAssembly\tools\net6.0\**\*" />
      <RemainingFiles Include="$(SdkOutputDirectory)Sdks\NuGet.Build.Tasks.Pack\CoreCLR\**\*" />
      <RemainingFiles Include="$(SdkOutputDirectory)Sdks\Microsoft.NET.Sdk.Razor\tasks\net6.0\**\*" />
      <RemainingFiles Include="$(SdkOutputDirectory)Sdks\Microsoft.NET.Sdk.WindowsDesktop\tools\netcoreapp*\**\*" />
      <RemainingFiles Include="$(SdkOutputDirectory)Sdks\Microsoft.NET.ILLink.Tasks\tools\net5.0\**\*" />
      <RemainingFiles Include="$(SdkOutputDirectory)Sdks\Microsoft.NET.Sdk.Publish\tools\net6.0\**\*" />
      <RemainingFiles Include="$(SdkOutputDirectory)Sdks\Microsoft.NET.Sdk.Web\tools\net6.0\**\*" />
      <RemainingFiles Include="$(SdkOutputDirectory)Sdks\Microsoft.NET.Sdk.Web.ProjectSystem\tools\net6.0\**\*" />
      <RemainingFiles Include="$(SdkOutputDirectory)Sdks\Microsoft.NET.Sdk.Worker\tools\net6.0\**\*" />

      <!-- Don't try to CrossGen .NET Framework support assemblies for .NET Standard -->
      <RemainingFiles Remove="$(SdkOutputDirectory)Microsoft\Microsoft.NET.Build.Extensions\net*\**\*" />

      <!-- Don't CrossGen bundled DotnetTools -->
      <RemainingFiles Remove="$(SdkOutputDirectory)DotnetTools\**\*" />

      <!-- Don't crossgen satellite assemblies -->
      <RoslynFiles Remove="$(SdkOutputDirectory)Roslyn\bincore\**\*.resources.dll" />
      <FSharpFiles Remove="$(SdkOutputDirectory)FSharp\**\*.resources.dll" />
      <RazorToolFiles Remove="$(SdkOutputDirectory)**\*.resources.dll" />
      <RemainingFiles Remove="$(SdkOutputDirectory)**\*.resources.dll" />

      <!-- Don't crossgen reference assemblies redisted with msbuild for RoslynCodeTaskFactory -->
      <RazorToolFiles Remove="$(SdkOutputDirectory)**\ref\*.dll" />
      <RemainingFiles Remove="$(SdkOutputDirectory)**\ref\*.dll" />

    </ItemGroup>

    <AddMetadataIsPE Items="@(RoslynFiles)">
      <Output TaskParameter="ResultItems" ItemName="RoslynFilesWithPEMarker" />
    </AddMetadataIsPE>
    <AddMetadataIsPE Items="@(FSharpFiles)">
      <Output TaskParameter="ResultItems" ItemName="FSharpFilesWithPEMarker" />
    </AddMetadataIsPE>
    <AddMetadataIsPE Items="@(RazorToolFiles)">
      <Output TaskParameter="ResultItems" ItemName="RazorToolFilesWithPEMarker" />
    </AddMetadataIsPE>
    <AddMetadataIsPE Items="@(RemainingFiles)">
      <Output TaskParameter="ResultItems" ItemName="RemainingFilesWithPEMarker" />
    </AddMetadataIsPE>

    <ItemGroup>
      <RoslynTargets Include="%(RoslynFilesWithPEMarker.FullPath)" Condition=" '%(RoslynFilesWithPEMarker.IsPE)' == 'True' " />
      <FSharpTargets Include="%(FSharpFilesWithPEMarker.FullPath)" Condition=" '%(FSharpFilesWithPEMarker.IsPE)' == 'True' " />
      <RazorToolTargets Include="%(RazorToolFilesWithPEMarker.FullPath)" Condition=" '%(RazorToolFilesWithPEMarker.IsPE)' == 'True' " />
      <RemainingTargets Include="%(RemainingFilesWithPEMarker.FullPath)" Condition=" '%(RemainingFilesWithPEMarker.IsPE)' == 'True' " />

      <RoslynFolders Include="@(RoslynTargets-&gt;DirectoryName()-&gt;Distinct())" />
      <FSharpFolders Include="@(FSharpTargets-&gt;DirectoryName()-&gt;Distinct())" />
      <RazorToolFolders Include="@(RazorToolTargets-&gt;DirectoryName()-&gt;Distinct())" />
      <RemainingFolders Include="@(RemainingTargets-&gt;DirectoryName()-&gt;Distinct())" />

      <!-- FSharp.Build.dll causes the FSharp folder to be included. Remove it, as we don't want other FSharp dlls being included in the crossgen. -->
      <RemainingFolders Remove="$(PublishDir)FSharp\**\*" />

      <!-- RemainingFolders should be ordered so that dependencies are first looked up in the leaf folders. 
        Currently it is not ordered and crossgen is picking the wrong dlls when resolving dependencies: https://github.com/dotnet/core-sdk/pull/6774
        As a partial solution, we remove the root folder from the list and put it back to the end.
        Remove the following 2 lines when resolving this issue: https://github.com/dotnet/core-sdk/issues/6877 -->
      <RemainingFolders Remove="$(SdkOutputDirectory.TrimEnd('\').TrimEnd('/'))" />
      <RemainingFolders Include="$(SdkOutputDirectory.TrimEnd('\').TrimEnd('/'))" />

    </ItemGroup>

    <!-- Crossgen does not support generating symbols on Mac  -->
    <PropertyGroup Condition="'$(CreateCrossgenSymbols)' == ''">
      <CreateCrossgenSymbols>true</CreateCrossgenSymbols>
      <CreateCrossgenSymbols Condition="'$(OSName)' == 'osx'">false</CreateCrossgenSymbols>
      <CreateCrossgenSymbols Condition="'$(OSName)' == 'freebsd'">false</CreateCrossgenSymbols>
    </PropertyGroup>

    <Crossgen
        SourceAssembly="%(RoslynTargets.FullPath)"
        DestinationPath="%(RoslynTargets.FullPath)"
        Architecture="$(Architecture)"
        CrossgenPath="$(CrossgenPath)"
        ReadyToRun="True"
        CreateSymbols="$(CreateCrossgenSymbols)"
        PlatformAssemblyPaths="@(RoslynFolders);$(SharedFrameworkNameVersionPath)" />

    <Crossgen
        SourceAssembly="%(FSharpTargets.FullPath)"
        DestinationPath="%(FSharpTargets.FullPath)"
        Architecture="$(Architecture)"
        CrossgenPath="$(CrossgenPath)"
        ReadyToRun="True"
        CreateSymbols="$(CreateCrossgenSymbols)"
        PlatformAssemblyPaths="@(FSharpFolders);$(SharedFrameworkNameVersionPath)" />

    <Crossgen
        SourceAssembly="%(RemainingTargets.FullPath)"
        DestinationPath="%(RemainingTargets.FullPath)"
        Architecture="$(Architecture)"
        CrossgenPath="$(CrossgenPath)"
        ReadyToRun="True"
        CreateSymbols="$(CreateCrossgenSymbols)"
        PlatformAssemblyPaths="@(RemainingFolders);$(SharedFrameworkNameVersionPath)" />
    
    <Crossgen
        SourceAssembly="%(RazorToolTargets.FullPath)"
        DestinationPath="%(RazorToolTargets.FullPath)"
        Architecture="$(Architecture)"
        CrossgenPath="$(CrossgenPath)"
        ReadyToRun="True"
        CreateSymbols="$(CreateCrossgenSymbols)"
        PlatformAssemblyPaths="@(RazorToolFolders);@(RoslynFolders);$(SharedFrameworkNameVersionPath)" />

    <ItemGroup>
      <PdbsToMove Include="$(SdkOutputDirectory)**/*.pdb" />
      <PdbsToMove Include="$(SdkOutputDirectory)**/*.ni.*.map" />
    </ItemGroup>

    <!-- Move symbols to separate folder, they are not included in the layout but are published separately -->
    <Move SourceFiles="@(PdbsToMove)"
          DestinationFiles="@(PdbsToMove->'$(ArtifactsSymStoreDirectory)/sdk/$(Version)/%(RecursiveDir)%(Filename)%(Extension)')" />
  </Target>

  <Target Name="ChmodLayout"
        AfterTargets="CrossgenLayout"
        Condition=" '$(OSName)' != 'win' ">

    <Exec Command="find $(SdkOutputDirectory) -type d -exec chmod 755 {} \;" />
    <Exec Command="find $(SdkOutputDirectory) -type f -exec chmod 644 {} \;" />
  </Target>
</Project><|MERGE_RESOLUTION|>--- conflicted
+++ resolved
@@ -1,11 +1,7 @@
 <Project>
   <!-- Crossgen is currently not supported on the s390x, ppc64le architecture as using mono instead of CoreCLR. -->
   <Target Name="CrossgenLayout"
-<<<<<<< HEAD
           Condition="'$(DISABLE_CROSSGEN)' == '' AND '$(Architecture)' != 's390x' AND '$(Architecture)' != 'ppc64le'"
-=======
-          Condition="'$(DISABLE_CROSSGEN)' == '' AND '$(Architecture)' != 's390x' AND '$(Architecture)' != 'ppc64le' "
->>>>>>> 69f3f62c
           DependsOnTargets="SetSdkBrandingInfo">
     
     <PropertyGroup>
