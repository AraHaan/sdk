--- conflicted
+++ resolved
@@ -182,11 +182,7 @@
 
     <!-- .NET Core 3.1 -->
     <KnownFrameworkReference Include="Microsoft.NETCore.App"
-<<<<<<< HEAD
                               TargetFramework="netcoreapp5.0"
-=======
-                              TargetFramework="netcoreapp3.1"
->>>>>>> 376561dd
                               RuntimeFrameworkName="Microsoft.NETCore.App"
                               DefaultRuntimeFrameworkVersion="$(_NETCoreAppPackageVersion)"
                               LatestRuntimeFrameworkVersion="$(_NETCoreAppPackageVersion)"
@@ -198,22 +194,14 @@
                               />
 
     <KnownAppHostPack Include="Microsoft.NETCore.App"
-<<<<<<< HEAD
                       TargetFramework="netcoreapp5.0"
-=======
-                      TargetFramework="netcoreapp3.1"
->>>>>>> 376561dd
                       AppHostPackNamePattern="Microsoft.NETCore.App.Host.**RID**"
                       AppHostPackVersion="$(_NETCoreAppPackageVersion)"
                       AppHostRuntimeIdentifiers="@(NetCoreRuntimePackRids, '%3B')"
                       />
     
     <KnownFrameworkReference Include="Microsoft.WindowsDesktop.App"
-<<<<<<< HEAD
                               TargetFramework="netcoreapp5.0"
-=======
-                              TargetFramework="netcoreapp3.1"
->>>>>>> 376561dd
                               RuntimeFrameworkName="Microsoft.WindowsDesktop.App"
                               DefaultRuntimeFrameworkVersion="$(MicrosoftWindowsDesktopPackageVersion)"
                               LatestRuntimeFrameworkVersion="$(MicrosoftWindowsDesktopPackageVersion)"
@@ -225,11 +213,7 @@
                               />
 
     <KnownFrameworkReference Include="Microsoft.WindowsDesktop.App.WPF"
-<<<<<<< HEAD
                               TargetFramework="netcoreapp5.0"
-=======
-                              TargetFramework="netcoreapp3.1"
->>>>>>> 376561dd
                               RuntimeFrameworkName="Microsoft.WindowsDesktop.App"
                               DefaultRuntimeFrameworkVersion="$(MicrosoftWindowsDesktopPackageVersion)"
                               LatestRuntimeFrameworkVersion="$(MicrosoftWindowsDesktopPackageVersion)"
@@ -242,11 +226,7 @@
                               />
 
     <KnownFrameworkReference Include="Microsoft.WindowsDesktop.App.WindowsForms"
-<<<<<<< HEAD
                               TargetFramework="netcoreapp5.0"
-=======
-                              TargetFramework="netcoreapp3.1"
->>>>>>> 376561dd
                               RuntimeFrameworkName="Microsoft.WindowsDesktop.App"
                               DefaultRuntimeFrameworkVersion="$(MicrosoftWindowsDesktopPackageVersion)"
                               LatestRuntimeFrameworkVersion="$(MicrosoftWindowsDesktopPackageVersion)"
