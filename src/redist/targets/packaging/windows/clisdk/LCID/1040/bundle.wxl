<?xml version="1.0" encoding="utf-8"?>
<WixLocalization Culture="en-us" Language="1033" xmlns="http://schemas.microsoft.com/wix/2006/localization">
  <String Id="Caption">Programma di installazione di [WixBundleName]</String>
  <String Id="Title">[BUNDLEMONIKER]</String>
  <String Id="ConfirmCancelMessage">Annullare?</String>
  <String Id="ExecuteUpgradeRelatedBundleMessage">Versione precedente</String>
  <String Id="HelpHeader">Guida alla configurazione</String>
  <String Id="HelpText">/install | /repair | /uninstall | /layout [\[]"directory"[\]] - installa, ripara, disinstalla o
   crea una copia locale completa del bundle nella directory. L'opzione predefinita è '/install'.

/passive | /quiet - visualizza un'interfaccia utente minima senza prompt oppure non visualizza alcuna interfaccia utente
   né prompt. Per impostazione predefinita, viene visualizzata l'intera interfaccia utente e tutti i prompt.

/norestart   - annulla qualsiasi tentativo di riavvio. Per impostazione predefinita, l'interfaccia utente visualizza una richiesta prima del riavvio.
/log [\[]"log.txt"[\]] - registra il log in un file specifico. Per impostazione predefinita, viene creato un file di log in %TEMP%.</String>
  <String Id="HelpCloseButton">&amp;Chiudi</String>
  <String Id="InstallAcceptCheckbox">&amp;Accetto i termini e le condizioni di licenza</String>
  <String Id="InstallOptionsButton">&amp;Opzioni</String>
  <String Id="InstallInstallButton">&amp;Installa</String>
  <String Id="InstallCloseButton">&amp;Chiudi</String>
  <String Id="ProgressHeader">Stato installazione</String>
  <String Id="ProgressLabel">Elaborazione di:</String>
  <String Id="OverallProgressPackageText">Inizializzazione in corso...</String>
  <String Id="ProgressCancelButton">&amp;Annulla</String>
  <String Id="ModifyHeader">Modifica installazione</String>
  <String Id="ModifyRepairButton">&amp;Ripristina</String>
  <String Id="ModifyUninstallButton">&amp;Disinstalla</String>
  <String Id="ModifyCloseButton">&amp;Chiudi</String>
  <String Id="SuccessRepairHeader">La riparazione è stata completata</String>
  <String Id="SuccessUninstallHeader">La disinstallazione è stata completata</String>
  <String Id="SuccessHeader">L'installazione è stata completata</String>
  <String Id="SuccessLaunchButton">&amp;Avvia</String>
  <String Id="SuccessRestartText">Per completare l'installazione del software, è necessario riavviare il computer.</String>
  <String Id="SuccessRestartButton">&amp;Riavvia</String>
  <String Id="SuccessCloseButton">&amp;Chiudi</String>
  <String Id="FailureHeader">L'installazione non è riuscita</String>
  <String Id="FailureInstallHeader">L'installazione non è riuscita</String>
  <String Id="FailureUninstallHeader">La disinstallazione non è riuscita</String>
  <String Id="FailureRepairHeader">La riparazione non è riuscita</String>
  <String Id="FailureHyperlinkLogText">L'installazione non è riuscita a causa di uno o più problemi. Risolvere i problemi e ripetere l'installazione. Per altre informazioni, vedere il &lt;a href="#"&gt;file di log&lt;/a&gt;.</String>
  <String Id="FailureRestartText">Per completare il rollback del software, è necessario riavviare il computer.</String>
  <String Id="FailureRestartButton">&amp;Riavvia</String>
  <String Id="FailureCloseButton">&amp;Chiudi</String>
  <String Id="FilesInUseHeader">File in uso</String>
  <String Id="FilesInUseLabel">Le applicazioni seguenti usano file che necessitano di aggiornamento:</String>
  <String Id="FilesInUseCloseRadioButton">Chiudere le &amp;applicazioni e provare a riavviarle.</String>
  <String Id="FilesInUseDontCloseRadioButton">&amp;Non chiudere le applicazioni; sarà necessario riavviare il sistema</String>
  <String Id="FilesInUseOkButton">&amp;OK</String>
  <String Id="FilesInUseCancelButton">&amp;Annulla</String>
  <String Id="FirstTimeWelcomeMessage">L'installazione è riuscita.

I componenti seguenti sono stati installati in '[DOTNETHOME]'
    • .NET SDK [DOTNETSDKVERSION]
    • Runtime di .NET [DOTNETRUNTIMEVERSION]
    • Runtime di ASP.NET Core [ASPNETCOREVERSION]
    • Runtime di .NET Windows Desktop [WINFORMSANDWPFVERSION]

Questo prodotto consente di raccogliere i dati sull'utilizzo
    • Altre informazioni e annullamento sottoscrizione https://aka.ms/dotnet-cli-telemetry

Resources
    • Documentazione di .NET https://aka.ms/dotnet-docs
    • Documentazione dell'SDK https://aka.ms/dotnet-sdk-docs
    • Note sulla versione https://aka.ms/netcore3releasenotes
    • Esercitazioni https://aka.ms/dotnet-tutorials</String>
  <String Id="WelcomeHeaderMessage">.NET SDK</String>
  <String Id="WelcomeDescription">
    .NET è open source, multipiattaforma e supportata da Microsoft. È possibile usarla per compilare la prossima app con C#, F# o VB.</String>
  <String Id="LearnMoreTitle">Altre informazioni su .NET</String>
  <String Id="ResourcesHeader">Risorse</String>
  <String Id="CoreDocumentationLink">&lt;A HREF="https://aka.ms/dotnet-docs"&gt;Documentazione di .NET&lt;/A&gt;</String>
  <String Id="SDKDocumentation">&lt;A HREF="https://aka.ms/dotnet-cli-docs"&gt;Documentazione dell'SDK&lt;/A&gt;</String>
  <String Id="PrivacyStatementLink">&lt;A HREF="https://aka.ms/dev-privacy"&gt;Informativa sulla privacy&lt;/A&gt;</String>
  <String Id="DotNetEulaLink">&lt;A HREF="https://go.microsoft.com/fwlink/?LinkId=329770"&gt;Condizioni di licenza della libreria .NET&lt;/A&gt;</String>
  <String Id="InstallationNoteTitle">Nota sull'installazione</String>
  <String Id="InstallationNote">Durante il processo di installazione verrà eseguito un comando che migliorerà la velocità di ripristino del progetto e abiliterà l'accesso offline. Il completamento del comando richiederà un minuto.
  </String>
<<<<<<< HEAD
  <String Id="VisualStudioWarning">Se si intende usare .NET Core 3.1 con Visual Studio, è richiesto Visual Studio 2019 16.4 o versione successiva. &lt;A HREF="https://aka.ms/dotnet5-release-notes"&gt;Altre informazioni&lt;/A&gt;.
=======
  <String Id="VisualStudioWarning">Se si intende usare .NET 5.0 con Visual Studio, è richiesto Visual Studio 2019 16.6 o versione successiva. &lt;A HREF="https://go.microsoft.com/fwlink/?linkid=866799"&gt;Altre informazioni&lt;/A&gt;.
>>>>>>> b108d5db
  </String>
</WixLocalization><|MERGE_RESOLUTION|>--- conflicted
+++ resolved
@@ -75,10 +75,6 @@
   <String Id="InstallationNoteTitle">Nota sull'installazione</String>
   <String Id="InstallationNote">Durante il processo di installazione verrà eseguito un comando che migliorerà la velocità di ripristino del progetto e abiliterà l'accesso offline. Il completamento del comando richiederà un minuto.
   </String>
-<<<<<<< HEAD
-  <String Id="VisualStudioWarning">Se si intende usare .NET Core 3.1 con Visual Studio, è richiesto Visual Studio 2019 16.4 o versione successiva. &lt;A HREF="https://aka.ms/dotnet5-release-notes"&gt;Altre informazioni&lt;/A&gt;.
-=======
   <String Id="VisualStudioWarning">Se si intende usare .NET 5.0 con Visual Studio, è richiesto Visual Studio 2019 16.6 o versione successiva. &lt;A HREF="https://go.microsoft.com/fwlink/?linkid=866799"&gt;Altre informazioni&lt;/A&gt;.
->>>>>>> b108d5db
   </String>
 </WixLocalization>