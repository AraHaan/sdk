﻿<Project Sdk="Microsoft.NET.Sdk" ToolsVersion="15.0">
  <Import Project="$([MSBuild]::GetDirectoryNameOfFileAbove($(MSBuildThisFileDirectory), dir.props))\dir.props" />
  <Import Project="$([MSBuild]::GetDirectoryNameOfFileAbove($(MSBuildThisFileDirectory), dir.props))\dir.tasks" />
  <Import Project="$(RepoRoot)/build/compile/LzmaArchive.targets" />
  <Import Project="$(RepoRoot)/build/MSBuildExtensions.targets" />

  <PropertyGroup>
    <VersionPrefix>$(CliVersionPrefix)</VersionPrefix>
    <TargetFramework>netcoreapp2.0</TargetFramework>
    <RuntimeFrameworkVersion>$(MicrosoftNETCoreAppPackageVersion)</RuntimeFrameworkVersion>
    <GenerateRuntimeConfigurationFiles>true</GenerateRuntimeConfigurationFiles>
    <CopyBuildOutputToPublishDirectory>false</CopyBuildOutputToPublishDirectory>
    <AssetTargetFallback>$(AssetTargetFallback);dotnet5.4</AssetTargetFallback>
    <PublishDir>$(SdkOutputDirectory)</PublishDir>
    <VersionSuffix>$(CommitCount)</VersionSuffix>
  </PropertyGroup>

  <ItemGroup>
<<<<<<< HEAD
    <PackageReference Include="Microsoft.NETCore.App" Version="$(CLI_SharedFrameworkVersion)" />
    <PackageReference Include="NuGet.Build.Tasks" Version="$(CLI_NuGet_Version)" />
    <PackageReference Include="Microsoft.TestPlatform.CLI" Version="$(CLI_TestPlatform_Version)" />
    <PackageReference Include="Microsoft.TestPlatform.Build" Version="$(CLI_TestPlatform_Version)" />
    <PackageReference Include="NuGet.ProjectModel" Version="$(CLI_NuGet_Version)" />
    <PackageReference Include="Microsoft.NETCore.Compilers" Version="$(CLI_Roslyn_Version)">
      <ExcludeAssets>All</ExcludeAssets>
    </PackageReference>
=======
    <PackageReference Include="Microsoft.NETCore.App" Version="$(MicrosoftNETCoreAppPackageVersion)" />
    <PackageReference Include="Microsoft.Build.Runtime" Version="$(MicrosoftBuildRuntimePackageVersion)" />
    <PackageReference Include="NuGet.Build.Tasks" Version="$(NuGetBuildTasksPackageVersion)" />
    <PackageReference Include="Microsoft.TestPlatform.CLI" Version="$(MicrosoftTestPlatformCLIPackageVersion)" />
    <PackageReference Include="Microsoft.TestPlatform.Build" Version="$(MicrosoftTestPlatformBuildPackageVersion)" />
    <PackageReference Include="NuGet.ProjectModel" Version="$(NuGetProjectModelPackageVersion)" />
    <!-- The project json migration commands depend on an older version of Roslyn.
         Lift the version here to match what tool_roslyn depends on (otherwise an older version will
         be added to the TPA when we crossgen and we won't be able to crossgen tool_roslyn -->
    <PackageReference Include="Microsoft.CodeAnalysis.CSharp" Version="$(MicrosoftCodeAnalysisCSharpPackageVersion)" />
>>>>>>> 4f62b46f
  </ItemGroup>

  <ItemGroup>
    <ProjectReference Include="..\dotnet\dotnet.csproj" />
    <ProjectReference Include="..\Microsoft.DotNet.TestFramework\Microsoft.DotNet.TestFramework.csproj" />
    <ProjectReference Include="..\tool_msbuild\tool_msbuild.csproj" />
    <ProjectReference Include="..\tool_nuget\tool_nuget.csproj" />
  </ItemGroup>

  <ItemGroup>
    <Content Include="minimumMSBuildVersion">
      <CopyToPublishDirectory>PreserveNewest</CopyToPublishDirectory>
    </Content>
  </ItemGroup>

  <Target Name="PublishAspNetRuntimePackageStore"
          AfterTargets="CrossgenPublishDir">
    <ItemGroup>
      <AspNetRuntimePackageStore Remove="*" />
      <AspNetRuntimePackageStore Include="$(AspNetRuntimePackageStorePublishDirectory)/**/*" />
    </ItemGroup>

    <Copy SourceFiles="@(AspNetRuntimePackageStore)"
          DestinationFiles="@(AspNetRuntimePackageStore->'$(OutputDirectory)/%(RecursiveDir)%(Filename)%(Extension)')" />
  </Target>

  <Target Name="PublishSharedFramework"
          BeforeTargets="Publish">
    <ItemGroup>
      <SharedFramework Remove="*" />
      <SharedFramework Include="$(SharedFrameworkPublishDirectory)/**/*" />
    </ItemGroup>

    <Copy SourceFiles="@(SharedFramework)"
          DestinationFiles="@(SharedFramework->'$(OutputDirectory)/%(RecursiveDir)%(Filename)%(Extension)')" />
  </Target>

  <Target Name="PublishVersionFile"
          BeforeTargets="Publish">

    <WriteLinesToFile File="$(PublishDir)/.version"
                      Lines="$(CommitHash);$(SdkVersion);$(Rid)"
                      Overwrite="true" />
  </Target>

  <Target Name="PublishRoslyn"
          BeforeTargets="Publish">
          
    <ItemGroup>
      <RoslynBits Include="$(NuGetPackagesDir)/microsoft.netcore.compilers/$(CLI_Roslyn_Version)/tools/**/*" />
    </ItemGroup>
    <Copy SourceFiles="@(RoslynBits)" DestinationFiles="@(RoslynBits->'$(RoslynDirectory)/%(RecursiveDir)%(Filename)%(Extension)')" />
    <Copy SourceFiles="@(RoslynSatelliteBits)" DestinationFiles="@(RoslynSatelliteBits->'$(RoslynDirectory)/bincore/%(RecursiveDir)%(Filename)%(Extension)')" />
    <ItemGroup>
      <RoslynRuntimeConfigs Include="$(RoslynDirectory)/bincore/csc.runtimeconfig.json" />
      <RoslynRuntimeConfigs Include="$(RoslynDirectory)/bincore/vbc.runtimeconfig.json" />
      <RoslynDeps Include="$(RoslynDirectory)/bincore/csc.deps.json" />
      <RoslynDeps Include="$(RoslynDirectory)/bincore/vbc.deps.json" />
      <RoslynSatelliteDeps Include="$(RoslynDirectory)/bincore/tool_roslyn_satellites.deps.json" />
    </ItemGroup>
    <PropertyGroup>
      <ReplacementPattern>"version": ".*"</ReplacementPattern>
      <ReplacementString>"version": "$(CLI_SharedFrameworkVersion)"</ReplacementString>
    </PropertyGroup>
    <ReplaceFileContents
      InputFile="%(RoslynRuntimeConfigs.Identity)"
      DestinationFile="%(RoslynRuntimeConfigs.Identity)"
      ReplacementPatterns="$(ReplacementPattern)"
      ReplacementStrings="$(ReplacementString)" />
    <DotNetPublish
      ToolPath="$(Stage0Directory)"
      Configuration="$(Configuration)"
      ProjectPath="$(SrcDirectory)/tool_roslyn_satellites/tool_roslyn_satellites.csproj" />
    <AddToDeps TargetDeps="@(RoslynDeps)" AdditionalDeps="@(RoslynSatelliteDeps)" />
    <Delete Files="@(RoslynSatelliteDeps)" />
  </Target>

  <Target Name="PublishFSharp"
          BeforeTargets="Publish">
          
    <DotNetPublish ToolPath="$(Stage0Directory)"
                   Configuration="$(Configuration)"
                   ProjectPath="$(SrcDirectory)/tool_fsharp/tool_fsc.csproj" />
  </Target>

  <Target Name="GenerateCliRuntimeConfigurationFiles"
          AfterTargets="Publish">
    <RemoveAssetFromDepsPackages DepsFile="$(PublishDir)/$(TargetName).deps.json"
                                 SectionName="runtime"
                                 AssetPath="%(BundledToolProjects.Identity).dll" />

    <Copy SourceFiles="$(PublishDir)/$(TargetName).deps.json"
          DestinationFiles="$(PublishDir)/%(BundledTools.Identity).deps.json" />

    <Copy SourceFiles="$(PublishDir)/$(TargetName).runtimeconfig.json"
          DestinationFiles="$(PublishDir)/%(BundledTools.Identity).runtimeconfig.json" />

    <Delete Files="$(PublishDir)/$(TargetName).deps.json;
                   $(PublishDir)/$(TargetName).runtimeconfig.json;
                   $(PublishDir)/%(BundledToolProjects.Identity).dll;
                   $(PublishDir)/%(BundledToolProjects.Identity).pdb" />

    <ChangeEntryPointLibraryName
          DepsFile="$(PublishDir)/%(BundledTools.Identity).deps.json"
          NewName="%(BundledTools.Identity).deps.json" />
  </Target>

  <Target Name="PublishMSBuildExtensions"
          DependsOnTargets="GenerateMSBuildExtensions"
          AfterTargets="Publish"
          BeforeTargets="GenerateCliRuntimeConfigurationFiles">
    <ItemGroup>
      <MSBuildExtensionsContent Update="@(MSBuildExtensionsContent)">
        <DestinationPath Condition="'%(MSBuildExtensionsContent.DestinationPath)' == ''">$(PublishDir)/%(MSBuildExtensionsContent.DeploymentSubpath)%(RecursiveDir)%(Filename)%(Extension)</DestinationPath>
      </MSBuildExtensionsContent>
    </ItemGroup>
    
      <Copy SourceFiles="@(MSBuildExtensionsContent)"
            DestinationFiles="%(MSBuildExtensionsContent.DestinationPath)" />

      <PropertyGroup>
        <MSBuildTargetsDirectory>$(PublishDir)/runtimes/any/native</MSBuildTargetsDirectory>
      </PropertyGroup>

      <ItemGroup>
        <NuPkgContentForMSBuildExtensions Include="$(MSBuildTargetsDirectory)/**/*.targets;
                                                   $(MSBuildTargetsDirectory)/**/*.props;
                                                   $(MSBuildTargetsDirectory)/**/*.overridetasks;
                                                   $(MSBuildTargetsDirectory)/**/*.tasks" />

        <NuPkgContentForMSBuildExtensionsRelativePaths Include="@(NuPkgContentForMSBuildExtensions->'runtimes/any/native/%(RecursiveDir)%(Filename)%(Extension)')" />
      </ItemGroup>

      <Move SourceFiles="@(NuPkgContentForMSBuildExtensions)"
            DestinationFiles="@(NuPkgContentForMSBuildExtensions->'$(PublishDir)/%(RecursiveDir)%(Filename)%(Extension)')" />

      <RemoveAssetFromDepsPackages DepsFile="$(PublishDir)/$(TargetName).deps.json"
                                   SectionName="runtimeTargets"
                                   AssetPath="%(NuPkgContentForMSBuildExtensionsRelativePaths.Identity)" />
  </Target>

  <!-- The msdia140typelib_clr0200.dll file is not MIT licensed (and it only used on Windows). Remove it, so
       we can MIT license the published dotnet -->
  <Target Name="RemoveMSDiaTypeLib"
          AfterTargets="Publish"
          Condition="'$(OSName)' != 'win'">
    <Delete Files="$(PublishDir)/TestHost/msdia140typelib_clr0200.dll" />
  </Target>

  <Target Name="PublishSdks"
          AfterTargets="Publish">
    <ItemGroup>
      <SdksToBundle Include="$(RepoRoot)/build/RestoreDependency.proj">
        <Properties>
          CLIBuildDll=$(CLIBuildDll);
          NuGetPackagesDir=$(NuGetPackagesDir);
          SdkLayoutDirectory=$(SdkOutputDirectory)/Sdks/%(BundledSdk.Identity);
          DependencyPackageName=%(BundledSdk.Identity);
          DependencyPackageVersion=%(BundledSdk.Version);
          Stage0Directory=$(Stage0Directory)
        </Properties>
      </SdksToBundle>
    </ItemGroup>

    <MSBuild
      BuildInParallel="False"
      Projects="@(SdksToBundle)">
    </MSBuild>
  </Target>

  <Target Name="PublishTemplates"
          AfterTargets="Publish">
    <ItemGroup>
      <TemplatesToBundle Include="$(RepoRoot)/build/BundledTemplates.proj">
        <Properties>
          TemplateLayoutDirectory=$(SdkOutputDirectory)/Templates;
          TemplatePackageName=%(BundledTemplate.Identity);
          TemplatePackageVersion=%(BundledTemplate.Version);
          Stage0Directory=$(Stage0Directory)
        </Properties>
      </TemplatesToBundle>
    </ItemGroup>

    <MSBuild
      BuildInParallel="False"
      Projects="@(TemplatesToBundle)">
    </MSBuild>
  </Target>

  <Target Name="PublishLzmaArchive"
          Condition="'$(CLIBUILD_SKIP_LZMA)' != 'true'"
          DependsOnTargets="GetNuGetPackagesArchive"
          AfterTargets="Publish">
  </Target>

  <Target Name="CrossgenPublishDir"
          Condition=" '$(DISABLE_CROSSGEN)' == '' "
          AfterTargets="GenerateCliRuntimeConfigurationFiles">
    <ItemGroup>
      <RoslynFiles Include="$(PublishDir)Roslyn\bincore\**\*" />
      <FSharpFiles Include="$(PublishDir)FSharp\**\*" Exclude="$(PublishDir)FSharp\FSharp.Build.dll" />
      <RemainingFiles Include="$(PublishDir)**\*" Exclude="@(RoslynFiles);@(FSharpFiles)" />

      <!-- Removing Full CLR built TestHost assemblies from getting Crossgen as it is throwing error -->
      <RemainingFiles Remove="$(PublishDir)TestHost*\**\*" />
      <RemainingFiles Remove="$(PublishDir)Sdks\**\*" />

      <!-- Don't try to CrossGen .NET Framework support assemblies for .NET Standard -->
      <RemainingFiles Remove="$(PublishDir)Microsoft\Microsoft.NET.Build.Extensions\net*\**\*" />

      <!-- Don't try to CrossGen tasks and supporting DLLs compiled for .NET Framework -->
      <RemainingFiles Remove="$(PublishDir)Microsoft\Microsoft.NET.Build.Extensions\tools\net*\**\*" />

      <!-- Don't crossgen satellite assemblies -->
      <RoslynFiles Remove="$(PublishDir)Roslyn\bincore\**\*.resources.dll" />
      <FSharpFiles Remove="$(PublishDir)FSharp\**\*.resources.dll" />
      <RemainingFiles Remove="$(PublishDir)**\*.resources.dll" />

      <DiasymReaderPath Include="$(SharedFrameworkNameVersionPath)/Microsoft.DiaSymReader.Native.*.dll" />
    </ItemGroup>

    <AddMetadataIsPE Items="@(RoslynFiles)">
      <Output TaskParameter="ResultItems" ItemName="RoslynFilesWithPEMarker" />
    </AddMetadataIsPE>
    <AddMetadataIsPE Items="@(FSharpFiles)">
      <Output TaskParameter="ResultItems" ItemName="FSharpFilesWithPEMarker" />
    </AddMetadataIsPE>
    <AddMetadataIsPE Items="@(RemainingFiles)">
      <Output TaskParameter="ResultItems" ItemName="RemainingFilesWithPEMarker" />
    </AddMetadataIsPE>

    <ItemGroup>
      <RoslynTargets Include="%(RoslynFilesWithPEMarker.FullPath)" Condition=" '%(RoslynFilesWithPEMarker.IsPE)' == 'True' " />
      <FSharpTargets Include="%(FSharpFilesWithPEMarker.FullPath)" Condition=" '%(FSharpFilesWithPEMarker.IsPE)' == 'True' " />
      <RemainingTargets Include="%(RemainingFilesWithPEMarker.FullPath)" Condition=" '%(RemainingFilesWithPEMarker.IsPE)' == 'True' " />
 
      <RoslynFolders Include="@(RoslynTargets-&gt;DirectoryName()-&gt;Distinct())" />
      <FSharpFolders Include="@(FSharpTargets-&gt;DirectoryName()-&gt;Distinct())" />
      <RemainingFolders Include="@(RemainingTargets-&gt;DirectoryName()-&gt;Distinct())" />
 
      <!-- FSharp.Build.dll causes the FSharp folder to be included. Remove it, as we don't want other FSharp dlls being included in the crossgen. -->
      <RemainingFolders Remove="$(PublishDir)FSharp\**\*" />
    </ItemGroup>

    <!-- Ensure crossgen tool is executable.  See https://github.com/NuGet/Home/issues/4424 -->
    <Chmod Condition=" '$(OSName)' != 'win' "
           Glob="$(CrossgenPath)"
           Mode="u+x" />

    <!-- Crossgen does not support generating symbols on Mac  -->
    <PropertyGroup Condition="'$(CreateCrossgenSymbols)' == ''">
      <CreateCrossgenSymbols>true</CreateCrossgenSymbols>
      <CreateCrossgenSymbols Condition="'$(OSName)' == 'osx'">false</CreateCrossgenSymbols>
   </PropertyGroup>

    <Crossgen
        SourceAssembly="%(RoslynTargets.FullPath)"
        DestinationPath="%(RoslynTargets.FullPath)"
        JITPath="$(LibCLRJitPath)"
        CrossgenPath="$(CrossgenPath)"
        ReadyToRun="True"
        CreateSymbols="$(CreateCrossgenSymbols)"
        DiasymReaderPath="@(DiasymReaderPath)"
        PlatformAssemblyPaths="@(PlatformAssemblies);@(RoslynFolders);$(SharedFrameworkNameVersionPath)" />
 
    <Crossgen
        SourceAssembly="%(FSharpTargets.FullPath)"
        DestinationPath="%(FSharpTargets.FullPath)"
        JITPath="$(LibCLRJitPath)"
        CrossgenPath="$(CrossgenPath)"
        ReadyToRun="True"
        CreateSymbols="$(CreateCrossgenSymbols)"
        DiasymReaderPath="@(DiasymReaderPath)"
        PlatformAssemblyPaths="@(PlatformAssemblies);@(FSharpFolders);$(SharedFrameworkNameVersionPath)" />
 
    <Crossgen
        SourceAssembly="%(RemainingTargets.FullPath)"
        DestinationPath="%(RemainingTargets.FullPath)"
        JITPath="$(LibCLRJitPath)"
        CrossgenPath="$(CrossgenPath)"
        ReadyToRun="True"
        CreateSymbols="$(CreateCrossgenSymbols)"
        DiasymReaderPath="@(DiasymReaderPath)"
        PlatformAssemblyPaths="@(PlatformAssemblies);@(RemainingFolders);$(SharedFrameworkNameVersionPath)" />
  </Target>

  <Target Name="ChmodPublishDir"
          AfterTargets="CrossgenPublishDir"
          Condition=" '$(OSName)' != 'win' ">
    
    <Exec Command="find $(SdkOutputDirectory) -type d -exec chmod 755 {} \;" />
    <Exec Command="find $(SdkOutputDirectory) -type f -exec chmod 644 {} \;" />
    <Chmod Mode="755" Glob="$(SdkOutputDirectory)/FSharp/RunFsc.sh" />
  </Target>

  <Target Name="SeparateSymbolsFromPublishDir"
          AfterTargets="CrossgenPublishDir"
          Condition="'$(SeparateSymbolsArchive)' != 'false'">
    <ItemGroup>
      <PdbsToMove Include="$(PublishDir)/**/*.pdb" />
      <PdbsToMove Include="$(PublishDir)/**/*.ni.*.map" />
    </ItemGroup>

    <Move SourceFiles="@(PdbsToMove)" 
          DestinationFiles="@(PdbsToMove->'$(SymbolsDirectory)/sdk/$(SdkVersion)/%(RecursiveDir)%(Filename)%(Extension)')" />
  </Target>

  <Target Name="PublishStage2WithBackwardsCompatibleRuntimes"
          AfterTargets="PublishLzmaArchive;">
    <ItemGroup>
      <BackwardsCompatibleSharedFrameworks Remove="*" />
      <BackwardsCompatibleSharedFrameworks Include="$(BackwardsCompatibleSharedFrameworksPublishDirectory)/**/*" />

      <Stage2Cli Remove="*" />
      <Stage2Cli Include="$(OutputDirectory)/**/*" />
    </ItemGroup>

    <Copy SourceFiles="@(BackwardsCompatibleSharedFrameworks)"
          DestinationFiles="@(BackwardsCompatibleSharedFrameworks->'$(Stage2WithBackwardsCompatibleRuntimesOutputDirectory)/%(RecursiveDir)%(Filename)%(Extension)')" />

    <Copy SourceFiles="@(Stage2Cli)"
          DestinationFiles="@(Stage2Cli->'$(Stage2WithBackwardsCompatibleRuntimesOutputDirectory)/%(RecursiveDir)%(Filename)%(Extension)')" />
  </Target>

  <Target Name="RetargetVSTestConsole"
          BeforeTargets="PublishStage2WithBackwardsCompatibleRuntimes"
          AfterTargets="Publish">
    <PropertyGroup>
      <VSTestRuntimeConfigPath>$(PublishDir)/vstest.console.runtimeconfig.json</VSTestRuntimeConfigPath>
      <ReplacementPattern>"version": ".*"</ReplacementPattern>
      <ReplacementString>"version": "$(MicrosoftNETCoreAppPackageVersion)"</ReplacementString>
    </PropertyGroup>
    <ReplaceFileContents
      InputFile="$(VSTestRuntimeConfigPath)"
      DestinationFile="$(VSTestRuntimeConfigPath)"
      ReplacementPatterns="$(ReplacementPattern)"
      ReplacementStrings="$(ReplacementString)" />
  </Target>
</Project><|MERGE_RESOLUTION|>--- conflicted
+++ resolved
@@ -16,27 +16,14 @@
   </PropertyGroup>
 
   <ItemGroup>
-<<<<<<< HEAD
-    <PackageReference Include="Microsoft.NETCore.App" Version="$(CLI_SharedFrameworkVersion)" />
-    <PackageReference Include="NuGet.Build.Tasks" Version="$(CLI_NuGet_Version)" />
-    <PackageReference Include="Microsoft.TestPlatform.CLI" Version="$(CLI_TestPlatform_Version)" />
-    <PackageReference Include="Microsoft.TestPlatform.Build" Version="$(CLI_TestPlatform_Version)" />
-    <PackageReference Include="NuGet.ProjectModel" Version="$(CLI_NuGet_Version)" />
-    <PackageReference Include="Microsoft.NETCore.Compilers" Version="$(CLI_Roslyn_Version)">
-      <ExcludeAssets>All</ExcludeAssets>
-    </PackageReference>
-=======
     <PackageReference Include="Microsoft.NETCore.App" Version="$(MicrosoftNETCoreAppPackageVersion)" />
-    <PackageReference Include="Microsoft.Build.Runtime" Version="$(MicrosoftBuildRuntimePackageVersion)" />
     <PackageReference Include="NuGet.Build.Tasks" Version="$(NuGetBuildTasksPackageVersion)" />
     <PackageReference Include="Microsoft.TestPlatform.CLI" Version="$(MicrosoftTestPlatformCLIPackageVersion)" />
     <PackageReference Include="Microsoft.TestPlatform.Build" Version="$(MicrosoftTestPlatformBuildPackageVersion)" />
     <PackageReference Include="NuGet.ProjectModel" Version="$(NuGetProjectModelPackageVersion)" />
-    <!-- The project json migration commands depend on an older version of Roslyn.
-         Lift the version here to match what tool_roslyn depends on (otherwise an older version will
-         be added to the TPA when we crossgen and we won't be able to crossgen tool_roslyn -->
-    <PackageReference Include="Microsoft.CodeAnalysis.CSharp" Version="$(MicrosoftCodeAnalysisCSharpPackageVersion)" />
->>>>>>> 4f62b46f
+    <PackageReference Include="Microsoft.NETCore.Compilers" Version="$(MicrosoftNETCoreCompilersPackageVersion)">
+      <ExcludeAssets>All</ExcludeAssets>
+    </PackageReference>
   </ItemGroup>
 
   <ItemGroup>
