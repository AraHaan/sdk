{
  "version": "1.0.0-*",
  "buildOptions": {
    "debugType": "portable"
  },
  "dependencies": {
    "System.Runtime.Serialization.Primitives": "4.1.1",
<<<<<<< HEAD
    "xunit": "2.1.0",
    "dotnet-test-xunit": "1.0.0-rc2-330423-54",
    "Microsoft.DotNet.InternalAbstractions": "1.0.0"
=======
    "xunit": "2.2.0-beta2-build3300",
    "dotnet-test-xunit": "2.2.0-preview2-build1029"
>>>>>>> e7736cb5
  },
  "testRunner": "xunit",
  "frameworks": {
    "netcoreapp1.0": {
      "dependencies": {
        "Microsoft.NETCore.App": {
          "type": "platform",
          "version": "1.0.0"
        }
      },
      "imports": [
        "dotnet5.4",
        "portable-net451+win8"
      ]
    }
  }
}<|MERGE_RESOLUTION|>--- conflicted
+++ resolved
@@ -5,14 +5,8 @@
   },
   "dependencies": {
     "System.Runtime.Serialization.Primitives": "4.1.1",
-<<<<<<< HEAD
-    "xunit": "2.1.0",
-    "dotnet-test-xunit": "1.0.0-rc2-330423-54",
-    "Microsoft.DotNet.InternalAbstractions": "1.0.0"
-=======
     "xunit": "2.2.0-beta2-build3300",
     "dotnet-test-xunit": "2.2.0-preview2-build1029"
->>>>>>> e7736cb5
   },
   "testRunner": "xunit",
   "frameworks": {
