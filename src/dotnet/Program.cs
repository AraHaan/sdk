﻿// Copyright (c) .NET Foundation and contributors. All rights reserved.
// Licensed under the MIT license. See LICENSE file in the project root for full license information.

using System;
using System.Collections.Generic;
using System.Linq;
using System.Text;
using Microsoft.DotNet.Cli.CommandLine;
using Microsoft.DotNet.Cli.Telemetry;
using Microsoft.DotNet.Cli.Utils;
using Microsoft.DotNet.Configurer;
using Microsoft.DotNet.PlatformAbstractions;
using Microsoft.DotNet.Tools.Help;
using NuGet.Frameworks;
using Command = Microsoft.DotNet.Cli.Utils.Command;

namespace Microsoft.DotNet.Cli
{
    public class Program
    {
        public static int Main(string[] args)
        {
            DebugHelper.HandleDebugSwitch(ref args);

            new MulticoreJitActivator().TryActivateMulticoreJit();

            if (Env.GetEnvironmentVariableAsBool("DOTNET_CLI_CAPTURE_TIMING", false))
            {
                PerfTrace.Enabled = true;
            }

            InitializeProcess();

            try
            {
                using (PerfTrace.Current.CaptureTiming())
                {
                    return ProcessArgs(args);
                }
            }
            catch (HelpException e)
            {
                Reporter.Output.WriteLine(e.Message);
                return 0;
            }
            catch (Exception e) when (e.ShouldBeDisplayedAsError())
            {
                Reporter.Error.WriteLine(CommandContext.IsVerbose()
                    ? e.ToString().Red().Bold()
                    : e.Message.Red().Bold());

                var commandParsingException = e as CommandParsingException;
                if (commandParsingException != null)
                {
                    Reporter.Output.WriteLine(commandParsingException.HelpText);
                }

                return 1;
            }
            catch (Exception e) when (!e.ShouldBeDisplayedAsError())
            {
                Reporter.Error.WriteLine(e.ToString().Red().Bold());

                return 1;
            }
            finally
            {
                if (PerfTrace.Enabled)
                {
                    Reporter.Output.WriteLine("Performance Summary:");
                    PerfTraceOutput.Print(Reporter.Output, PerfTrace.GetEvents());
                }
            }
        }

        internal static int ProcessArgs(string[] args, ITelemetry telemetryClient = null)
        {
            // CommandLineApplication is a bit restrictive, so we parse things ourselves here. Individual apps should use CLA.

            var success = true;
            var command = string.Empty;
            var lastArg = 0;
            var cliFallbackFolderPathCalculator = new CliFallbackFolderPathCalculator();
            TopLevelCommandParserResult topLevelCommandParserResult = TopLevelCommandParserResult.Empty;
            using (INuGetCacheSentinel nugetCacheSentinel = new NuGetCacheSentinel(cliFallbackFolderPathCalculator))
            using (IFirstTimeUseNoticeSentinel disposableFirstTimeUseNoticeSentinel =
                new FirstTimeUseNoticeSentinel(cliFallbackFolderPathCalculator))
            {
                IFirstTimeUseNoticeSentinel firstTimeUseNoticeSentinel = disposableFirstTimeUseNoticeSentinel;
                for (; lastArg < args.Length; lastArg++)
                {
                    if (IsArg(args[lastArg], "d", "diagnostics"))
                    {
                        Environment.SetEnvironmentVariable(CommandContext.Variables.Verbose, bool.TrueString);
                        CommandContext.SetVerbose(true);
                    }
                    else if (IsArg(args[lastArg], "version"))
                    {
                        PrintVersion();
                        return 0;
                    }
                    else if (IsArg(args[lastArg], "info"))
                    {
                        PrintInfo();
                        return 0;
                    }
                    else if (IsArg(args[lastArg], "h", "help") ||
                             args[lastArg] == "-?" ||
                             args[lastArg] == "/?")
                    {
                        HelpCommand.PrintHelp();
                        return 0;
                    }
                    else if (args[lastArg].StartsWith("-"))
                    {
                        Reporter.Error.WriteLine($"Unknown option: {args[lastArg]}");
                        success = false;
                    }
                    else
                    {
                        // It's the command, and we're done!
                        command = args[lastArg];

                        if (string.IsNullOrEmpty(command))
                        {
                            command = "help";
                        }

                        topLevelCommandParserResult = new TopLevelCommandParserResult(args[lastArg]);
                        if (IsDotnetBeingInvokedFromNativeInstaller(topLevelCommandParserResult))
                        {
                            firstTimeUseNoticeSentinel = new NoOpFirstTimeUseNoticeSentinel();
                        }

                        ConfigureDotNetForFirstTimeUse(
                            nugetCacheSentinel,
                            firstTimeUseNoticeSentinel,
                            cliFallbackFolderPathCalculator);

                        break;
                    }
                }
                if (!success)
                {
                    HelpCommand.PrintHelp();
                    return 1;
                }

                if (telemetryClient == null)
                {
                    telemetryClient = new Telemetry.Telemetry(firstTimeUseNoticeSentinel);
                }
                TelemetryEventEntry.Subscribe(telemetryClient.TrackEvent);
                TelemetryEventEntry.TelemetryFilter = new TelemetryFilter(Sha256Hasher.HashWithNormalizedCasing);
            }

            IEnumerable<string> appArgs =
                (lastArg + 1) >= args.Length
                ? Enumerable.Empty<string>()
                : args.Skip(lastArg + 1).ToArray();

            if (CommandContext.IsVerbose())
            {
                Console.WriteLine($"Telemetry is: {(telemetryClient.Enabled ? "Enabled" : "Disabled")}");
            }

            TelemetryEventEntry.SendFiltered(topLevelCommandParserResult);

            int exitCode;
            if (BuiltInCommandsCatalog.Commands.TryGetValue(topLevelCommandParserResult.Command, out var builtIn))
            {
<<<<<<< HEAD
                TelemetryEventEntry.SendFiltered(Parser.Instance.ParseFrom($"dotnet {topLevelCommandParserResult.Command}", appArgs.ToArray()));
=======
                var parseResult = Parser.Instance.ParseFrom($"dotnet {command}", appArgs.ToArray());
                if (!parseResult.Errors.Any())
                {
                    TelemetryEventEntry.SendFiltered(parseResult);
                }

>>>>>>> 510c96ae
                exitCode = builtIn.Command(appArgs.ToArray());
            }
            else
            {
                CommandResult result = Command.Create(
                        "dotnet-" + topLevelCommandParserResult.Command,
                        appArgs,
                        FrameworkConstants.CommonFrameworks.NetStandardApp15)
                    .Execute();
                exitCode = result.ExitCode;
            }
            return exitCode;
        }

        private static bool IsDotnetBeingInvokedFromNativeInstaller(TopLevelCommandParserResult parseResult)
        {
            return parseResult.Command == "internal-reportinstallsuccess";
        }

        private static void ConfigureDotNetForFirstTimeUse(
            INuGetCacheSentinel nugetCacheSentinel,
            IFirstTimeUseNoticeSentinel firstTimeUseNoticeSentinel,
            CliFallbackFolderPathCalculator cliFallbackFolderPathCalculator)
        {
            using (PerfTrace.Current.CaptureTiming())
            {
                var nugetPackagesArchiver = new NuGetPackagesArchiver();
                var environmentProvider = new EnvironmentProvider();
                var commandFactory = new DotNetCommandFactory(alwaysRunOutOfProc: true);
                var nugetCachePrimer = new NuGetCachePrimer(
                    nugetPackagesArchiver,
                    nugetCacheSentinel,
                    cliFallbackFolderPathCalculator);
                var dotnetConfigurer = new DotnetFirstTimeUseConfigurer(
                    nugetCachePrimer,
                    nugetCacheSentinel,
                    firstTimeUseNoticeSentinel,
                    environmentProvider,
                    Reporter.Output,
                    cliFallbackFolderPathCalculator.CliFallbackFolderPath);

                dotnetConfigurer.Configure();
            }
        }

        private static void InitializeProcess()
        {
            // by default, .NET Core doesn't have all code pages needed for Console apps.
            // see the .NET Core Notes in https://msdn.microsoft.com/en-us/library/system.diagnostics.process(v=vs.110).aspx
            Encoding.RegisterProvider(CodePagesEncodingProvider.Instance);

            UILanguageOverride.Setup();
        }

        internal static bool TryGetBuiltInCommand(string commandName, out BuiltInCommandMetadata builtInCommand)
        {
            return BuiltInCommandsCatalog.Commands.TryGetValue(commandName, out builtInCommand);
        }

        private static void PrintVersion()
        {
            Reporter.Output.WriteLine(Product.Version);
        }

        private static void PrintInfo()
        {
            HelpCommand.PrintVersionHeader();

            DotnetVersionFile versionFile = DotnetFiles.VersionFileObject;
            var commitSha = versionFile.CommitSha ?? "N/A";
            Reporter.Output.WriteLine();
            Reporter.Output.WriteLine("Product Information:");
            Reporter.Output.WriteLine($" Version:            {Product.Version}");
            Reporter.Output.WriteLine($" Commit SHA-1 hash:  {commitSha}");
            Reporter.Output.WriteLine();
            Reporter.Output.WriteLine("Runtime Environment:");
            Reporter.Output.WriteLine($" OS Name:     {RuntimeEnvironment.OperatingSystem}");
            Reporter.Output.WriteLine($" OS Version:  {RuntimeEnvironment.OperatingSystemVersion}");
            Reporter.Output.WriteLine($" OS Platform: {RuntimeEnvironment.OperatingSystemPlatform}");
            Reporter.Output.WriteLine($" RID:         {GetDisplayRid(versionFile)}");
            Reporter.Output.WriteLine($" Base Path:   {ApplicationEnvironment.ApplicationBasePath}");
        }

        private static bool IsArg(string candidate, string longName)
        {
            return IsArg(candidate, shortName: null, longName: longName);
        }

        private static bool IsArg(string candidate, string shortName, string longName)
        {
            return (shortName != null && candidate.Equals("-" + shortName)) || (longName != null && candidate.Equals("--" + longName));
        }

        private static string GetDisplayRid(DotnetVersionFile versionFile)
        {
            FrameworkDependencyFile fxDepsFile = new FrameworkDependencyFile();

            string currentRid = RuntimeEnvironment.GetRuntimeIdentifier();

            // if the current RID isn't supported by the shared framework, display the RID the CLI was
            // built with instead, so the user knows which RID they should put in their "runtimes" section.
            return fxDepsFile.IsRuntimeSupported(currentRid) ?
                currentRid :
                versionFile.BuildRid;
        }
    }
}<|MERGE_RESOLUTION|>--- conflicted
+++ resolved
@@ -169,16 +169,8 @@
             int exitCode;
             if (BuiltInCommandsCatalog.Commands.TryGetValue(topLevelCommandParserResult.Command, out var builtIn))
             {
-<<<<<<< HEAD
                 TelemetryEventEntry.SendFiltered(Parser.Instance.ParseFrom($"dotnet {topLevelCommandParserResult.Command}", appArgs.ToArray()));
-=======
-                var parseResult = Parser.Instance.ParseFrom($"dotnet {command}", appArgs.ToArray());
-                if (!parseResult.Errors.Any())
-                {
-                    TelemetryEventEntry.SendFiltered(parseResult);
-                }
-
->>>>>>> 510c96ae
+
                 exitCode = builtIn.Command(appArgs.ToArray());
             }
             else
