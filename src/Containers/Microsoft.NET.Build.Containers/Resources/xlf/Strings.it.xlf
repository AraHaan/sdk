--- conflicted
+++ resolved
@@ -91,14 +91,8 @@
         <note />
       </trans-unit>
       <trans-unit id="ContainerBuilder_ImageUploadedToRegistry">
-<<<<<<< HEAD
-        <source>Pushed container '{0}' to registry '{1}'.</source>
-        <target state="translated">È stato eseguito il push del contenitore '{0}' nel registro
-          '{1}'.</target>
-=======
         <source>Pushed image '{0}' to registry '{1}'.</source>
         <target state="needs-review-translation">È stato eseguito il push del contenitore '{0}' nel registro '{1}'.</target>
->>>>>>> 02e27e53
         <note />
       </trans-unit>
       <trans-unit id="ContainerBuilder_StartBuildingImage">
