--- conflicted
+++ resolved
@@ -200,13 +200,8 @@
         <note>{StrBegin="CONTAINER1010: "}</note>
       </trans-unit>
       <trans-unit id="ImagesEmpty">
-<<<<<<< HEAD
         <source>Cannot create image index because no images were provided.</source>
         <target state="new">Cannot create image index because no images were provided.</target>
-=======
-        <source>Cannot create manifest list (image index) because no images were provided.</source>
-        <target state="translated">Non è possibile creare l'elenco manifesto (indice delle immagini) perché non sono state specificate immagini.</target>
->>>>>>> ffe4458b
         <note />
       </trans-unit>
       <trans-unit id="InvalidContainerImageFormat">
@@ -230,13 +225,8 @@
         <note />
       </trans-unit>
       <trans-unit id="InvalidImageMetadata">
-<<<<<<< HEAD
         <source>Cannot create image index because provided images are invalid. Items must have 'Config', 'Manifest', 'ManifestMediaType' and 'ManifestDigest' metadata.</source>
         <target state="new">Cannot create image index because provided images are invalid. Items must have 'Config', 'Manifest', 'ManifestMediaType' and 'ManifestDigest' metadata.</target>
-=======
-        <source>Cannot create manifest list (image index) because provided images are invalid. Items must have 'Config', 'Manifest', 'ManifestMediaType' and 'ManifestDigest' metadata.</source>
-        <target state="translated">Non è possibile creare l'elenco manifesto (indice delle immagini) perché le immagini specificate non sono valide. Gli elementi devono contenere i metadati 'Config', 'Manifest', 'ManifestMediaType' e 'ManifestDigest'.</target>
->>>>>>> ffe4458b
         <note />
       </trans-unit>
       <trans-unit id="InvalidImageName_EntireNameIsInvalidCharacters">
@@ -325,13 +315,8 @@
         <note>{StrBegin="CONTAINER2016: "}</note>
       </trans-unit>
       <trans-unit id="MixedMediaTypes">
-<<<<<<< HEAD
         <source>'mediaType' of manifests should be the same in image index.</source>
         <target state="new">'mediaType' of manifests should be the same in image index.</target>
-=======
-        <source>'mediaType' of manifests should be the same in manifest list (image index).</source>
-        <target state="translated">'mediaType' dei manifesti deve essere lo stesso nell'elenco di manifesti (indice immagine).</target>
->>>>>>> ffe4458b
         <note />
       </trans-unit>
       <trans-unit id="NoRequestUriSpecified">
@@ -344,14 +329,6 @@
         <target state="translated">'{0}' non è un nome di immagine contenitore valido, è stato normalizzato in '{1}'</target>
         <note />
       </trans-unit>
-<<<<<<< HEAD
-=======
-      <trans-unit id="OciImageMultipleTagsNotSupported">
-        <source>Unable to create tarball for oci image with multiple tags.</source>
-        <target state="translated">Non è possibile creare il tarball per l'immagine OCI con più tag.</target>
-        <note />
-      </trans-unit>
->>>>>>> ffe4458b
       <trans-unit id="PublishDirectoryDoesntExist">
         <source>CONTAINER2011: {0} '{1}' does not exist</source>
         <target state="translated">CONTAINER2011: {0} '{1}' non esiste</target>
@@ -473,13 +450,8 @@
         <note>{StrBegin="CONTAINER2001: "}</note>
       </trans-unit>
       <trans-unit id="UnsupportedMediaType">
-<<<<<<< HEAD
         <source>Cannot create image index for the provided 'mediaType' = '{0}'.</source>
         <target state="new">Cannot create image index for the provided 'mediaType' = '{0}'.</target>
-=======
-        <source>Cannot create manifest list (image index) for the provided 'mediaType' = '{0}'.</source>
-        <target state="translated">Non è possibile creare l'elenco manifesto (indice immagine) per l'elemento 'mediaType' specificato = '{0}'.</target>
->>>>>>> ffe4458b
         <note />
       </trans-unit>
       <trans-unit id="UnsupportedMediaTypeForTarball">
