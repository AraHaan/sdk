<Project Sdk="Microsoft.NET.Sdk">

  <PropertyGroup>
    <TargetFramework Condition="'$(TargetFrameworkOverride)' == ''">netcoreapp2.0</TargetFramework>
    <TargetFramework Condition="'$(TargetFrameworkOverride)' != ''">TargetFrameworkOverride</TargetFramework>
    <RootNamespace Condition="'$(name)' != '$(name{-VALUE-FORMS-}safe_namespace)'">Company.TestProject1</RootNamespace>

    <IsPackable Condition="'$(EnablePack)' == 'true'">true</IsPackable>
    <IsPackable Condition="'$(EnablePack)' != 'true'">false</IsPackable>
  </PropertyGroup>

  <ItemGroup>
<<<<<<< HEAD
    <PackageReference Include="Microsoft.NET.Test.Sdk" Version="15.7.0" />
    <PackageReference Include="MSTest.TestAdapter" Version="1.3.2" />
    <PackageReference Include="MSTest.TestFramework" Version="1.3.2" />
=======
    <PackageReference Include="Microsoft.NET.Test.Sdk" Version="15.8.0-preview-20180605-02" />
    <PackageReference Include="MSTest.TestAdapter" Version="1.3.1" />
    <PackageReference Include="MSTest.TestFramework" Version="1.3.1" />
>>>>>>> 90bf4eb6
  </ItemGroup>

</Project><|MERGE_RESOLUTION|>--- conflicted
+++ resolved
@@ -10,15 +10,9 @@
   </PropertyGroup>
 
   <ItemGroup>
-<<<<<<< HEAD
-    <PackageReference Include="Microsoft.NET.Test.Sdk" Version="15.7.0" />
+    <PackageReference Include="Microsoft.NET.Test.Sdk" Version="15.8.0-preview-20180605-02" />
     <PackageReference Include="MSTest.TestAdapter" Version="1.3.2" />
     <PackageReference Include="MSTest.TestFramework" Version="1.3.2" />
-=======
-    <PackageReference Include="Microsoft.NET.Test.Sdk" Version="15.8.0-preview-20180605-02" />
-    <PackageReference Include="MSTest.TestAdapter" Version="1.3.1" />
-    <PackageReference Include="MSTest.TestFramework" Version="1.3.1" />
->>>>>>> 90bf4eb6
   </ItemGroup>
 
 </Project>