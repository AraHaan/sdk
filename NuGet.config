<?xml version="1.0" encoding="utf-8"?>
<configuration>
  <packageSources>
    <clear />
    <!--Begin: Package sources managed by Dependency Flow automation. Do not edit the sources below.-->
    <!--  Begin: Package sources from dotnet-emsdk -->
    <!--  End: Package sources from dotnet-emsdk -->
    <!--  Begin: Package sources from dotnet-format -->
    <add key="darc-pub-dotnet-format-86f5186" value="https://pkgs.dev.azure.com/dnceng/public/_packaging/darc-pub-dotnet-format-86f5186d/nuget/v3/index.json" />
    <add key="darc-int-dotnet-format-86f5186" value="https://pkgs.dev.azure.com/dnceng/internal/_packaging/darc-int-dotnet-format-86f5186d/nuget/v3/index.json" />
    <add key="darc-int-dotnet-format-86f5186-9" value="https://pkgs.dev.azure.com/dnceng/internal/_packaging/darc-int-dotnet-format-86f5186d-9/nuget/v3/index.json" />
    <add key="darc-int-dotnet-format-86f5186-6" value="https://pkgs.dev.azure.com/dnceng/internal/_packaging/darc-int-dotnet-format-86f5186d-6/nuget/v3/index.json" />
    <add key="darc-int-dotnet-format-86f5186-5" value="https://pkgs.dev.azure.com/dnceng/internal/_packaging/darc-int-dotnet-format-86f5186d-5/nuget/v3/index.json" />
    <add key="darc-int-dotnet-format-86f5186-4" value="https://pkgs.dev.azure.com/dnceng/internal/_packaging/darc-int-dotnet-format-86f5186d-4/nuget/v3/index.json" />
    <add key="darc-int-dotnet-format-86f5186-3" value="https://pkgs.dev.azure.com/dnceng/internal/_packaging/darc-int-dotnet-format-86f5186d-3/nuget/v3/index.json" />
    <add key="darc-int-dotnet-format-86f5186-2" value="https://pkgs.dev.azure.com/dnceng/internal/_packaging/darc-int-dotnet-format-86f5186d-2/nuget/v3/index.json" />
    <add key="darc-int-dotnet-format-86f5186-10" value="https://pkgs.dev.azure.com/dnceng/internal/_packaging/darc-int-dotnet-format-86f5186d-10/nuget/v3/index.json" />
    <add key="darc-int-dotnet-format-86f5186-1" value="https://pkgs.dev.azure.com/dnceng/internal/_packaging/darc-int-dotnet-format-86f5186d-1/nuget/v3/index.json" />
    <!--  End: Package sources from dotnet-format -->
    <!--  Begin: Package sources from dotnet-aspnetcore -->
    <!--  End: Package sources from dotnet-aspnetcore -->
    <!--  Begin: Package sources from DotNet-msbuild-Trusted -->
    <!--  End: Package sources from DotNet-msbuild-Trusted -->
    <!--  Begin: Package sources from dotnet-roslyn-analyzers -->
    <!--  End: Package sources from dotnet-roslyn-analyzers -->
    <!--  Begin: Package sources from dotnet-runtime -->
    <!--  End: Package sources from dotnet-runtime -->
    <!--  Begin: Package sources from dotnet-templating -->
<<<<<<< HEAD
    <add key="darc-pub-dotnet-templating-7e0acf9" value="https://pkgs.dev.azure.com/dnceng/public/_packaging/darc-pub-dotnet-templating-7e0acf90/nuget/v3/index.json" />
=======
    <add key="darc-pub-dotnet-templating-1bd9e10" value="https://pkgs.dev.azure.com/dnceng/public/_packaging/darc-pub-dotnet-templating-1bd9e103/nuget/v3/index.json" />
>>>>>>> 42ea0e39
    <!--  End: Package sources from dotnet-templating -->
    <!--  Begin: Package sources from dotnet-windowsdesktop -->
    <!--  End: Package sources from dotnet-windowsdesktop -->
    <!--  Begin: Package sources from dotnet-winforms -->
    <!--  End: Package sources from dotnet-winforms -->
    <!--End: Package sources managed by Dependency Flow automation. Do not edit the sources above.-->
    <add key="dotnet6" value="https://pkgs.dev.azure.com/dnceng/public/_packaging/dotnet6/nuget/v3/index.json" />
    <add key="dotnet6-transport" value="https://pkgs.dev.azure.com/dnceng/public/_packaging/dotnet6-transport/nuget/v3/index.json" />
    <add key="dotnet7" value="https://pkgs.dev.azure.com/dnceng/public/_packaging/dotnet7/nuget/v3/index.json" />
    <add key="dotnet7-transport" value="https://pkgs.dev.azure.com/dnceng/public/_packaging/dotnet7-transport/nuget/v3/index.json" />
    <add key="dotnet8" value="https://pkgs.dev.azure.com/dnceng/public/_packaging/dotnet8/nuget/v3/index.json" />
    <add key="dotnet8-transport" value="https://pkgs.dev.azure.com/dnceng/public/_packaging/dotnet8-transport/nuget/v3/index.json" />
    <add key="dotnet-public" value="https://pkgs.dev.azure.com/dnceng/public/_packaging/dotnet-public/nuget/v3/index.json" />
    <add key="dotnet-eng" value="https://pkgs.dev.azure.com/dnceng/public/_packaging/dotnet-eng/nuget/v3/index.json" />
    <add key="dotnet-tools" value="https://pkgs.dev.azure.com/dnceng/public/_packaging/dotnet-tools/nuget/v3/index.json" />
    <add key="dotnet-tools-transport" value="https://pkgs.dev.azure.com/dnceng/public/_packaging/dotnet-tools-transport/nuget/v3/index.json" />
    <add key="dotnet-libraries" value="https://pkgs.dev.azure.com/dnceng/public/_packaging/dotnet-libraries/nuget/v3/index.json" />
    <add key="dotnet-libraries-transport" value="https://pkgs.dev.azure.com/dnceng/public/_packaging/dotnet-libraries-transport/nuget/v3/index.json" />
    <add key="vs-impl" value="https://pkgs.dev.azure.com/azure-public/vside/_packaging/vs-impl/nuget/v3/index.json" />
    <!-- Used for Rich Navigation indexing task -->
    <add key="richnav" value="https://pkgs.dev.azure.com/azure-public/vside/_packaging/vs-buildservices/nuget/v3/index.json" />
    <add key="darc-pub-DotNet-msbuild-Trusted-8ffc3fe" value="https://pkgs.dev.azure.com/dnceng/public/_packaging/darc-pub-DotNet-msbuild-Trusted-8ffc3fe3/nuget/v3/index.json" />
  </packageSources>
  <disabledPackageSources>
    <!--Begin: Package sources managed by Dependency Flow automation. Do not edit the sources below.-->
    <!--  Begin: Package sources from dotnet-templating -->
    <!--  End: Package sources from dotnet-templating -->
    <!--  Begin: Package sources from dotnet-aspnetcore -->
    <!--  Begin: Package sources from dotnet-emsdk -->
    <!--  End: Package sources from dotnet-emsdk -->
    <!--  Begin: Package sources from dotnet-format -->
    <add key="darc-int-dotnet-format-86f5186-1" value="true" />
    <add key="darc-int-dotnet-format-86f5186-10" value="true" />
    <add key="darc-int-dotnet-format-86f5186-2" value="true" />
    <add key="darc-int-dotnet-format-86f5186-3" value="true" />
    <add key="darc-int-dotnet-format-86f5186-4" value="true" />
    <add key="darc-int-dotnet-format-86f5186-5" value="true" />
    <add key="darc-int-dotnet-format-86f5186-6" value="true" />
    <add key="darc-int-dotnet-format-86f5186-9" value="true" />
    <add key="darc-int-dotnet-format-86f5186" value="true" />
    <!--  End: Package sources from dotnet-format -->
    <!--  End: Package sources from dotnet-aspnetcore -->
    <!--  Begin: Package sources from dotnet-runtime -->
    <!--  End: Package sources from dotnet-runtime -->
    <!--  Begin: Package sources from dotnet-windowsdesktop -->
    <!--  Begin: Package sources from dotnet-winforms -->
    <!--  End: Package sources from dotnet-winforms -->
    <!--  End: Package sources from dotnet-windowsdesktop -->
    <!--End: Package sources managed by Dependency Flow automation. Do not edit the sources above.-->
  </disabledPackageSources>
</configuration><|MERGE_RESOLUTION|>--- conflicted
+++ resolved
@@ -26,11 +26,7 @@
     <!--  Begin: Package sources from dotnet-runtime -->
     <!--  End: Package sources from dotnet-runtime -->
     <!--  Begin: Package sources from dotnet-templating -->
-<<<<<<< HEAD
-    <add key="darc-pub-dotnet-templating-7e0acf9" value="https://pkgs.dev.azure.com/dnceng/public/_packaging/darc-pub-dotnet-templating-7e0acf90/nuget/v3/index.json" />
-=======
     <add key="darc-pub-dotnet-templating-1bd9e10" value="https://pkgs.dev.azure.com/dnceng/public/_packaging/darc-pub-dotnet-templating-1bd9e103/nuget/v3/index.json" />
->>>>>>> 42ea0e39
     <!--  End: Package sources from dotnet-templating -->
     <!--  Begin: Package sources from dotnet-windowsdesktop -->
     <!--  End: Package sources from dotnet-windowsdesktop -->
