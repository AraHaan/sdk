<?xml version="1.0" encoding="utf-8"?>
<configuration>
  <packageSources>
    <clear />
    <!--Begin: Package sources managed by Dependency Flow automation. Do not edit the sources below.-->
    <!--  Begin: Package sources from dotnet-deployment-tools -->
    <add key="darc-pub-dotnet-deployment-tools-b2d5c0c" value="https://pkgs.dev.azure.com/dnceng/public/_packaging/darc-pub-dotnet-deployment-tools-b2d5c0c5/nuget/v3/index.json" />
    <add key="darc-pub-dotnet-deployment-tools-b2d5c0c-9" value="https://pkgs.dev.azure.com/dnceng/public/_packaging/darc-pub-dotnet-deployment-tools-b2d5c0c5-9/nuget/v3/index.json" />
    <add key="darc-pub-dotnet-deployment-tools-b2d5c0c-8" value="https://pkgs.dev.azure.com/dnceng/public/_packaging/darc-pub-dotnet-deployment-tools-b2d5c0c5-8/nuget/v3/index.json" />
    <add key="darc-pub-dotnet-deployment-tools-b2d5c0c-7" value="https://pkgs.dev.azure.com/dnceng/public/_packaging/darc-pub-dotnet-deployment-tools-b2d5c0c5-7/nuget/v3/index.json" />
    <add key="darc-pub-dotnet-deployment-tools-b2d5c0c-6" value="https://pkgs.dev.azure.com/dnceng/public/_packaging/darc-pub-dotnet-deployment-tools-b2d5c0c5-6/nuget/v3/index.json" />
    <add key="darc-pub-dotnet-deployment-tools-b2d5c0c-5" value="https://pkgs.dev.azure.com/dnceng/public/_packaging/darc-pub-dotnet-deployment-tools-b2d5c0c5-5/nuget/v3/index.json" />
    <add key="darc-pub-dotnet-deployment-tools-b2d5c0c-4" value="https://pkgs.dev.azure.com/dnceng/public/_packaging/darc-pub-dotnet-deployment-tools-b2d5c0c5-4/nuget/v3/index.json" />
    <add key="darc-pub-dotnet-deployment-tools-b2d5c0c-3" value="https://pkgs.dev.azure.com/dnceng/public/_packaging/darc-pub-dotnet-deployment-tools-b2d5c0c5-3/nuget/v3/index.json" />
    <add key="darc-pub-dotnet-deployment-tools-b2d5c0c-2" value="https://pkgs.dev.azure.com/dnceng/public/_packaging/darc-pub-dotnet-deployment-tools-b2d5c0c5-2/nuget/v3/index.json" />
    <add key="darc-pub-dotnet-deployment-tools-b2d5c0c-15" value="https://pkgs.dev.azure.com/dnceng/public/_packaging/darc-pub-dotnet-deployment-tools-b2d5c0c5-15/nuget/v3/index.json" />
    <add key="darc-pub-dotnet-deployment-tools-b2d5c0c-14" value="https://pkgs.dev.azure.com/dnceng/public/_packaging/darc-pub-dotnet-deployment-tools-b2d5c0c5-14/nuget/v3/index.json" />
    <add key="darc-pub-dotnet-deployment-tools-b2d5c0c-13" value="https://pkgs.dev.azure.com/dnceng/public/_packaging/darc-pub-dotnet-deployment-tools-b2d5c0c5-13/nuget/v3/index.json" />
    <add key="darc-pub-dotnet-deployment-tools-b2d5c0c-12" value="https://pkgs.dev.azure.com/dnceng/public/_packaging/darc-pub-dotnet-deployment-tools-b2d5c0c5-12/nuget/v3/index.json" />
    <add key="darc-pub-dotnet-deployment-tools-b2d5c0c-11" value="https://pkgs.dev.azure.com/dnceng/public/_packaging/darc-pub-dotnet-deployment-tools-b2d5c0c5-11/nuget/v3/index.json" />
    <add key="darc-pub-dotnet-deployment-tools-b2d5c0c-10" value="https://pkgs.dev.azure.com/dnceng/public/_packaging/darc-pub-dotnet-deployment-tools-b2d5c0c5-10/nuget/v3/index.json" />
    <add key="darc-pub-dotnet-deployment-tools-b2d5c0c-1" value="https://pkgs.dev.azure.com/dnceng/public/_packaging/darc-pub-dotnet-deployment-tools-b2d5c0c5-1/nuget/v3/index.json" />
    <!--  End: Package sources from dotnet-deployment-tools -->
    <!--  Begin: Package sources from dotnet-aspire -->
    <!--  End: Package sources from dotnet-aspire -->
<<<<<<< HEAD
    <!--  Begin: Package sources from dotnet-emsdk -->
    <add key="darc-pub-dotnet-emsdk-78be8cd" value="https://pkgs.dev.azure.com/dnceng/public/_packaging/darc-pub-dotnet-emsdk-78be8cdf/nuget/v3/index.json" />
    <!--  End: Package sources from dotnet-emsdk -->
=======
>>>>>>> 06f49897
    <!--  Begin: Package sources from dotnet-aspnetcore -->
    <add key="darc-int-dotnet-aspnetcore-d5dc8a1" value="https://pkgs.dev.azure.com/dnceng/internal/_packaging/darc-int-dotnet-aspnetcore-d5dc8a13/nuget/v3/index.json" />
    <!--  End: Package sources from dotnet-aspnetcore -->
    <!--  Begin: Package sources from dotnet-emsdk -->
    <add key="darc-pub-dotnet-emsdk-78be8cd" value="https://pkgs.dev.azure.com/dnceng/public/_packaging/darc-pub-dotnet-emsdk-78be8cdf/nuget/v3/index.json" />
    <!--  End: Package sources from dotnet-emsdk -->
    <!--  Begin: Package sources from DotNet-msbuild-Trusted -->
    <add key="darc-pub-DotNet-msbuild-Trusted-7a09d5e" value="https://pkgs.dev.azure.com/dnceng/public/_packaging/darc-pub-DotNet-msbuild-Trusted-7a09d5ee/nuget/v3/index.json" />
    <!--  End: Package sources from DotNet-msbuild-Trusted -->
    <!--  Begin: Package sources from dotnet-roslyn-analyzers -->
    <!--  End: Package sources from dotnet-roslyn-analyzers -->
    <!--  Begin: Package sources from dotnet-runtime -->
    <add key="darc-int-dotnet-runtime-f57e6dc" value="https://pkgs.dev.azure.com/dnceng/internal/_packaging/darc-int-dotnet-runtime-f57e6dc7/nuget/v3/index.json" />
<<<<<<< HEAD
    <!--  End: Package sources from dotnet-runtime -->
    <!--  Begin: Package sources from dotnet-templating -->
    <add key="darc-pub-dotnet-templating-693a4fd" value="https://pkgs.dev.azure.com/dnceng/public/_packaging/darc-pub-dotnet-templating-693a4fd2/nuget/v3/index.json" />
    <add key="darc-pub-dotnet-templating-35eb08d" value="https://pkgs.dev.azure.com/dnceng/public/_packaging/darc-pub-dotnet-templating-35eb08d0/nuget/v3/index.json" />
=======
    <add key="darc-int-dotnet-runtime-5da49f4" value="https://pkgs.dev.azure.com/dnceng/public/_packaging/darc-pub-dotnet-runtime-5da49f4e/nuget/v3/index.json" />
    <!--  End: Package sources from dotnet-runtime -->
    <!--  Begin: Package sources from dotnet-templating -->
    <add key="darc-pub-dotnet-templating-029cb83" value="https://pkgs.dev.azure.com/dnceng/public/_packaging/darc-pub-dotnet-templating-029cb834/nuget/v3/index.json" />
>>>>>>> 06f49897
    <!--  End: Package sources from dotnet-templating -->
    <!--  Begin: Package sources from dotnet-windowsdesktop -->
    <add key="darc-int-dotnet-windowsdesktop-ef0ddf8" value="https://pkgs.dev.azure.com/dnceng/internal/_packaging/darc-int-dotnet-windowsdesktop-ef0ddf89/nuget/v3/index.json" />
    <!--  End: Package sources from dotnet-windowsdesktop -->
    <!--End: Package sources managed by Dependency Flow automation. Do not edit the sources above.-->
    <add key="dotnet6" value="https://pkgs.dev.azure.com/dnceng/public/_packaging/dotnet6/nuget/v3/index.json" />
    <add key="dotnet6-transport" value="https://pkgs.dev.azure.com/dnceng/public/_packaging/dotnet6-transport/nuget/v3/index.json" />
    <add key="dotnet7" value="https://pkgs.dev.azure.com/dnceng/public/_packaging/dotnet7/nuget/v3/index.json" />
    <add key="dotnet7-transport" value="https://pkgs.dev.azure.com/dnceng/public/_packaging/dotnet7-transport/nuget/v3/index.json" />
    <add key="dotnet8" value="https://pkgs.dev.azure.com/dnceng/public/_packaging/dotnet8/nuget/v3/index.json" />
    <add key="dotnet8-transport" value="https://pkgs.dev.azure.com/dnceng/public/_packaging/dotnet8-transport/nuget/v3/index.json" />
    <add key="dotnet8-workloads" value="https://pkgs.dev.azure.com/dnceng/public/_packaging/dotnet8-workloads/nuget/v3/index.json" />
    <add key="dotnet9" value="https://pkgs.dev.azure.com/dnceng/public/_packaging/dotnet9/nuget/v3/index.json" />
    <add key="dotnet9-transport" value="https://pkgs.dev.azure.com/dnceng/public/_packaging/dotnet9-transport/nuget/v3/index.json" />
    <add key="dotnet-public" value="https://pkgs.dev.azure.com/dnceng/public/_packaging/dotnet-public/nuget/v3/index.json" />
    <add key="dotnet-eng" value="https://pkgs.dev.azure.com/dnceng/public/_packaging/dotnet-eng/nuget/v3/index.json" />
    <add key="dotnet-tools" value="https://pkgs.dev.azure.com/dnceng/public/_packaging/dotnet-tools/nuget/v3/index.json" />
    <add key="dotnet-tools-transport" value="https://pkgs.dev.azure.com/dnceng/public/_packaging/dotnet-tools-transport/nuget/v3/index.json" />
    <add key="dotnet-libraries" value="https://pkgs.dev.azure.com/dnceng/public/_packaging/dotnet-libraries/nuget/v3/index.json" />
    <add key="dotnet-libraries-transport" value="https://pkgs.dev.azure.com/dnceng/public/_packaging/dotnet-libraries-transport/nuget/v3/index.json" />
    <add key="vs-impl" value="https://pkgs.dev.azure.com/azure-public/vside/_packaging/vs-impl/nuget/v3/index.json" />
    <!-- Used for Rich Navigation indexing task -->
    <add key="richnav" value="https://pkgs.dev.azure.com/azure-public/vside/_packaging/vs-buildservices/nuget/v3/index.json" />
  </packageSources>
  <disabledPackageSources>
    <!--Begin: Package sources managed by Dependency Flow automation. Do not edit the sources below.-->
    <!--  Begin: Package sources from dotnet-templating -->
    <!--  End: Package sources from dotnet-templating -->
    <!--  Begin: Package sources from dotnet-aspnetcore -->
    <add key="darc-int-dotnet-aspnetcore-d5dc8a1" value="true" />
    <!--  End: Package sources from dotnet-aspnetcore -->
    <!--  Begin: Package sources from dotnet-runtime -->
    <add key="darc-int-dotnet-runtime-f57e6dc" value="true" />
    <!--  End: Package sources from dotnet-runtime -->
    <!--  Begin: Package sources from dotnet-windowsdesktop -->
    <add key="darc-int-dotnet-windowsdesktop-ef0ddf8" value="true" />
    <!--  End: Package sources from dotnet-windowsdesktop -->
    <!--End: Package sources managed by Dependency Flow automation. Do not edit the sources above.-->
  </disabledPackageSources>
</configuration><|MERGE_RESOLUTION|>--- conflicted
+++ resolved
@@ -23,12 +23,6 @@
     <!--  End: Package sources from dotnet-deployment-tools -->
     <!--  Begin: Package sources from dotnet-aspire -->
     <!--  End: Package sources from dotnet-aspire -->
-<<<<<<< HEAD
-    <!--  Begin: Package sources from dotnet-emsdk -->
-    <add key="darc-pub-dotnet-emsdk-78be8cd" value="https://pkgs.dev.azure.com/dnceng/public/_packaging/darc-pub-dotnet-emsdk-78be8cdf/nuget/v3/index.json" />
-    <!--  End: Package sources from dotnet-emsdk -->
-=======
->>>>>>> 06f49897
     <!--  Begin: Package sources from dotnet-aspnetcore -->
     <add key="darc-int-dotnet-aspnetcore-d5dc8a1" value="https://pkgs.dev.azure.com/dnceng/internal/_packaging/darc-int-dotnet-aspnetcore-d5dc8a13/nuget/v3/index.json" />
     <!--  End: Package sources from dotnet-aspnetcore -->
@@ -42,17 +36,10 @@
     <!--  End: Package sources from dotnet-roslyn-analyzers -->
     <!--  Begin: Package sources from dotnet-runtime -->
     <add key="darc-int-dotnet-runtime-f57e6dc" value="https://pkgs.dev.azure.com/dnceng/internal/_packaging/darc-int-dotnet-runtime-f57e6dc7/nuget/v3/index.json" />
-<<<<<<< HEAD
-    <!--  End: Package sources from dotnet-runtime -->
-    <!--  Begin: Package sources from dotnet-templating -->
-    <add key="darc-pub-dotnet-templating-693a4fd" value="https://pkgs.dev.azure.com/dnceng/public/_packaging/darc-pub-dotnet-templating-693a4fd2/nuget/v3/index.json" />
-    <add key="darc-pub-dotnet-templating-35eb08d" value="https://pkgs.dev.azure.com/dnceng/public/_packaging/darc-pub-dotnet-templating-35eb08d0/nuget/v3/index.json" />
-=======
     <add key="darc-int-dotnet-runtime-5da49f4" value="https://pkgs.dev.azure.com/dnceng/public/_packaging/darc-pub-dotnet-runtime-5da49f4e/nuget/v3/index.json" />
     <!--  End: Package sources from dotnet-runtime -->
     <!--  Begin: Package sources from dotnet-templating -->
     <add key="darc-pub-dotnet-templating-029cb83" value="https://pkgs.dev.azure.com/dnceng/public/_packaging/darc-pub-dotnet-templating-029cb834/nuget/v3/index.json" />
->>>>>>> 06f49897
     <!--  End: Package sources from dotnet-templating -->
     <!--  Begin: Package sources from dotnet-windowsdesktop -->
     <add key="darc-int-dotnet-windowsdesktop-ef0ddf8" value="https://pkgs.dev.azure.com/dnceng/internal/_packaging/darc-int-dotnet-windowsdesktop-ef0ddf89/nuget/v3/index.json" />
