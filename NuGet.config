<?xml version="1.0" encoding="utf-8"?>
<configuration>
  <packageSources>
    <clear />
    <!--Begin: Package sources managed by Dependency Flow automation. Do not edit the sources below.-->
    <!--  Begin: Package sources from dotnet-deployment-tools -->
    <add key="darc-pub-dotnet-deployment-tools-b2d5c0c" value="https://pkgs.dev.azure.com/dnceng/public/_packaging/darc-pub-dotnet-deployment-tools-b2d5c0c5/nuget/v3/index.json" />
    <add key="darc-pub-dotnet-deployment-tools-b2d5c0c-9" value="https://pkgs.dev.azure.com/dnceng/public/_packaging/darc-pub-dotnet-deployment-tools-b2d5c0c5-9/nuget/v3/index.json" />
    <add key="darc-pub-dotnet-deployment-tools-b2d5c0c-8" value="https://pkgs.dev.azure.com/dnceng/public/_packaging/darc-pub-dotnet-deployment-tools-b2d5c0c5-8/nuget/v3/index.json" />
    <add key="darc-pub-dotnet-deployment-tools-b2d5c0c-7" value="https://pkgs.dev.azure.com/dnceng/public/_packaging/darc-pub-dotnet-deployment-tools-b2d5c0c5-7/nuget/v3/index.json" />
    <add key="darc-pub-dotnet-deployment-tools-b2d5c0c-6" value="https://pkgs.dev.azure.com/dnceng/public/_packaging/darc-pub-dotnet-deployment-tools-b2d5c0c5-6/nuget/v3/index.json" />
    <add key="darc-pub-dotnet-deployment-tools-b2d5c0c-5" value="https://pkgs.dev.azure.com/dnceng/public/_packaging/darc-pub-dotnet-deployment-tools-b2d5c0c5-5/nuget/v3/index.json" />
    <add key="darc-pub-dotnet-deployment-tools-b2d5c0c-4" value="https://pkgs.dev.azure.com/dnceng/public/_packaging/darc-pub-dotnet-deployment-tools-b2d5c0c5-4/nuget/v3/index.json" />
    <add key="darc-pub-dotnet-deployment-tools-b2d5c0c-3" value="https://pkgs.dev.azure.com/dnceng/public/_packaging/darc-pub-dotnet-deployment-tools-b2d5c0c5-3/nuget/v3/index.json" />
    <add key="darc-pub-dotnet-deployment-tools-b2d5c0c-2" value="https://pkgs.dev.azure.com/dnceng/public/_packaging/darc-pub-dotnet-deployment-tools-b2d5c0c5-2/nuget/v3/index.json" />
    <add key="darc-pub-dotnet-deployment-tools-b2d5c0c-15" value="https://pkgs.dev.azure.com/dnceng/public/_packaging/darc-pub-dotnet-deployment-tools-b2d5c0c5-15/nuget/v3/index.json" />
    <add key="darc-pub-dotnet-deployment-tools-b2d5c0c-14" value="https://pkgs.dev.azure.com/dnceng/public/_packaging/darc-pub-dotnet-deployment-tools-b2d5c0c5-14/nuget/v3/index.json" />
    <add key="darc-pub-dotnet-deployment-tools-b2d5c0c-13" value="https://pkgs.dev.azure.com/dnceng/public/_packaging/darc-pub-dotnet-deployment-tools-b2d5c0c5-13/nuget/v3/index.json" />
    <add key="darc-pub-dotnet-deployment-tools-b2d5c0c-12" value="https://pkgs.dev.azure.com/dnceng/public/_packaging/darc-pub-dotnet-deployment-tools-b2d5c0c5-12/nuget/v3/index.json" />
    <add key="darc-pub-dotnet-deployment-tools-b2d5c0c-11" value="https://pkgs.dev.azure.com/dnceng/public/_packaging/darc-pub-dotnet-deployment-tools-b2d5c0c5-11/nuget/v3/index.json" />
    <add key="darc-pub-dotnet-deployment-tools-b2d5c0c-10" value="https://pkgs.dev.azure.com/dnceng/public/_packaging/darc-pub-dotnet-deployment-tools-b2d5c0c5-10/nuget/v3/index.json" />
    <add key="darc-pub-dotnet-deployment-tools-b2d5c0c-1" value="https://pkgs.dev.azure.com/dnceng/public/_packaging/darc-pub-dotnet-deployment-tools-b2d5c0c5-1/nuget/v3/index.json" />
    <!--  End: Package sources from dotnet-deployment-tools -->
    <!--  Begin: Package sources from dotnet-aspire -->
    <!--  End: Package sources from dotnet-aspire -->
    <!--  Begin: Package sources from dotnet-aspnetcore -->
    <add key="darc-int-dotnet-aspnetcore-215a587" value="https://pkgs.dev.azure.com/dnceng/internal/_packaging/darc-int-dotnet-aspnetcore-215a587e/nuget/v3/index.json" />
<<<<<<< HEAD
    <add key="darc-int-dotnet-aspnetcore-215a587-2" value="https://pkgs.dev.azure.com/dnceng/internal/_packaging/darc-int-dotnet-aspnetcore-215a587e-2/nuget/v3/index.json" />
    <add key="darc-int-dotnet-aspnetcore-215a587-1" value="https://pkgs.dev.azure.com/dnceng/internal/_packaging/darc-int-dotnet-aspnetcore-215a587e-1/nuget/v3/index.json" />
=======
>>>>>>> 41d0a200
    <!--  End: Package sources from dotnet-aspnetcore -->
    <!--  Begin: Package sources from dotnet-emsdk -->
    <add key="darc-pub-dotnet-emsdk-0bcc3e6" value="https://pkgs.dev.azure.com/dnceng/public/_packaging/darc-pub-dotnet-emsdk-0bcc3e67/nuget/v3/index.json" />
    <add key="darc-pub-dotnet-emsdk-0bcc3e6-1" value="https://pkgs.dev.azure.com/dnceng/public/_packaging/darc-pub-dotnet-emsdk-0bcc3e67-1/nuget/v3/index.json" />
    <!--  End: Package sources from dotnet-emsdk -->
    <!--  Begin: Package sources from DotNet-msbuild-Trusted -->
    <add key="darc-pub-DotNet-msbuild-Trusted-3e6a44d" value="https://pkgs.dev.azure.com/dnceng/public/_packaging/darc-pub-DotNet-msbuild-Trusted-3e6a44de/nuget/v3/index.json" />
    <!--  End: Package sources from DotNet-msbuild-Trusted -->
    <!--  Begin: Package sources from dotnet-roslyn-analyzers -->
    <!--  End: Package sources from dotnet-roslyn-analyzers -->
    <!--  Begin: Package sources from dotnet-runtime -->
    <add key="darc-int-dotnet-runtime-aae90fa" value="https://pkgs.dev.azure.com/dnceng/internal/_packaging/darc-int-dotnet-runtime-aae90fa0/nuget/v3/index.json" />
<<<<<<< HEAD
    <add key="darc-int-dotnet-runtime-aae90fa-2" value="https://pkgs.dev.azure.com/dnceng/internal/_packaging/darc-int-dotnet-runtime-aae90fa0-2/nuget/v3/index.json" />
    <add key="darc-int-dotnet-runtime-aae90fa-1" value="https://pkgs.dev.azure.com/dnceng/internal/_packaging/darc-int-dotnet-runtime-aae90fa0-1/nuget/v3/index.json" />
=======
>>>>>>> 41d0a200
    <!--  End: Package sources from dotnet-runtime -->
    <!--  Begin: Package sources from dotnet-templating -->
    <add key="darc-pub-dotnet-templating-8f75dca" value="https://pkgs.dev.azure.com/dnceng/public/_packaging/darc-pub-dotnet-templating-8f75dca0/nuget/v3/index.json" />
    <!--  End: Package sources from dotnet-templating -->
    <!--  Begin: Package sources from dotnet-windowsdesktop -->
    <add key="darc-int-dotnet-windowsdesktop-1d6033e" value="https://pkgs.dev.azure.com/dnceng/internal/_packaging/darc-int-dotnet-windowsdesktop-1d6033e3/nuget/v3/index.json" />
<<<<<<< HEAD
    <add key="darc-int-dotnet-windowsdesktop-1d6033e-2" value="https://pkgs.dev.azure.com/dnceng/internal/_packaging/darc-int-dotnet-windowsdesktop-1d6033e3-2/nuget/v3/index.json" />
    <add key="darc-int-dotnet-windowsdesktop-1d6033e-1" value="https://pkgs.dev.azure.com/dnceng/internal/_packaging/darc-int-dotnet-windowsdesktop-1d6033e3-1/nuget/v3/index.json" />
=======
>>>>>>> 41d0a200
    <!--  End: Package sources from dotnet-windowsdesktop -->
    <!--End: Package sources managed by Dependency Flow automation. Do not edit the sources above.-->
    <add key="dotnet6" value="https://pkgs.dev.azure.com/dnceng/public/_packaging/dotnet6/nuget/v3/index.json" />
    <add key="dotnet6-transport" value="https://pkgs.dev.azure.com/dnceng/public/_packaging/dotnet6-transport/nuget/v3/index.json" />
    <add key="dotnet7" value="https://pkgs.dev.azure.com/dnceng/public/_packaging/dotnet7/nuget/v3/index.json" />
    <add key="dotnet7-transport" value="https://pkgs.dev.azure.com/dnceng/public/_packaging/dotnet7-transport/nuget/v3/index.json" />
    <add key="dotnet8" value="https://pkgs.dev.azure.com/dnceng/public/_packaging/dotnet8/nuget/v3/index.json" />
    <add key="dotnet8-transport" value="https://pkgs.dev.azure.com/dnceng/public/_packaging/dotnet8-transport/nuget/v3/index.json" />
    <add key="dotnet8-workloads" value="https://pkgs.dev.azure.com/dnceng/public/_packaging/dotnet8-workloads/nuget/v3/index.json" />
    <add key="dotnet9" value="https://pkgs.dev.azure.com/dnceng/public/_packaging/dotnet9/nuget/v3/index.json" />
    <add key="dotnet9-transport" value="https://pkgs.dev.azure.com/dnceng/public/_packaging/dotnet9-transport/nuget/v3/index.json" />
    <add key="dotnet-public" value="https://pkgs.dev.azure.com/dnceng/public/_packaging/dotnet-public/nuget/v3/index.json" />
    <add key="dotnet-eng" value="https://pkgs.dev.azure.com/dnceng/public/_packaging/dotnet-eng/nuget/v3/index.json" />
    <add key="dotnet-tools" value="https://pkgs.dev.azure.com/dnceng/public/_packaging/dotnet-tools/nuget/v3/index.json" />
    <add key="dotnet-tools-transport" value="https://pkgs.dev.azure.com/dnceng/public/_packaging/dotnet-tools-transport/nuget/v3/index.json" />
    <add key="dotnet-libraries" value="https://pkgs.dev.azure.com/dnceng/public/_packaging/dotnet-libraries/nuget/v3/index.json" />
    <add key="dotnet-libraries-transport" value="https://pkgs.dev.azure.com/dnceng/public/_packaging/dotnet-libraries-transport/nuget/v3/index.json" />
    <add key="vssdk" value="https://pkgs.dev.azure.com/azure-public/vside/_packaging/vssdk/nuget/v3/index.json" />
    <add key="vssdk-archived" value="https://pkgs.dev.azure.com/azure-public/vside/_packaging/vssdk-archived/nuget/v3/index.json" />
    <add key="vs-impl" value="https://pkgs.dev.azure.com/azure-public/vside/_packaging/vs-impl/nuget/v3/index.json" />
    <!-- Used for Rich Navigation indexing task -->
    <add key="richnav" value="https://pkgs.dev.azure.com/azure-public/vside/_packaging/vs-buildservices/nuget/v3/index.json" />
  </packageSources>
  <disabledPackageSources>
    <!--Begin: Package sources managed by Dependency Flow automation. Do not edit the sources below.-->
    <!--  Begin: Package sources from DotNet-msbuild-Trusted -->
    <!--  End: Package sources from DotNet-msbuild-Trusted -->
    <!--  Begin: Package sources from dotnet-templating -->
    <!--  End: Package sources from dotnet-templating -->
    <!--  Begin: Package sources from dotnet-aspnetcore -->
<<<<<<< HEAD
    <add key="darc-int-dotnet-aspnetcore-215a587-1" value="true" />
    <add key="darc-int-dotnet-aspnetcore-215a587-2" value="true" />
    <add key="darc-int-dotnet-aspnetcore-215a587" value="true" />
    <!--  End: Package sources from dotnet-aspnetcore -->
    <!--  Begin: Package sources from dotnet-runtime -->
    <add key="darc-int-dotnet-runtime-aae90fa-1" value="true" />
    <add key="darc-int-dotnet-runtime-aae90fa-2" value="true" />
    <add key="darc-int-dotnet-runtime-aae90fa" value="true" />
    <!--  End: Package sources from dotnet-runtime -->
    <!--  Begin: Package sources from dotnet-windowsdesktop -->
    <add key="darc-int-dotnet-windowsdesktop-1d6033e-1" value="true" />
    <add key="darc-int-dotnet-windowsdesktop-1d6033e-2" value="true" />
=======
    <add key="darc-int-dotnet-aspnetcore-215a587" value="true" />
    <!--  End: Package sources from dotnet-aspnetcore -->
    <!--  Begin: Package sources from dotnet-runtime -->
    <add key="darc-int-dotnet-runtime-aae90fa" value="true" />
    <!--  End: Package sources from dotnet-runtime -->
    <!--  Begin: Package sources from dotnet-windowsdesktop -->
>>>>>>> 41d0a200
    <add key="darc-int-dotnet-windowsdesktop-1d6033e" value="true" />
    <!--  End: Package sources from dotnet-windowsdesktop -->
    <!--End: Package sources managed by Dependency Flow automation. Do not edit the sources above.-->
  </disabledPackageSources>
</configuration><|MERGE_RESOLUTION|>--- conflicted
+++ resolved
@@ -25,11 +25,6 @@
     <!--  End: Package sources from dotnet-aspire -->
     <!--  Begin: Package sources from dotnet-aspnetcore -->
     <add key="darc-int-dotnet-aspnetcore-215a587" value="https://pkgs.dev.azure.com/dnceng/internal/_packaging/darc-int-dotnet-aspnetcore-215a587e/nuget/v3/index.json" />
-<<<<<<< HEAD
-    <add key="darc-int-dotnet-aspnetcore-215a587-2" value="https://pkgs.dev.azure.com/dnceng/internal/_packaging/darc-int-dotnet-aspnetcore-215a587e-2/nuget/v3/index.json" />
-    <add key="darc-int-dotnet-aspnetcore-215a587-1" value="https://pkgs.dev.azure.com/dnceng/internal/_packaging/darc-int-dotnet-aspnetcore-215a587e-1/nuget/v3/index.json" />
-=======
->>>>>>> 41d0a200
     <!--  End: Package sources from dotnet-aspnetcore -->
     <!--  Begin: Package sources from dotnet-emsdk -->
     <add key="darc-pub-dotnet-emsdk-0bcc3e6" value="https://pkgs.dev.azure.com/dnceng/public/_packaging/darc-pub-dotnet-emsdk-0bcc3e67/nuget/v3/index.json" />
@@ -42,22 +37,12 @@
     <!--  End: Package sources from dotnet-roslyn-analyzers -->
     <!--  Begin: Package sources from dotnet-runtime -->
     <add key="darc-int-dotnet-runtime-aae90fa" value="https://pkgs.dev.azure.com/dnceng/internal/_packaging/darc-int-dotnet-runtime-aae90fa0/nuget/v3/index.json" />
-<<<<<<< HEAD
-    <add key="darc-int-dotnet-runtime-aae90fa-2" value="https://pkgs.dev.azure.com/dnceng/internal/_packaging/darc-int-dotnet-runtime-aae90fa0-2/nuget/v3/index.json" />
-    <add key="darc-int-dotnet-runtime-aae90fa-1" value="https://pkgs.dev.azure.com/dnceng/internal/_packaging/darc-int-dotnet-runtime-aae90fa0-1/nuget/v3/index.json" />
-=======
->>>>>>> 41d0a200
     <!--  End: Package sources from dotnet-runtime -->
     <!--  Begin: Package sources from dotnet-templating -->
     <add key="darc-pub-dotnet-templating-8f75dca" value="https://pkgs.dev.azure.com/dnceng/public/_packaging/darc-pub-dotnet-templating-8f75dca0/nuget/v3/index.json" />
     <!--  End: Package sources from dotnet-templating -->
     <!--  Begin: Package sources from dotnet-windowsdesktop -->
     <add key="darc-int-dotnet-windowsdesktop-1d6033e" value="https://pkgs.dev.azure.com/dnceng/internal/_packaging/darc-int-dotnet-windowsdesktop-1d6033e3/nuget/v3/index.json" />
-<<<<<<< HEAD
-    <add key="darc-int-dotnet-windowsdesktop-1d6033e-2" value="https://pkgs.dev.azure.com/dnceng/internal/_packaging/darc-int-dotnet-windowsdesktop-1d6033e3-2/nuget/v3/index.json" />
-    <add key="darc-int-dotnet-windowsdesktop-1d6033e-1" value="https://pkgs.dev.azure.com/dnceng/internal/_packaging/darc-int-dotnet-windowsdesktop-1d6033e3-1/nuget/v3/index.json" />
-=======
->>>>>>> 41d0a200
     <!--  End: Package sources from dotnet-windowsdesktop -->
     <!--End: Package sources managed by Dependency Flow automation. Do not edit the sources above.-->
     <add key="dotnet6" value="https://pkgs.dev.azure.com/dnceng/public/_packaging/dotnet6/nuget/v3/index.json" />
@@ -88,27 +73,12 @@
     <!--  Begin: Package sources from dotnet-templating -->
     <!--  End: Package sources from dotnet-templating -->
     <!--  Begin: Package sources from dotnet-aspnetcore -->
-<<<<<<< HEAD
-    <add key="darc-int-dotnet-aspnetcore-215a587-1" value="true" />
-    <add key="darc-int-dotnet-aspnetcore-215a587-2" value="true" />
-    <add key="darc-int-dotnet-aspnetcore-215a587" value="true" />
-    <!--  End: Package sources from dotnet-aspnetcore -->
-    <!--  Begin: Package sources from dotnet-runtime -->
-    <add key="darc-int-dotnet-runtime-aae90fa-1" value="true" />
-    <add key="darc-int-dotnet-runtime-aae90fa-2" value="true" />
-    <add key="darc-int-dotnet-runtime-aae90fa" value="true" />
-    <!--  End: Package sources from dotnet-runtime -->
-    <!--  Begin: Package sources from dotnet-windowsdesktop -->
-    <add key="darc-int-dotnet-windowsdesktop-1d6033e-1" value="true" />
-    <add key="darc-int-dotnet-windowsdesktop-1d6033e-2" value="true" />
-=======
     <add key="darc-int-dotnet-aspnetcore-215a587" value="true" />
     <!--  End: Package sources from dotnet-aspnetcore -->
     <!--  Begin: Package sources from dotnet-runtime -->
     <add key="darc-int-dotnet-runtime-aae90fa" value="true" />
     <!--  End: Package sources from dotnet-runtime -->
     <!--  Begin: Package sources from dotnet-windowsdesktop -->
->>>>>>> 41d0a200
     <add key="darc-int-dotnet-windowsdesktop-1d6033e" value="true" />
     <!--  End: Package sources from dotnet-windowsdesktop -->
     <!--End: Package sources managed by Dependency Flow automation. Do not edit the sources above.-->
