<?xml version="1.0" encoding="utf-8"?>
<configuration>
  <packageSources>
    <clear />
    <!--Begin: Package sources managed by Dependency Flow automation. Do not edit the sources below.-->
<<<<<<< HEAD
    <!--  Begin: Package sources from dotnet-emsdk -->
    <add key="darc-pub-dotnet-emsdk-f7ae216-1" value="https://pkgs.dev.azure.com/dnceng/public/_packaging/darc-pub-dotnet-emsdk-f7ae2160-1/nuget/v3/index.json" />
    <!--  End: Package sources from dotnet-emsdk -->
=======
    <!--  Begin: Package sources from dotnet-format -->
    <add key="darc-pub-dotnet-format-aadaa16" value="https://pkgs.dev.azure.com/dnceng/public/_packaging/darc-pub-dotnet-format-aadaa166/nuget/v3/index.json" />
    <!--  End: Package sources from dotnet-format -->
>>>>>>> 5e51f1fc
    <!--  Begin: Package sources from dotnet-aspnetcore -->
    <!--  End: Package sources from dotnet-aspnetcore -->
    <!--  Begin: Package sources from DotNet-msbuild-Trusted -->
    <!--  End: Package sources from DotNet-msbuild-Trusted -->
    <!--  Begin: Package sources from dotnet-roslyn-analyzers -->
    <!--  End: Package sources from dotnet-roslyn-analyzers -->
    <!--  Begin: Package sources from dotnet-runtime -->
    <!--  End: Package sources from dotnet-runtime -->
    <!--  Begin: Package sources from dotnet-templating -->
    <!--  End: Package sources from dotnet-templating -->
    <!--  Begin: Package sources from dotnet-windowsdesktop -->
    <add key="darc-pub-dotnet-windowsdesktop-4fa7338" value="https://pkgs.dev.azure.com/dnceng/public/_packaging/darc-pub-dotnet-windowsdesktop-4fa7338a/nuget/v3/index.json" />
    <!--  End: Package sources from dotnet-windowsdesktop -->
    <!--End: Package sources managed by Dependency Flow automation. Do not edit the sources above.-->
    <add key="dotnet6" value="https://pkgs.dev.azure.com/dnceng/public/_packaging/dotnet6/nuget/v3/index.json" />
    <add key="dotnet6-transport" value="https://pkgs.dev.azure.com/dnceng/public/_packaging/dotnet6-transport/nuget/v3/index.json" />
    <add key="dotnet7" value="https://pkgs.dev.azure.com/dnceng/public/_packaging/dotnet7/nuget/v3/index.json" />
    <add key="dotnet7-transport" value="https://pkgs.dev.azure.com/dnceng/public/_packaging/dotnet7-transport/nuget/v3/index.json" />
    <add key="dotnet8" value="https://pkgs.dev.azure.com/dnceng/public/_packaging/dotnet8/nuget/v3/index.json" />
    <add key="dotnet8-transport" value="https://pkgs.dev.azure.com/dnceng/public/_packaging/dotnet8-transport/nuget/v3/index.json" />
    <add key="dotnet-public" value="https://pkgs.dev.azure.com/dnceng/public/_packaging/dotnet-public/nuget/v3/index.json" />
    <add key="dotnet-eng" value="https://pkgs.dev.azure.com/dnceng/public/_packaging/dotnet-eng/nuget/v3/index.json" />
    <add key="dotnet-tools" value="https://pkgs.dev.azure.com/dnceng/public/_packaging/dotnet-tools/nuget/v3/index.json" />
    <add key="dotnet-tools-transport" value="https://pkgs.dev.azure.com/dnceng/public/_packaging/dotnet-tools-transport/nuget/v3/index.json" />
    <add key="dotnet-libraries" value="https://pkgs.dev.azure.com/dnceng/public/_packaging/dotnet-libraries/nuget/v3/index.json" />
    <add key="dotnet-libraries-transport" value="https://pkgs.dev.azure.com/dnceng/public/_packaging/dotnet-libraries-transport/nuget/v3/index.json" />
    <add key="vs-impl" value="https://pkgs.dev.azure.com/azure-public/vside/_packaging/vs-impl/nuget/v3/index.json" />
    <!-- Used for Rich Navigation indexing task -->
    <add key="richnav" value="https://pkgs.dev.azure.com/azure-public/vside/_packaging/vs-buildservices/nuget/v3/index.json" />
    <add key="darc-pub-DotNet-msbuild-Trusted-8ffc3fe" value="https://pkgs.dev.azure.com/dnceng/public/_packaging/darc-pub-DotNet-msbuild-Trusted-8ffc3fe3/nuget/v3/index.json" />
  </packageSources>
  <disabledPackageSources>
    <!--Begin: Package sources managed by Dependency Flow automation. Do not edit the sources below.-->
    <!--  Begin: Package sources from dotnet-templating -->
    <!--  End: Package sources from dotnet-templating -->
    <!--  Begin: Package sources from dotnet-aspnetcore -->
    <!--  End: Package sources from dotnet-aspnetcore -->
    <!--  Begin: Package sources from dotnet-runtime -->
    <!--  End: Package sources from dotnet-runtime -->
    <!--  Begin: Package sources from dotnet-windowsdesktop -->
    <!--  End: Package sources from dotnet-windowsdesktop -->
    <!--End: Package sources managed by Dependency Flow automation. Do not edit the sources above.-->
  </disabledPackageSources>
</configuration><|MERGE_RESOLUTION|>--- conflicted
+++ resolved
@@ -3,15 +3,12 @@
   <packageSources>
     <clear />
     <!--Begin: Package sources managed by Dependency Flow automation. Do not edit the sources below.-->
-<<<<<<< HEAD
     <!--  Begin: Package sources from dotnet-emsdk -->
     <add key="darc-pub-dotnet-emsdk-f7ae216-1" value="https://pkgs.dev.azure.com/dnceng/public/_packaging/darc-pub-dotnet-emsdk-f7ae2160-1/nuget/v3/index.json" />
     <!--  End: Package sources from dotnet-emsdk -->
-=======
     <!--  Begin: Package sources from dotnet-format -->
     <add key="darc-pub-dotnet-format-aadaa16" value="https://pkgs.dev.azure.com/dnceng/public/_packaging/darc-pub-dotnet-format-aadaa166/nuget/v3/index.json" />
     <!--  End: Package sources from dotnet-format -->
->>>>>>> 5e51f1fc
     <!--  Begin: Package sources from dotnet-aspnetcore -->
     <!--  End: Package sources from dotnet-aspnetcore -->
     <!--  Begin: Package sources from DotNet-msbuild-Trusted -->
