<?xml version="1.0" encoding="utf-8"?>
<configuration>
  <packageSources>
    <clear />
    <!--Begin: Package sources managed by Dependency Flow automation. Do not edit the sources below.-->
    <!--  Begin: Package sources from dotnet-deployment-tools -->
    <add key="darc-pub-dotnet-deployment-tools-b2d5c0c" value="https://pkgs.dev.azure.com/dnceng/public/_packaging/darc-pub-dotnet-deployment-tools-b2d5c0c5/nuget/v3/index.json" />
    <add key="darc-pub-dotnet-deployment-tools-b2d5c0c-9" value="https://pkgs.dev.azure.com/dnceng/public/_packaging/darc-pub-dotnet-deployment-tools-b2d5c0c5-9/nuget/v3/index.json" />
    <add key="darc-pub-dotnet-deployment-tools-b2d5c0c-8" value="https://pkgs.dev.azure.com/dnceng/public/_packaging/darc-pub-dotnet-deployment-tools-b2d5c0c5-8/nuget/v3/index.json" />
    <add key="darc-pub-dotnet-deployment-tools-b2d5c0c-7" value="https://pkgs.dev.azure.com/dnceng/public/_packaging/darc-pub-dotnet-deployment-tools-b2d5c0c5-7/nuget/v3/index.json" />
    <add key="darc-pub-dotnet-deployment-tools-b2d5c0c-6" value="https://pkgs.dev.azure.com/dnceng/public/_packaging/darc-pub-dotnet-deployment-tools-b2d5c0c5-6/nuget/v3/index.json" />
    <add key="darc-pub-dotnet-deployment-tools-b2d5c0c-5" value="https://pkgs.dev.azure.com/dnceng/public/_packaging/darc-pub-dotnet-deployment-tools-b2d5c0c5-5/nuget/v3/index.json" />
    <add key="darc-pub-dotnet-deployment-tools-b2d5c0c-4" value="https://pkgs.dev.azure.com/dnceng/public/_packaging/darc-pub-dotnet-deployment-tools-b2d5c0c5-4/nuget/v3/index.json" />
    <add key="darc-pub-dotnet-deployment-tools-b2d5c0c-3" value="https://pkgs.dev.azure.com/dnceng/public/_packaging/darc-pub-dotnet-deployment-tools-b2d5c0c5-3/nuget/v3/index.json" />
    <add key="darc-pub-dotnet-deployment-tools-b2d5c0c-2" value="https://pkgs.dev.azure.com/dnceng/public/_packaging/darc-pub-dotnet-deployment-tools-b2d5c0c5-2/nuget/v3/index.json" />
    <add key="darc-pub-dotnet-deployment-tools-b2d5c0c-15" value="https://pkgs.dev.azure.com/dnceng/public/_packaging/darc-pub-dotnet-deployment-tools-b2d5c0c5-15/nuget/v3/index.json" />
    <add key="darc-pub-dotnet-deployment-tools-b2d5c0c-14" value="https://pkgs.dev.azure.com/dnceng/public/_packaging/darc-pub-dotnet-deployment-tools-b2d5c0c5-14/nuget/v3/index.json" />
    <add key="darc-pub-dotnet-deployment-tools-b2d5c0c-13" value="https://pkgs.dev.azure.com/dnceng/public/_packaging/darc-pub-dotnet-deployment-tools-b2d5c0c5-13/nuget/v3/index.json" />
    <add key="darc-pub-dotnet-deployment-tools-b2d5c0c-12" value="https://pkgs.dev.azure.com/dnceng/public/_packaging/darc-pub-dotnet-deployment-tools-b2d5c0c5-12/nuget/v3/index.json" />
    <add key="darc-pub-dotnet-deployment-tools-b2d5c0c-11" value="https://pkgs.dev.azure.com/dnceng/public/_packaging/darc-pub-dotnet-deployment-tools-b2d5c0c5-11/nuget/v3/index.json" />
    <add key="darc-pub-dotnet-deployment-tools-b2d5c0c-10" value="https://pkgs.dev.azure.com/dnceng/public/_packaging/darc-pub-dotnet-deployment-tools-b2d5c0c5-10/nuget/v3/index.json" />
    <add key="darc-pub-dotnet-deployment-tools-b2d5c0c-1" value="https://pkgs.dev.azure.com/dnceng/public/_packaging/darc-pub-dotnet-deployment-tools-b2d5c0c5-1/nuget/v3/index.json" />
    <!--  End: Package sources from dotnet-deployment-tools -->
    <!--  Begin: Package sources from dotnet-aspire -->
    <!--  End: Package sources from dotnet-aspire -->
    <!--  Begin: Package sources from dotnet-aspnetcore -->
    <!--  End: Package sources from dotnet-aspnetcore -->
    <!--  Begin: Package sources from dotnet-emsdk -->
    <!--  End: Package sources from dotnet-emsdk -->
    <!--  Begin: Package sources from DotNet-msbuild-Trusted -->
    <add key="darc-pub-DotNet-msbuild-Trusted-0ca03f8" value="https://pkgs.dev.azure.com/dnceng/public/_packaging/darc-pub-DotNet-msbuild-Trusted-0ca03f84/nuget/v3/index.json" />
    <!--  End: Package sources from DotNet-msbuild-Trusted -->
    <!--  Begin: Package sources from dotnet-roslyn-analyzers -->
    <!--  End: Package sources from dotnet-roslyn-analyzers -->
    <!--  Begin: Package sources from dotnet-runtime -->
    <!--  End: Package sources from dotnet-runtime -->
    <!--  Begin: Package sources from dotnet-templating -->
<<<<<<< HEAD
    <add key="darc-pub-dotnet-templating-7fa9bf9" value="https://pkgs.dev.azure.com/dnceng/public/_packaging/darc-pub-dotnet-templating-7fa9bf93/nuget/v3/index.json" />
=======
    <add key="darc-pub-dotnet-templating-adce99d" value="https://pkgs.dev.azure.com/dnceng/public/_packaging/darc-pub-dotnet-templating-adce99df/nuget/v3/index.json" />
>>>>>>> 870942b8
    <!--  End: Package sources from dotnet-templating -->
    <!--  Begin: Package sources from dotnet-windowsdesktop -->
    <!--  End: Package sources from dotnet-windowsdesktop -->
    <!--End: Package sources managed by Dependency Flow automation. Do not edit the sources above.-->
    <add key="dotnet6" value="https://pkgs.dev.azure.com/dnceng/public/_packaging/dotnet6/nuget/v3/index.json" />
    <add key="dotnet6-transport" value="https://pkgs.dev.azure.com/dnceng/public/_packaging/dotnet6-transport/nuget/v3/index.json" />
    <add key="dotnet7" value="https://pkgs.dev.azure.com/dnceng/public/_packaging/dotnet7/nuget/v3/index.json" />
    <add key="dotnet7-transport" value="https://pkgs.dev.azure.com/dnceng/public/_packaging/dotnet7-transport/nuget/v3/index.json" />
    <add key="dotnet8" value="https://pkgs.dev.azure.com/dnceng/public/_packaging/dotnet8/nuget/v3/index.json" />
    <add key="dotnet8-transport" value="https://pkgs.dev.azure.com/dnceng/public/_packaging/dotnet8-transport/nuget/v3/index.json" />
    <add key="dotnet8-workloads" value="https://pkgs.dev.azure.com/dnceng/public/_packaging/dotnet8-workloads/nuget/v3/index.json" />
    <add key="dotnet9" value="https://pkgs.dev.azure.com/dnceng/public/_packaging/dotnet9/nuget/v3/index.json" />
    <add key="dotnet9-transport" value="https://pkgs.dev.azure.com/dnceng/public/_packaging/dotnet9-transport/nuget/v3/index.json" />
    <add key="dotnet-public" value="https://pkgs.dev.azure.com/dnceng/public/_packaging/dotnet-public/nuget/v3/index.json" />
    <add key="dotnet-eng" value="https://pkgs.dev.azure.com/dnceng/public/_packaging/dotnet-eng/nuget/v3/index.json" />
    <add key="dotnet-tools" value="https://pkgs.dev.azure.com/dnceng/public/_packaging/dotnet-tools/nuget/v3/index.json" />
    <add key="dotnet-tools-transport" value="https://pkgs.dev.azure.com/dnceng/public/_packaging/dotnet-tools-transport/nuget/v3/index.json" />
    <add key="dotnet-libraries" value="https://pkgs.dev.azure.com/dnceng/public/_packaging/dotnet-libraries/nuget/v3/index.json" />
    <add key="dotnet-libraries-transport" value="https://pkgs.dev.azure.com/dnceng/public/_packaging/dotnet-libraries-transport/nuget/v3/index.json" />
    <add key="vs-impl" value="https://pkgs.dev.azure.com/azure-public/vside/_packaging/vs-impl/nuget/v3/index.json" />
    <!-- Used for Rich Navigation indexing task -->
    <add key="richnav" value="https://pkgs.dev.azure.com/azure-public/vside/_packaging/vs-buildservices/nuget/v3/index.json" />
  </packageSources>
  <disabledPackageSources>
    <!--Begin: Package sources managed by Dependency Flow automation. Do not edit the sources below.-->
    <!--  Begin: Package sources from dotnet-templating -->
    <!--  End: Package sources from dotnet-templating -->
    <!--  Begin: Package sources from dotnet-aspnetcore -->
    <!--  End: Package sources from dotnet-aspnetcore -->
    <!--  Begin: Package sources from dotnet-runtime -->
    <!--  End: Package sources from dotnet-runtime -->
    <!--  Begin: Package sources from dotnet-windowsdesktop -->
    <!--  End: Package sources from dotnet-windowsdesktop -->
    <!--End: Package sources managed by Dependency Flow automation. Do not edit the sources above.-->
  </disabledPackageSources>
</configuration><|MERGE_RESOLUTION|>--- conflicted
+++ resolved
@@ -35,11 +35,7 @@
     <!--  Begin: Package sources from dotnet-runtime -->
     <!--  End: Package sources from dotnet-runtime -->
     <!--  Begin: Package sources from dotnet-templating -->
-<<<<<<< HEAD
-    <add key="darc-pub-dotnet-templating-7fa9bf9" value="https://pkgs.dev.azure.com/dnceng/public/_packaging/darc-pub-dotnet-templating-7fa9bf93/nuget/v3/index.json" />
-=======
     <add key="darc-pub-dotnet-templating-adce99d" value="https://pkgs.dev.azure.com/dnceng/public/_packaging/darc-pub-dotnet-templating-adce99df/nuget/v3/index.json" />
->>>>>>> 870942b8
     <!--  End: Package sources from dotnet-templating -->
     <!--  Begin: Package sources from dotnet-windowsdesktop -->
     <!--  End: Package sources from dotnet-windowsdesktop -->
