--- conflicted
+++ resolved
@@ -26,11 +26,7 @@
     <!--  Begin: Package sources from dotnet-runtime -->
     <!--  End: Package sources from dotnet-runtime -->
     <!--  Begin: Package sources from dotnet-templating -->
-<<<<<<< HEAD
-    <add key="darc-pub-dotnet-templating-ab82351" value="https://pkgs.dev.azure.com/dnceng/public/_packaging/darc-pub-dotnet-templating-ab82351f/nuget/v3/index.json" />
-=======
     <add key="darc-pub-dotnet-templating-b9e9dd0" value="https://pkgs.dev.azure.com/dnceng/public/_packaging/darc-pub-dotnet-templating-b9e9dd0b/nuget/v3/index.json" />
->>>>>>> b2ff3619
     <!--  End: Package sources from dotnet-templating -->
     <!--  Begin: Package sources from dotnet-windowsdesktop -->
     <!--  End: Package sources from dotnet-windowsdesktop -->
