--- conflicted
+++ resolved
@@ -14,10 +14,7 @@
     <!--  Begin: Package sources from dotnet-templating -->
     <!--  End: Package sources from dotnet-templating -->
     <!--  Begin: Package sources from dotnet-windowsdesktop -->
-<<<<<<< HEAD
     <add key="darc-int-dotnet-windowsdesktop-512dd84" value="https://pkgs.dev.azure.com/dnceng/internal/_packaging/darc-int-dotnet-windowsdesktop-512dd84f/nuget/v3/index.json" />
-=======
->>>>>>> 31cc6874
     <!--  End: Package sources from dotnet-windowsdesktop -->
     <!--End: Package sources managed by Dependency Flow automation. Do not edit the sources above.-->
     <add key="dotnet6" value="https://pkgs.dev.azure.com/dnceng/public/_packaging/dotnet6/nuget/v3/index.json" />
@@ -40,10 +37,7 @@
     <!--  Begin: Package sources from dotnet-templating -->
     <!--  End: Package sources from dotnet-templating -->
     <!--  Begin: Package sources from dotnet-windowsdesktop -->
-<<<<<<< HEAD
     <add key="darc-int-dotnet-windowsdesktop-512dd84" value="true" />
-=======
->>>>>>> 31cc6874
     <!--  End: Package sources from dotnet-windowsdesktop -->
     <!--End: Package sources managed by Dependency Flow automation. Do not edit the sources above.-->
   </disabledPackageSources>
