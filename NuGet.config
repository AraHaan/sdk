--- conflicted
+++ resolved
@@ -24,22 +24,6 @@
     <!--  Begin: Package sources from dotnet-aspire -->
     <!--  End: Package sources from dotnet-aspire -->
     <!--  Begin: Package sources from dotnet-emsdk -->
-<<<<<<< HEAD
-    <add key="darc-pub-dotnet-emsdk-976b101" value="https://pkgs.dev.azure.com/dnceng/public/_packaging/darc-pub-dotnet-emsdk-976b101e/nuget/v3/index.json" />
-    <!--  End: Package sources from dotnet-emsdk -->
-    <!--  Begin: Package sources from dotnet-format -->
-    <add key="darc-pub-dotnet-format-64cbc6c" value="https://pkgs.dev.azure.com/dnceng/public/_packaging/darc-pub-dotnet-format-64cbc6c3/nuget/v3/index.json" />
-    <add key="darc-pub-dotnet-format-64cbc6c-4" value="https://pkgs.dev.azure.com/dnceng/public/_packaging/darc-pub-dotnet-format-64cbc6c3-4/nuget/v3/index.json" />
-    <add key="darc-pub-dotnet-format-64cbc6c-3" value="https://pkgs.dev.azure.com/dnceng/public/_packaging/darc-pub-dotnet-format-64cbc6c3-3/nuget/v3/index.json" />
-    <add key="darc-pub-dotnet-format-64cbc6c-2" value="https://pkgs.dev.azure.com/dnceng/public/_packaging/darc-pub-dotnet-format-64cbc6c3-2/nuget/v3/index.json" />
-    <add key="darc-pub-dotnet-format-64cbc6c-1" value="https://pkgs.dev.azure.com/dnceng/public/_packaging/darc-pub-dotnet-format-64cbc6c3-1/nuget/v3/index.json" />
-    <!--  End: Package sources from dotnet-format -->
-    <!--  Begin: Package sources from dotnet-aspnetcore -->
-    <add key="darc-int-dotnet-aspnetcore-cea5fa6" value="https://pkgs.dev.azure.com/dnceng/internal/_packaging/darc-int-dotnet-aspnetcore-cea5fa61/nuget/v3/index.json" />
-    <!--  End: Package sources from dotnet-aspnetcore -->
-    <!--  Begin: Package sources from DotNet-msbuild-Trusted -->
-    <add key="darc-pub-DotNet-msbuild-Trusted-901dc04" value="https://pkgs.dev.azure.com/dnceng/public/_packaging/darc-pub-DotNet-msbuild-Trusted-901dc04e/nuget/v3/index.json" />
-=======
     <add key="darc-pub-dotnet-emsdk-b567cdb" value="https://pkgs.dev.azure.com/dnceng/public/_packaging/darc-pub-dotnet-emsdk-b567cdb6/nuget/v3/index.json" />
     <!--  End: Package sources from dotnet-emsdk -->
     <!--  Begin: Package sources from dotnet-aspnetcore -->
@@ -47,20 +31,10 @@
     <!--  End: Package sources from dotnet-aspnetcore -->
     <!--  Begin: Package sources from DotNet-msbuild-Trusted -->
     <add key="darc-pub-DotNet-msbuild-Trusted-590305f" value="https://pkgs.dev.azure.com/dnceng/public/_packaging/darc-pub-DotNet-msbuild-Trusted-590305fc/nuget/v3/index.json" />
->>>>>>> 32bc4071
     <!--  End: Package sources from DotNet-msbuild-Trusted -->
     <!--  Begin: Package sources from dotnet-roslyn-analyzers -->
     <!--  End: Package sources from dotnet-roslyn-analyzers -->
     <!--  Begin: Package sources from dotnet-runtime -->
-<<<<<<< HEAD
-    <add key="darc-int-dotnet-runtime-ef853a7" value="https://pkgs.dev.azure.com/dnceng/internal/_packaging/darc-int-dotnet-runtime-ef853a71/nuget/v3/index.json" />
-    <!--  End: Package sources from dotnet-runtime -->
-    <!--  Begin: Package sources from dotnet-templating -->
-    <add key="darc-pub-dotnet-templating-caa21b1" value="https://pkgs.dev.azure.com/dnceng/public/_packaging/darc-pub-dotnet-templating-caa21b11/nuget/v3/index.json" />
-    <!--  End: Package sources from dotnet-templating -->
-    <!--  Begin: Package sources from dotnet-windowsdesktop -->
-    <add key="darc-int-dotnet-windowsdesktop-c4a3ad7" value="https://pkgs.dev.azure.com/dnceng/internal/_packaging/darc-int-dotnet-windowsdesktop-c4a3ad74/nuget/v3/index.json" />
-=======
     <add key="darc-int-dotnet-runtime-3c298d9" value="https://pkgs.dev.azure.com/dnceng/internal/_packaging/darc-int-dotnet-runtime-3c298d9f/nuget/v3/index.json" />
     <!--  End: Package sources from dotnet-runtime -->
     <!--  Begin: Package sources from dotnet-templating -->
@@ -68,7 +42,6 @@
     <!--  End: Package sources from dotnet-templating -->
     <!--  Begin: Package sources from dotnet-windowsdesktop -->
     <add key="darc-int-dotnet-windowsdesktop-bd9e6e9" value="https://pkgs.dev.azure.com/dnceng/internal/_packaging/darc-int-dotnet-windowsdesktop-bd9e6e96/nuget/v3/index.json" />
->>>>>>> 32bc4071
     <!--  End: Package sources from dotnet-windowsdesktop -->
     <!--End: Package sources managed by Dependency Flow automation. Do not edit the sources above.-->
     <add key="dotnet6" value="https://pkgs.dev.azure.com/dnceng/public/_packaging/dotnet6/nuget/v3/index.json" />
@@ -95,28 +68,15 @@
     <!--  Begin: Package sources from dotnet-templating -->
     <!--  End: Package sources from dotnet-templating -->
     <!--  Begin: Package sources from dotnet-aspnetcore -->
-<<<<<<< HEAD
-    <add key="darc-int-dotnet-aspnetcore-cea5fa6" value="true" />
-=======
     <add key="darc-int-dotnet-aspnetcore-f6b3a5d" value="true" />
->>>>>>> 32bc4071
     <!--  Begin: Package sources from DotNet-msbuild-Trusted -->
     <!--  End: Package sources from DotNet-msbuild-Trusted -->
     <!--  End: Package sources from dotnet-aspnetcore -->
     <!--  Begin: Package sources from dotnet-runtime -->
-<<<<<<< HEAD
-    <add key="darc-int-dotnet-runtime-ef853a7" value="true" />
-    <!--  End: Package sources from dotnet-runtime -->
-    <!--  Begin: Package sources from dotnet-windowsdesktop -->
-    <add key="darc-int-dotnet-windowsdesktop-c4a3ad7" value="true" />
-    <!--  Begin: Package sources from dotnet-winforms -->
-    <!--  End: Package sources from dotnet-winforms -->
-=======
     <add key="darc-int-dotnet-runtime-3c298d9" value="true" />
     <!--  End: Package sources from dotnet-runtime -->
     <!--  Begin: Package sources from dotnet-windowsdesktop -->
     <add key="darc-int-dotnet-windowsdesktop-bd9e6e9" value="true" />
->>>>>>> 32bc4071
     <!--  End: Package sources from dotnet-windowsdesktop -->
     <!--End: Package sources managed by Dependency Flow automation. Do not edit the sources above.-->
   </disabledPackageSources>
