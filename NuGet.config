--- conflicted
+++ resolved
@@ -3,11 +3,8 @@
     <clear />
     <!--Begin: Package sources managed by Dependency Flow automation. Do not edit the sources below.-->
     <!--  Begin: Package sources from dotnet-emsdk -->
-<<<<<<< HEAD
-=======
     <add key="darc-pub-dotnet-emsdk-6fd14a4" value="https://pkgs.dev.azure.com/dnceng/public/_packaging/darc-pub-dotnet-emsdk-6fd14a46/nuget/v3/index.json" />
     <add key="darc-pub-dotnet-emsdk-6fd14a4-1" value="https://pkgs.dev.azure.com/dnceng/public/_packaging/darc-pub-dotnet-emsdk-6fd14a46-1/nuget/v3/index.json" />
->>>>>>> ff74d7e9
     <!--  End: Package sources from dotnet-emsdk -->
     <!--  Begin: Package sources from dotnet-format -->
     <add key="darc-pub-dotnet-format-a9a546e" value="https://pkgs.dev.azure.com/dnceng/public/_packaging/darc-pub-dotnet-format-a9a546ec/nuget/v3/index.json" />
@@ -17,10 +14,7 @@
     <add key="darc-pub-dotnet-format-a9a546e-1" value="https://pkgs.dev.azure.com/dnceng/public/_packaging/darc-pub-dotnet-format-a9a546ec-1/nuget/v3/index.json" />
     <!--  End: Package sources from dotnet-format -->
     <!--  Begin: Package sources from dotnet-aspnetcore -->
-<<<<<<< HEAD
-=======
     <add key="darc-int-dotnet-aspnetcore-277e317" value="https://pkgs.dev.azure.com/dnceng/internal/_packaging/darc-int-dotnet-aspnetcore-277e317d/nuget/v3/index.json" />
->>>>>>> ff74d7e9
     <!--  End: Package sources from dotnet-aspnetcore -->
     <!--  Begin: Package sources from DotNet-msbuild-Trusted -->
     <add key="darc-pub-DotNet-msbuild-Trusted-a0194b4" value="https://pkgs.dev.azure.com/dnceng/public/_packaging/darc-pub-DotNet-msbuild-Trusted-a0194b4a/nuget/v3/index.json" />
@@ -28,13 +22,6 @@
     <!--  Begin: Package sources from dotnet-roslyn-analyzers -->
     <!--  End: Package sources from dotnet-roslyn-analyzers -->
     <!--  Begin: Package sources from dotnet-runtime -->
-<<<<<<< HEAD
-    <!--  End: Package sources from dotnet-runtime -->
-    <!--  Begin: Package sources from dotnet-templating -->
-    <add key="darc-pub-dotnet-templating-855483d" value="https://pkgs.dev.azure.com/dnceng/public/_packaging/darc-pub-dotnet-templating-855483d2/nuget/v3/index.json" />
-    <!--  End: Package sources from dotnet-templating -->
-    <!--  Begin: Package sources from dotnet-windowsdesktop -->
-=======
     <add key="darc-int-dotnet-runtime-fce8ed9" value="https://pkgs.dev.azure.com/dnceng/internal/_packaging/darc-int-dotnet-runtime-fce8ed90/nuget/v3/index.json" />
     <!--  End: Package sources from dotnet-runtime -->
     <!--  Begin: Package sources from dotnet-templating -->
@@ -43,7 +30,6 @@
     <!--  End: Package sources from dotnet-templating -->
     <!--  Begin: Package sources from dotnet-windowsdesktop -->
     <add key="darc-int-dotnet-windowsdesktop-5fa74c8" value="https://pkgs.dev.azure.com/dnceng/internal/_packaging/darc-int-dotnet-windowsdesktop-5fa74c83/nuget/v3/index.json" />
->>>>>>> ff74d7e9
     <!--  End: Package sources from dotnet-windowsdesktop -->
     <!--End: Package sources managed by Dependency Flow automation. Do not edit the sources above.-->
     <add key="dotnet6" value="https://pkgs.dev.azure.com/dnceng/public/_packaging/dotnet6/nuget/v3/index.json" />
@@ -68,10 +54,7 @@
     <!--  Begin: Package sources from dotnet-templating -->
     <!--  End: Package sources from dotnet-templating -->
     <!--  Begin: Package sources from dotnet-aspnetcore -->
-<<<<<<< HEAD
-=======
     <add key="darc-int-dotnet-aspnetcore-277e317" value="true" />
->>>>>>> ff74d7e9
     <!--  End: Package sources from dotnet-aspnetcore -->
     <!--  Begin: Package sources from dotnet-format -->
     <!--  Begin: Package sources from DotNet-msbuild-Trusted -->
@@ -79,15 +62,10 @@
     <!--  End: Package sources from dotnet-format -->
     <!--  End: Package sources from dotnet-aspnetcore -->
     <!--  Begin: Package sources from dotnet-runtime -->
-<<<<<<< HEAD
-    <!--  End: Package sources from dotnet-runtime -->
-    <!--  Begin: Package sources from dotnet-windowsdesktop -->
-=======
     <add key="darc-int-dotnet-runtime-fce8ed9" value="true" />
     <!--  End: Package sources from dotnet-runtime -->
     <!--  Begin: Package sources from dotnet-windowsdesktop -->
     <add key="darc-int-dotnet-windowsdesktop-5fa74c8" value="true" />
->>>>>>> ff74d7e9
     <!--  End: Package sources from dotnet-windowsdesktop -->
     <!--End: Package sources managed by Dependency Flow automation. Do not edit the sources above.-->
   </disabledPackageSources>
