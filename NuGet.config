<?xml version="1.0" encoding="utf-8"?>
<configuration>
  <packageSources>
    <clear />
    <!--Begin: Package sources managed by Dependency Flow automation. Do not edit the sources below.-->
    <!--  Begin: Package sources from dotnet-deployment-tools -->
    <add key="darc-pub-dotnet-deployment-tools-b2d5c0c" value="https://pkgs.dev.azure.com/dnceng/public/_packaging/darc-pub-dotnet-deployment-tools-b2d5c0c5/nuget/v3/index.json" />
    <add key="darc-pub-dotnet-deployment-tools-b2d5c0c-9" value="https://pkgs.dev.azure.com/dnceng/public/_packaging/darc-pub-dotnet-deployment-tools-b2d5c0c5-9/nuget/v3/index.json" />
    <add key="darc-pub-dotnet-deployment-tools-b2d5c0c-8" value="https://pkgs.dev.azure.com/dnceng/public/_packaging/darc-pub-dotnet-deployment-tools-b2d5c0c5-8/nuget/v3/index.json" />
    <add key="darc-pub-dotnet-deployment-tools-b2d5c0c-7" value="https://pkgs.dev.azure.com/dnceng/public/_packaging/darc-pub-dotnet-deployment-tools-b2d5c0c5-7/nuget/v3/index.json" />
    <add key="darc-pub-dotnet-deployment-tools-b2d5c0c-6" value="https://pkgs.dev.azure.com/dnceng/public/_packaging/darc-pub-dotnet-deployment-tools-b2d5c0c5-6/nuget/v3/index.json" />
    <add key="darc-pub-dotnet-deployment-tools-b2d5c0c-5" value="https://pkgs.dev.azure.com/dnceng/public/_packaging/darc-pub-dotnet-deployment-tools-b2d5c0c5-5/nuget/v3/index.json" />
    <add key="darc-pub-dotnet-deployment-tools-b2d5c0c-4" value="https://pkgs.dev.azure.com/dnceng/public/_packaging/darc-pub-dotnet-deployment-tools-b2d5c0c5-4/nuget/v3/index.json" />
    <add key="darc-pub-dotnet-deployment-tools-b2d5c0c-3" value="https://pkgs.dev.azure.com/dnceng/public/_packaging/darc-pub-dotnet-deployment-tools-b2d5c0c5-3/nuget/v3/index.json" />
    <add key="darc-pub-dotnet-deployment-tools-b2d5c0c-2" value="https://pkgs.dev.azure.com/dnceng/public/_packaging/darc-pub-dotnet-deployment-tools-b2d5c0c5-2/nuget/v3/index.json" />
    <add key="darc-pub-dotnet-deployment-tools-b2d5c0c-15" value="https://pkgs.dev.azure.com/dnceng/public/_packaging/darc-pub-dotnet-deployment-tools-b2d5c0c5-15/nuget/v3/index.json" />
    <add key="darc-pub-dotnet-deployment-tools-b2d5c0c-14" value="https://pkgs.dev.azure.com/dnceng/public/_packaging/darc-pub-dotnet-deployment-tools-b2d5c0c5-14/nuget/v3/index.json" />
    <add key="darc-pub-dotnet-deployment-tools-b2d5c0c-13" value="https://pkgs.dev.azure.com/dnceng/public/_packaging/darc-pub-dotnet-deployment-tools-b2d5c0c5-13/nuget/v3/index.json" />
    <add key="darc-pub-dotnet-deployment-tools-b2d5c0c-12" value="https://pkgs.dev.azure.com/dnceng/public/_packaging/darc-pub-dotnet-deployment-tools-b2d5c0c5-12/nuget/v3/index.json" />
    <add key="darc-pub-dotnet-deployment-tools-b2d5c0c-11" value="https://pkgs.dev.azure.com/dnceng/public/_packaging/darc-pub-dotnet-deployment-tools-b2d5c0c5-11/nuget/v3/index.json" />
    <add key="darc-pub-dotnet-deployment-tools-b2d5c0c-10" value="https://pkgs.dev.azure.com/dnceng/public/_packaging/darc-pub-dotnet-deployment-tools-b2d5c0c5-10/nuget/v3/index.json" />
    <add key="darc-pub-dotnet-deployment-tools-b2d5c0c-1" value="https://pkgs.dev.azure.com/dnceng/public/_packaging/darc-pub-dotnet-deployment-tools-b2d5c0c5-1/nuget/v3/index.json" />
    <!--  End: Package sources from dotnet-deployment-tools -->
    <!--  Begin: Package sources from dotnet-aspire -->
    <!--  End: Package sources from dotnet-aspire -->
<<<<<<< HEAD
    <!--  Begin: Package sources from dotnet-emsdk -->
    <add key="darc-pub-dotnet-emsdk-dc8e347" value="https://pkgs.dev.azure.com/dnceng/public/_packaging/darc-pub-dotnet-emsdk-dc8e3478/nuget/v3/index.json" />
    <add key="darc-pub-dotnet-emsdk-dc8e347-4" value="https://pkgs.dev.azure.com/dnceng/public/_packaging/darc-pub-dotnet-emsdk-dc8e3478-4/nuget/v3/index.json" />
    <add key="darc-pub-dotnet-emsdk-dc8e347-3" value="https://pkgs.dev.azure.com/dnceng/public/_packaging/darc-pub-dotnet-emsdk-dc8e3478-3/nuget/v3/index.json" />
    <add key="darc-pub-dotnet-emsdk-dc8e347-2" value="https://pkgs.dev.azure.com/dnceng/public/_packaging/darc-pub-dotnet-emsdk-dc8e3478-2/nuget/v3/index.json" />
    <add key="darc-pub-dotnet-emsdk-dc8e347-1" value="https://pkgs.dev.azure.com/dnceng/public/_packaging/darc-pub-dotnet-emsdk-dc8e3478-1/nuget/v3/index.json" />
    <!--  End: Package sources from dotnet-emsdk -->
=======
>>>>>>> 61bab23d
    <!--  Begin: Package sources from dotnet-aspnetcore -->
    <add key="darc-int-dotnet-aspnetcore-ff66c26" value="https://pkgs.dev.azure.com/dnceng/internal/_packaging/darc-int-dotnet-aspnetcore-ff66c263/nuget/v3/index.json" />
    <add key="darc-int-dotnet-aspnetcore-ff66c26-4" value="https://pkgs.dev.azure.com/dnceng/internal/_packaging/darc-int-dotnet-aspnetcore-ff66c263-4/nuget/v3/index.json" />
    <add key="darc-int-dotnet-aspnetcore-ff66c26-3" value="https://pkgs.dev.azure.com/dnceng/internal/_packaging/darc-int-dotnet-aspnetcore-ff66c263-3/nuget/v3/index.json" />
    <add key="darc-int-dotnet-aspnetcore-ff66c26-2" value="https://pkgs.dev.azure.com/dnceng/internal/_packaging/darc-int-dotnet-aspnetcore-ff66c263-2/nuget/v3/index.json" />
    <add key="darc-int-dotnet-aspnetcore-ff66c26-1" value="https://pkgs.dev.azure.com/dnceng/internal/_packaging/darc-int-dotnet-aspnetcore-ff66c263-1/nuget/v3/index.json" />
    <!--  End: Package sources from dotnet-aspnetcore -->
    <!--  Begin: Package sources from dotnet-emsdk -->
    <!--  End: Package sources from dotnet-emsdk -->
    <!--  Begin: Package sources from DotNet-msbuild-Trusted -->
<<<<<<< HEAD
    <add key="darc-pub-DotNet-msbuild-Trusted-6be9954" value="https://pkgs.dev.azure.com/dnceng/public/_packaging/darc-pub-DotNet-msbuild-Trusted-6be99546/nuget/v3/index.json" />
=======
    <add key="darc-pub-DotNet-msbuild-Trusted-c9a5370" value="https://pkgs.dev.azure.com/dnceng/public/_packaging/darc-pub-DotNet-msbuild-Trusted-c9a53703/nuget/v3/index.json" />
>>>>>>> 61bab23d
    <!--  End: Package sources from DotNet-msbuild-Trusted -->
    <!--  Begin: Package sources from dotnet-roslyn-analyzers -->
    <!--  End: Package sources from dotnet-roslyn-analyzers -->
    <!--  Begin: Package sources from dotnet-runtime -->
    <add key="darc-int-dotnet-runtime-893c2eb" value="https://pkgs.dev.azure.com/dnceng/internal/_packaging/darc-int-dotnet-runtime-893c2ebb/nuget/v3/index.json" />
    <add key="darc-int-dotnet-runtime-893c2eb-4" value="https://pkgs.dev.azure.com/dnceng/internal/_packaging/darc-int-dotnet-runtime-893c2ebb-4/nuget/v3/index.json" />
    <add key="darc-int-dotnet-runtime-893c2eb-3" value="https://pkgs.dev.azure.com/dnceng/internal/_packaging/darc-int-dotnet-runtime-893c2ebb-3/nuget/v3/index.json" />
    <add key="darc-int-dotnet-runtime-893c2eb-2" value="https://pkgs.dev.azure.com/dnceng/internal/_packaging/darc-int-dotnet-runtime-893c2ebb-2/nuget/v3/index.json" />
    <add key="darc-int-dotnet-runtime-893c2eb-1" value="https://pkgs.dev.azure.com/dnceng/internal/_packaging/darc-int-dotnet-runtime-893c2ebb-1/nuget/v3/index.json" />
    <!--  End: Package sources from dotnet-runtime -->
    <!--  Begin: Package sources from dotnet-templating -->
    <add key="darc-pub-dotnet-templating-b252e94" value="https://pkgs.dev.azure.com/dnceng/public/_packaging/darc-pub-dotnet-templating-b252e948/nuget/v3/index.json" />
    <!--  End: Package sources from dotnet-templating -->
    <!--  Begin: Package sources from dotnet-windowsdesktop -->
    <add key="darc-int-dotnet-windowsdesktop-36322cf" value="https://pkgs.dev.azure.com/dnceng/internal/_packaging/darc-int-dotnet-windowsdesktop-36322cf8/nuget/v3/index.json" />
    <add key="darc-int-dotnet-windowsdesktop-36322cf-4" value="https://pkgs.dev.azure.com/dnceng/internal/_packaging/darc-int-dotnet-windowsdesktop-36322cf8-4/nuget/v3/index.json" />
    <add key="darc-int-dotnet-windowsdesktop-36322cf-3" value="https://pkgs.dev.azure.com/dnceng/internal/_packaging/darc-int-dotnet-windowsdesktop-36322cf8-3/nuget/v3/index.json" />
    <add key="darc-int-dotnet-windowsdesktop-36322cf-2" value="https://pkgs.dev.azure.com/dnceng/internal/_packaging/darc-int-dotnet-windowsdesktop-36322cf8-2/nuget/v3/index.json" />
    <add key="darc-int-dotnet-windowsdesktop-36322cf-1" value="https://pkgs.dev.azure.com/dnceng/internal/_packaging/darc-int-dotnet-windowsdesktop-36322cf8-1/nuget/v3/index.json" />
    <!--  End: Package sources from dotnet-windowsdesktop -->
    <!--End: Package sources managed by Dependency Flow automation. Do not edit the sources above.-->
    <add key="dotnet6" value="https://pkgs.dev.azure.com/dnceng/public/_packaging/dotnet6/nuget/v3/index.json" />
    <add key="dotnet6-transport" value="https://pkgs.dev.azure.com/dnceng/public/_packaging/dotnet6-transport/nuget/v3/index.json" />
    <add key="dotnet7" value="https://pkgs.dev.azure.com/dnceng/public/_packaging/dotnet7/nuget/v3/index.json" />
    <add key="dotnet7-transport" value="https://pkgs.dev.azure.com/dnceng/public/_packaging/dotnet7-transport/nuget/v3/index.json" />
    <add key="dotnet8" value="https://pkgs.dev.azure.com/dnceng/public/_packaging/dotnet8/nuget/v3/index.json" />
    <add key="dotnet8-transport" value="https://pkgs.dev.azure.com/dnceng/public/_packaging/dotnet8-transport/nuget/v3/index.json" />
    <add key="dotnet8-workloads" value="https://pkgs.dev.azure.com/dnceng/public/_packaging/dotnet8-workloads/nuget/v3/index.json" />
    <add key="dotnet9" value="https://pkgs.dev.azure.com/dnceng/public/_packaging/dotnet9/nuget/v3/index.json" />
    <add key="dotnet9-transport" value="https://pkgs.dev.azure.com/dnceng/public/_packaging/dotnet9-transport/nuget/v3/index.json" />
    <add key="dotnet-public" value="https://pkgs.dev.azure.com/dnceng/public/_packaging/dotnet-public/nuget/v3/index.json" />
    <add key="dotnet-eng" value="https://pkgs.dev.azure.com/dnceng/public/_packaging/dotnet-eng/nuget/v3/index.json" />
    <add key="dotnet-tools" value="https://pkgs.dev.azure.com/dnceng/public/_packaging/dotnet-tools/nuget/v3/index.json" />
    <add key="dotnet-tools-transport" value="https://pkgs.dev.azure.com/dnceng/public/_packaging/dotnet-tools-transport/nuget/v3/index.json" />
    <add key="dotnet-libraries" value="https://pkgs.dev.azure.com/dnceng/public/_packaging/dotnet-libraries/nuget/v3/index.json" />
    <add key="dotnet-libraries-transport" value="https://pkgs.dev.azure.com/dnceng/public/_packaging/dotnet-libraries-transport/nuget/v3/index.json" />
    <add key="vssdk" value="https://pkgs.dev.azure.com/azure-public/vside/_packaging/vssdk/nuget/v3/index.json" />
    <add key="vssdk-archived" value="https://pkgs.dev.azure.com/azure-public/vside/_packaging/vssdk-archived/nuget/v3/index.json" />
    <add key="vs-impl" value="https://pkgs.dev.azure.com/azure-public/vside/_packaging/vs-impl/nuget/v3/index.json" />
    <!-- Used for Rich Navigation indexing task -->
    <add key="richnav" value="https://pkgs.dev.azure.com/azure-public/vside/_packaging/vs-buildservices/nuget/v3/index.json" />
  </packageSources>
  <disabledPackageSources>
    <!--Begin: Package sources managed by Dependency Flow automation. Do not edit the sources below.-->
    <!--  Begin: Package sources from DotNet-msbuild-Trusted -->
    <!--  End: Package sources from DotNet-msbuild-Trusted -->
    <!--  Begin: Package sources from dotnet-templating -->
    <!--  End: Package sources from dotnet-templating -->
    <!--  Begin: Package sources from dotnet-aspnetcore -->
<<<<<<< HEAD
    <add key="darc-int-dotnet-aspnetcore-ff66c26-1" value="true" />
    <add key="darc-int-dotnet-aspnetcore-ff66c26-2" value="true" />
    <add key="darc-int-dotnet-aspnetcore-ff66c26-3" value="true" />
    <add key="darc-int-dotnet-aspnetcore-ff66c26-4" value="true" />
    <add key="darc-int-dotnet-aspnetcore-ff66c26" value="true" />
    <!--  Begin: Package sources from DotNet-msbuild-Trusted -->
    <!--  End: Package sources from DotNet-msbuild-Trusted -->
=======
>>>>>>> 61bab23d
    <!--  End: Package sources from dotnet-aspnetcore -->
    <!--  Begin: Package sources from dotnet-runtime -->
    <add key="darc-int-dotnet-runtime-893c2eb-1" value="true" />
    <add key="darc-int-dotnet-runtime-893c2eb-2" value="true" />
    <add key="darc-int-dotnet-runtime-893c2eb-3" value="true" />
    <add key="darc-int-dotnet-runtime-893c2eb-4" value="true" />
    <add key="darc-int-dotnet-runtime-893c2eb" value="true" />
    <!--  End: Package sources from dotnet-runtime -->
    <!--  Begin: Package sources from dotnet-windowsdesktop -->
    <add key="darc-int-dotnet-windowsdesktop-36322cf-1" value="true" />
    <add key="darc-int-dotnet-windowsdesktop-36322cf-2" value="true" />
    <add key="darc-int-dotnet-windowsdesktop-36322cf-3" value="true" />
    <add key="darc-int-dotnet-windowsdesktop-36322cf-4" value="true" />
    <add key="darc-int-dotnet-windowsdesktop-36322cf" value="true" />
    <!--  End: Package sources from dotnet-windowsdesktop -->
    <!--End: Package sources managed by Dependency Flow automation. Do not edit the sources above.-->
  </disabledPackageSources>
</configuration><|MERGE_RESOLUTION|>--- conflicted
+++ resolved
@@ -23,16 +23,6 @@
     <!--  End: Package sources from dotnet-deployment-tools -->
     <!--  Begin: Package sources from dotnet-aspire -->
     <!--  End: Package sources from dotnet-aspire -->
-<<<<<<< HEAD
-    <!--  Begin: Package sources from dotnet-emsdk -->
-    <add key="darc-pub-dotnet-emsdk-dc8e347" value="https://pkgs.dev.azure.com/dnceng/public/_packaging/darc-pub-dotnet-emsdk-dc8e3478/nuget/v3/index.json" />
-    <add key="darc-pub-dotnet-emsdk-dc8e347-4" value="https://pkgs.dev.azure.com/dnceng/public/_packaging/darc-pub-dotnet-emsdk-dc8e3478-4/nuget/v3/index.json" />
-    <add key="darc-pub-dotnet-emsdk-dc8e347-3" value="https://pkgs.dev.azure.com/dnceng/public/_packaging/darc-pub-dotnet-emsdk-dc8e3478-3/nuget/v3/index.json" />
-    <add key="darc-pub-dotnet-emsdk-dc8e347-2" value="https://pkgs.dev.azure.com/dnceng/public/_packaging/darc-pub-dotnet-emsdk-dc8e3478-2/nuget/v3/index.json" />
-    <add key="darc-pub-dotnet-emsdk-dc8e347-1" value="https://pkgs.dev.azure.com/dnceng/public/_packaging/darc-pub-dotnet-emsdk-dc8e3478-1/nuget/v3/index.json" />
-    <!--  End: Package sources from dotnet-emsdk -->
-=======
->>>>>>> 61bab23d
     <!--  Begin: Package sources from dotnet-aspnetcore -->
     <add key="darc-int-dotnet-aspnetcore-ff66c26" value="https://pkgs.dev.azure.com/dnceng/internal/_packaging/darc-int-dotnet-aspnetcore-ff66c263/nuget/v3/index.json" />
     <add key="darc-int-dotnet-aspnetcore-ff66c26-4" value="https://pkgs.dev.azure.com/dnceng/internal/_packaging/darc-int-dotnet-aspnetcore-ff66c263-4/nuget/v3/index.json" />
@@ -43,11 +33,7 @@
     <!--  Begin: Package sources from dotnet-emsdk -->
     <!--  End: Package sources from dotnet-emsdk -->
     <!--  Begin: Package sources from DotNet-msbuild-Trusted -->
-<<<<<<< HEAD
-    <add key="darc-pub-DotNet-msbuild-Trusted-6be9954" value="https://pkgs.dev.azure.com/dnceng/public/_packaging/darc-pub-DotNet-msbuild-Trusted-6be99546/nuget/v3/index.json" />
-=======
     <add key="darc-pub-DotNet-msbuild-Trusted-c9a5370" value="https://pkgs.dev.azure.com/dnceng/public/_packaging/darc-pub-DotNet-msbuild-Trusted-c9a53703/nuget/v3/index.json" />
->>>>>>> 61bab23d
     <!--  End: Package sources from DotNet-msbuild-Trusted -->
     <!--  Begin: Package sources from dotnet-roslyn-analyzers -->
     <!--  End: Package sources from dotnet-roslyn-analyzers -->
@@ -97,16 +83,6 @@
     <!--  Begin: Package sources from dotnet-templating -->
     <!--  End: Package sources from dotnet-templating -->
     <!--  Begin: Package sources from dotnet-aspnetcore -->
-<<<<<<< HEAD
-    <add key="darc-int-dotnet-aspnetcore-ff66c26-1" value="true" />
-    <add key="darc-int-dotnet-aspnetcore-ff66c26-2" value="true" />
-    <add key="darc-int-dotnet-aspnetcore-ff66c26-3" value="true" />
-    <add key="darc-int-dotnet-aspnetcore-ff66c26-4" value="true" />
-    <add key="darc-int-dotnet-aspnetcore-ff66c26" value="true" />
-    <!--  Begin: Package sources from DotNet-msbuild-Trusted -->
-    <!--  End: Package sources from DotNet-msbuild-Trusted -->
-=======
->>>>>>> 61bab23d
     <!--  End: Package sources from dotnet-aspnetcore -->
     <!--  Begin: Package sources from dotnet-runtime -->
     <add key="darc-int-dotnet-runtime-893c2eb-1" value="true" />
