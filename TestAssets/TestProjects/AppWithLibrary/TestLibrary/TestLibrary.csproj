--- conflicted
+++ resolved
@@ -4,14 +4,4 @@
     <OutputType>Library</OutputType>
     <TargetFramework>netstandard1.5</TargetFramework>
   </PropertyGroup>
-  <ItemGroup>
-<<<<<<< HEAD
-    <Compile Include="**\*.cs" />
-    <EmbeddedResource Include="**\*.resx" />
-=======
-    <PackageReference Include="NETStandard.Library">
-      <Version>1.6.0</Version>
-    </PackageReference>
->>>>>>> 42ce640c
-  </ItemGroup>
 </Project>