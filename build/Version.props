--- conflicted
+++ resolved
@@ -2,13 +2,8 @@
   <PropertyGroup>
     <VersionMajor>2</VersionMajor>
     <VersionMinor>1</VersionMinor>
-<<<<<<< HEAD
-    <VersionPatch>200</VersionPatch>
-    <ReleaseSuffix Condition=" '$(ReleaseSuffix)' == '' ">preview</ReleaseSuffix>
-=======
     <VersionPatch>300</VersionPatch>
     <ReleaseSuffix Condition=" '$(ReleaseSuffix)' == '' ">preview1</ReleaseSuffix>
->>>>>>> d8548a11
 
     <CliVersionPrefix>$(VersionMajor).$(VersionMinor).$(VersionPatch)-$(ReleaseSuffix)</CliVersionPrefix>
     <SimpleVersion Condition=" '$(DropSuffix)' == '' ">$(VersionMajor).$(VersionMinor).$(VersionPatch).$(CommitCount)</SimpleVersion> 
