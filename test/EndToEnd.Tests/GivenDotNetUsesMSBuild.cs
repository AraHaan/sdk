--- conflicted
+++ resolved
@@ -16,10 +16,9 @@
         [Fact]
         public void ItCanNewRestoreBuildRunCleanMSBuildProject()
         {
-<<<<<<< HEAD
             string projectDirectory = TestAssets.CreateTestDirectory().FullName;
 
-            string newArgs = "console -f netcoreapp3.0 --debug:ephemeral-hive --no-restore";
+            string newArgs = "console -f netcoreapp3.1 --debug:ephemeral-hive --no-restore";
             new NewCommandShim()
                 .WithWorkingDirectory(projectDirectory)
                 .Execute(newArgs)
@@ -50,44 +49,6 @@
                 .Should().Pass();
 
             binDirectory.Should().NotHaveFilesMatching("*.dll", SearchOption.AllDirectories);
-=======
-            using (DisposableDirectory directory = Temp.CreateDirectory())
-            {
-                string projectDirectory = directory.Path;
-
-                string newArgs = "console -f netcoreapp3.1 --debug:ephemeral-hive --no-restore";
-                new NewCommandShim()
-                    .WithWorkingDirectory(projectDirectory)
-                    .Execute(newArgs)
-                    .Should().Pass();
-
-                new RestoreCommand()
-                    .WithWorkingDirectory(projectDirectory)
-                    .Execute("/p:SkipInvalidConfigurations=true")
-                    .Should().Pass();
-
-                new BuildCommand()
-                    .WithWorkingDirectory(projectDirectory)
-                    .Execute()
-                    .Should().Pass();
-
-                new RunCommand()
-                    .WithWorkingDirectory(projectDirectory)
-                    .ExecuteWithCapturedOutput()
-                    .Should().Pass()
-                         .And.HaveStdOutContaining("Hello World!");
-
-                var binDirectory = new DirectoryInfo(projectDirectory).Sub("bin");
-                binDirectory.Should().HaveFilesMatching("*.dll", SearchOption.AllDirectories);
-
-                new CleanCommand()
-                    .WithWorkingDirectory(projectDirectory)
-                    .Execute()
-                    .Should().Pass();
-
-                binDirectory.Should().NotHaveFilesMatching("*.dll", SearchOption.AllDirectories);
-            }
->>>>>>> 3082385f
         }
 
         [Fact]
