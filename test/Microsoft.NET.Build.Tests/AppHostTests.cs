--- conflicted
+++ resolved
@@ -151,104 +151,6 @@
             Directory.Delete(buildProjDir, true);
         }
 
-<<<<<<< HEAD
-        [Theory]
-        [InlineData("netcoreapp3.1", "osx-x64")]
-        [InlineData("netcoreapp3.1", "osx-arm64")]
-        [InlineData("net5.0", "osx-x64")]
-        [InlineData("net5.0", "osx-arm64")]
-        [InlineData(ToolsetInfo.CurrentTargetFramework, "osx-x64")]
-        [InlineData(ToolsetInfo.CurrentTargetFramework, "osx-arm64")]
-        public void It_codesigns_a_framework_dependent_app(string targetFramework, string rid)
-        {
-            var testAsset = _testAssetsManager
-                .CopyTestAsset("HelloWorld", identifier: targetFramework)
-                .WithSource()
-                .WithTargetFramework(targetFramework);
-
-            var buildCommand = new BuildCommand(testAsset);
-            buildCommand
-                .Execute([$"/p:RuntimeIdentifier={rid}"])
-                .Should()
-                .Pass();
-
-            var outputDirectory = buildCommand.GetOutputDirectory(targetFramework);
-            var appHostFullPath = Path.Combine(outputDirectory.FullName, "HelloWorld");
-
-            // Check that the apphost is signed
-            HasMachOSignatureLoadCommand(new FileInfo(appHostFullPath)).Should().BeTrue();
-            // When on a Mac, use the codesign tool to verify the signature as well
-            if (RuntimeInformation.IsOSPlatform(OSPlatform.OSX))
-            {
-                var codesignPath = @"/usr/bin/codesign";
-                new RunExeCommand(Log, codesignPath, new string[] { "-s", "-", appHostFullPath })
-                    .Execute()
-                    .Should()
-                    .Fail()
-                    .And
-                    .HaveStdErrContaining($"{appHostFullPath}: is already signed");
-                new RunExeCommand(Log, codesignPath, ["-v", appHostFullPath])
-                    .Execute()
-                    .Should()
-                    .Pass();
-            }
-        }
-
-        // Reads the Mach-O load commands and returns true if an LC_CODE_SIGNATURE command is found, otherwise returns false
-        static bool HasMachOSignatureLoadCommand(FileInfo file)
-        {
-            /* Mach-O files have the following structure:
-             * 32 byte header beginning with a magic number and info about the file and load commands
-             * A series of load commands with the following structure:
-             * - 4-byte command type
-             * - 4-byte command size
-             * - variable length command-specific data
-             */
-            const uint LC_CODE_SIGNATURE = 0x1D;
-            using (var stream = file.OpenRead())
-            {
-                // Read the MachO magic number to determine endianness
-                Span<byte> eightByteBuffer = stackalloc byte[8];
-                stream.ReadExactly(eightByteBuffer);
-                // Determine if the magic number is in the same or opposite endianness as the runtime
-                bool reverseEndinanness = BitConverter.ToUInt64(eightByteBuffer.Slice(0, 4)) switch
-                {
-                    0xFEEDFACF => false,
-                    0xCFFAEDFE => true,
-                    _ => throw new InvalidOperationException("Not a 64-bit Mach-O file")
-                };
-                // 4-byte value at offset 16 is the number of load commands
-                // 4-byte value at offset 20 is the size of the load commands
-                stream.Position = 16;
-                ReadUints(stream, eightByteBuffer, out uint loadCommandsCount, out uint loadCommandsSize);
-                // Mach-0 64 byte headers are 32 bytes long, and the first load command will be right after
-                stream.Position = 32;
-                bool hasSignature = false;
-                for (int commandIndex = 0; commandIndex < loadCommandsCount; commandIndex++)
-                {
-                    ReadUints(stream, eightByteBuffer, out uint commandType, out uint commandSize);
-                    if (commandType == LC_CODE_SIGNATURE)
-                    {
-                        hasSignature = true;
-                    }
-                    stream.Position += commandSize;
-                }
-                Debug.Assert(stream.Position == loadCommandsSize + 32);
-                return hasSignature;
-
-                void ReadUints(Stream stream, Span<byte> buffer, out uint val1, out uint val2)
-                {
-                    stream.ReadExactly(buffer);
-                    val1 = BitConverter.ToUInt32(buffer.Slice(0, 4));
-                    val2 = BitConverter.ToUInt32(buffer.Slice(4, 4));
-                    if (reverseEndinanness)
-                    {
-                        val1 = BinaryPrimitives.ReverseEndianness(val1);
-                        val2 = BinaryPrimitives.ReverseEndianness(val2);
-                    }
-                }
-            }
-=======
         public static TheoryData<string, string, bool> OsxPublishingOptions()
         {
             // osx-arm64 is only supported on net6.0+
@@ -270,7 +172,6 @@
                 data.Add(t, r, s);
             }
             return data;
->>>>>>> 85cd6891
         }
 
         [Theory]
