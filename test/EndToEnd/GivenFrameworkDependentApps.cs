--- conflicted
+++ resolved
@@ -38,11 +38,6 @@
 
         internal void ItDoesNotRollForwardToTheLatestVersion(string packageName, string minorVersion)
         {
-<<<<<<< HEAD
-            var _testInstance = TestAssets.Get("TestAppSimple")
-                .CreateInstance(identifier: packageName + "_" + minorVersion)
-                .WithSourceFiles();
-=======
             var testProjectCreator = new TestProjectCreator()
             {
                 PackageName = packageName,
@@ -50,7 +45,6 @@
             };
 
             var _testInstance = testProjectCreator.Create();
->>>>>>> c19849b0
 
             string projectDirectory = _testInstance.Root.FullName;
 
