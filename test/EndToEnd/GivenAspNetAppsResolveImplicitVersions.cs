﻿using System;
using System.Collections.Generic;
using System.IO;
using System.Linq;
using System.Xml.Linq;
using FluentAssertions;
using Microsoft.DotNet.TestFramework;
using Microsoft.DotNet.Tools.Test.Utilities;
using NuGet.ProjectModel;
using NuGet.Versioning;
using Xunit;

namespace EndToEnd
{
    public class GivenAspNetAppsResolveImplicitVersions : TestBase
    {
        private const string AspNetTestProject = "TestWebAppSimple";

<<<<<<< HEAD
        [Fact(Skip ="https://github.com/dotnet/core-sdk/issues/21")]
        public void PortablePublishWithLatestTFMUsesBundledAspNetCoreAppVersion()
=======
        private const string PinnedAspNetCoreImplicitVersion = "2.1.1";

        [Fact(Skip="https://github.com/dotnet/cli/issues/9687")]
        public void PortablePublishWithLatestTFMUsesPinnedDownAspNetCoreAppVersion()
>>>>>>> 6205c428
        {
            var _testInstance = TestAssets.Get(AspNetTestProject)
                .CreateInstance(identifier: LatestSupportedAspNetCoreAppVersion)
                .WithSourceFiles();

            string projectDirectory = _testInstance.Root.FullName;
            string projectPath = Path.Combine(projectDirectory, $"{AspNetTestProject}.csproj");

            var project = XDocument.Load(projectPath);
            var ns = project.Root.Name.Namespace;

            //  Update TargetFramework to the right version of .NET Core
            project.Root.Element(ns + "PropertyGroup")
                .Element(ns + "TargetFramework")
                .Value = "netcoreapp" + LatestSupportedAspNetCoreAppVersion;

            project.Save(projectPath);

            //  Get the implicit version
            new RestoreCommand()
                    .WithWorkingDirectory(projectDirectory)
                    .Execute()
                    .Should().Pass();

            var assetsFilePath = Path.Combine(projectDirectory, "obj", "project.assets.json");
            var assetsFile = new LockFileFormat().Read(assetsFilePath);

            var restoredVersion = GetAspNetCoreAppVersion(assetsFile, portable: true);
            restoredVersion.Should().NotBeNull();

            restoredVersion.ToNormalizedString().Should().BeEquivalentTo(PinnedAspNetCoreImplicitVersion,
                "The bundled aspnetcore versions set in Microsoft.NETCoreSdk.BundledVersions.props should be idenitical to the versions set in DependencyVersions.props." +
                "Please update MSBuildExtensions.targets in this repo so these versions match.");
        }

        [Fact(Skip = "https://github.com/dotnet/core-sdk/issues/21")]
        public void StandalonePublishWithLatestTFMUsesBundledAspNetCoreAppVersion()
        {
            var _testInstance = TestAssets.Get(AspNetTestProject)
                .CreateInstance(identifier: LatestSupportedAspNetCoreAppVersion)
                .WithSourceFiles();

            string projectDirectory = _testInstance.Root.FullName;
            string projectPath = Path.Combine(projectDirectory, $"{AspNetTestProject}.csproj");

            var project = XDocument.Load(projectPath);
            var ns = project.Root.Name.Namespace;

            //  Update TargetFramework to the right version of .NET Core
            project.Root.Element(ns + "PropertyGroup")
                .Element(ns + "TargetFramework")
                .Value = "netcoreapp" + LatestSupportedAspNetCoreAppVersion;

            var rid = Microsoft.DotNet.PlatformAbstractions.RuntimeEnvironment.GetRuntimeIdentifier();

            //  Set RuntimeIdentifier to simulate standalone publish
            project.Root.Element(ns + "PropertyGroup")
                .Add(new XElement(ns + "RuntimeIdentifier", rid));

            project.Save(projectPath);

            //  Get the implicit version
            new RestoreCommand()
                    .WithWorkingDirectory(projectDirectory)
                    .Execute()
                    .Should().Pass();

            var assetsFilePath = Path.Combine(projectDirectory, "obj", "project.assets.json");
            var assetsFile = new LockFileFormat().Read(assetsFilePath);

            var restoredVersion = GetAspNetCoreAppVersion(assetsFile);
            restoredVersion.Should().NotBeNull();

            var bundledVersionPath = Path.Combine(projectDirectory, ".BundledAspNetCoreVersion");
            var bundledVersion = File.ReadAllText(bundledVersionPath).Trim();

            restoredVersion.ToNormalizedString().Should().BeEquivalentTo(bundledVersion,
                "The bundled aspnetcore versions set in Microsoft.NETCoreSdk.BundledVersions.props should be idenitical to the versions set in DependencyVersions.props." +
                "Please update MSBuildExtensions.targets in this repo so these versions match.");
        }

        [Theory(Skip = "https://github.com/dotnet/core-sdk/issues/21")]
        [MemberData(nameof(SupportedAspNetCoreAppVersions))]
        public void ItRollsForwardToTheLatestVersion(string minorVersion)
        {
            var _testInstance = TestAssets.Get(AspNetTestProject)
                .CreateInstance(identifier: minorVersion)
                .WithSourceFiles();

            string projectDirectory = _testInstance.Root.FullName;

            string projectPath = Path.Combine(projectDirectory, $"{AspNetTestProject}.csproj");

            var project = XDocument.Load(projectPath);
            var ns = project.Root.Name.Namespace;

            //  Update TargetFramework to the right version of .NET Core
            project.Root.Element(ns + "PropertyGroup")
                .Element(ns + "TargetFramework")
                .Value = "netcoreapp" + minorVersion;

            var rid = Microsoft.DotNet.PlatformAbstractions.RuntimeEnvironment.GetRuntimeIdentifier();

            //  Set RuntimeIdentifier to opt in to roll-forward behavior
            project.Root.Element(ns + "PropertyGroup")
                .Add(new XElement(ns + "RuntimeIdentifier", rid));

            project.Save(projectPath);

            //  Get the version rolled forward to
            new RestoreCommand()
                    .WithWorkingDirectory(projectDirectory)
                    .Execute()
                    .Should().Pass();

            string assetsFilePath = Path.Combine(projectDirectory, "obj", "project.assets.json");
            var assetsFile = new LockFileFormat().Read(assetsFilePath);

            var rolledForwardVersion = GetAspNetCoreAppVersion(assetsFile);
            rolledForwardVersion.Should().NotBeNull();

            if (rolledForwardVersion.IsPrerelease)
            {
                //  If this version of .NET Core is still prerelease, then:
                //  - Floating the patch by adding ".*" to the major.minor version won't work, but
                //  - There aren't any patches to roll-forward to, so we skip testing this until the version
                //    leaves prerelease.
                return;
            }

            //  Float the RuntimeFrameworkVersion to get the latest version of the runtime available from feeds
            Directory.Delete(Path.Combine(projectDirectory, "obj"), true);
            project.Root.Element(ns + "PropertyGroup")
                .Add(new XElement(ns + "RuntimeFrameworkVersion", $"{minorVersion}.*"));
            project.Save(projectPath);

            new RestoreCommand()
                    .WithWorkingDirectory(projectDirectory)
                    .Execute()
                    .Should().Pass();

            var floatedAssetsFile = new LockFileFormat().Read(assetsFilePath);

            var floatedVersion = GetAspNetCoreAppVersion(floatedAssetsFile);
            floatedVersion.Should().NotBeNull();

            rolledForwardVersion.ToNormalizedString().Should().BeEquivalentTo(floatedVersion.ToNormalizedString(),
                "the latest patch version properties in Microsoft.NETCoreSdk.BundledVersions.props need to be updated " +
                "(see MSBuildExtensions.targets in this repo)");
        }

        [Fact(Skip = "https://github.com/dotnet/core-sdk/issues/21")]
        public void WeCoverLatestAspNetCoreAppRollForward()
        {
            //  Run "dotnet new web", get TargetFramework property, and make sure it's covered in SupportedAspNetCoreAppVersions
            using (DisposableDirectory directory = Temp.CreateDirectory())
            {
                string projectDirectory = directory.Path;

                new NewCommandShim()
                    .WithWorkingDirectory(projectDirectory)
                    .Execute("web --no-restore")
                    .Should().Pass();

                string projectPath = Path.Combine(projectDirectory, Path.GetFileName(projectDirectory) + ".csproj");

                var project = XDocument.Load(projectPath);
                var ns = project.Root.Name.Namespace;

                string targetFramework = project.Root.Element(ns + "PropertyGroup")
                    .Element(ns + "TargetFramework")
                    .Value;

                SupportedAspNetCoreAppVersions.Select(v => $"netcoreapp{v[0]}")
                    .Should().Contain(targetFramework, $"the {nameof(SupportedAspNetCoreAppVersions)} property should include the default version " +
                    "of Microsoft.AspNetCore.App used by the templates created by \"dotnet new web\"");

            }
        }

        private NuGetVersion GetAspNetCoreAppVersion(LockFile lockFile, bool portable = false)
        {
            return lockFile?.Targets?.SingleOrDefault(t => portable || t.RuntimeIdentifier != null)
                ?.Libraries?.SingleOrDefault(l =>
                    string.Compare(l.Name, "Microsoft.AspNetCore.App", StringComparison.CurrentCultureIgnoreCase) == 0)
                ?.Version;
        }

        public static string LatestSupportedAspNetCoreAppVersion = "3.0";

        public static IEnumerable<object[]> SupportedAspNetCoreAppVersions
        {
            get
            {
                yield return new object[] { "2.1" };
                //  2.2 not yet stable
                //yield return new object[] { "2.2" };
                yield return new object[] { LatestSupportedAspNetCoreAppVersion };
            }
        }
    }
}<|MERGE_RESOLUTION|>--- conflicted
+++ resolved
@@ -16,15 +16,8 @@
     {
         private const string AspNetTestProject = "TestWebAppSimple";
 
-<<<<<<< HEAD
         [Fact(Skip ="https://github.com/dotnet/core-sdk/issues/21")]
         public void PortablePublishWithLatestTFMUsesBundledAspNetCoreAppVersion()
-=======
-        private const string PinnedAspNetCoreImplicitVersion = "2.1.1";
-
-        [Fact(Skip="https://github.com/dotnet/cli/issues/9687")]
-        public void PortablePublishWithLatestTFMUsesPinnedDownAspNetCoreAppVersion()
->>>>>>> 6205c428
         {
             var _testInstance = TestAssets.Get(AspNetTestProject)
                 .CreateInstance(identifier: LatestSupportedAspNetCoreAppVersion)
@@ -55,7 +48,7 @@
             var restoredVersion = GetAspNetCoreAppVersion(assetsFile, portable: true);
             restoredVersion.Should().NotBeNull();
 
-            restoredVersion.ToNormalizedString().Should().BeEquivalentTo(PinnedAspNetCoreImplicitVersion,
+            restoredVersion.ToNormalizedString().Should().BeEquivalentTo(bundledVersion,
                 "The bundled aspnetcore versions set in Microsoft.NETCoreSdk.BundledVersions.props should be idenitical to the versions set in DependencyVersions.props." +
                 "Please update MSBuildExtensions.targets in this repo so these versions match.");
         }
