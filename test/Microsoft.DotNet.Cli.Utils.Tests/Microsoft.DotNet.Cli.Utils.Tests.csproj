﻿<Project Sdk="Microsoft.NET.Sdk" ToolsVersion="15.0" xmlns="http://schemas.microsoft.com/developer/msbuild/2003">
  <PropertyGroup>
    <TargetFramework>$(CliTargetFramework)</TargetFramework>
    <RuntimeFrameworkVersion>$(MicrosoftNETCoreAppPackageVersion)</RuntimeFrameworkVersion>
    <AssemblyName>Microsoft.DotNet.Cli.Utils.Tests</AssemblyName>
    <OutputType>Exe</OutputType>
    <AssemblyOriginatorKeyFile>../../tools/Key.snk</AssemblyOriginatorKeyFile>
    <SignAssembly>true</SignAssembly>
    <PublicSign Condition=" '$(OS)' != 'Windows_NT' ">true</PublicSign>
    <AssetTargetFallback>$(AssetTargetFallback);netstandardapp1.5;dotnet5.4;portable-net451+win8</AssetTargetFallback>
  </PropertyGroup>

  <ItemGroup>
    <Content Include="$(SdkOutputDirectory)\sdk\*\.version">
      <Link>.version</Link>
      <CopyToOutputDirectory>PreserveNewest</CopyToOutputDirectory>
    </Content>
    <Content Include="..\..\TestAssets\TestProjects\AppWithToolDependency\**\*">
      <Link>TestAssets/TestProjects/AppWithToolDependency/%(RecursiveDir)%(Filename)%(Extension)</Link>
      <CopyToOutputDirectory>PreserveNewest</CopyToOutputDirectory>
      <CopyToPublishDirectory>PreserveNewest</CopyToPublishDirectory>
    </Content>
  </ItemGroup>

  <ItemGroup>
    <ProjectReference Include="..\..\src\Microsoft.DotNet.Cli.Utils\Microsoft.DotNet.Cli.Utils.csproj" />
    <ProjectReference Include="..\Microsoft.DotNet.Tools.Tests.Utilities\Microsoft.DotNet.Tools.Tests.Utilities.csproj" />
  </ItemGroup>

  <ItemGroup>
    <PackageReference Include="Microsoft.NET.Test.Sdk" Version="$(MicrosoftNETTestSdkPackageVersion)" />
    <PackageReference Include="xunit.runner.visualstudio" Version="2.2.0" />
    <PackageReference Include="NuGet.Versioning" Version="$(NuGetVersioningPackageVersion)" />
    <PackageReference Include="NuGet.Packaging" Version="$(NuGetPackagingPackageVersion)" />
    <PackageReference Include="NuGet.Frameworks" Version="$(NuGetFrameworksPackageVersion)" />
    <PackageReference Include="NuGet.ProjectModel" Version="$(NuGetProjectModelPackageVersion)" />
    <PackageReference Include="Moq" Version="4.7.25" />
    <PackageReference Include="xunit" Version="2.2.0" />
    <PackageReference Include="Microsoft.DotNet.PlatformAbstractions" Version="$(MicrosoftDotNetPlatformAbstractionsPackageVersion)" />
    <PackageReference Include="Microsoft.Build.Runtime" Version="$(MicrosoftBuildRuntimePackageVersion)" />
    <PackageReference Include="System.ComponentModel.TypeConverter" Version="4.3.0" />
  </ItemGroup>

<<<<<<< HEAD
  <Target Name="CreateDotnetToolsTestAsset" AfterTargets="Build">

    <PropertyGroup>
      <testAssetSourceRoot>$(OutputPath)/TestDotnetToolsLayoutDirectory</testAssetSourceRoot>
    </PropertyGroup>

    <ItemGroup>
      <TestDotnetTools Include="$(RepoRoot)/build/BundledDotnetTools.proj">
        <Properties>
          DotnetToolsLayoutDirectory=$(SdkOutputDirectory)/DotnetTools;
          TemplateFillInPackageName=dotnet-watch;
          TemplateFillInPackageVersion=$(DotnetWatchPackageVersion);
          PreviousStageDirectory=$(PreviousStageDirectory);
          DotnetToolsLayoutDirectory=$(testAssetSourceRoot)
        </Properties>
      </TestDotnetTools>
    </ItemGroup>
    <MSBuild BuildInParallel="False" Projects="@(TestDotnetTools)" />
  </Target>

=======
>>>>>>> 9993516f
</Project><|MERGE_RESOLUTION|>--- conflicted
+++ resolved
@@ -41,27 +41,4 @@
     <PackageReference Include="System.ComponentModel.TypeConverter" Version="4.3.0" />
   </ItemGroup>
 
-<<<<<<< HEAD
-  <Target Name="CreateDotnetToolsTestAsset" AfterTargets="Build">
-
-    <PropertyGroup>
-      <testAssetSourceRoot>$(OutputPath)/TestDotnetToolsLayoutDirectory</testAssetSourceRoot>
-    </PropertyGroup>
-
-    <ItemGroup>
-      <TestDotnetTools Include="$(RepoRoot)/build/BundledDotnetTools.proj">
-        <Properties>
-          DotnetToolsLayoutDirectory=$(SdkOutputDirectory)/DotnetTools;
-          TemplateFillInPackageName=dotnet-watch;
-          TemplateFillInPackageVersion=$(DotnetWatchPackageVersion);
-          PreviousStageDirectory=$(PreviousStageDirectory);
-          DotnetToolsLayoutDirectory=$(testAssetSourceRoot)
-        </Properties>
-      </TestDotnetTools>
-    </ItemGroup>
-    <MSBuild BuildInParallel="False" Projects="@(TestDotnetTools)" />
-  </Target>
-
-=======
->>>>>>> 9993516f
 </Project>