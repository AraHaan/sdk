--- conflicted
+++ resolved
@@ -1,12 +1,7 @@
 ﻿// Licensed to the .NET Foundation under one or more agreements.
 // The .NET Foundation licenses this file to you under the MIT license.
 
-<<<<<<< HEAD
-#nullable enable
-
-=======
 using System.Collections.Immutable;
->>>>>>> 4df298b7
 using System.Runtime.CompilerServices;
 
 namespace Microsoft.DotNet.Watch.UnitTests;
