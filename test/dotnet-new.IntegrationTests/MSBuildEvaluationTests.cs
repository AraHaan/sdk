// Licensed to the .NET Foundation under one or more agreements.
// The .NET Foundation licenses this file to you under the MIT license.

using Microsoft.DotNet.Cli.Utils;
using Microsoft.TemplateEngine.TestHelper;

namespace Microsoft.DotNet.Cli.New.IntegrationTests
{
    public class MSBuildEvaluationTests : BaseIntegrationTest
    {
        public MSBuildEvaluationTests(ITestOutputHelper log) : base(log)
        {
        }

        [Fact]
        public void Class_BasicTest()
        {
            string tempDir = CreateTemporaryFolder();
            string tempSettingsDir = CreateTemporaryFolder("Home");

            string templateLocation = GetTestTemplateLocation("Item/ClassTemplate");
            CommandResult cmd = new DotnetNewCommand(Log)
                .WithCustomHive(tempSettingsDir)
                .Execute("install", templateLocation);
            cmd.Should().Pass();

            cmd = new DotnetNewCommand(Log)
                .WithCustomHive(tempSettingsDir)
                .WithWorkingDirectory(tempDir)
                .Execute("console", "--name", "MyConsole");
            cmd.Should().Pass();

            string projectPath = Path.Combine(tempDir, "MyConsole");

            cmd = new DotnetNewCommand(Log)
                .WithCustomHive(tempSettingsDir)
                .WithWorkingDirectory(projectPath)
                .Execute("TestAssets.ClassTemplate", "--name", "MyTestClass");
            cmd.Should().Pass();

            string testFilePath = Path.Combine(projectPath, "MyTestClass.cs");

            Assert.True(File.Exists(testFilePath));
            Assert.Contains("namespace MyConsole", File.ReadAllText(testFilePath));

            cmd = new DotnetBuildCommand(Log)
                .WithWorkingDirectory(projectPath)
                .Execute();

            cmd.Should().Pass();
        }

        [Fact]
        public void TestClass_BasicTest()
        {
            string tempDir = CreateTemporaryFolder();
            string tempSettingsDir = CreateTemporaryFolder("Home");

            string templateLocation = GetTestTemplateLocation("Item/TestClassTemplate");
            CommandResult cmd = new DotnetNewCommand(Log)
                .WithCustomHive(tempSettingsDir)
                .Execute("install", templateLocation);
            cmd.Should().Pass();

            cmd = new DotnetNewCommand(Log)
                .WithCustomHive(tempSettingsDir)
                .WithWorkingDirectory(tempDir)
                .Execute("xunit", "--name", "MyTestProject");
            cmd.Should().Pass();

            string projectPath = Path.Combine(tempDir, "MyTestProject");

            cmd = new DotnetNewCommand(Log)
                .WithCustomHive(tempSettingsDir)
                .WithWorkingDirectory(projectPath)
                .WithEnvironmentVariable("DOTNET_CLI_CONTEXT_VERBOSE", "true")
                .Execute("TestAssets.TestClassTemplate", "--name", "MyTestClass");
            cmd.Should().Pass();

            string testFilePath = Path.Combine(projectPath, "MyTestClass.cs");

            Assert.True(File.Exists(testFilePath));
            Assert.Contains("namespace MyTestProject", File.ReadAllText(testFilePath));

            cmd = new DotnetBuildCommand(Log)
                 .WithWorkingDirectory(projectPath)
                 .Execute();

            cmd.Should().Pass();
        }

        [Fact]
        public void ListFiltersOutRestrictedTemplates()
        {
            string tempDir = CreateTemporaryFolder();
            string tempSettingsDir = CreateTemporaryFolder("Home");

            string templateLocation = GetTestTemplateLocation("Item/TestClassTemplate");
            CommandResult cmd = new DotnetNewCommand(Log)
                .WithCustomHive(tempSettingsDir)
                .Execute("install", templateLocation);
            cmd.Should().Pass();

            templateLocation = GetTestTemplateLocation("Item/ClassTemplate");
            cmd = new DotnetNewCommand(Log)
                .WithCustomHive(tempSettingsDir)
                .Execute("install", templateLocation);
            cmd.Should().Pass();

            cmd = new DotnetNewCommand(Log)
                .WithCustomHive(tempSettingsDir)
                .Execute("list");
            cmd.Should().Pass();
            cmd.StdOut.Should().NotContain("TestAssets.ClassTemplate").And.NotContain("TestAssets.TestClassTemplate");

            cmd = new DotnetNewCommand(Log)
                .WithCustomHive(tempSettingsDir)
                .WithWorkingDirectory(tempDir)
                .Execute("console", "--name", "MyConsole");
            cmd.Should().Pass();

            string projectPath = Path.Combine(tempDir, "MyConsole");

            cmd = new DotnetNewCommand(Log)
                .WithCustomHive(tempSettingsDir)
                .WithWorkingDirectory(projectPath)
                .Execute("list");
            cmd.Should().Pass();
            cmd.StdOut.Should().Contain("TestAssets.ClassTemplate").And.NotContain("TestAssets.TestClassTemplate");
        }

        [Fact]
        public void MultipleProjects_BasicTest()
        {
            string tempDir = CreateTemporaryFolder();
            string tempSettingsDir = CreateTemporaryFolder("Home");

            string templateLocation = GetTestTemplateLocation("Item/ClassTemplate");
            CommandResult cmd = new DotnetNewCommand(Log)
                .WithCustomHive(tempSettingsDir)
                .Execute("install", templateLocation);
            cmd.Should().Pass();

            cmd = new DotnetNewCommand(Log)
                .WithCustomHive(tempSettingsDir)
                .WithWorkingDirectory(tempDir)
                .Execute("console", "--name", "MyProject");
            cmd.Should().Pass();

            cmd = new DotnetNewCommand(Log)
                .WithCustomHive(tempSettingsDir)
                .WithWorkingDirectory(tempDir)
                .Execute("classlib", "--language", "F#", "--name", "MyProject");
            cmd.Should().Pass();

            string projectPath = Path.Combine(tempDir, "MyProject");

            cmd = new DotnetNewCommand(Log)
                .WithCustomHive(tempSettingsDir)
                .WithWorkingDirectory(projectPath)
                .Execute("TestAssets.ClassTemplate", "--name", "MyTestClass");
            cmd.Should().Fail()
<<<<<<< HEAD
                .And.HaveStdErrContaining("Failed to instantiate template 'ClassTemplate', the following constraints are not met:")
                .And.HaveStdErrContaining("Project capabiltities: Multiple projects found:")
=======
                .And.HaveStdErrContaining("Failed to instatiate template 'ClassTemplate', the following constraints are not met:")
                .And.HaveStdErrContaining("Project capabilities: Multiple projects found:")
>>>>>>> abb61b84
                .And.HaveStdErrContaining("Specify the project to use using --project option.");

            cmd = new DotnetNewCommand(Log)
                .WithCustomHive(tempSettingsDir)
                .WithWorkingDirectory(projectPath)
                .Execute("TestAssets.ClassTemplate", "--name", "MyTestClass", "--project", "MyProject.csproj");
            cmd.Should().Pass();

            cmd = new DotnetBuildCommand(Log)
                .WithWorkingDirectory(projectPath)
                .Execute("MyProject.csproj");
            cmd.Should().Pass();

            cmd = new DotnetBuildCommand(Log)
            .WithWorkingDirectory(projectPath)
            .Execute("MyProject.fsproj");
            cmd.Should().Pass();
        }

        [Fact]
        public void NonSDKStyleProject_BasicTest()
        {
            string tempDir = CreateTemporaryFolder();
            string tempSettingsDir = CreateTemporaryFolder("Home");

            string templateLocation = GetTestTemplateLocation("Item/ClassTemplate");
            CommandResult cmd = new DotnetNewCommand(Log)
                .WithCustomHive(tempSettingsDir)
                .Execute("install", templateLocation);
            cmd.Should().Pass();
            string projectPath = Path.Combine(tempDir, "ConsoleFullFramework");
            TestUtils.DirectoryCopy(GetTestTemplateLocation("ConsoleFullFramework"), projectPath, copySubDirs: true);

            cmd = new DotnetNewCommand(Log)
                .WithCustomHive(tempSettingsDir)
                .WithWorkingDirectory(projectPath)
                .Execute("TestAssets.ClassTemplate", "--name", "MyTestClass");
            cmd.Should().Fail()
<<<<<<< HEAD
                .And.HaveStdErrContaining("Failed to instantiate template 'ClassTemplate', the following constraints are not met:")
                .And.HaveStdErrContaining($"Project capabiltities: The project {Path.Combine(projectPath, "ConsoleFullFramework.csproj")} is not an SDK style project, and is not supported for evaluation.");
=======
                .And.HaveStdErrContaining("Failed to instatiate template 'ClassTemplate', the following constraints are not met:")
                .And.HaveStdErrContaining($"Project capabilities: The project {Path.Combine(projectPath, "ConsoleFullFramework.csproj")} is not an SDK style project, and is not supported for evaluation.");
>>>>>>> abb61b84
        }
    }
}<|MERGE_RESOLUTION|>--- conflicted
+++ resolved
@@ -160,13 +160,8 @@
                 .WithWorkingDirectory(projectPath)
                 .Execute("TestAssets.ClassTemplate", "--name", "MyTestClass");
             cmd.Should().Fail()
-<<<<<<< HEAD
                 .And.HaveStdErrContaining("Failed to instantiate template 'ClassTemplate', the following constraints are not met:")
-                .And.HaveStdErrContaining("Project capabiltities: Multiple projects found:")
-=======
-                .And.HaveStdErrContaining("Failed to instatiate template 'ClassTemplate', the following constraints are not met:")
                 .And.HaveStdErrContaining("Project capabilities: Multiple projects found:")
->>>>>>> abb61b84
                 .And.HaveStdErrContaining("Specify the project to use using --project option.");
 
             cmd = new DotnetNewCommand(Log)
@@ -205,13 +200,8 @@
                 .WithWorkingDirectory(projectPath)
                 .Execute("TestAssets.ClassTemplate", "--name", "MyTestClass");
             cmd.Should().Fail()
-<<<<<<< HEAD
                 .And.HaveStdErrContaining("Failed to instantiate template 'ClassTemplate', the following constraints are not met:")
-                .And.HaveStdErrContaining($"Project capabiltities: The project {Path.Combine(projectPath, "ConsoleFullFramework.csproj")} is not an SDK style project, and is not supported for evaluation.");
-=======
-                .And.HaveStdErrContaining("Failed to instatiate template 'ClassTemplate', the following constraints are not met:")
                 .And.HaveStdErrContaining($"Project capabilities: The project {Path.Combine(projectPath, "ConsoleFullFramework.csproj")} is not an SDK style project, and is not supported for evaluation.");
->>>>>>> abb61b84
         }
     }
 }