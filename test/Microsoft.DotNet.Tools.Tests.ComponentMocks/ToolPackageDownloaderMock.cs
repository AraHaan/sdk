﻿// Licensed to the .NET Foundation under one or more agreements.
// The .NET Foundation licenses this file to you under the MIT license.

using System;
using System.Collections.Generic;
using System.IO;
using System.Linq;
using System.Text.Json;
using Microsoft.DotNet.Cli;
using Microsoft.DotNet.Cli.NuGetPackageDownloader;
using Microsoft.DotNet.Cli.ToolPackage;
using Microsoft.DotNet.Cli.Utils;
using Microsoft.DotNet.ToolPackage;
using Microsoft.Extensions.EnvironmentAbstractions;
using Microsoft.NET.TestFramework.Utilities;
using NuGet.Frameworks;
using NuGet.Versioning;
using LocalizableStrings = Microsoft.DotNet.Tools.Tool.Install.LocalizableStrings;

namespace Microsoft.DotNet.Tools.Tests.ComponentMocks
{
    internal class ToolPackageDownloaderMock : IToolPackageDownloader
    {
        private readonly IToolPackageStore _toolPackageStore;

        protected DirectoryPath _toolDownloadDir;

        protected readonly DirectoryPath _globalToolStageDir;
        protected readonly DirectoryPath _localToolDownloadDir;
        protected readonly DirectoryPath _localToolAssetDir;

        public const string FakeEntrypointName = "SimulatorEntryPoint.dll";
        public const string DefaultToolCommandName = "SimulatorCommand";
        public const string DefaultPackageName = "global.tool.console.demo";
        public const string DefaultPackageVersion = "1.0.4";
        public const string FakeCommandSettingsFileName = "FakeDotnetToolSettings.json";


        private const string ProjectFileName = "TempProject.csproj";
        private readonly IFileSystem _fileSystem;
        private readonly IReporter _reporter;
        private readonly List<MockFeed> _feeds;

        private readonly Dictionary<PackageId, IEnumerable<string>> _warningsMap;
        private readonly Dictionary<PackageId, IReadOnlyList<FilePath>> _packagedShimsMap;
        private readonly Dictionary<PackageId, IEnumerable<NuGetFramework>> _frameworksMap;
        private readonly Action _downloadCallback;

        public ToolPackageDownloaderMock(
            IToolPackageStore store,
            IFileSystem fileSystem,
            IReporter reporter = null,
            List<MockFeed> feeds = null,
            Action downloadCallback = null,
            Dictionary<PackageId, IEnumerable<string>> warningsMap = null,
            Dictionary<PackageId, IReadOnlyList<FilePath>> packagedShimsMap = null,
            Dictionary<PackageId, IEnumerable<NuGetFramework>> frameworksMap = null
        )
        {
            _toolPackageStore = store ?? throw new ArgumentNullException(nameof(store)); ;
            _globalToolStageDir = _toolPackageStore.GetRandomStagingDirectory();
            _localToolDownloadDir = new DirectoryPath(Path.Combine(Environment.GetFolderPath(Environment.SpecialFolder.UserProfile), "nuget", "package"));
            _localToolAssetDir = new DirectoryPath(PathUtilities.CreateTempSubdirectory());

            _fileSystem = fileSystem ?? throw new ArgumentNullException(nameof(fileSystem));
            _reporter = reporter;

            _warningsMap = warningsMap ?? new Dictionary<PackageId, IEnumerable<string>>();
            _packagedShimsMap = packagedShimsMap ?? new Dictionary<PackageId, IReadOnlyList<FilePath>>();
            _frameworksMap = frameworksMap ?? new Dictionary<PackageId, IEnumerable<NuGetFramework>>();
            _downloadCallback = downloadCallback;

            if (feeds == null)
            {
                _feeds = new List<MockFeed>();
                _feeds.Add(new MockFeed
                {
                    Type = MockFeedType.FeedFromGlobalNugetConfig,
                    Packages = new List<MockFeedPackage>
                        {
                            new MockFeedPackage
                            {
                                PackageId = DefaultPackageName,
                                Version = DefaultPackageVersion,
                                ToolCommandName = DefaultToolCommandName,
                            }
                        }
                });
            }
            else
            {
                _feeds = feeds;
            }
        }

        public IToolPackage InstallPackage(PackageLocation packageLocation, PackageId packageId,
            VerbosityOptions verbosity,
            VersionRange versionRange = null,
            string targetFramework = null,
            bool isGlobalTool = false,
            bool isGlobalToolRollForward = false,
<<<<<<< HEAD
            RestoreActionConfig restoreActionConfig = null
=======
            bool verifySignatures = false
>>>>>>> 1e706560
            )
        {
            string rollbackDirectory = null;
            var packageRootDirectory = _toolPackageStore.GetRootPackageDirectory(packageId);

            return TransactionalAction.Run<IToolPackage>(
                action: () =>
                {
                    var versionString = versionRange?.OriginalString ?? "*";
                    versionRange = VersionRange.Parse(versionString);
                    _toolDownloadDir = isGlobalTool ? _globalToolStageDir : _localToolDownloadDir;
                    var assetFileDirectory = isGlobalTool ? _globalToolStageDir : _localToolAssetDir;
                    rollbackDirectory = _toolDownloadDir.Value;

                    if (string.IsNullOrEmpty(packageId.ToString()))
                    {
                        throw new ToolPackageException(LocalizableStrings.ToolInstallationRestoreFailed);
                    }

                    var feedPackage = GetPackage(
                        packageId.ToString(),
                        versionRange,
                        packageLocation.NugetConfig,
                        packageLocation.RootConfigDirectory,
                        packageLocation.SourceFeedOverrides);

                    var packageVersion = feedPackage.Version;
                    targetFramework = string.IsNullOrEmpty(targetFramework) ? "targetFramework" : targetFramework;

                    rollbackDirectory = isGlobalTool ? _toolDownloadDir.Value : Path.Combine(_toolDownloadDir.Value, packageId.ToString(), packageVersion.ToString());

                    var fakeExecutableSubDirectory = Path.Combine(
                       packageId.ToString().ToLowerInvariant(),
                       packageVersion.ToLowerInvariant(),
                       "tools",
                       targetFramework,
                       Constants.AnyRid);
                    var fakeExecutablePath = Path.Combine(fakeExecutableSubDirectory, FakeEntrypointName);

                    _fileSystem.Directory.CreateDirectory(Path.Combine(_toolDownloadDir.Value, fakeExecutableSubDirectory));
                    _fileSystem.File.CreateEmptyFile(Path.Combine(_toolDownloadDir.Value, fakeExecutablePath));
                    _fileSystem.File.WriteAllText(
                        _toolDownloadDir.WithFile("project.assets.json").Value,
                        fakeExecutablePath);
                    _fileSystem.File.WriteAllText(
                        _toolDownloadDir.WithFile(FakeCommandSettingsFileName).Value,
                        JsonSerializer.Serialize(new { Name = feedPackage.ToolCommandName }));

                    if (_downloadCallback != null)
                    {
                        _downloadCallback();
                    }

                    var version = _toolPackageStore.GetStagedPackageVersion(_toolDownloadDir, packageId);
                    var packageDirectory = _toolPackageStore.GetPackageDirectory(packageId, version);
                    if (_fileSystem.Directory.Exists(packageDirectory.Value))
                    {
                        throw new ToolPackageException(
                            string.Format(
                                CommonLocalizableStrings.ToolPackageConflictPackageId,
                                packageId,
                                version.ToNormalizedString()));
                    }

                    if (!isGlobalTool)
                    {
                        packageDirectory = new DirectoryPath(NuGetGlobalPackagesFolder.GetLocation()).WithSubDirectories(packageId.ToString());
                        _fileSystem.Directory.CreateDirectory(packageDirectory.Value);
                        var executable = packageDirectory.WithFile("exe");
                        _fileSystem.File.CreateEmptyFile(executable.Value);
                        rollbackDirectory = Path.Combine(packageDirectory.Value, packageVersion);


                        return new TestToolPackage
                        {
                            Id = packageId,
                            Version = NuGetVersion.Parse(feedPackage.Version),
                            Commands = new List<RestoredCommand> {
                            new RestoredCommand(new ToolCommandName(feedPackage.ToolCommandName), "runner", executable) },
                            Warnings = Array.Empty<string>(),
                            PackagedShims = Array.Empty<FilePath>()
                        };
                    }
                    else
                    {
                        var packageRootDirectory = _toolPackageStore.GetRootPackageDirectory(packageId);

                        _fileSystem.Directory.CreateDirectory(packageRootDirectory.Value);
                        _fileSystem.Directory.Move(_toolDownloadDir.Value, packageDirectory.Value);
                        rollbackDirectory = packageDirectory.Value;

                        IEnumerable<string> warnings = null;
                        _warningsMap.TryGetValue(packageId, out warnings);

                        IReadOnlyList<FilePath> packedShims = null;
                        _packagedShimsMap.TryGetValue(packageId, out packedShims);

                        IEnumerable<NuGetFramework> frameworks = null;
                        _frameworksMap.TryGetValue(packageId, out frameworks);

                        return new ToolPackageMock(_fileSystem, id: packageId,
                                        version: version,
                                        packageDirectory: packageDirectory,
                                        warnings: warnings, packagedShims: packedShims, frameworks: frameworks);
                    }
                },
                rollback: () =>
                {
                    if (rollbackDirectory != null && _fileSystem.Directory.Exists(rollbackDirectory))
                    {
                        _fileSystem.Directory.Delete(rollbackDirectory, true);
                    }
                    if (_fileSystem.Directory.Exists(packageRootDirectory.Value) &&
                    !_fileSystem.Directory.EnumerateFileSystemEntries(packageRootDirectory.Value).Any())
                    {
                        _fileSystem.Directory.Delete(packageRootDirectory.Value, false);
                    }

                });
        }

        public MockFeedPackage GetPackage(
            string packageId,
            VersionRange versionRange,
            FilePath? nugetConfig = null,
            DirectoryPath? rootConfigDirectory = null,
            string[] sourceFeedOverrides = null)
        {
            var allPackages = _feeds
                .Where(feed =>
                {
                    if (sourceFeedOverrides is not null && sourceFeedOverrides.Length > 0)
                    {
                        return sourceFeedOverrides.Contains(feed.Uri);
                    }
                    else if (nugetConfig == null)
                    {
                        return SimulateNugetSearchNugetConfigAndMatch(
                            rootConfigDirectory,
                            feed);
                    }
                    else
                    {
                        return ExcludeOtherFeeds(nugetConfig.Value, feed);
                    }
                })
                .SelectMany(f => f.Packages)
                .Where(f => f.PackageId == packageId)
                .ToList();

            var bestVersion = versionRange.FindBestMatch(allPackages.Select(p => NuGetVersion.Parse(p.Version)));

            var package = allPackages.FirstOrDefault(p => NuGetVersion.Parse(p.Version).Equals(bestVersion));

            if (package == null)
            {
                _reporter?.WriteLine($"Error: failed to restore package {packageId}.");
                throw new ToolPackageException(LocalizableStrings.ToolInstallationRestoreFailed);
            }

            return package;
        }

        /// <summary>
        /// Simulate NuGet search nuget config from parent directories.
        /// Assume all nuget.config has Clear
        /// And then filter against mock feed
        /// </summary>
        private bool SimulateNugetSearchNugetConfigAndMatch(
            DirectoryPath? rootConfigDirectory,
            MockFeed feed)
        {
            if (rootConfigDirectory != null)
            {
                var probedNugetConfig = EnumerateDefaultAllPossibleNuGetConfig(rootConfigDirectory.Value)
                    .FirstOrDefault(possibleNugetConfig =>
                        _fileSystem.File.Exists(possibleNugetConfig.Value));

                if (!Equals(probedNugetConfig, default(FilePath)))
                {
                    return (feed.Type == MockFeedType.FeedFromLookUpNugetConfig) ||
                           (feed.Type == MockFeedType.ImplicitAdditionalFeed) ||
                           (feed.Type == MockFeedType.FeedFromLookUpNugetConfig
                            && feed.Uri == probedNugetConfig.Value);
                }
            }

            return feed.Type != MockFeedType.ExplicitNugetConfig
                    && feed.Type != MockFeedType.FeedFromLookUpNugetConfig;
        }

        private static IEnumerable<FilePath> EnumerateDefaultAllPossibleNuGetConfig(DirectoryPath probStart)
        {
            DirectoryPath? currentSearchDirectory = probStart;
            while (currentSearchDirectory.HasValue)
            {
                var tryNugetConfig = currentSearchDirectory.Value.WithFile("nuget.config");
                yield return tryNugetConfig;
                currentSearchDirectory = currentSearchDirectory.Value.GetParentPathNullable();
            }
        }

        private static bool ExcludeOtherFeeds(FilePath nugetConfig, MockFeed f)
        {
            return f.Type == MockFeedType.ImplicitAdditionalFeed
                   || (f.Type == MockFeedType.ExplicitNugetConfig && f.Uri == nugetConfig.Value);
        }

        public NuGetVersion GetNuGetVersion(
            PackageLocation packageLocation,
            PackageId packageId,
            VerbosityOptions verbosity,
            VersionRange versionRange = null,
            bool isGlobalTool = false)
        {
            versionRange = VersionRange.Parse(versionRange?.OriginalString ?? "*");

            if (string.IsNullOrEmpty(packageId.ToString()))
            {
                throw new ToolPackageException(LocalizableStrings.ToolInstallationRestoreFailed);
            }

            var feedPackage = GetPackage(
                packageId.ToString(),
                versionRange,
                packageLocation.NugetConfig,
                packageLocation.RootConfigDirectory,
                packageLocation.SourceFeedOverrides);

            return NuGetVersion.Parse(feedPackage.Version);
        }

        private class TestToolPackage : IToolPackage
        {
            public PackageId Id { get; set; }

            public NuGetVersion Version { get; set; }
            public DirectoryPath PackageDirectory { get; set; }

            public IReadOnlyList<RestoredCommand> Commands { get; set; }

            public IEnumerable<string> Warnings { get; set; }

            public IReadOnlyList<FilePath> PackagedShims { get; set; }

            public IEnumerable<NuGetFramework> Frameworks => throw new NotImplementedException();
        }
    }
}<|MERGE_RESOLUTION|>--- conflicted
+++ resolved
@@ -99,11 +99,8 @@
             string targetFramework = null,
             bool isGlobalTool = false,
             bool isGlobalToolRollForward = false,
-<<<<<<< HEAD
-            RestoreActionConfig restoreActionConfig = null
-=======
+            RestoreActionConfig restoreActionConfig = null,
             bool verifySignatures = false
->>>>>>> 1e706560
             )
         {
             string rollbackDirectory = null;
