--- conflicted
+++ resolved
@@ -22,14 +22,10 @@
 #if GENERATE_SWA_BASELINES
         public static bool GenerateBaselines = true;
 #else
-        public static bool GenerateBaselines = true || bool.TryParse(Environment.GetEnvironmentVariable("ASPNETCORE_TEST_BASELINES"), out var result) && result;
+        public static bool GenerateBaselines = bool.TryParse(Environment.GetEnvironmentVariable("ASPNETCORE_TEST_BASELINES"), out var result) && result;
 #endif
 
-<<<<<<< HEAD
-        private bool _generateBaselines = true || GenerateBaselines;
-=======
-        private readonly bool _generateBaselines = GenerateBaselines;
->>>>>>> 35b730f9
+        private bool _generateBaselines = GenerateBaselines;
 
         public AspNetSdkBaselineTest(ITestOutputHelper log) : base(log)
         {
