﻿#compdef testhost

autoload -U is-at-least

_testhost() {
    typeset -A opt_args
    typeset -a _arguments_options
    local ret=1

    if is-at-least 5.2; then
        _arguments_options=(-s -S -C)
    else
        _arguments_options=(-s -C)
    fi

    local context curcontext="$curcontext" state state_descr line
    _arguments "${_arguments_options[@]}" : \
        '--help[Show command line help.]' \
        '-h[Show command line help.]' \
        '--diagnostics[Enable diagnostic output.]' \
        '-d[Enable diagnostic output.]' \
        '--version[]' \
        '--info[]' \
        '--list-sdks[]' \
        '--list-runtimes[]' \
        ":: :_testhost_commands" \
        "*::: :->testhost" \
        && ret=0
    local original_args="testhost ${line[@]}" 
    case $state in
        (testhost)
            words=($line[1] "${words[@]}")
            (( CURRENT += 1 ))
            curcontext="${curcontext%:*:*}:testhost-command-$line[1]:"
            case $line[1] in
                (build)
                    _arguments "${_arguments_options[@]}" : \
                        '--use-current-runtime[Use current runtime as the target runtime.]' \
                        '--ucr[Use current runtime as the target runtime.]' \
                        '--framework=[The target framework to build for. The target framework must also be specified in the project file.]:FRAMEWORK:->dotnet_dynamic_complete' \
                        '-f=[The target framework to build for. The target framework must also be specified in the project file.]:FRAMEWORK:->dotnet_dynamic_complete' \
                        '--configuration=[The configuration to use for building the project. The default for most projects is '\''Debug'\''.]:CONFIGURATION:->dotnet_dynamic_complete' \
                        '-c=[The configuration to use for building the project. The default for most projects is '\''Debug'\''.]:CONFIGURATION:->dotnet_dynamic_complete' \
                        '--runtime=[The target runtime to build for.]:RUNTIME_IDENTIFIER:->dotnet_dynamic_complete' \
                        '-r=[The target runtime to build for.]:RUNTIME_IDENTIFIER:->dotnet_dynamic_complete' \
                        '--version-suffix=[Set the value of the \$(VersionSuffix) property to use when building the project.]:VERSION_SUFFIX: ' \
                        '--no-restore[Do not restore the project before building.]' \
                        '--interactive=[Allows the command to stop and wait for user input or action (for example to complete authentication).]: :((False\:"False" True\:"True" ))' \
                        '--verbosity=[Set the MSBuild verbosity level. Allowed values are q\[uiet\], m\[inimal\], n\[ormal\], d\[etailed\], and diag\[nostic\].]:LEVEL:((d\:"d" detailed\:"detailed" diag\:"diag" diagnostic\:"diagnostic" m\:"m" minimal\:"minimal" n\:"n" normal\:"normal" q\:"q" quiet\:"quiet" ))' \
                        '-v=[Set the MSBuild verbosity level. Allowed values are q\[uiet\], m\[inimal\], n\[ormal\], d\[etailed\], and diag\[nostic\].]:LEVEL:((d\:"d" detailed\:"detailed" diag\:"diag" diagnostic\:"diagnostic" m\:"m" minimal\:"minimal" n\:"n" normal\:"normal" q\:"q" quiet\:"quiet" ))' \
                        '--debug[]' \
                        '--output=[The output directory to place built artifacts in.]:OUTPUT_DIR: ' \
                        '-o=[The output directory to place built artifacts in.]:OUTPUT_DIR: ' \
                        '--artifacts-path=[The artifacts path. All output from the project, including build, publish, and pack output, will go in subfolders under the specified path.]:ARTIFACTS_DIR: ' \
                        '--no-incremental[Do not use incremental building.]' \
                        '--no-dependencies[Do not build project-to-project references and only build the specified project.]' \
                        '--nologo[Do not display the startup banner or the copyright message.]' \
                        '--self-contained=[Publish the .NET runtime with your application so the runtime doesn'\''t need to be installed on the target machine. The default is '\''false.'\'' However, when targeting .NET 7 or lower, the default is '\''true'\'' if a runtime identifier is specified.]: :((False\:"False" True\:"True" ))' \
                        '--sc=[Publish the .NET runtime with your application so the runtime doesn'\''t need to be installed on the target machine. The default is '\''false.'\'' However, when targeting .NET 7 or lower, the default is '\''true'\'' if a runtime identifier is specified.]: :((False\:"False" True\:"True" ))' \
                        '--no-self-contained[Publish your application as a framework dependent application. A compatible .NET runtime must be installed on the target machine to run your application.]' \
                        '--arch=[The target architecture.]:ARCH: ' \
                        '-a=[The target architecture.]:ARCH: ' \
                        '--os=[The target operating system.]:OS: ' \
                        '--disable-build-servers[Force the command to ignore any persistent build servers.]' \
                        '--help[Show command line help.]' \
                        '-h[Show command line help.]' \
                        '*::PROJECT | SOLUTION | FILE -- The project or solution or C# (file-based program) file to operate on. If a file is not specified, the command will search the current directory for a project or solution.: ' \
                        && ret=0
                        case $state in
                            (dotnet_dynamic_complete)
                                local completions=()
                                local result=$(dotnet complete -- "${original_args[@]}")
                                for line in ${(f)result}; do
                                    completions+=(${(q)line})
                                done
                                _describe 'completions' $completions && ret=0
                            ;;
                        esac
                    ;;
                (build-server)
                    _arguments "${_arguments_options[@]}" : \
                        '--help[Show command line help.]' \
                        '-h[Show command line help.]' \
                        ":: :_testhost__build-server_commands" \
                        "*::: :->build-server" \
                        && ret=0
                        case $state in
                            (build-server)
                                words=($line[1] "${words[@]}")
                                (( CURRENT += 1 ))
                                curcontext="${curcontext%:*:*}:testhost-build-server-command-$line[1]:"
                                case $line[1] in
                                    (shutdown)
                                        _arguments "${_arguments_options[@]}" : \
                                            '--msbuild[Shut down the MSBuild build server.]' \
                                            '--vbcscompiler[Shut down the VB/C# compiler build server.]' \
                                            '--razor[Shut down the Razor build server.]' \
                                            '--help[Show command line help.]' \
                                            '-h[Show command line help.]' \
                                            && ret=0
                                        ;;
                                esac
                            ;;
                        esac
                    ;;
                (clean)
                    _arguments "${_arguments_options[@]}" : \
                        '--framework=[The target framework to clean for. The target framework must also be specified in the project file.]:FRAMEWORK:->dotnet_dynamic_complete' \
                        '-f=[The target framework to clean for. The target framework must also be specified in the project file.]:FRAMEWORK:->dotnet_dynamic_complete' \
                        '--runtime=[The target runtime to clean for.]:RUNTIME_IDENTIFIER:->dotnet_dynamic_complete' \
                        '-r=[The target runtime to clean for.]:RUNTIME_IDENTIFIER:->dotnet_dynamic_complete' \
                        '--configuration=[The configuration to clean for. The default for most projects is '\''Debug'\''.]:CONFIGURATION:->dotnet_dynamic_complete' \
                        '-c=[The configuration to clean for. The default for most projects is '\''Debug'\''.]:CONFIGURATION:->dotnet_dynamic_complete' \
                        '--interactive=[Allows the command to stop and wait for user input or action (for example to complete authentication).]: :((False\:"False" True\:"True" ))' \
                        '--verbosity=[Set the MSBuild verbosity level. Allowed values are q\[uiet\], m\[inimal\], n\[ormal\], d\[etailed\], and diag\[nostic\].]:LEVEL:((d\:"d" detailed\:"detailed" diag\:"diag" diagnostic\:"diagnostic" m\:"m" minimal\:"minimal" n\:"n" normal\:"normal" q\:"q" quiet\:"quiet" ))' \
                        '-v=[Set the MSBuild verbosity level. Allowed values are q\[uiet\], m\[inimal\], n\[ormal\], d\[etailed\], and diag\[nostic\].]:LEVEL:((d\:"d" detailed\:"detailed" diag\:"diag" diagnostic\:"diagnostic" m\:"m" minimal\:"minimal" n\:"n" normal\:"normal" q\:"q" quiet\:"quiet" ))' \
                        '--output=[The directory containing the build artifacts to clean.]:OUTPUT_DIR: ' \
                        '-o=[The directory containing the build artifacts to clean.]:OUTPUT_DIR: ' \
                        '--artifacts-path=[The artifacts path. All output from the project, including build, publish, and pack output, will go in subfolders under the specified path.]:ARTIFACTS_DIR: ' \
                        '--nologo[Do not display the startup banner or the copyright message.]' \
                        '--disable-build-servers[Force the command to ignore any persistent build servers.]' \
                        '--help[Show command line help.]' \
                        '-h[Show command line help.]' \
                        '*::PROJECT | SOLUTION -- The project or solution file to operate on. If a file is not specified, the command will search the current directory for one.: ' \
                        && ret=0
                        case $state in
                            (dotnet_dynamic_complete)
                                local completions=()
                                local result=$(dotnet complete -- "${original_args[@]}")
                                for line in ${(f)result}; do
                                    completions+=(${(q)line})
                                done
                                _describe 'completions' $completions && ret=0
                            ;;
                        esac
                    ;;
                (format)
                    _arguments "${_arguments_options[@]}" : \
                        '--help[Show command line help.]' \
                        '-h[Show command line help.]' \
                        '*::arguments: ' \
                        && ret=0
                    ;;
                (fsi)
                    _arguments "${_arguments_options[@]}" : \
                        '--help[Show command line help.]' \
                        '-h[Show command line help.]' \
                        '*::arguments: ' \
                        && ret=0
                    ;;
                (msbuild)
                    _arguments "${_arguments_options[@]}" : \
                        '--disable-build-servers[Force the command to ignore any persistent build servers.]' \
                        '--help[Show command line help.]' \
                        '-h[Show command line help.]' \
                        '*::arguments: ' \
                        && ret=0
                    ;;
                (new)
                    _arguments "${_arguments_options[@]}" : \
                        '--output=[Location to place the generated output.]: :_files' \
                        '-o=[Location to place the generated output.]: :_files' \
                        '--name=[The name for the output being created. If no name is specified, the name of the output directory is used.]: : ' \
                        '-n=[The name for the output being created. If no name is specified, the name of the output directory is used.]: : ' \
                        '--dry-run=[Displays a summary of what would happen if the given command line were run if it would result in a template creation.]: :((False\:"False" True\:"True" ))' \
                        '--force=[Forces content to be generated even if it would change existing files.]: :((False\:"False" True\:"True" ))' \
                        '--no-update-check=[Disables checking for the template package updates when instantiating a template.]: :((False\:"False" True\:"True" ))' \
                        '--project=[The project that should be used for context evaluation.]: :_files' \
                        '--verbosity=[Sets the verbosity level. Allowed values are q\[uiet\], m\[inimal\], n\[ormal\], and diag\[nostic\].]:LEVEL:((d\:"d" detailed\:"detailed" diag\:"diag" diagnostic\:"diagnostic" m\:"m" minimal\:"minimal" n\:"n" normal\:"normal" q\:"q" quiet\:"quiet" ))' \
                        '-v=[Sets the verbosity level. Allowed values are q\[uiet\], m\[inimal\], n\[ormal\], and diag\[nostic\].]:LEVEL:((d\:"d" detailed\:"detailed" diag\:"diag" diagnostic\:"diagnostic" m\:"m" minimal\:"minimal" n\:"n" normal\:"normal" q\:"q" quiet\:"quiet" ))' \
                        '--diagnostics[Enables diagnostic output.]' \
                        '-d[Enables diagnostic output.]' \
                        '--help[Show command line help.]' \
                        '-h[Show command line help.]' \
                        ":: :_testhost__new_commands" \
                        "*::: :->new" \
                        && ret=0
                        case $state in
                            (new)
                                words=($line[1] "${words[@]}")
                                (( CURRENT += 1 ))
                                curcontext="${curcontext%:*:*}:testhost-new-command-$line[1]:"
                                case $line[1] in
                                    (create)
                                        _arguments "${_arguments_options[@]}" : \
                                            '--output=[Location to place the generated output.]: :_files' \
                                            '-o=[Location to place the generated output.]: :_files' \
                                            '--name=[The name for the output being created. If no name is specified, the name of the output directory is used.]: : ' \
                                            '-n=[The name for the output being created. If no name is specified, the name of the output directory is used.]: : ' \
                                            '--dry-run=[Displays a summary of what would happen if the given command line were run if it would result in a template creation.]: :((False\:"False" True\:"True" ))' \
                                            '--force=[Forces content to be generated even if it would change existing files.]: :((False\:"False" True\:"True" ))' \
                                            '--no-update-check=[Disables checking for the template package updates when instantiating a template.]: :((False\:"False" True\:"True" ))' \
                                            '--project=[The project that should be used for context evaluation.]: :_files' \
                                            '--verbosity=[Sets the verbosity level. Allowed values are q\[uiet\], m\[inimal\], n\[ormal\], and diag\[nostic\].]:LEVEL:((d\:"d" detailed\:"detailed" diag\:"diag" diagnostic\:"diagnostic" m\:"m" minimal\:"minimal" n\:"n" normal\:"normal" q\:"q" quiet\:"quiet" ))' \
                                            '-v=[Sets the verbosity level. Allowed values are q\[uiet\], m\[inimal\], n\[ormal\], and diag\[nostic\].]:LEVEL:((d\:"d" detailed\:"detailed" diag\:"diag" diagnostic\:"diagnostic" m\:"m" minimal\:"minimal" n\:"n" normal\:"normal" q\:"q" quiet\:"quiet" ))' \
                                            '--diagnostics[Enables diagnostic output.]' \
                                            '-d[Enables diagnostic output.]' \
                                            '--help[Show command line help.]' \
                                            '-h[Show command line help.]' \
                                            '::template-short-name -- A short name of the template to create.: ' \
                                            '*::template-args -- Template specific options to use.: ' \
                                            && ret=0
                                        ;;
                                    (install)
                                        _arguments "${_arguments_options[@]}" : \
                                            '--interactive=[Allows the command to stop and wait for user input or action (for example to complete authentication).]: :((False\:"False" True\:"True" ))' \
                                            '*--add-source=[Specifies a NuGet source to use.]:nuget-source: ' \
                                            '*--nuget-source=[Specifies a NuGet source to use.]:nuget-source: ' \
                                            '--force=[Allows installing template packages from the specified sources even if they would override a template package from another source.]: :((False\:"False" True\:"True" ))' \
                                            '--verbosity=[Sets the verbosity level. Allowed values are q\[uiet\], m\[inimal\], n\[ormal\], and diag\[nostic\].]:LEVEL:((d\:"d" detailed\:"detailed" diag\:"diag" diagnostic\:"diagnostic" m\:"m" minimal\:"minimal" n\:"n" normal\:"normal" q\:"q" quiet\:"quiet" ))' \
                                            '-v=[Sets the verbosity level. Allowed values are q\[uiet\], m\[inimal\], n\[ormal\], and diag\[nostic\].]:LEVEL:((d\:"d" detailed\:"detailed" diag\:"diag" diagnostic\:"diagnostic" m\:"m" minimal\:"minimal" n\:"n" normal\:"normal" q\:"q" quiet\:"quiet" ))' \
                                            '--diagnostics[Enables diagnostic output.]' \
                                            '-d[Enables diagnostic output.]' \
                                            '--help[Show command line help.]' \
                                            '-h[Show command line help.]' \
                                            '*::package -- NuGet package ID or path to folder or NuGet package to install.  To install the NuGet package of certain version, use <package ID>\:\:<version>. : ' \
                                            && ret=0
                                        ;;
                                    (uninstall)
                                        _arguments "${_arguments_options[@]}" : \
                                            '--verbosity=[Sets the verbosity level. Allowed values are q\[uiet\], m\[inimal\], n\[ormal\], and diag\[nostic\].]:LEVEL:((d\:"d" detailed\:"detailed" diag\:"diag" diagnostic\:"diagnostic" m\:"m" minimal\:"minimal" n\:"n" normal\:"normal" q\:"q" quiet\:"quiet" ))' \
                                            '-v=[Sets the verbosity level. Allowed values are q\[uiet\], m\[inimal\], n\[ormal\], and diag\[nostic\].]:LEVEL:((d\:"d" detailed\:"detailed" diag\:"diag" diagnostic\:"diagnostic" m\:"m" minimal\:"minimal" n\:"n" normal\:"normal" q\:"q" quiet\:"quiet" ))' \
                                            '--diagnostics[Enables diagnostic output.]' \
                                            '-d[Enables diagnostic output.]' \
                                            '--help[Show command line help.]' \
                                            '-h[Show command line help.]' \
                                            '*::package -- NuGet package ID (without version) or path to folder to uninstall.  If command is specified without the argument, it lists all the template packages installed.: ' \
                                            && ret=0
                                        ;;
                                    (update)
                                        _arguments "${_arguments_options[@]}" : \
                                            '--interactive=[Allows the command to stop and wait for user input or action (for example to complete authentication).]: :((False\:"False" True\:"True" ))' \
                                            '*--add-source=[Specifies a NuGet source to use.]:nuget-source: ' \
                                            '*--nuget-source=[Specifies a NuGet source to use.]:nuget-source: ' \
                                            '--check-only[Only checks for updates and display the template packages to be updated without applying update.]' \
                                            '--dry-run[Only checks for updates and display the template packages to be updated without applying update.]' \
                                            '--verbosity=[Sets the verbosity level. Allowed values are q\[uiet\], m\[inimal\], n\[ormal\], and diag\[nostic\].]:LEVEL:((d\:"d" detailed\:"detailed" diag\:"diag" diagnostic\:"diagnostic" m\:"m" minimal\:"minimal" n\:"n" normal\:"normal" q\:"q" quiet\:"quiet" ))' \
                                            '-v=[Sets the verbosity level. Allowed values are q\[uiet\], m\[inimal\], n\[ormal\], and diag\[nostic\].]:LEVEL:((d\:"d" detailed\:"detailed" diag\:"diag" diagnostic\:"diagnostic" m\:"m" minimal\:"minimal" n\:"n" normal\:"normal" q\:"q" quiet\:"quiet" ))' \
                                            '--diagnostics[Enables diagnostic output.]' \
                                            '-d[Enables diagnostic output.]' \
                                            '--help[Show command line help.]' \
                                            '-h[Show command line help.]' \
                                            && ret=0
                                        ;;
                                    (search)
                                        _arguments "${_arguments_options[@]}" : \
                                            '--author=[Filters the templates based on the template author.]: : ' \
                                            '--language=[Filters templates based on language.]: : ' \
                                            '-lang=[Filters templates based on language.]: : ' \
                                            '--type=[Filters templates based on available types. Predefined values are \"project\" and \"item\".]: : ' \
                                            '--tag=[Filters the templates based on the tag.]: : ' \
                                            '--package=[Filters the templates based on NuGet package ID.]: : ' \
                                            '--columns-all[Displays all columns in the output.]' \
                                            '*--columns=[Specifies the columns to display in the output. ]: :((author\:"author" language\:"language" tags\:"tags" type\:"type" ))' \
                                            '--verbosity=[Sets the verbosity level. Allowed values are q\[uiet\], m\[inimal\], n\[ormal\], and diag\[nostic\].]:LEVEL:((d\:"d" detailed\:"detailed" diag\:"diag" diagnostic\:"diagnostic" m\:"m" minimal\:"minimal" n\:"n" normal\:"normal" q\:"q" quiet\:"quiet" ))' \
                                            '-v=[Sets the verbosity level. Allowed values are q\[uiet\], m\[inimal\], n\[ormal\], and diag\[nostic\].]:LEVEL:((d\:"d" detailed\:"detailed" diag\:"diag" diagnostic\:"diagnostic" m\:"m" minimal\:"minimal" n\:"n" normal\:"normal" q\:"q" quiet\:"quiet" ))' \
                                            '--diagnostics[Enables diagnostic output.]' \
                                            '-d[Enables diagnostic output.]' \
                                            '--help[Show command line help.]' \
                                            '-h[Show command line help.]' \
                                            '::template-name -- If specified, only the templates matching the name will be shown.: ' \
                                            && ret=0
                                        ;;
                                    (list)
                                        _arguments "${_arguments_options[@]}" : \
                                            '--author=[Filters the templates based on the template author.]: : ' \
                                            '--language=[Filters templates based on language.]: : ' \
                                            '-lang=[Filters templates based on language.]: : ' \
                                            '--type=[Filters templates based on available types. Predefined values are \"project\" and \"item\".]: : ' \
                                            '--tag=[Filters the templates based on the tag.]: : ' \
                                            '--ignore-constraints[Disables checking if the template meets the constraints to be run.]' \
                                            '--output=[Location to place the generated output.]: :_files' \
                                            '-o=[Location to place the generated output.]: :_files' \
                                            '--project=[The project that should be used for context evaluation.]: :_files' \
                                            '--columns-all[Displays all columns in the output.]' \
                                            '*--columns=[Specifies the columns to display in the output. ]: :((author\:"author" language\:"language" tags\:"tags" type\:"type" ))' \
                                            '--verbosity=[Sets the verbosity level. Allowed values are q\[uiet\], m\[inimal\], n\[ormal\], and diag\[nostic\].]:LEVEL:((d\:"d" detailed\:"detailed" diag\:"diag" diagnostic\:"diagnostic" m\:"m" minimal\:"minimal" n\:"n" normal\:"normal" q\:"q" quiet\:"quiet" ))' \
                                            '-v=[Sets the verbosity level. Allowed values are q\[uiet\], m\[inimal\], n\[ormal\], and diag\[nostic\].]:LEVEL:((d\:"d" detailed\:"detailed" diag\:"diag" diagnostic\:"diagnostic" m\:"m" minimal\:"minimal" n\:"n" normal\:"normal" q\:"q" quiet\:"quiet" ))' \
                                            '--diagnostics[Enables diagnostic output.]' \
                                            '-d[Enables diagnostic output.]' \
                                            '--help[Show command line help.]' \
                                            '-h[Show command line help.]' \
                                            '::template-name -- If specified, only the templates matching the name will be shown.: ' \
                                            && ret=0
                                        ;;
                                    (details)
                                        _arguments "${_arguments_options[@]}" : \
                                            '--interactive=[Allows the command to stop and wait for user input or action (for example to complete authentication).]: :((False\:"False" True\:"True" ))' \
                                            '*--add-source=[Specifies a NuGet source to use.]:nuget-source: ' \
                                            '*--nuget-source=[Specifies a NuGet source to use.]:nuget-source: ' \
                                            '--verbosity=[Sets the verbosity level. Allowed values are q\[uiet\], m\[inimal\], n\[ormal\], and diag\[nostic\].]:LEVEL:((d\:"d" detailed\:"detailed" diag\:"diag" diagnostic\:"diagnostic" m\:"m" minimal\:"minimal" n\:"n" normal\:"normal" q\:"q" quiet\:"quiet" ))' \
                                            '-v=[Sets the verbosity level. Allowed values are q\[uiet\], m\[inimal\], n\[ormal\], and diag\[nostic\].]:LEVEL:((d\:"d" detailed\:"detailed" diag\:"diag" diagnostic\:"diagnostic" m\:"m" minimal\:"minimal" n\:"n" normal\:"normal" q\:"q" quiet\:"quiet" ))' \
                                            '--diagnostics[Enables diagnostic output.]' \
                                            '-d[Enables diagnostic output.]' \
                                            '--help[Show command line help.]' \
                                            '-h[Show command line help.]' \
                                            ':package-identifier -- Package identifier: ' \
                                            && ret=0
                                        ;;
                                esac
                            ;;
                        esac
                    ;;
                (nuget)
                    _arguments "${_arguments_options[@]}" : \
                        '--version[]' \
                        '--verbosity=[]: : ' \
                        '-v=[]: : ' \
                        '--help[Show command line help.]' \
                        '-h[Show command line help.]' \
                        ":: :_testhost__nuget_commands" \
                        "*::: :->nuget" \
                        && ret=0
                        case $state in
                            (nuget)
                                words=($line[1] "${words[@]}")
                                (( CURRENT += 1 ))
                                curcontext="${curcontext%:*:*}:testhost-nuget-command-$line[1]:"
                                case $line[1] in
                                    (delete)
                                        _arguments "${_arguments_options[@]}" : \
                                            '--force-english-output[]' \
                                            '--source=[]: : ' \
                                            '-s=[]: : ' \
                                            '--non-interactive[]' \
                                            '--api-key=[]: : ' \
                                            '-k=[]: : ' \
                                            '--no-service-endpoint[]' \
                                            '--interactive[Allows the command to stop and wait for user input or action (for example to complete authentication).]' \
                                            '--help[Show command line help.]' \
                                            '-h[Show command line help.]' \
                                            '*::package-paths: ' \
                                            && ret=0
                                        ;;
                                    (locals)
                                        _arguments "${_arguments_options[@]}" : \
                                            '--force-english-output[]' \
                                            '--clear[]' \
                                            '-c[]' \
                                            '--list[]' \
                                            '-l[]' \
                                            '--help[Show command line help.]' \
                                            '-h[Show command line help.]' \
                                            ':folders:((all\:"all" global-packages\:"global-packages" http-cache\:"http-cache" plugins-cache\:"plugins-cache" temp\:"temp" ))' \
                                            && ret=0
                                        ;;
                                    (push)
                                        _arguments "${_arguments_options[@]}" : \
                                            '--force-english-output[]' \
                                            '--source=[]: : ' \
                                            '-s=[]: : ' \
                                            '--symbol-source=[]: : ' \
                                            '-ss=[]: : ' \
                                            '--timeout=[]: : ' \
                                            '-t=[]: : ' \
                                            '--api-key=[]: : ' \
                                            '-k=[]: : ' \
                                            '--symbol-api-key=[]: : ' \
                                            '-sk=[]: : ' \
                                            '--disable-buffering[]' \
                                            '-d[]' \
                                            '--no-symbols[]' \
                                            '-n[]' \
                                            '--no-service-endpoint[]' \
                                            '--interactive[Allows the command to stop and wait for user input or action (for example to complete authentication).]' \
                                            '--skip-duplicate[]' \
                                            '--configfile=[]: : ' \
                                            '--help[Show command line help.]' \
                                            '-h[Show command line help.]' \
                                            '*::package-paths: ' \
                                            && ret=0
                                        ;;
                                    (verify)
                                        _arguments "${_arguments_options[@]}" : \
                                            '--all[]' \
                                            '*--certificate-fingerprint=[]: : ' \
                                            '--verbosity=[Set the MSBuild verbosity level. Allowed values are q\[uiet\], m\[inimal\], n\[ormal\], d\[etailed\], and diag\[nostic\].]:LEVEL:((d\:"d" detailed\:"detailed" diag\:"diag" diagnostic\:"diagnostic" m\:"m" minimal\:"minimal" n\:"n" normal\:"normal" q\:"q" quiet\:"quiet" ))' \
                                            '-v=[Set the MSBuild verbosity level. Allowed values are q\[uiet\], m\[inimal\], n\[ormal\], d\[etailed\], and diag\[nostic\].]:LEVEL:((d\:"d" detailed\:"detailed" diag\:"diag" diagnostic\:"diagnostic" m\:"m" minimal\:"minimal" n\:"n" normal\:"normal" q\:"q" quiet\:"quiet" ))' \
                                            '--help[Show command line help.]' \
                                            '-h[Show command line help.]' \
                                            '*::package-paths: ' \
                                            && ret=0
                                        ;;
                                    (trust)
                                        _arguments "${_arguments_options[@]}" : \
                                            '--configfile=[]: : ' \
                                            '--verbosity=[Set the MSBuild verbosity level. Allowed values are q\[uiet\], m\[inimal\], n\[ormal\], d\[etailed\], and diag\[nostic\].]:LEVEL:((d\:"d" detailed\:"detailed" diag\:"diag" diagnostic\:"diagnostic" m\:"m" minimal\:"minimal" n\:"n" normal\:"normal" q\:"q" quiet\:"quiet" ))' \
                                            '-v=[Set the MSBuild verbosity level. Allowed values are q\[uiet\], m\[inimal\], n\[ormal\], d\[etailed\], and diag\[nostic\].]:LEVEL:((d\:"d" detailed\:"detailed" diag\:"diag" diagnostic\:"diagnostic" m\:"m" minimal\:"minimal" n\:"n" normal\:"normal" q\:"q" quiet\:"quiet" ))' \
                                            '--help[Show command line help.]' \
                                            '-h[Show command line help.]' \
                                            ":: :_testhost__nuget__trust_commands" \
                                            "*::: :->trust" \
                                            && ret=0
                                            case $state in
                                                (trust)
                                                    words=($line[1] "${words[@]}")
                                                    (( CURRENT += 1 ))
                                                    curcontext="${curcontext%:*:*}:testhost-nuget-trust-command-$line[1]:"
                                                    case $line[1] in
                                                        (list)
                                                            _arguments "${_arguments_options[@]}" : \
                                                                '--configfile=[]: : ' \
                                                                '--verbosity=[Set the MSBuild verbosity level. Allowed values are q\[uiet\], m\[inimal\], n\[ormal\], d\[etailed\], and diag\[nostic\].]:LEVEL:((d\:"d" detailed\:"detailed" diag\:"diag" diagnostic\:"diagnostic" m\:"m" minimal\:"minimal" n\:"n" normal\:"normal" q\:"q" quiet\:"quiet" ))' \
                                                                '-v=[Set the MSBuild verbosity level. Allowed values are q\[uiet\], m\[inimal\], n\[ormal\], d\[etailed\], and diag\[nostic\].]:LEVEL:((d\:"d" detailed\:"detailed" diag\:"diag" diagnostic\:"diagnostic" m\:"m" minimal\:"minimal" n\:"n" normal\:"normal" q\:"q" quiet\:"quiet" ))' \
                                                                '--help[Show command line help.]' \
                                                                '-h[Show command line help.]' \
                                                                && ret=0
                                                            ;;
                                                        (author)
                                                            _arguments "${_arguments_options[@]}" : \
                                                                '--allow-untrusted-root[]' \
                                                                '--configfile=[]: : ' \
                                                                '--verbosity=[Set the MSBuild verbosity level. Allowed values are q\[uiet\], m\[inimal\], n\[ormal\], d\[etailed\], and diag\[nostic\].]:LEVEL:((d\:"d" detailed\:"detailed" diag\:"diag" diagnostic\:"diagnostic" m\:"m" minimal\:"minimal" n\:"n" normal\:"normal" q\:"q" quiet\:"quiet" ))' \
                                                                '-v=[Set the MSBuild verbosity level. Allowed values are q\[uiet\], m\[inimal\], n\[ormal\], d\[etailed\], and diag\[nostic\].]:LEVEL:((d\:"d" detailed\:"detailed" diag\:"diag" diagnostic\:"diagnostic" m\:"m" minimal\:"minimal" n\:"n" normal\:"normal" q\:"q" quiet\:"quiet" ))' \
                                                                '--help[Show command line help.]' \
                                                                '-h[Show command line help.]' \
                                                                ':NAME: ' \
                                                                ':PACKAGE: ' \
                                                                && ret=0
                                                            ;;
                                                        (repository)
                                                            _arguments "${_arguments_options[@]}" : \
                                                                '--allow-untrusted-root[]' \
                                                                '--owners=[]: : ' \
                                                                '--configfile=[]: : ' \
                                                                '--verbosity=[Set the MSBuild verbosity level. Allowed values are q\[uiet\], m\[inimal\], n\[ormal\], d\[etailed\], and diag\[nostic\].]:LEVEL:((d\:"d" detailed\:"detailed" diag\:"diag" diagnostic\:"diagnostic" m\:"m" minimal\:"minimal" n\:"n" normal\:"normal" q\:"q" quiet\:"quiet" ))' \
                                                                '-v=[Set the MSBuild verbosity level. Allowed values are q\[uiet\], m\[inimal\], n\[ormal\], d\[etailed\], and diag\[nostic\].]:LEVEL:((d\:"d" detailed\:"detailed" diag\:"diag" diagnostic\:"diagnostic" m\:"m" minimal\:"minimal" n\:"n" normal\:"normal" q\:"q" quiet\:"quiet" ))' \
                                                                '--help[Show command line help.]' \
                                                                '-h[Show command line help.]' \
                                                                ':NAME: ' \
                                                                ':PACKAGE: ' \
                                                                && ret=0
                                                            ;;
                                                        (source)
                                                            _arguments "${_arguments_options[@]}" : \
                                                                '--owners=[]: : ' \
                                                                '--source-url=[]: : ' \
                                                                '--configfile=[]: : ' \
                                                                '--verbosity=[Set the MSBuild verbosity level. Allowed values are q\[uiet\], m\[inimal\], n\[ormal\], d\[etailed\], and diag\[nostic\].]:LEVEL:((d\:"d" detailed\:"detailed" diag\:"diag" diagnostic\:"diagnostic" m\:"m" minimal\:"minimal" n\:"n" normal\:"normal" q\:"q" quiet\:"quiet" ))' \
                                                                '-v=[Set the MSBuild verbosity level. Allowed values are q\[uiet\], m\[inimal\], n\[ormal\], d\[etailed\], and diag\[nostic\].]:LEVEL:((d\:"d" detailed\:"detailed" diag\:"diag" diagnostic\:"diagnostic" m\:"m" minimal\:"minimal" n\:"n" normal\:"normal" q\:"q" quiet\:"quiet" ))' \
                                                                '--help[Show command line help.]' \
                                                                '-h[Show command line help.]' \
                                                                ':NAME: ' \
                                                                && ret=0
                                                            ;;
                                                        (certificate)
                                                            _arguments "${_arguments_options[@]}" : \
                                                                '--allow-untrusted-root[]' \
                                                                '--algorithm=[]: :((SHA256\:"SHA256" SHA384\:"SHA384" SHA512\:"SHA512" ))' \
                                                                '--configfile=[]: : ' \
                                                                '--verbosity=[Set the MSBuild verbosity level. Allowed values are q\[uiet\], m\[inimal\], n\[ormal\], d\[etailed\], and diag\[nostic\].]:LEVEL:((d\:"d" detailed\:"detailed" diag\:"diag" diagnostic\:"diagnostic" m\:"m" minimal\:"minimal" n\:"n" normal\:"normal" q\:"q" quiet\:"quiet" ))' \
                                                                '-v=[Set the MSBuild verbosity level. Allowed values are q\[uiet\], m\[inimal\], n\[ormal\], d\[etailed\], and diag\[nostic\].]:LEVEL:((d\:"d" detailed\:"detailed" diag\:"diag" diagnostic\:"diagnostic" m\:"m" minimal\:"minimal" n\:"n" normal\:"normal" q\:"q" quiet\:"quiet" ))' \
                                                                '--help[Show command line help.]' \
                                                                '-h[Show command line help.]' \
                                                                ':NAME: ' \
                                                                ':FINGERPRINT: ' \
                                                                && ret=0
                                                            ;;
                                                        (remove)
                                                            _arguments "${_arguments_options[@]}" : \
                                                                '--configfile=[]: : ' \
                                                                '--verbosity=[Set the MSBuild verbosity level. Allowed values are q\[uiet\], m\[inimal\], n\[ormal\], d\[etailed\], and diag\[nostic\].]:LEVEL:((d\:"d" detailed\:"detailed" diag\:"diag" diagnostic\:"diagnostic" m\:"m" minimal\:"minimal" n\:"n" normal\:"normal" q\:"q" quiet\:"quiet" ))' \
                                                                '-v=[Set the MSBuild verbosity level. Allowed values are q\[uiet\], m\[inimal\], n\[ormal\], d\[etailed\], and diag\[nostic\].]:LEVEL:((d\:"d" detailed\:"detailed" diag\:"diag" diagnostic\:"diagnostic" m\:"m" minimal\:"minimal" n\:"n" normal\:"normal" q\:"q" quiet\:"quiet" ))' \
                                                                '--help[Show command line help.]' \
                                                                '-h[Show command line help.]' \
                                                                ':NAME: ' \
                                                                && ret=0
                                                            ;;
                                                        (sync)
                                                            _arguments "${_arguments_options[@]}" : \
                                                                '--configfile=[]: : ' \
                                                                '--verbosity=[Set the MSBuild verbosity level. Allowed values are q\[uiet\], m\[inimal\], n\[ormal\], d\[etailed\], and diag\[nostic\].]:LEVEL:((d\:"d" detailed\:"detailed" diag\:"diag" diagnostic\:"diagnostic" m\:"m" minimal\:"minimal" n\:"n" normal\:"normal" q\:"q" quiet\:"quiet" ))' \
                                                                '-v=[Set the MSBuild verbosity level. Allowed values are q\[uiet\], m\[inimal\], n\[ormal\], d\[etailed\], and diag\[nostic\].]:LEVEL:((d\:"d" detailed\:"detailed" diag\:"diag" diagnostic\:"diagnostic" m\:"m" minimal\:"minimal" n\:"n" normal\:"normal" q\:"q" quiet\:"quiet" ))' \
                                                                '--help[Show command line help.]' \
                                                                '-h[Show command line help.]' \
                                                                ':NAME: ' \
                                                                && ret=0
                                                            ;;
                                                    esac
                                                ;;
                                            esac
                                        ;;
                                    (sign)
                                        _arguments "${_arguments_options[@]}" : \
                                            '--output=[]: : ' \
                                            '-o=[]: : ' \
                                            '--certificate-path=[]: : ' \
                                            '--certificate-store-name=[]: : ' \
                                            '--certificate-store-location=[]: : ' \
                                            '--certificate-subject-name=[]: : ' \
                                            '--certificate-fingerprint=[]: : ' \
                                            '--certificate-password=[]: : ' \
                                            '--hash-algorithm=[]: : ' \
                                            '--timestamper=[]: : ' \
                                            '--timestamp-hash-algorithm=[]: : ' \
                                            '--overwrite[]' \
                                            '--verbosity=[Set the MSBuild verbosity level. Allowed values are q\[uiet\], m\[inimal\], n\[ormal\], d\[etailed\], and diag\[nostic\].]:LEVEL:((d\:"d" detailed\:"detailed" diag\:"diag" diagnostic\:"diagnostic" m\:"m" minimal\:"minimal" n\:"n" normal\:"normal" q\:"q" quiet\:"quiet" ))' \
                                            '-v=[Set the MSBuild verbosity level. Allowed values are q\[uiet\], m\[inimal\], n\[ormal\], d\[etailed\], and diag\[nostic\].]:LEVEL:((d\:"d" detailed\:"detailed" diag\:"diag" diagnostic\:"diagnostic" m\:"m" minimal\:"minimal" n\:"n" normal\:"normal" q\:"q" quiet\:"quiet" ))' \
                                            '--help[Show command line help.]' \
                                            '-h[Show command line help.]' \
                                            '*::package-paths: ' \
                                            && ret=0
                                        ;;
                                    (why)
                                        _arguments "${_arguments_options[@]}" : \
                                            '*--framework=[The target framework(s) for which dependency graphs are shown.]: : ' \
                                            '*-f=[The target framework(s) for which dependency graphs are shown.]: : ' \
                                            '--help[Show help and usage information]' \
                                            '-h[Show help and usage information]' \
                                            '*::PROJECT|SOLUTION -- A path to a project, solution file, or directory.: ' \
                                            ':PACKAGE -- The package name to lookup in the dependency graph.: ' \
                                            && ret=0
                                        ;;
                                esac
                            ;;
                        esac
                    ;;
                (pack)
                    _arguments "${_arguments_options[@]}" : \
                        '--output=[The output directory to place built packages in.]:OUTPUT_DIR: ' \
                        '-o=[The output directory to place built packages in.]:OUTPUT_DIR: ' \
                        '--artifacts-path=[The artifacts path. All output from the project, including build, publish, and pack output, will go in subfolders under the specified path.]:ARTIFACTS_DIR: ' \
                        '--no-build[Do not build the project before packing. Implies --no-restore.]' \
                        '--include-symbols[Include packages with symbols in addition to regular packages in output directory.]' \
                        '--include-source[Include PDBs and source files. Source files go into the '\''src'\'' folder in the resulting nuget package.]' \
                        '--serviceable[Set the serviceable flag in the package. See https\://aka.ms/nupkgservicing for more information.]' \
                        '-s[Set the serviceable flag in the package. See https\://aka.ms/nupkgservicing for more information.]' \
                        '--nologo[Do not display the startup banner or the copyright message.]' \
                        '--interactive=[Allows the command to stop and wait for user input or action (for example to complete authentication).]: :((False\:"False" True\:"True" ))' \
                        '--no-restore[Do not restore the project before building.]' \
                        '--verbosity=[Set the MSBuild verbosity level. Allowed values are q\[uiet\], m\[inimal\], n\[ormal\], d\[etailed\], and diag\[nostic\].]:LEVEL:((d\:"d" detailed\:"detailed" diag\:"diag" diagnostic\:"diagnostic" m\:"m" minimal\:"minimal" n\:"n" normal\:"normal" q\:"q" quiet\:"quiet" ))' \
                        '-v=[Set the MSBuild verbosity level. Allowed values are q\[uiet\], m\[inimal\], n\[ormal\], d\[etailed\], and diag\[nostic\].]:LEVEL:((d\:"d" detailed\:"detailed" diag\:"diag" diagnostic\:"diagnostic" m\:"m" minimal\:"minimal" n\:"n" normal\:"normal" q\:"q" quiet\:"quiet" ))' \
                        '--version-suffix=[Set the value of the \$(VersionSuffix) property to use when building the project.]:VERSION_SUFFIX: ' \
                        '--configuration=[The configuration to use for building the package. The default is '\''Release'\''.]:CONFIGURATION:->dotnet_dynamic_complete' \
                        '-c=[The configuration to use for building the package. The default is '\''Release'\''.]:CONFIGURATION:->dotnet_dynamic_complete' \
                        '--disable-build-servers[Force the command to ignore any persistent build servers.]' \
                        '--use-current-runtime[Use current runtime as the target runtime.]' \
                        '--ucr[Use current runtime as the target runtime.]' \
                        '--runtime=[The target runtime to build for.]:RUNTIME_IDENTIFIER:->dotnet_dynamic_complete' \
                        '-r=[The target runtime to build for.]:RUNTIME_IDENTIFIER:->dotnet_dynamic_complete' \
                        '--help[Show command line help.]' \
                        '-h[Show command line help.]' \
                        '*::PROJECT | SOLUTION -- The project or solution file to operate on. If a file is not specified, the command will search the current directory for one.: ' \
                        && ret=0
                        case $state in
                            (dotnet_dynamic_complete)
                                local completions=()
                                local result=$(dotnet complete -- "${original_args[@]}")
                                for line in ${(f)result}; do
                                    completions+=(${(q)line})
                                done
                                _describe 'completions' $completions && ret=0
                            ;;
                        esac
                    ;;
                (package)
                    _arguments "${_arguments_options[@]}" : \
                        '--help[Show command line help.]' \
                        '-h[Show command line help.]' \
                        ":: :_testhost__package_commands" \
                        "*::: :->package" \
                        && ret=0
                        case $state in
                            (package)
                                words=($line[1] "${words[@]}")
                                (( CURRENT += 1 ))
                                curcontext="${curcontext%:*:*}:testhost-package-command-$line[1]:"
                                case $line[1] in
                                    (search)
                                        _arguments "${_arguments_options[@]}" : \
                                            '*--source=[The package source to search. You can pass multiple \`--source\` options to search multiple package sources. Example\: \`--source https\://api.nuget.org/v3/index.json\`.]:Source: ' \
                                            '--take=[Number of results to return. Default 20.]:Take: ' \
                                            '--skip=[Number of results to skip, to allow pagination. Default 0.]:Skip: ' \
                                            '--exact-match[Require that the search term exactly match the name of the package. Causes \`--take\` and \`--skip\` options to be ignored.]' \
                                            '--interactive[Allows the command to stop and wait for user input or action (for example to complete authentication).]' \
                                            '--prerelease[Include prerelease packages.]' \
                                            '--configfile=[The NuGet configuration file. If specified, only the settings from this file will be used. If not specified, the hierarchy of configuration files from the current directory will be used. For more information, see https\://docs.microsoft.com/nuget/consume-packages/configuring-nuget-behavior]:ConfigFile: ' \
                                            '--format=[Format the output accordingly. Either \`table\`, or \`json\`. The default value is \`table\`.]:Format: ' \
                                            '--verbosity=[Display this amount of details in the output\: \`normal\`, \`minimal\`, \`detailed\`. The default is \`normal\`]:Verbosity: ' \
                                            '--help[Show command line help.]' \
                                            '-h[Show command line help.]' \
                                            '::SearchTerm -- Search term to filter package names, descriptions, and tags. Used as a literal value. Example\: \`dotnet package search some.package\`. See also \`--exact-match\`.: ' \
                                            && ret=0
                                        ;;
                                    (add)
                                        _arguments "${_arguments_options[@]}" : \
                                            '--version=[The version of the package to add.]:VERSION:->dotnet_dynamic_complete' \
                                            '-v=[The version of the package to add.]:VERSION:->dotnet_dynamic_complete' \
                                            '--framework=[Add the reference only when targeting a specific framework.]:FRAMEWORK: ' \
                                            '-f=[Add the reference only when targeting a specific framework.]:FRAMEWORK: ' \
                                            '--no-restore[Add the reference without performing restore preview and compatibility check.]' \
                                            '-n[Add the reference without performing restore preview and compatibility check.]' \
                                            '--source=[The NuGet package source to use during the restore.]:SOURCE: ' \
                                            '-s=[The NuGet package source to use during the restore.]:SOURCE: ' \
                                            '--package-directory=[The directory to restore packages to.]:PACKAGE_DIR: ' \
                                            '--interactive[Allows the command to stop and wait for user input or action (for example to complete authentication).]' \
                                            '--prerelease[Allows prerelease packages to be installed.]' \
                                            '--project=[The project file to operate on. If a file is not specified, the command will search the current directory for one.]: : ' \
                                            '--help[Show command line help.]' \
                                            '-h[Show command line help.]' \
                                            ':packageId -- Package reference in the form of a package identifier like '\''Newtonsoft.Json'\'' or package identifier and version separated by '\''@'\'' like '\''Newtonsoft.Json@13.0.3'\''.:->dotnet_dynamic_complete' \
                                            && ret=0
                                            case $state in
                                                (dotnet_dynamic_complete)
                                                    local completions=()
                                                    local result=$(dotnet complete -- "${original_args[@]}")
                                                    for line in ${(f)result}; do
                                                        completions+=(${(q)line})
                                                    done
                                                    _describe 'completions' $completions && ret=0
                                                ;;
                                            esac
                                        ;;
                                    (list)
                                        _arguments "${_arguments_options[@]}" : \
                                            '--verbosity=[Set the MSBuild verbosity level. Allowed values are q\[uiet\], m\[inimal\], n\[ormal\], d\[etailed\], and diag\[nostic\].]:LEVEL:((d\:"d" detailed\:"detailed" diag\:"diag" diagnostic\:"diagnostic" m\:"m" minimal\:"minimal" n\:"n" normal\:"normal" q\:"q" quiet\:"quiet" ))' \
                                            '-v=[Set the MSBuild verbosity level. Allowed values are q\[uiet\], m\[inimal\], n\[ormal\], d\[etailed\], and diag\[nostic\].]:LEVEL:((d\:"d" detailed\:"detailed" diag\:"diag" diagnostic\:"diagnostic" m\:"m" minimal\:"minimal" n\:"n" normal\:"normal" q\:"q" quiet\:"quiet" ))' \
                                            '--outdated[Lists packages that have newer versions. Cannot be combined with '\''--deprecated'\'' or '\''--vulnerable'\'' options.]' \
                                            '--deprecated[Lists packages that have been deprecated. Cannot be combined with '\''--vulnerable'\'' or '\''--outdated'\'' options.]' \
                                            '--vulnerable[Lists packages that have known vulnerabilities. Cannot be combined with '\''--deprecated'\'' or '\''--outdated'\'' options.]' \
                                            '*--framework=[Chooses a framework to show its packages. Use the option multiple times for multiple frameworks.]:FRAMEWORK | FRAMEWORK\RID: ' \
                                            '*-f=[Chooses a framework to show its packages. Use the option multiple times for multiple frameworks.]:FRAMEWORK | FRAMEWORK\RID: ' \
                                            '--include-transitive[Lists transitive and top-level packages.]' \
                                            '--include-prerelease[Consider packages with prerelease versions when searching for newer packages. Requires the '\''--outdated'\'' option.]' \
                                            '--highest-patch[Consider only the packages with a matching major and minor version numbers when searching for newer packages. Requires the '\''--outdated'\'' option.]' \
                                            '--highest-minor[Consider only the packages with a matching major version number when searching for newer packages. Requires the '\''--outdated'\'' option.]' \
                                            '--config=[The path to the NuGet config file to use. Requires the '\''--outdated'\'', '\''--deprecated'\'' or '\''--vulnerable'\'' option.]:CONFIG_FILE: ' \
                                            '--configfile=[The path to the NuGet config file to use. Requires the '\''--outdated'\'', '\''--deprecated'\'' or '\''--vulnerable'\'' option.]:CONFIG_FILE: ' \
                                            '*--source=[The NuGet sources to use when searching for newer packages. Requires the '\''--outdated'\'', '\''--deprecated'\'' or '\''--vulnerable'\'' option.]:SOURCE: ' \
                                            '*-s=[The NuGet sources to use when searching for newer packages. Requires the '\''--outdated'\'', '\''--deprecated'\'' or '\''--vulnerable'\'' option.]:SOURCE: ' \
                                            '--interactive[Allows the command to stop and wait for user input or action (for example to complete authentication).]' \
                                            '--format=[Specifies the output format type for the list packages command.]: :((console\:"console" json\:"json" ))' \
                                            '--output-version=[Specifies the version of machine-readable output. Requires the '\''--format json'\'' option.]: : ' \
                                            '--no-restore[Do not restore before running the command.]' \
                                            '--project=[The project file to operate on. If a file is not specified, the command will search the current directory for one.]: : ' \
                                            '--help[Show command line help.]' \
                                            '-h[Show command line help.]' \
                                            && ret=0
                                        ;;
                                    (remove)
                                        _arguments "${_arguments_options[@]}" : \
                                            '--interactive[Allows the command to stop and wait for user input or action (for example to complete authentication).]' \
                                            '--project=[The project file to operate on. If a file is not specified, the command will search the current directory for one.]: : ' \
                                            '--help[Show command line help.]' \
                                            '-h[Show command line help.]' \
                                            '*::PACKAGE_NAME -- The package reference to remove.: ' \
                                            && ret=0
                                        ;;
                                    (update)
                                        _arguments "${_arguments_options[@]}" : \
                                            '--project=[Path to a project or solution file, or a directory.]: : ' \
                                            '--help[Show command line help.]' \
                                            '-h[Show command line help.]' \
                                            '*::packages: ' \
                                            && ret=0
                                        ;;
                                esac
                            ;;
                        esac
                    ;;
                (project)
                    _arguments "${_arguments_options[@]}" : \
                        '--help[Show command line help.]' \
                        '-h[Show command line help.]' \
                        ":: :_testhost__project_commands" \
                        "*::: :->project" \
                        && ret=0
                        case $state in
                            (project)
                                words=($line[1] "${words[@]}")
                                (( CURRENT += 1 ))
                                curcontext="${curcontext%:*:*}:testhost-project-command-$line[1]:"
                                case $line[1] in
                                    (convert)
                                        _arguments "${_arguments_options[@]}" : \
                                            '--output=[Location to place the generated output.]: :_files' \
                                            '-o=[Location to place the generated output.]: :_files' \
                                            '--force[Force conversion even if there are malformed directives.]' \
                                            '--help[Show command line help.]' \
                                            '-h[Show command line help.]' \
                                            ':file -- Path to the file-based program.: ' \
                                            && ret=0
                                        ;;
                                esac
                            ;;
                        esac
                    ;;
                (publish)
                    _arguments "${_arguments_options[@]}" : \
                        '--use-current-runtime[Use current runtime as the target runtime.]' \
                        '--ucr[Use current runtime as the target runtime.]' \
                        '--output=[The output directory to place the published artifacts in.]:OUTPUT_DIR: ' \
                        '-o=[The output directory to place the published artifacts in.]:OUTPUT_DIR: ' \
                        '--artifacts-path=[The artifacts path. All output from the project, including build, publish, and pack output, will go in subfolders under the specified path.]:ARTIFACTS_DIR: ' \
                        '*--manifest=[The path to a target manifest file that contains the list of packages to be excluded from the publish step.]:MANIFEST: ' \
                        '--no-build[Do not build the project before publishing. Implies --no-restore.]' \
                        '--self-contained=[Publish the .NET runtime with your application so the runtime doesn'\''t need to be installed on the target machine. The default is '\''false.'\'' However, when targeting .NET 7 or lower, the default is '\''true'\'' if a runtime identifier is specified.]: :((False\:"False" True\:"True" ))' \
                        '--sc=[Publish the .NET runtime with your application so the runtime doesn'\''t need to be installed on the target machine. The default is '\''false.'\'' However, when targeting .NET 7 or lower, the default is '\''true'\'' if a runtime identifier is specified.]: :((False\:"False" True\:"True" ))' \
                        '--no-self-contained[Publish your application as a framework dependent application. A compatible .NET runtime must be installed on the target machine to run your application.]' \
                        '--nologo[Do not display the startup banner or the copyright message.]' \
                        '--framework=[The target framework to publish for. The target framework has to be specified in the project file.]:FRAMEWORK:->dotnet_dynamic_complete' \
                        '-f=[The target framework to publish for. The target framework has to be specified in the project file.]:FRAMEWORK:->dotnet_dynamic_complete' \
                        '--runtime=[The target runtime to publish for. This is used when creating a self-contained deployment. The default is to publish a framework-dependent application.]:RUNTIME_IDENTIFIER:->dotnet_dynamic_complete' \
                        '-r=[The target runtime to publish for. This is used when creating a self-contained deployment. The default is to publish a framework-dependent application.]:RUNTIME_IDENTIFIER:->dotnet_dynamic_complete' \
                        '--configuration=[The configuration to publish for. The default is '\''Release'\'' for NET 8.0 projects and above, but '\''Debug'\'' for older projects.]:CONFIGURATION:->dotnet_dynamic_complete' \
                        '-c=[The configuration to publish for. The default is '\''Release'\'' for NET 8.0 projects and above, but '\''Debug'\'' for older projects.]:CONFIGURATION:->dotnet_dynamic_complete' \
                        '--version-suffix=[Set the value of the \$(VersionSuffix) property to use when building the project.]:VERSION_SUFFIX: ' \
                        '--interactive=[Allows the command to stop and wait for user input or action (for example to complete authentication).]: :((False\:"False" True\:"True" ))' \
                        '--no-restore[Do not restore the project before building.]' \
                        '--verbosity=[Set the MSBuild verbosity level. Allowed values are q\[uiet\], m\[inimal\], n\[ormal\], d\[etailed\], and diag\[nostic\].]:LEVEL:((d\:"d" detailed\:"detailed" diag\:"diag" diagnostic\:"diagnostic" m\:"m" minimal\:"minimal" n\:"n" normal\:"normal" q\:"q" quiet\:"quiet" ))' \
                        '-v=[Set the MSBuild verbosity level. Allowed values are q\[uiet\], m\[inimal\], n\[ormal\], d\[etailed\], and diag\[nostic\].]:LEVEL:((d\:"d" detailed\:"detailed" diag\:"diag" diagnostic\:"diagnostic" m\:"m" minimal\:"minimal" n\:"n" normal\:"normal" q\:"q" quiet\:"quiet" ))' \
                        '--arch=[The target architecture.]:ARCH: ' \
                        '-a=[The target architecture.]:ARCH: ' \
                        '--os=[The target operating system.]:OS: ' \
                        '--disable-build-servers[Force the command to ignore any persistent build servers.]' \
                        '--help[Show command line help.]' \
                        '-h[Show command line help.]' \
                        '*::PROJECT | SOLUTION | FILE -- The project or solution or C# (file-based program) file to operate on. If a file is not specified, the command will search the current directory for a project or solution.: ' \
                        && ret=0
                        case $state in
                            (dotnet_dynamic_complete)
                                local completions=()
                                local result=$(dotnet complete -- "${original_args[@]}")
                                for line in ${(f)result}; do
                                    completions+=(${(q)line})
                                done
                                _describe 'completions' $completions && ret=0
                            ;;
                        esac
                    ;;
                (reference)
                    _arguments "${_arguments_options[@]}" : \
                        '--project=[The project file to operate on. If a file is not specified, the command will search the current directory for one.]: : ' \
                        '--help[Show command line help.]' \
                        '-h[Show command line help.]' \
                        ":: :_testhost__reference_commands" \
                        "*::: :->reference" \
                        && ret=0
                        case $state in
                            (reference)
                                words=($line[1] "${words[@]}")
                                (( CURRENT += 1 ))
                                curcontext="${curcontext%:*:*}:testhost-reference-command-$line[1]:"
                                case $line[1] in
                                    (add)
                                        _arguments "${_arguments_options[@]}" : \
                                            '--framework=[Add the reference only when targeting a specific framework.]:FRAMEWORK:->dotnet_dynamic_complete' \
                                            '-f=[Add the reference only when targeting a specific framework.]:FRAMEWORK:->dotnet_dynamic_complete' \
                                            '--interactive[Allows the command to stop and wait for user input or action (for example to complete authentication).]' \
                                            '--project=[The project file to operate on. If a file is not specified, the command will search the current directory for one.]: : ' \
                                            '--help[Show command line help.]' \
                                            '-h[Show command line help.]' \
                                            '*::PROJECT_PATH -- The paths to the projects to add as references.: ' \
                                            && ret=0
                                            case $state in
                                                (dotnet_dynamic_complete)
                                                    local completions=()
                                                    local result=$(dotnet complete -- "${original_args[@]}")
                                                    for line in ${(f)result}; do
                                                        completions+=(${(q)line})
                                                    done
                                                    _describe 'completions' $completions && ret=0
                                                ;;
                                            esac
                                        ;;
                                    (list)
                                        _arguments "${_arguments_options[@]}" : \
                                            '--project=[The project file to operate on. If a file is not specified, the command will search the current directory for one.]: : ' \
                                            '--help[Show command line help.]' \
                                            '-h[Show command line help.]' \
                                            && ret=0
                                        ;;
                                    (remove)
                                        _arguments "${_arguments_options[@]}" : \
                                            '--framework=[Remove the reference only when targeting a specific framework.]:FRAMEWORK: ' \
                                            '-f=[Remove the reference only when targeting a specific framework.]:FRAMEWORK: ' \
                                            '--project=[The project file to operate on. If a file is not specified, the command will search the current directory for one.]: : ' \
                                            '--help[Show command line help.]' \
                                            '-h[Show command line help.]' \
                                            '*::PROJECT_PATH -- The paths to the referenced projects to remove.:->dotnet_dynamic_complete' \
                                            && ret=0
                                            case $state in
                                                (dotnet_dynamic_complete)
                                                    local completions=()
                                                    local result=$(dotnet complete -- "${original_args[@]}")
                                                    for line in ${(f)result}; do
                                                        completions+=(${(q)line})
                                                    done
                                                    _describe 'completions' $completions && ret=0
                                                ;;
                                            esac
                                        ;;
                                esac
                            ;;
                        esac
                    ;;
                (restore)
                    _arguments "${_arguments_options[@]}" : \
                        '--disable-build-servers[Force the command to ignore any persistent build servers.]' \
                        '*--source=[The NuGet package source to use for the restore.]:SOURCE: ' \
                        '*-s=[The NuGet package source to use for the restore.]:SOURCE: ' \
                        '--packages=[The directory to restore packages to.]:PACKAGES_DIR: ' \
                        '--use-current-runtime[Use current runtime as the target runtime.]' \
                        '--ucr[Use current runtime as the target runtime.]' \
                        '--disable-parallel[Prevent restoring multiple projects in parallel.]' \
                        '--configfile=[The NuGet configuration file to use.]:FILE: ' \
                        '--no-http-cache[Disable Http Caching for packages.]' \
                        '--ignore-failed-sources[Treat package source failures as warnings.]' \
                        '--force[Force all dependencies to be resolved even if the last restore was successful. This is equivalent to deleting project.assets.json.]' \
                        '-f[Force all dependencies to be resolved even if the last restore was successful. This is equivalent to deleting project.assets.json.]' \
                        '*--runtime=[The target runtime to restore packages for.]:RUNTIME_IDENTIFIER:->dotnet_dynamic_complete' \
                        '*-r=[The target runtime to restore packages for.]:RUNTIME_IDENTIFIER:->dotnet_dynamic_complete' \
                        '--no-dependencies[Do not restore project-to-project references and only restore the specified project.]' \
                        '--verbosity=[Set the MSBuild verbosity level. Allowed values are q\[uiet\], m\[inimal\], n\[ormal\], d\[etailed\], and diag\[nostic\].]:LEVEL:((d\:"d" detailed\:"detailed" diag\:"diag" diagnostic\:"diagnostic" m\:"m" minimal\:"minimal" n\:"n" normal\:"normal" q\:"q" quiet\:"quiet" ))' \
                        '-v=[Set the MSBuild verbosity level. Allowed values are q\[uiet\], m\[inimal\], n\[ormal\], d\[etailed\], and diag\[nostic\].]:LEVEL:((d\:"d" detailed\:"detailed" diag\:"diag" diagnostic\:"diagnostic" m\:"m" minimal\:"minimal" n\:"n" normal\:"normal" q\:"q" quiet\:"quiet" ))' \
                        '--interactive=[Allows the command to stop and wait for user input or action (for example to complete authentication).]: :((False\:"False" True\:"True" ))' \
                        '--artifacts-path=[The artifacts path. All output from the project, including build, publish, and pack output, will go in subfolders under the specified path.]:ARTIFACTS_DIR: ' \
                        '--use-lock-file[Enables project lock file to be generated and used with restore.]' \
                        '--locked-mode[Don'\''t allow updating project lock file.]' \
                        '--lock-file-path=[Output location where project lock file is written. By default, this is '\''PROJECT_ROOT\packages.lock.json'\''.]:LOCK_FILE_PATH: ' \
                        '--force-evaluate[Forces restore to reevaluate all dependencies even if a lock file already exists.]' \
                        '--arch=[The target architecture.]:ARCH: ' \
                        '-a=[The target architecture.]:ARCH: ' \
                        '--help[Show command line help.]' \
                        '-h[Show command line help.]' \
                        '*::PROJECT | SOLUTION | FILE -- The project or solution or C# (file-based program) file to operate on. If a file is not specified, the command will search the current directory for a project or solution.: ' \
                        && ret=0
                        case $state in
                            (dotnet_dynamic_complete)
                                local completions=()
                                local result=$(dotnet complete -- "${original_args[@]}")
                                for line in ${(f)result}; do
                                    completions+=(${(q)line})
                                done
                                _describe 'completions' $completions && ret=0
                            ;;
                        esac
                    ;;
                (run)
                    _arguments "${_arguments_options[@]}" : \
                        '--configuration=[The configuration to run for. The default for most projects is '\''Debug'\''.]:CONFIGURATION:->dotnet_dynamic_complete' \
                        '-c=[The configuration to run for. The default for most projects is '\''Debug'\''.]:CONFIGURATION:->dotnet_dynamic_complete' \
                        '--framework=[The target framework to run for. The target framework must also be specified in the project file.]:FRAMEWORK:->dotnet_dynamic_complete' \
                        '-f=[The target framework to run for. The target framework must also be specified in the project file.]:FRAMEWORK:->dotnet_dynamic_complete' \
                        '--runtime=[The target runtime to run for.]:RUNTIME_IDENTIFIER:->dotnet_dynamic_complete' \
                        '-r=[The target runtime to run for.]:RUNTIME_IDENTIFIER:->dotnet_dynamic_complete' \
<<<<<<< HEAD
                        '--project=[The path to the project file to run (defaults to the current directory if there is only one project).]:project: ' \
                        '--launch-profile=[The name of the launch profile (if any) to use when launching the application.]:launch-profile: ' \
                        '-lp=[The name of the launch profile (if any) to use when launching the application.]:launch-profile: ' \
=======
                        '--project=[The path to the project file to run (defaults to the current directory if there is only one project).]:PROJECT_PATH: ' \
                        '--launch-profile=[The name of the launch profile (if any) to use when launching the application.]:LAUNCH_PROFILE: ' \
                        '-lp=[The name of the launch profile (if any) to use when launching the application.]:LAUNCH_PROFILE: ' \
>>>>>>> abb61b84
                        '--no-launch-profile[Do not attempt to use launchSettings.json to configure the application.]' \
                        '--no-build[Do not build the project before running. Implies --no-restore.]' \
                        '--interactive=[Allows the command to stop and wait for user input or action (for example to complete authentication).]: :((False\:"False" True\:"True" ))' \
                        '--no-restore[Do not restore the project before building.]' \
                        '--no-cache[Skip up to date checks and always build the program before running.]' \
                        '--self-contained=[Publish the .NET runtime with your application so the runtime doesn'\''t need to be installed on the target machine. The default is '\''false.'\'' However, when targeting .NET 7 or lower, the default is '\''true'\'' if a runtime identifier is specified.]: :((False\:"False" True\:"True" ))' \
                        '--sc=[Publish the .NET runtime with your application so the runtime doesn'\''t need to be installed on the target machine. The default is '\''false.'\'' However, when targeting .NET 7 or lower, the default is '\''true'\'' if a runtime identifier is specified.]: :((False\:"False" True\:"True" ))' \
                        '--no-self-contained[Publish your application as a framework dependent application. A compatible .NET runtime must be installed on the target machine to run your application.]' \
                        '--verbosity=[Set the MSBuild verbosity level. Allowed values are q\[uiet\], m\[inimal\], n\[ormal\], d\[etailed\], and diag\[nostic\].]:LEVEL:((d\:"d" detailed\:"detailed" diag\:"diag" diagnostic\:"diagnostic" m\:"m" minimal\:"minimal" n\:"n" normal\:"normal" q\:"q" quiet\:"quiet" ))' \
                        '-v=[Set the MSBuild verbosity level. Allowed values are q\[uiet\], m\[inimal\], n\[ormal\], d\[etailed\], and diag\[nostic\].]:LEVEL:((d\:"d" detailed\:"detailed" diag\:"diag" diagnostic\:"diagnostic" m\:"m" minimal\:"minimal" n\:"n" normal\:"normal" q\:"q" quiet\:"quiet" ))' \
                        '--arch=[The target architecture.]:ARCH: ' \
                        '-a=[The target architecture.]:ARCH: ' \
                        '--os=[The target operating system.]:OS: ' \
                        '--disable-build-servers[Force the command to ignore any persistent build servers.]' \
                        '--artifacts-path=[The artifacts path. All output from the project, including build, publish, and pack output, will go in subfolders under the specified path.]:ARTIFACTS_DIR: ' \
                        '*--environment=[Sets the value of an environment variable.  Creates the variable if it does not exist, overrides if it does.  This will force the tests to be run in an isolated process.  This argument can be specified multiple times to provide multiple variables.  Examples\: -e VARIABLE=abc -e VARIABLE=\"value with spaces\" -e VARIABLE=\"value;seperated with;semicolons\" -e VAR1=abc -e VAR2=def -e VAR3=ghi ]:NAME="VALUE": ' \
                        '*-e=[Sets the value of an environment variable.  Creates the variable if it does not exist, overrides if it does.  This will force the tests to be run in an isolated process.  This argument can be specified multiple times to provide multiple variables.  Examples\: -e VARIABLE=abc -e VARIABLE=\"value with spaces\" -e VARIABLE=\"value;seperated with;semicolons\" -e VAR1=abc -e VAR2=def -e VAR3=ghi ]:NAME="VALUE": ' \
                        '--help[Show command line help.]' \
                        '-h[Show command line help.]' \
                        '*::applicationArguments -- Arguments passed to the application that is being run.: ' \
                        && ret=0
                        case $state in
                            (dotnet_dynamic_complete)
                                local completions=()
                                local result=$(dotnet complete -- "${original_args[@]}")
                                for line in ${(f)result}; do
                                    completions+=(${(q)line})
                                done
                                _describe 'completions' $completions && ret=0
                            ;;
                        esac
                    ;;
                (solution)
                    _arguments "${_arguments_options[@]}" : \
                        '--help[Show command line help.]' \
                        '-h[Show command line help.]' \
                        '::SLN_FILE -- The solution file to operate on. If not specified, the command will search the current directory for one.: ' \
                        ":: :_testhost__solution_commands" \
                        "*::: :->solution" \
                        && ret=0
                        case $state in
                            (solution)
                                words=($line[2] "${words[@]}")
                                (( CURRENT += 1 ))
                                curcontext="${curcontext%:*:*}:testhost-solution-command-$line[2]:"
                                case $line[2] in
                                    (add)
                                        _arguments "${_arguments_options[@]}" : \
                                            '--in-root=[Place project in root of the solution, rather than creating a solution folder.]: :((False\:"False" True\:"True" ))' \
                                            '--solution-folder=[The destination solution folder path to add the projects to.]: : ' \
                                            '-s=[The destination solution folder path to add the projects to.]: : ' \
                                            '--include-references=[Recursively add projects'\'' ReferencedProjects to solution]: :((False\:"False" True\:"True" ))' \
                                            '--help[Show command line help.]' \
                                            '-h[Show command line help.]' \
                                            '*::PROJECT_PATH -- The paths to the projects to add to the solution.: ' \
                                            && ret=0
                                        ;;
                                    (list)
                                        _arguments "${_arguments_options[@]}" : \
                                            '--solution-folders[Display solution folder paths.]' \
                                            '--help[Show command line help.]' \
                                            '-h[Show command line help.]' \
                                            && ret=0
                                        ;;
                                    (remove)
                                        _arguments "${_arguments_options[@]}" : \
                                            '--help[Show command line help.]' \
                                            '-h[Show command line help.]' \
                                            '*::PROJECT_PATH -- The project paths or names to remove from the solution.: ' \
                                            && ret=0
                                        ;;
                                    (migrate)
                                        _arguments "${_arguments_options[@]}" : \
                                            '--help[Show command line help.]' \
                                            '-h[Show command line help.]' \
                                            '::SLN_FILE -- The solution file to operate on. If not specified, the command will search the current directory for one.: ' \
                                            && ret=0
                                        ;;
                                esac
                            ;;
                        esac
                    ;;
                (store)
                    _arguments "${_arguments_options[@]}" : \
                        '*--manifest=[The XML file that contains the list of packages to be stored.]:PROJECT_MANIFEST: ' \
                        '*-m=[The XML file that contains the list of packages to be stored.]:PROJECT_MANIFEST: ' \
                        '--framework-version=[The Microsoft.NETCore.App package version that will be used to run the assemblies.]:FRAMEWORK_VERSION: ' \
                        '--output=[The output directory to store the given assemblies in.]:OUTPUT_DIR: ' \
                        '-o=[The output directory to store the given assemblies in.]:OUTPUT_DIR: ' \
                        '--working-dir=[The working directory used by the command to execute.]:WORKING_DIR: ' \
                        '-w=[The working directory used by the command to execute.]:WORKING_DIR: ' \
                        '--skip-optimization[Skip the optimization phase.]' \
                        '--skip-symbols[Skip creating symbol files which can be used for profiling the optimized assemblies.]' \
                        '--framework=[The target framework to store packages for. The target framework has to be specified in the project file.]:FRAMEWORK:->dotnet_dynamic_complete' \
                        '-f=[The target framework to store packages for. The target framework has to be specified in the project file.]:FRAMEWORK:->dotnet_dynamic_complete' \
                        '--runtime=[The target runtime to store packages for.]:RUNTIME_IDENTIFIER:->dotnet_dynamic_complete' \
                        '-r=[The target runtime to store packages for.]:RUNTIME_IDENTIFIER:->dotnet_dynamic_complete' \
                        '--verbosity=[Set the MSBuild verbosity level. Allowed values are q\[uiet\], m\[inimal\], n\[ormal\], d\[etailed\], and diag\[nostic\].]:LEVEL:((d\:"d" detailed\:"detailed" diag\:"diag" diagnostic\:"diagnostic" m\:"m" minimal\:"minimal" n\:"n" normal\:"normal" q\:"q" quiet\:"quiet" ))' \
                        '-v=[Set the MSBuild verbosity level. Allowed values are q\[uiet\], m\[inimal\], n\[ormal\], d\[etailed\], and diag\[nostic\].]:LEVEL:((d\:"d" detailed\:"detailed" diag\:"diag" diagnostic\:"diagnostic" m\:"m" minimal\:"minimal" n\:"n" normal\:"normal" q\:"q" quiet\:"quiet" ))' \
                        '--use-current-runtime[Use current runtime as the target runtime.]' \
                        '--ucr[Use current runtime as the target runtime.]' \
                        '--disable-build-servers[Force the command to ignore any persistent build servers.]' \
                        '--help[Show command line help.]' \
                        '-h[Show command line help.]' \
                        '*::argument: ' \
                        && ret=0
                        case $state in
                            (dotnet_dynamic_complete)
                                local completions=()
                                local result=$(dotnet complete -- "${original_args[@]}")
                                for line in ${(f)result}; do
                                    completions+=(${(q)line})
                                done
                                _describe 'completions' $completions && ret=0
                            ;;
                        esac
                    ;;
                (test)
                    _arguments "${_arguments_options[@]}" : \
                        '--settings=[The settings file to use when running tests.]:SETTINGS_FILE: ' \
                        '-s=[The settings file to use when running tests.]:SETTINGS_FILE: ' \
                        '--list-tests[List the discovered tests instead of running the tests.]' \
                        '-t[List the discovered tests instead of running the tests.]' \
                        '*--environment=[Sets the value of an environment variable.  Creates the variable if it does not exist, overrides if it does.  This will force the tests to be run in an isolated process.  This argument can be specified multiple times to provide multiple variables.  Examples\: -e VARIABLE=abc -e VARIABLE=\"value with spaces\" -e VARIABLE=\"value;seperated with;semicolons\" -e VAR1=abc -e VAR2=def -e VAR3=ghi ]:NAME="VALUE": ' \
                        '*-e=[Sets the value of an environment variable.  Creates the variable if it does not exist, overrides if it does.  This will force the tests to be run in an isolated process.  This argument can be specified multiple times to provide multiple variables.  Examples\: -e VARIABLE=abc -e VARIABLE=\"value with spaces\" -e VARIABLE=\"value;seperated with;semicolons\" -e VAR1=abc -e VAR2=def -e VAR3=ghi ]:NAME="VALUE": ' \
                        '--filter=[Run tests that match the given expression.                                         Examples\:                                         Run tests with priority set to 1\: --filter \"Priority = 1\"                                         Run a test with the specified full name\: --filter \"FullyQualifiedName=Namespace.ClassName.MethodName\"                                         Run tests that contain the specified name\: --filter \"FullyQualifiedName~Namespace.Class\"                                         See https\://aka.ms/vstest-filtering for more information on filtering support.                                         ]:EXPRESSION: ' \
                        '*--test-adapter-path=[The path to the custom adapters to use for the test run.]:ADAPTER_PATH: ' \
                        '*--logger=[The logger to use for test results.                                         Examples\:                                         Log in trx format using a unique file name\: --logger trx                                         Log in trx format using the specified file name\: --logger \"trx;LogFileName=<TestResults.trx>\"                                         See https\://aka.ms/vstest-report for more information on logger arguments.]:LOGGER: ' \
                        '*-l=[The logger to use for test results.                                         Examples\:                                         Log in trx format using a unique file name\: --logger trx                                         Log in trx format using the specified file name\: --logger \"trx;LogFileName=<TestResults.trx>\"                                         See https\://aka.ms/vstest-report for more information on logger arguments.]:LOGGER: ' \
                        '--output=[The output directory to place built artifacts in.]:OUTPUT_DIR: ' \
                        '-o=[The output directory to place built artifacts in.]:OUTPUT_DIR: ' \
                        '--artifacts-path=[The artifacts path. All output from the project, including build, publish, and pack output, will go in subfolders under the specified path.]:ARTIFACTS_DIR: ' \
                        '--diag=[Enable verbose logging to the specified file.]:LOG_FILE: ' \
                        '-d=[Enable verbose logging to the specified file.]:LOG_FILE: ' \
                        '--no-build[Do not build the project before testing. Implies --no-restore.]' \
                        '--results-directory=[The directory where the test results will be placed. The specified directory will be created if it does not exist.]:RESULTS_DIR: ' \
                        '*--collect=[The friendly name of the data collector to use for the test run.                                         More info here\: https\://aka.ms/vstest-collect]:DATA_COLLECTOR_NAME: ' \
                        '--blame[Runs the tests in blame mode. This option is helpful in isolating problematic tests that cause the test host to crash or hang, but it does not create a memory dump by default.  When a crash is detected, it creates an sequence file in TestResults/guid/guid_Sequence.xml that captures the order of tests that were run before the crash.  Based on the additional settings, hang dump or crash dump can also be collected.  Example\:   Timeout the test run when test takes more than the default timeout of 1 hour, and collect crash dump when the test host exits unexpectedly.   (Crash dumps require additional setup, see below.)   dotnet test --blame-hang --blame-crash Example\:   Timeout the test run when a test takes more than 20 minutes and collect hang dump.   dotnet test --blame-hang-timeout 20min ]' \
                        '--blame-crash[Runs the tests in blame mode and collects a crash dump when the test host exits unexpectedly. This option depends on the version of .NET used, the type of error, and the operating system.  For exceptions in managed code, a dump will be automatically collected on .NET 5.0 and later versions. It will generate a dump for testhost or any child process that also ran on .NET 5.0 and crashed. Crashes in native code will not generate a dump. This option works on Windows, macOS, and Linux.  Crash dumps in native code, or when targetting .NET Framework, or .NET Core 3.1 and earlier versions, can only be collected on Windows, by using Procdump. A directory that contains procdump.exe and procdump64.exe must be in the PATH or PROCDUMP_PATH environment variable.  The tools can be downloaded here\: https\://docs.microsoft.com/sysinternals/downloads/procdump  To collect a crash dump from a native application running on .NET 5.0 or later, the usage of Procdump can be forced by setting the VSTEST_DUMP_FORCEPROCDUMP environment variable to 1.  Implies --blame.]' \
                        '--blame-crash-dump-type=[The type of crash dump to be collected. Supported values are full (default) and mini. Implies --blame-crash.]:DUMP_TYPE:((full\:"full" mini\:"mini" ))' \
                        '--blame-crash-collect-always[Enables collecting crash dump on expected as well as unexpected testhost exit.]' \
                        '--blame-hang[Run the tests in blame mode and enables collecting hang dump when test exceeds the given timeout.]' \
                        '--blame-hang-dump-type=[The type of crash dump to be collected. The supported values are full (default), mini, and none. When '\''none'\'' is used then test host is terminated on timeout, but no dump is collected. Implies --blame-hang.]:DUMP_TYPE:((full\:"full" mini\:"mini" none\:"none" ))' \
                        '--blame-hang-timeout=[Per-test timeout, after which hang dump is triggered and the testhost process is terminated. Default is 1h. The timeout value is specified in the following format\: 1.5h / 90m / 5400s / 5400000ms. When no unit is used (e.g. 5400000), the value is assumed to be in milliseconds. When used together with data driven tests, the timeout behavior depends on the test adapter used. For xUnit, NUnit and MSTest 2.2.4+ the timeout is renewed after every test case, For MSTest before 2.2.4, the timeout is used for all testcases.]:TIMESPAN: ' \
                        '--nologo[Run test(s), without displaying Microsoft Testplatform banner]' \
                        '--configuration=[The configuration to use for running tests. The default for most projects is '\''Debug'\''.]:CONFIGURATION:->dotnet_dynamic_complete' \
                        '-c=[The configuration to use for running tests. The default for most projects is '\''Debug'\''.]:CONFIGURATION:->dotnet_dynamic_complete' \
                        '--framework=[The target framework to run tests for. The target framework must also be specified in the project file.]:FRAMEWORK:->dotnet_dynamic_complete' \
                        '-f=[The target framework to run tests for. The target framework must also be specified in the project file.]:FRAMEWORK:->dotnet_dynamic_complete' \
                        '--runtime=[The target runtime to test for.]:RUNTIME_IDENTIFIER:->dotnet_dynamic_complete' \
                        '-r=[The target runtime to test for.]:RUNTIME_IDENTIFIER:->dotnet_dynamic_complete' \
                        '--no-restore[Do not restore the project before building.]' \
                        '--interactive=[Allows the command to stop and wait for user input or action (for example to complete authentication).]: :((False\:"False" True\:"True" ))' \
                        '--verbosity=[Set the MSBuild verbosity level. Allowed values are q\[uiet\], m\[inimal\], n\[ormal\], d\[etailed\], and diag\[nostic\].]:LEVEL:((d\:"d" detailed\:"detailed" diag\:"diag" diagnostic\:"diagnostic" m\:"m" minimal\:"minimal" n\:"n" normal\:"normal" q\:"q" quiet\:"quiet" ))' \
                        '-v=[Set the MSBuild verbosity level. Allowed values are q\[uiet\], m\[inimal\], n\[ormal\], d\[etailed\], and diag\[nostic\].]:LEVEL:((d\:"d" detailed\:"detailed" diag\:"diag" diagnostic\:"diagnostic" m\:"m" minimal\:"minimal" n\:"n" normal\:"normal" q\:"q" quiet\:"quiet" ))' \
                        '--arch=[The target architecture.]:ARCH: ' \
                        '-a=[The target architecture.]:ARCH: ' \
                        '--os=[The target operating system.]:OS: ' \
                        '--disable-build-servers[Force the command to ignore any persistent build servers.]' \
                        '--help[Show command line help.]' \
                        '-h[Show command line help.]' \
                        && ret=0
                        case $state in
                            (dotnet_dynamic_complete)
                                local completions=()
                                local result=$(dotnet complete -- "${original_args[@]}")
                                for line in ${(f)result}; do
                                    completions+=(${(q)line})
                                done
                                _describe 'completions' $completions && ret=0
                            ;;
                        esac
                    ;;
                (tool)
                    _arguments "${_arguments_options[@]}" : \
                        '--help[Show command line help.]' \
                        '-h[Show command line help.]' \
                        ":: :_testhost__tool_commands" \
                        "*::: :->tool" \
                        && ret=0
                        case $state in
                            (tool)
                                words=($line[1] "${words[@]}")
                                (( CURRENT += 1 ))
                                curcontext="${curcontext%:*:*}:testhost-tool-command-$line[1]:"
                                case $line[1] in
                                    (install)
                                        _arguments "${_arguments_options[@]}" : \
                                            '--global[Install the tool for the current user.]' \
                                            '-g[Install the tool for the current user.]' \
                                            '--local[Install the tool and add to the local tool manifest (default).]' \
                                            '--tool-path=[The directory where the tool will be installed. The directory will be created if it does not exist.]:PATH: ' \
                                            '--version=[The version of the tool package to install.]:VERSION: ' \
                                            '--configfile=[The NuGet configuration file to use.]:FILE: ' \
                                            '--tool-manifest=[Path to the manifest file.]:PATH: ' \
                                            '*--add-source=[Add an additional NuGet package source to use during installation.]:ADDSOURCE: ' \
                                            '*--source=[Replace all NuGet package sources to use during installation with these.]:SOURCE: ' \
                                            '--framework=[The target framework to install the tool for.]:FRAMEWORK: ' \
                                            '--prerelease[Include pre-release packages.]' \
                                            '--disable-parallel[Prevent restoring multiple projects in parallel.]' \
                                            '--ignore-failed-sources[Treat package source failures as warnings.]' \
                                            '--no-http-cache[Do not cache packages and http requests.]' \
                                            '--interactive[Allows the command to stop and wait for user input or action (for example to complete authentication).]' \
                                            '--verbosity=[Set the MSBuild verbosity level. Allowed values are q\[uiet\], m\[inimal\], n\[ormal\], d\[etailed\], and diag\[nostic\].]:LEVEL:((d\:"d" detailed\:"detailed" diag\:"diag" diagnostic\:"diagnostic" m\:"m" minimal\:"minimal" n\:"n" normal\:"normal" q\:"q" quiet\:"quiet" ))' \
                                            '-v=[Set the MSBuild verbosity level. Allowed values are q\[uiet\], m\[inimal\], n\[ormal\], d\[etailed\], and diag\[nostic\].]:LEVEL:((d\:"d" detailed\:"detailed" diag\:"diag" diagnostic\:"diagnostic" m\:"m" minimal\:"minimal" n\:"n" normal\:"normal" q\:"q" quiet\:"quiet" ))' \
                                            '--arch=[The target architecture.]: : ' \
                                            '-a=[The target architecture.]: : ' \
                                            '--create-manifest-if-needed=[Create a tool manifest if one isn'\''t found during tool installation. For information on how manifests are located, see https\://aka.ms/dotnet/tools/create-manifest-if-needed]: :((False\:"False" True\:"True" ))' \
                                            '--allow-downgrade[Allow package downgrade when installing a .NET tool package.]' \
                                            '--allow-roll-forward[Allow a .NET tool to roll forward to newer versions of the .NET runtime if the runtime it targets isn'\''t installed.]' \
                                            '--help[Show command line help.]' \
                                            '-h[Show command line help.]' \
                                            ':packageId -- Package reference in the form of a package identifier like '\''Newtonsoft.Json'\'' or package identifier and version separated by '\''@'\'' like '\''Newtonsoft.Json@13.0.3'\''.:->dotnet_dynamic_complete' \
                                            && ret=0
                                            case $state in
                                                (dotnet_dynamic_complete)
                                                    local completions=()
                                                    local result=$(dotnet complete -- "${original_args[@]}")
                                                    for line in ${(f)result}; do
                                                        completions+=(${(q)line})
                                                    done
                                                    _describe 'completions' $completions && ret=0
                                                ;;
                                            esac
                                        ;;
                                    (uninstall)
                                        _arguments "${_arguments_options[@]}" : \
                                            '--global[Uninstall the tool from the current user'\''s tools directory.]' \
                                            '-g[Uninstall the tool from the current user'\''s tools directory.]' \
                                            '--local[Uninstall the tool and remove it from the local tool manifest.]' \
                                            '--tool-path=[The directory containing the tool to uninstall.]:PATH: ' \
                                            '--tool-manifest=[Path to the manifest file.]:PATH: ' \
                                            '--help[Show command line help.]' \
                                            '-h[Show command line help.]' \
                                            ':packageId -- Package reference: ' \
                                            && ret=0
                                        ;;
                                    (update)
                                        _arguments "${_arguments_options[@]}" : \
                                            '--global[Install the tool for the current user.]' \
                                            '-g[Install the tool for the current user.]' \
                                            '--local[Install the tool and add to the local tool manifest (default).]' \
                                            '--tool-path=[The directory where the tool will be installed. The directory will be created if it does not exist.]:PATH: ' \
                                            '--version=[The version of the tool package to install.]:VERSION: ' \
                                            '--configfile=[The NuGet configuration file to use.]:FILE: ' \
                                            '--tool-manifest=[Path to the manifest file.]:PATH: ' \
                                            '*--add-source=[Add an additional NuGet package source to use during installation.]:ADDSOURCE: ' \
                                            '*--source=[Replace all NuGet package sources to use during installation with these.]:SOURCE: ' \
                                            '--framework=[The target framework to install the tool for.]:FRAMEWORK: ' \
                                            '--prerelease[Include pre-release packages.]' \
                                            '--disable-parallel[Prevent restoring multiple projects in parallel.]' \
                                            '--ignore-failed-sources[Treat package source failures as warnings.]' \
                                            '--no-http-cache[Do not cache packages and http requests.]' \
                                            '--interactive[Allows the command to stop and wait for user input or action (for example to complete authentication).]' \
                                            '--verbosity=[Set the MSBuild verbosity level. Allowed values are q\[uiet\], m\[inimal\], n\[ormal\], d\[etailed\], and diag\[nostic\].]:LEVEL:((d\:"d" detailed\:"detailed" diag\:"diag" diagnostic\:"diagnostic" m\:"m" minimal\:"minimal" n\:"n" normal\:"normal" q\:"q" quiet\:"quiet" ))' \
                                            '-v=[Set the MSBuild verbosity level. Allowed values are q\[uiet\], m\[inimal\], n\[ormal\], d\[etailed\], and diag\[nostic\].]:LEVEL:((d\:"d" detailed\:"detailed" diag\:"diag" diagnostic\:"diagnostic" m\:"m" minimal\:"minimal" n\:"n" normal\:"normal" q\:"q" quiet\:"quiet" ))' \
                                            '--allow-downgrade[Allow package downgrade when installing a .NET tool package.]' \
                                            '--all[Update all tools.]' \
                                            '--help[Show command line help.]' \
                                            '-h[Show command line help.]' \
                                            '::packageId -- Package reference in the form of a package identifier like '\''Newtonsoft.Json'\'' or package identifier and version separated by '\''@'\'' like '\''Newtonsoft.Json@13.0.3'\''.:->dotnet_dynamic_complete' \
                                            && ret=0
                                            case $state in
                                                (dotnet_dynamic_complete)
                                                    local completions=()
                                                    local result=$(dotnet complete -- "${original_args[@]}")
                                                    for line in ${(f)result}; do
                                                        completions+=(${(q)line})
                                                    done
                                                    _describe 'completions' $completions && ret=0
                                                ;;
                                            esac
                                        ;;
                                    (list)
                                        _arguments "${_arguments_options[@]}" : \
                                            '--global[List tools installed for the current user.]' \
                                            '-g[List tools installed for the current user.]' \
                                            '--local[List the tools installed in the local tool manifest.]' \
                                            '--tool-path=[The directory containing the tools to list.]:PATH: ' \
                                            '--format=[The output format for the list of tools.]: :((json\:"json" table\:"table" ))' \
                                            '--help[Show command line help.]' \
                                            '-h[Show command line help.]' \
                                            '::packageId -- The NuGet Package Id of the tool to list: ' \
                                            && ret=0
                                        ;;
                                    (run)
                                        _arguments "${_arguments_options[@]}" : \
                                            '--allow-roll-forward[Allow a .NET tool to roll forward to newer versions of the .NET runtime if the runtime it targets isn'\''t installed.]' \
                                            '--help[Show command line help.]' \
                                            '-h[Show command line help.]' \
                                            ':commandName -- The command name of the tool to run.: ' \
                                            '*::toolArguments -- Arguments forwarded to the tool: ' \
                                            && ret=0
                                        ;;
                                    (search)
                                        _arguments "${_arguments_options[@]}" : \
                                            '--detail[Show detail result of the query.]' \
                                            '--skip=[The number of results to skip, for pagination.]:Skip: ' \
                                            '--take=[The number of results to return, for pagination.]:Take: ' \
                                            '--prerelease[Include pre-release packages.]' \
                                            '--help[Show command line help.]' \
                                            '-h[Show command line help.]' \
                                            ':searchTerm -- Search term from package id or package description. Require at least one character.: ' \
                                            && ret=0
                                        ;;
                                    (restore)
                                        _arguments "${_arguments_options[@]}" : \
                                            '--configfile=[The NuGet configuration file to use.]:FILE: ' \
                                            '*--add-source=[Add an additional NuGet package source to use during installation.]:ADDSOURCE: ' \
                                            '--tool-manifest=[Path to the manifest file.]:PATH: ' \
                                            '--disable-parallel[Prevent restoring multiple projects in parallel.]' \
                                            '--ignore-failed-sources[Treat package source failures as warnings.]' \
                                            '--no-http-cache[Do not cache packages and http requests.]' \
                                            '--interactive[Allows the command to stop and wait for user input or action (for example to complete authentication).]' \
                                            '--verbosity=[Set the MSBuild verbosity level. Allowed values are q\[uiet\], m\[inimal\], n\[ormal\], d\[etailed\], and diag\[nostic\].]:LEVEL:((d\:"d" detailed\:"detailed" diag\:"diag" diagnostic\:"diagnostic" m\:"m" minimal\:"minimal" n\:"n" normal\:"normal" q\:"q" quiet\:"quiet" ))' \
                                            '-v=[Set the MSBuild verbosity level. Allowed values are q\[uiet\], m\[inimal\], n\[ormal\], d\[etailed\], and diag\[nostic\].]:LEVEL:((d\:"d" detailed\:"detailed" diag\:"diag" diagnostic\:"diagnostic" m\:"m" minimal\:"minimal" n\:"n" normal\:"normal" q\:"q" quiet\:"quiet" ))' \
                                            '--help[Show command line help.]' \
                                            '-h[Show command line help.]' \
                                            && ret=0
                                        ;;
                                    (execute)
                                        _arguments "${_arguments_options[@]}" : \
                                            '--version=[The version of the tool package to install.]:VERSION: ' \
                                            '--yes[Accept all confirmation prompts using \"yes.\"]' \
                                            '-y[Accept all confirmation prompts using \"yes.\"]' \
                                            '--interactive[Allows the command to stop and wait for user input or action (for example to complete authentication).]' \
                                            '--allow-roll-forward[Allow a .NET tool to roll forward to newer versions of the .NET runtime if the runtime it targets isn'\''t installed.]' \
                                            '--prerelease[Include pre-release packages.]' \
                                            '--configfile=[The NuGet configuration file to use.]:FILE: ' \
                                            '*--source=[Replace all NuGet package sources to use during installation with these.]:SOURCE: ' \
                                            '*--add-source=[Add an additional NuGet package source to use during installation.]:ADDSOURCE: ' \
                                            '--disable-parallel[Prevent restoring multiple projects in parallel.]' \
                                            '--ignore-failed-sources[Treat package source failures as warnings.]' \
                                            '--no-http-cache[Do not cache packages and http requests.]' \
                                            '--verbosity=[Set the MSBuild verbosity level. Allowed values are q\[uiet\], m\[inimal\], n\[ormal\], d\[etailed\], and diag\[nostic\].]:LEVEL:((d\:"d" detailed\:"detailed" diag\:"diag" diagnostic\:"diagnostic" m\:"m" minimal\:"minimal" n\:"n" normal\:"normal" q\:"q" quiet\:"quiet" ))' \
                                            '-v=[Set the MSBuild verbosity level. Allowed values are q\[uiet\], m\[inimal\], n\[ormal\], d\[etailed\], and diag\[nostic\].]:LEVEL:((d\:"d" detailed\:"detailed" diag\:"diag" diagnostic\:"diagnostic" m\:"m" minimal\:"minimal" n\:"n" normal\:"normal" q\:"q" quiet\:"quiet" ))' \
                                            '--help[Show command line help.]' \
                                            '-h[Show command line help.]' \
                                            ':packageId -- Package reference in the form of a package identifier like '\''Newtonsoft.Json'\'' or package identifier and version separated by '\''@'\'' like '\''Newtonsoft.Json@13.0.3'\''.:->dotnet_dynamic_complete' \
                                            '*::commandArguments -- Arguments forwarded to the tool: ' \
                                            && ret=0
                                            case $state in
                                                (dotnet_dynamic_complete)
                                                    local completions=()
                                                    local result=$(dotnet complete -- "${original_args[@]}")
                                                    for line in ${(f)result}; do
                                                        completions+=(${(q)line})
                                                    done
                                                    _describe 'completions' $completions && ret=0
                                                ;;
                                            esac
                                        ;;
                                esac
                            ;;
                        esac
                    ;;
                (vstest)
                    _arguments "${_arguments_options[@]}" : \
                        '--Platform=[]: : ' \
                        '--Framework=[]: : ' \
                        '*--logger=[]: : ' \
                        '--help[Show command line help.]' \
                        '-h[Show command line help.]' \
                        && ret=0
                    ;;
                (help)
                    _arguments "${_arguments_options[@]}" : \
                        '--help[Show command line help.]' \
                        '-h[Show command line help.]' \
                        '*::COMMAND_NAME -- The SDK command to launch online help for.: ' \
                        && ret=0
                    ;;
                (sdk)
                    _arguments "${_arguments_options[@]}" : \
                        '--help[Show command line help.]' \
                        '-h[Show command line help.]' \
                        ":: :_testhost__sdk_commands" \
                        "*::: :->sdk" \
                        && ret=0
                        case $state in
                            (sdk)
                                words=($line[1] "${words[@]}")
                                (( CURRENT += 1 ))
                                curcontext="${curcontext%:*:*}:testhost-sdk-command-$line[1]:"
                                case $line[1] in
                                    (check)
                                        _arguments "${_arguments_options[@]}" : \
                                            '--help[Show command line help.]' \
                                            '-h[Show command line help.]' \
                                            && ret=0
                                        ;;
                                esac
                            ;;
                        esac
                    ;;
                (workload)
                    _arguments "${_arguments_options[@]}" : \
                        '--info[Display information about installed workloads.]' \
                        '--version[Display the currently installed workload version.]' \
                        '--help[Show command line help.]' \
                        '-h[Show command line help.]' \
                        ":: :_testhost__workload_commands" \
                        "*::: :->workload" \
                        && ret=0
                        case $state in
                            (workload)
                                words=($line[1] "${words[@]}")
                                (( CURRENT += 1 ))
                                curcontext="${curcontext%:*:*}:testhost-workload-command-$line[1]:"
                                case $line[1] in
                                    (install)
                                        _arguments "${_arguments_options[@]}" : \
                                            '--configfile=[The NuGet configuration file to use.]:FILE: ' \
                                            '*--source=[The NuGet package source to use during the restore. To specify multiple sources, repeat the option.]:SOURCE: ' \
                                            '*-s=[The NuGet package source to use during the restore. To specify multiple sources, repeat the option.]:SOURCE: ' \
                                            '--include-previews=[Allow prerelease workload manifests.]: :((False\:"False" True\:"True" ))' \
                                            '--skip-manifest-update[Skip updating the workload manifests.]' \
                                            '--temp-dir=[Specify a temporary directory for this command to download and extract NuGet packages (must be secure).]: : ' \
                                            '--disable-parallel[Prevent restoring multiple projects in parallel.]' \
                                            '--ignore-failed-sources[Treat package source failures as warnings.]' \
                                            '--no-http-cache[Do not cache packages and http requests.]' \
                                            '--interactive[Allows the command to stop and wait for user input or action (for example to complete authentication).]' \
                                            '--verbosity=[Set the MSBuild verbosity level. Allowed values are q\[uiet\], m\[inimal\], n\[ormal\], d\[etailed\], and diag\[nostic\].]:LEVEL:((d\:"d" detailed\:"detailed" diag\:"diag" diagnostic\:"diagnostic" m\:"m" minimal\:"minimal" n\:"n" normal\:"normal" q\:"q" quiet\:"quiet" ))' \
                                            '-v=[Set the MSBuild verbosity level. Allowed values are q\[uiet\], m\[inimal\], n\[ormal\], d\[etailed\], and diag\[nostic\].]:LEVEL:((d\:"d" detailed\:"detailed" diag\:"diag" diagnostic\:"diagnostic" m\:"m" minimal\:"minimal" n\:"n" normal\:"normal" q\:"q" quiet\:"quiet" ))' \
                                            '*--version=[A workload version to display or one or more workloads and their versions joined by the '\''@'\'' character.]: : ' \
                                            '--help[Show command line help.]' \
                                            '-h[Show command line help.]' \
                                            '*::workloadId -- The NuGet package ID of the workload to install.: ' \
                                            && ret=0
                                        ;;
                                    (update)
                                        _arguments "${_arguments_options[@]}" : \
                                            '--configfile=[The NuGet configuration file to use.]:FILE: ' \
                                            '*--source=[The NuGet package source to use during the restore. To specify multiple sources, repeat the option.]:SOURCE: ' \
                                            '*-s=[The NuGet package source to use during the restore. To specify multiple sources, repeat the option.]:SOURCE: ' \
                                            '--include-previews=[Allow prerelease workload manifests.]: :((False\:"False" True\:"True" ))' \
                                            '--temp-dir=[Specify a temporary directory for this command to download and extract NuGet packages (must be secure).]: : ' \
                                            '--from-previous-sdk=[Include workloads installed with earlier SDK versions in update.]: :((False\:"False" True\:"True" ))' \
                                            '--advertising-manifests-only[Only update advertising manifests.]' \
                                            '*--version=[A workload version to display or one or more workloads and their versions joined by the '\''@'\'' character.]: : ' \
                                            '--disable-parallel[Prevent restoring multiple projects in parallel.]' \
                                            '--ignore-failed-sources[Treat package source failures as warnings.]' \
                                            '--no-http-cache[Do not cache packages and http requests.]' \
                                            '--interactive[Allows the command to stop and wait for user input or action (for example to complete authentication).]' \
                                            '--verbosity=[Set the MSBuild verbosity level. Allowed values are q\[uiet\], m\[inimal\], n\[ormal\], d\[etailed\], and diag\[nostic\].]:LEVEL:((d\:"d" detailed\:"detailed" diag\:"diag" diagnostic\:"diagnostic" m\:"m" minimal\:"minimal" n\:"n" normal\:"normal" q\:"q" quiet\:"quiet" ))' \
                                            '-v=[Set the MSBuild verbosity level. Allowed values are q\[uiet\], m\[inimal\], n\[ormal\], d\[etailed\], and diag\[nostic\].]:LEVEL:((d\:"d" detailed\:"detailed" diag\:"diag" diagnostic\:"diagnostic" m\:"m" minimal\:"minimal" n\:"n" normal\:"normal" q\:"q" quiet\:"quiet" ))' \
                                            '--from-history=[Update workloads to a previous version specified by the argument. Use the '\''dotnet workload history'\'' to see available workload history records.]: : ' \
                                            '--manifests-only=[Update to the workload versions specified in the history without changing which workloads are installed. Currently installed workloads will be updated to match the specified history version.]: : ' \
                                            '--help[Show command line help.]' \
                                            '-h[Show command line help.]' \
                                            && ret=0
                                        ;;
                                    (list)
                                        _arguments "${_arguments_options[@]}" : \
                                            '--help[Show command line help.]' \
                                            '-h[Show command line help.]' \
                                            && ret=0
                                        ;;
                                    (search)
                                        _arguments "${_arguments_options[@]}" : \
                                            '--help[Show command line help.]' \
                                            '-h[Show command line help.]' \
                                            '::SEARCH_STRING -- The text to search for in the IDs and descriptions of available workloads.: ' \
                                            ":: :_testhost__workload__search_commands" \
                                            "*::: :->search" \
                                            && ret=0
                                            case $state in
                                                (search)
                                                    words=($line[2] "${words[@]}")
                                                    (( CURRENT += 1 ))
                                                    curcontext="${curcontext%:*:*}:testhost-workload-search-command-$line[2]:"
                                                    case $line[2] in
                                                        (version)
                                                            _arguments "${_arguments_options[@]}" : \
                                                                '--format=[Changes the format of outputted workload versions. Can take '\''json'\'' or '\''list'\'']: : ' \
                                                                '--take=[]: : ' \
                                                                '--include-previews=[]: :((False\:"False" True\:"True" ))' \
                                                                '--help[Show command line help.]' \
                                                                '-h[Show command line help.]' \
                                                                '*::WORKLOAD_VERSION -- Output workload manifest versions associated with the provided workload version.: ' \
                                                                && ret=0
                                                            ;;
                                                    esac
                                                ;;
                                            esac
                                        ;;
                                    (uninstall)
                                        _arguments "${_arguments_options[@]}" : \
                                            '--verbosity=[Set the MSBuild verbosity level. Allowed values are q\[uiet\], m\[inimal\], n\[ormal\], d\[etailed\], and diag\[nostic\].]:LEVEL:((d\:"d" detailed\:"detailed" diag\:"diag" diagnostic\:"diagnostic" m\:"m" minimal\:"minimal" n\:"n" normal\:"normal" q\:"q" quiet\:"quiet" ))' \
                                            '-v=[Set the MSBuild verbosity level. Allowed values are q\[uiet\], m\[inimal\], n\[ormal\], d\[etailed\], and diag\[nostic\].]:LEVEL:((d\:"d" detailed\:"detailed" diag\:"diag" diagnostic\:"diagnostic" m\:"m" minimal\:"minimal" n\:"n" normal\:"normal" q\:"q" quiet\:"quiet" ))' \
                                            '--help[Show command line help.]' \
                                            '-h[Show command line help.]' \
                                            '*::workloadId -- The NuGet package ID of the workload to install.: ' \
                                            && ret=0
                                        ;;
                                    (repair)
                                        _arguments "${_arguments_options[@]}" : \
                                            '--configfile=[The NuGet configuration file to use.]:FILE: ' \
                                            '*--source=[The NuGet package source to use during the restore. To specify multiple sources, repeat the option.]:SOURCE: ' \
                                            '*-s=[The NuGet package source to use during the restore. To specify multiple sources, repeat the option.]:SOURCE: ' \
                                            '--verbosity=[Set the MSBuild verbosity level. Allowed values are q\[uiet\], m\[inimal\], n\[ormal\], d\[etailed\], and diag\[nostic\].]:LEVEL:((d\:"d" detailed\:"detailed" diag\:"diag" diagnostic\:"diagnostic" m\:"m" minimal\:"minimal" n\:"n" normal\:"normal" q\:"q" quiet\:"quiet" ))' \
                                            '-v=[Set the MSBuild verbosity level. Allowed values are q\[uiet\], m\[inimal\], n\[ormal\], d\[etailed\], and diag\[nostic\].]:LEVEL:((d\:"d" detailed\:"detailed" diag\:"diag" diagnostic\:"diagnostic" m\:"m" minimal\:"minimal" n\:"n" normal\:"normal" q\:"q" quiet\:"quiet" ))' \
                                            '--disable-parallel[Prevent restoring multiple projects in parallel.]' \
                                            '--ignore-failed-sources[Treat package source failures as warnings.]' \
                                            '--no-http-cache[Do not cache packages and http requests.]' \
                                            '--interactive[Allows the command to stop and wait for user input or action (for example to complete authentication).]' \
                                            '--help[Show command line help.]' \
                                            '-h[Show command line help.]' \
                                            && ret=0
                                        ;;
                                    (restore)
                                        _arguments "${_arguments_options[@]}" : \
                                            '--configfile=[The NuGet configuration file to use.]:FILE: ' \
                                            '*--source=[The NuGet package source to use during the restore. To specify multiple sources, repeat the option.]:SOURCE: ' \
                                            '*-s=[The NuGet package source to use during the restore. To specify multiple sources, repeat the option.]:SOURCE: ' \
                                            '--include-previews=[Allow prerelease workload manifests.]: :((False\:"False" True\:"True" ))' \
                                            '--skip-manifest-update[Skip updating the workload manifests.]' \
                                            '--temp-dir=[Specify a temporary directory for this command to download and extract NuGet packages (must be secure).]: : ' \
                                            '--disable-parallel[Prevent restoring multiple projects in parallel.]' \
                                            '--ignore-failed-sources[Treat package source failures as warnings.]' \
                                            '--no-http-cache[Do not cache packages and http requests.]' \
                                            '--interactive[Allows the command to stop and wait for user input or action (for example to complete authentication).]' \
                                            '--verbosity=[Set the MSBuild verbosity level. Allowed values are q\[uiet\], m\[inimal\], n\[ormal\], d\[etailed\], and diag\[nostic\].]:LEVEL:((d\:"d" detailed\:"detailed" diag\:"diag" diagnostic\:"diagnostic" m\:"m" minimal\:"minimal" n\:"n" normal\:"normal" q\:"q" quiet\:"quiet" ))' \
                                            '-v=[Set the MSBuild verbosity level. Allowed values are q\[uiet\], m\[inimal\], n\[ormal\], d\[etailed\], and diag\[nostic\].]:LEVEL:((d\:"d" detailed\:"detailed" diag\:"diag" diagnostic\:"diagnostic" m\:"m" minimal\:"minimal" n\:"n" normal\:"normal" q\:"q" quiet\:"quiet" ))' \
                                            '*--version=[A workload version to display or one or more workloads and their versions joined by the '\''@'\'' character.]: : ' \
                                            '--help[Show command line help.]' \
                                            '-h[Show command line help.]' \
                                            '*::PROJECT | SOLUTION -- The project or solution file to operate on. If a file is not specified, the command will search the current directory for one.: ' \
                                            && ret=0
                                        ;;
                                    (clean)
                                        _arguments "${_arguments_options[@]}" : \
                                            '--all=[Causes clean to remove and uninstall all workload components from all SDK versions.]: :((False\:"False" True\:"True" ))' \
                                            '--help[Show command line help.]' \
                                            '-h[Show command line help.]' \
                                            && ret=0
                                        ;;
                                    (config)
                                        _arguments "${_arguments_options[@]}" : \
                                            '--update-mode=[Controls whether updates should look for workload sets or the latest version of each individual manifest.]: :((manifests\:"manifests" workload-set\:"workload-set" ))' \
                                            '--help[Show command line help.]' \
                                            '-h[Show command line help.]' \
                                            && ret=0
                                        ;;
                                    (history)
                                        _arguments "${_arguments_options[@]}" : \
                                            '--help[Show command line help.]' \
                                            '-h[Show command line help.]' \
                                            && ret=0
                                        ;;
                                esac
                            ;;
                        esac
                    ;;
                (completions)
                    _arguments "${_arguments_options[@]}" : \
                        '--help[Show command line help.]' \
                        '-h[Show command line help.]' \
                        ":: :_testhost__completions_commands" \
                        "*::: :->completions" \
                        && ret=0
                        case $state in
                            (completions)
                                words=($line[1] "${words[@]}")
                                (( CURRENT += 1 ))
                                curcontext="${curcontext%:*:*}:testhost-completions-command-$line[1]:"
                                case $line[1] in
                                    (script)
                                        _arguments "${_arguments_options[@]}" : \
                                            '--help[Show command line help.]' \
                                            '-h[Show command line help.]' \
                                            '::shell -- The shell for which to generate or register completions:((bash\:"Generates a completion script for the Bourne Again SHell (bash)." fish\:"Generates a completion script for the Fish shell." nushell\:"Generates a completion script for the NuShell shell." pwsh\:"Generates a completion script for PowerShell Core. These scripts will not work on Windows PowerShell." zsh\:"Generates a completion script for the Zsh shell." ))' \
                                            && ret=0
                                        ;;
                                esac
                            ;;
                        esac
                    ;;
            esac
        ;;
    esac
}

(( $+functions[_testhost_commands] )) ||
_testhost_commands() {
    local commands; commands=(
        'build:.NET Builder' \
        'build-server:Interact with servers started from a build.' \
        'clean:.NET Clean Command' \
        'format:' \
        'fsi:' \
        'msbuild:.NET Builder' \
        'new:Template Instantiation Commands for .NET CLI.' \
        'nuget:' \
        'pack:.NET Core NuGet Package Packer' \
        'package:' \
        'project:' \
        'publish:Publisher for the .NET Platform' \
        'reference:.NET Remove Command' \
        'restore:.NET dependency restorer' \
        'run:.NET Run Command' \
        'solution:.NET modify solution file command' \
        'store:Stores the specified assemblies for the .NET Platform. By default, these will be optimized for the target runtime and framework.' \
        'test:.NET Test Driver' \
        'tool:Install or work with tools that extend the .NET experience.' \
        'vstest:' \
        'help:.NET CLI help utility' \
        'sdk:.NET SDK Command' \
        'workload:Install or work with workloads that extend the .NET experience.' \
        'completions:Commands for generating and registering completions for supported shells' \
    )
    _describe -t commands 'testhost commands' commands "$@"
}

(( $+functions[_testhost__build_commands] )) ||
_testhost__build_commands() {
    local commands; commands=()
    _describe -t commands 'testhost build commands' commands "$@"
}

(( $+functions[_testhost__build-server_commands] )) ||
_testhost__build-server_commands() {
    local commands; commands=(
        'shutdown:Shuts down build servers that are started from dotnet. By default, all servers are shut down.' \
    )
    _describe -t commands 'testhost build-server commands' commands "$@"
}

(( $+functions[_testhost__build-server__shutdown_commands] )) ||
_testhost__build-server__shutdown_commands() {
    local commands; commands=()
    _describe -t commands 'testhost build-server shutdown commands' commands "$@"
}

(( $+functions[_testhost__clean_commands] )) ||
_testhost__clean_commands() {
    local commands; commands=()
    _describe -t commands 'testhost clean commands' commands "$@"
}

(( $+functions[_testhost__format_commands] )) ||
_testhost__format_commands() {
    local commands; commands=()
    _describe -t commands 'testhost format commands' commands "$@"
}

(( $+functions[_testhost__fsi_commands] )) ||
_testhost__fsi_commands() {
    local commands; commands=()
    _describe -t commands 'testhost fsi commands' commands "$@"
}

(( $+functions[_testhost__msbuild_commands] )) ||
_testhost__msbuild_commands() {
    local commands; commands=()
    _describe -t commands 'testhost msbuild commands' commands "$@"
}

(( $+functions[_testhost__new_commands] )) ||
_testhost__new_commands() {
    local commands; commands=(
        'create:Instantiates a template with given short name. An alias of '\''dotnet new <template name>'\''.' \
        'install:Installs a template package.' \
        'uninstall:Uninstalls a template package.' \
        'update:Checks the currently installed template packages for update, and install the updates.' \
        'search:Searches for the templates on NuGet.org.' \
        'list:Lists templates containing the specified template name. If no name is specified, lists all templates.' \
        'details:       Provides the details for specified template package.       The command checks if the package is installed locally, if it was not found, it searches the configured NuGet feeds.' \
    )
    _describe -t commands 'testhost new commands' commands "$@"
}

(( $+functions[_testhost__new__create_commands] )) ||
_testhost__new__create_commands() {
    local commands; commands=()
    _describe -t commands 'testhost new create commands' commands "$@"
}

(( $+functions[_testhost__new__install_commands] )) ||
_testhost__new__install_commands() {
    local commands; commands=()
    _describe -t commands 'testhost new install commands' commands "$@"
}

(( $+functions[_testhost__new__uninstall_commands] )) ||
_testhost__new__uninstall_commands() {
    local commands; commands=()
    _describe -t commands 'testhost new uninstall commands' commands "$@"
}

(( $+functions[_testhost__new__update_commands] )) ||
_testhost__new__update_commands() {
    local commands; commands=()
    _describe -t commands 'testhost new update commands' commands "$@"
}

(( $+functions[_testhost__new__search_commands] )) ||
_testhost__new__search_commands() {
    local commands; commands=()
    _describe -t commands 'testhost new search commands' commands "$@"
}

(( $+functions[_testhost__new__list_commands] )) ||
_testhost__new__list_commands() {
    local commands; commands=()
    _describe -t commands 'testhost new list commands' commands "$@"
}

(( $+functions[_testhost__new__details_commands] )) ||
_testhost__new__details_commands() {
    local commands; commands=()
    _describe -t commands 'testhost new details commands' commands "$@"
}

(( $+functions[_testhost__nuget_commands] )) ||
_testhost__nuget_commands() {
    local commands; commands=(
        'delete:' \
        'locals:' \
        'push:' \
        'verify:' \
        'trust:' \
        'sign:' \
        'why:Shows the dependency graph for a particular package for a given project or solution.' \
    )
    _describe -t commands 'testhost nuget commands' commands "$@"
}

(( $+functions[_testhost__nuget__delete_commands] )) ||
_testhost__nuget__delete_commands() {
    local commands; commands=()
    _describe -t commands 'testhost nuget delete commands' commands "$@"
}

(( $+functions[_testhost__nuget__locals_commands] )) ||
_testhost__nuget__locals_commands() {
    local commands; commands=()
    _describe -t commands 'testhost nuget locals commands' commands "$@"
}

(( $+functions[_testhost__nuget__push_commands] )) ||
_testhost__nuget__push_commands() {
    local commands; commands=()
    _describe -t commands 'testhost nuget push commands' commands "$@"
}

(( $+functions[_testhost__nuget__verify_commands] )) ||
_testhost__nuget__verify_commands() {
    local commands; commands=()
    _describe -t commands 'testhost nuget verify commands' commands "$@"
}

(( $+functions[_testhost__nuget__trust_commands] )) ||
_testhost__nuget__trust_commands() {
    local commands; commands=(
        'list:' \
        'author:' \
        'repository:' \
        'source:' \
        'certificate:' \
        'remove:' \
        'sync:' \
    )
    _describe -t commands 'testhost nuget trust commands' commands "$@"
}

(( $+functions[_testhost__nuget__trust__list_commands] )) ||
_testhost__nuget__trust__list_commands() {
    local commands; commands=()
    _describe -t commands 'testhost nuget trust list commands' commands "$@"
}

(( $+functions[_testhost__nuget__trust__author_commands] )) ||
_testhost__nuget__trust__author_commands() {
    local commands; commands=()
    _describe -t commands 'testhost nuget trust author commands' commands "$@"
}

(( $+functions[_testhost__nuget__trust__repository_commands] )) ||
_testhost__nuget__trust__repository_commands() {
    local commands; commands=()
    _describe -t commands 'testhost nuget trust repository commands' commands "$@"
}

(( $+functions[_testhost__nuget__trust__source_commands] )) ||
_testhost__nuget__trust__source_commands() {
    local commands; commands=()
    _describe -t commands 'testhost nuget trust source commands' commands "$@"
}

(( $+functions[_testhost__nuget__trust__certificate_commands] )) ||
_testhost__nuget__trust__certificate_commands() {
    local commands; commands=()
    _describe -t commands 'testhost nuget trust certificate commands' commands "$@"
}

(( $+functions[_testhost__nuget__trust__remove_commands] )) ||
_testhost__nuget__trust__remove_commands() {
    local commands; commands=()
    _describe -t commands 'testhost nuget trust remove commands' commands "$@"
}

(( $+functions[_testhost__nuget__trust__sync_commands] )) ||
_testhost__nuget__trust__sync_commands() {
    local commands; commands=()
    _describe -t commands 'testhost nuget trust sync commands' commands "$@"
}

(( $+functions[_testhost__nuget__sign_commands] )) ||
_testhost__nuget__sign_commands() {
    local commands; commands=()
    _describe -t commands 'testhost nuget sign commands' commands "$@"
}

(( $+functions[_testhost__nuget__why_commands] )) ||
_testhost__nuget__why_commands() {
    local commands; commands=()
    _describe -t commands 'testhost nuget why commands' commands "$@"
}

(( $+functions[_testhost__pack_commands] )) ||
_testhost__pack_commands() {
    local commands; commands=()
    _describe -t commands 'testhost pack commands' commands "$@"
}

(( $+functions[_testhost__package_commands] )) ||
_testhost__package_commands() {
    local commands; commands=(
        'search:Searches one or more package sources for packages that match a search term. If no sources are specified, all sources defined in the NuGet.Config are used.' \
        'add:Add a NuGet package reference to the project.' \
        'list:List all package references of the project or solution.' \
        'remove:Remove a NuGet package reference from the project.' \
        'update:Update referenced packages in a project or solution.' \
    )
    _describe -t commands 'testhost package commands' commands "$@"
}

(( $+functions[_testhost__package__search_commands] )) ||
_testhost__package__search_commands() {
    local commands; commands=()
    _describe -t commands 'testhost package search commands' commands "$@"
}

(( $+functions[_testhost__package__add_commands] )) ||
_testhost__package__add_commands() {
    local commands; commands=()
    _describe -t commands 'testhost package add commands' commands "$@"
}

(( $+functions[_testhost__package__list_commands] )) ||
_testhost__package__list_commands() {
    local commands; commands=()
    _describe -t commands 'testhost package list commands' commands "$@"
}

(( $+functions[_testhost__package__remove_commands] )) ||
_testhost__package__remove_commands() {
    local commands; commands=()
    _describe -t commands 'testhost package remove commands' commands "$@"
}

(( $+functions[_testhost__package__update_commands] )) ||
_testhost__package__update_commands() {
    local commands; commands=()
    _describe -t commands 'testhost package update commands' commands "$@"
}

(( $+functions[_testhost__project_commands] )) ||
_testhost__project_commands() {
    local commands; commands=(
        'convert:Convert a file-based program to a project-based program.' \
    )
    _describe -t commands 'testhost project commands' commands "$@"
}

(( $+functions[_testhost__project__convert_commands] )) ||
_testhost__project__convert_commands() {
    local commands; commands=()
    _describe -t commands 'testhost project convert commands' commands "$@"
}

(( $+functions[_testhost__publish_commands] )) ||
_testhost__publish_commands() {
    local commands; commands=()
    _describe -t commands 'testhost publish commands' commands "$@"
}

(( $+functions[_testhost__reference_commands] )) ||
_testhost__reference_commands() {
    local commands; commands=(
        'add:Add a project-to-project reference to the project.' \
        'list:List all project-to-project references of the project.' \
        'remove:Remove a project-to-project reference from the project.' \
    )
    _describe -t commands 'testhost reference commands' commands "$@"
}

(( $+functions[_testhost__reference__add_commands] )) ||
_testhost__reference__add_commands() {
    local commands; commands=()
    _describe -t commands 'testhost reference add commands' commands "$@"
}

(( $+functions[_testhost__reference__list_commands] )) ||
_testhost__reference__list_commands() {
    local commands; commands=()
    _describe -t commands 'testhost reference list commands' commands "$@"
}

(( $+functions[_testhost__reference__remove_commands] )) ||
_testhost__reference__remove_commands() {
    local commands; commands=()
    _describe -t commands 'testhost reference remove commands' commands "$@"
}

(( $+functions[_testhost__restore_commands] )) ||
_testhost__restore_commands() {
    local commands; commands=()
    _describe -t commands 'testhost restore commands' commands "$@"
}

(( $+functions[_testhost__run_commands] )) ||
_testhost__run_commands() {
    local commands; commands=()
    _describe -t commands 'testhost run commands' commands "$@"
}

(( $+functions[_testhost__solution_commands] )) ||
_testhost__solution_commands() {
    local commands; commands=(
        'add:Add one or more projects to a solution file.' \
        'list:List all projects in a solution file.' \
        'remove:Remove one or more projects from a solution file.' \
        'migrate:Generate a .slnx file from a .sln file.' \
    )
    _describe -t commands 'testhost solution commands' commands "$@"
}

(( $+functions[_testhost__solution__add_commands] )) ||
_testhost__solution__add_commands() {
    local commands; commands=()
    _describe -t commands 'testhost solution add commands' commands "$@"
}

(( $+functions[_testhost__solution__list_commands] )) ||
_testhost__solution__list_commands() {
    local commands; commands=()
    _describe -t commands 'testhost solution list commands' commands "$@"
}

(( $+functions[_testhost__solution__remove_commands] )) ||
_testhost__solution__remove_commands() {
    local commands; commands=()
    _describe -t commands 'testhost solution remove commands' commands "$@"
}

(( $+functions[_testhost__solution__migrate_commands] )) ||
_testhost__solution__migrate_commands() {
    local commands; commands=()
    _describe -t commands 'testhost solution migrate commands' commands "$@"
}

(( $+functions[_testhost__store_commands] )) ||
_testhost__store_commands() {
    local commands; commands=()
    _describe -t commands 'testhost store commands' commands "$@"
}

(( $+functions[_testhost__test_commands] )) ||
_testhost__test_commands() {
    local commands; commands=()
    _describe -t commands 'testhost test commands' commands "$@"
}

(( $+functions[_testhost__tool_commands] )) ||
_testhost__tool_commands() {
    local commands; commands=(
        'install:Install global or local tool. Local tools are added to manifest and restored.' \
        'uninstall:Uninstall a global tool or local tool.' \
        'update:Update a global or local tool.' \
        'list:List tools installed globally or locally.' \
        'run:Run a local tool. Note that this command cannot be used to run a global tool. ' \
        'search:Search dotnet tools in nuget.org' \
        'restore:Restore tools defined in the local tool manifest.' \
        'execute:Executes a tool from source without permanently installing it.' \
    )
    _describe -t commands 'testhost tool commands' commands "$@"
}

(( $+functions[_testhost__tool__install_commands] )) ||
_testhost__tool__install_commands() {
    local commands; commands=()
    _describe -t commands 'testhost tool install commands' commands "$@"
}

(( $+functions[_testhost__tool__uninstall_commands] )) ||
_testhost__tool__uninstall_commands() {
    local commands; commands=()
    _describe -t commands 'testhost tool uninstall commands' commands "$@"
}

(( $+functions[_testhost__tool__update_commands] )) ||
_testhost__tool__update_commands() {
    local commands; commands=()
    _describe -t commands 'testhost tool update commands' commands "$@"
}

(( $+functions[_testhost__tool__list_commands] )) ||
_testhost__tool__list_commands() {
    local commands; commands=()
    _describe -t commands 'testhost tool list commands' commands "$@"
}

(( $+functions[_testhost__tool__run_commands] )) ||
_testhost__tool__run_commands() {
    local commands; commands=()
    _describe -t commands 'testhost tool run commands' commands "$@"
}

(( $+functions[_testhost__tool__search_commands] )) ||
_testhost__tool__search_commands() {
    local commands; commands=()
    _describe -t commands 'testhost tool search commands' commands "$@"
}

(( $+functions[_testhost__tool__restore_commands] )) ||
_testhost__tool__restore_commands() {
    local commands; commands=()
    _describe -t commands 'testhost tool restore commands' commands "$@"
}

(( $+functions[_testhost__tool__execute_commands] )) ||
_testhost__tool__execute_commands() {
    local commands; commands=()
    _describe -t commands 'testhost tool execute commands' commands "$@"
}

(( $+functions[_testhost__vstest_commands] )) ||
_testhost__vstest_commands() {
    local commands; commands=()
    _describe -t commands 'testhost vstest commands' commands "$@"
}

(( $+functions[_testhost__help_commands] )) ||
_testhost__help_commands() {
    local commands; commands=()
    _describe -t commands 'testhost help commands' commands "$@"
}

(( $+functions[_testhost__sdk_commands] )) ||
_testhost__sdk_commands() {
    local commands; commands=(
        'check:.NET SDK Check Command' \
    )
    _describe -t commands 'testhost sdk commands' commands "$@"
}

(( $+functions[_testhost__sdk__check_commands] )) ||
_testhost__sdk__check_commands() {
    local commands; commands=()
    _describe -t commands 'testhost sdk check commands' commands "$@"
}

(( $+functions[_testhost__workload_commands] )) ||
_testhost__workload_commands() {
    local commands; commands=(
        'install:Install one or more workloads.' \
        'update:Update all installed workloads.' \
        'list:List workloads available.' \
        'search:Search for available workloads.' \
        'uninstall:Uninstall one or more workloads.' \
        'repair:Repair workload installations.' \
        'restore:Restore workloads required for a project.' \
        'clean:Removes workload components that may have been left behind from previous updates and uninstallations.' \
        'config:Modify or display workload configuration values. To display a value, specify the corresponding command-line option without providing a value.  For example\: \"dotnet workload config --update-mode\"' \
        'history:Shows a history of workload installation actions.' \
    )
    _describe -t commands 'testhost workload commands' commands "$@"
}

(( $+functions[_testhost__workload__install_commands] )) ||
_testhost__workload__install_commands() {
    local commands; commands=()
    _describe -t commands 'testhost workload install commands' commands "$@"
}

(( $+functions[_testhost__workload__update_commands] )) ||
_testhost__workload__update_commands() {
    local commands; commands=()
    _describe -t commands 'testhost workload update commands' commands "$@"
}

(( $+functions[_testhost__workload__list_commands] )) ||
_testhost__workload__list_commands() {
    local commands; commands=()
    _describe -t commands 'testhost workload list commands' commands "$@"
}

(( $+functions[_testhost__workload__search_commands] )) ||
_testhost__workload__search_commands() {
    local commands; commands=(
        'version:'\''dotnet workload search version'\'' has three functions depending on its argument\:       1. If no argument is specified, it outputs a list of the latest released workload versions from this feature band. Takes the --take option to specify how many to provide and --format to alter the format.          Example\:            dotnet workload search version --take 2 --format json            \[{\"workloadVersion\"\:\"9.0.201\"},{\"workloadVersion\"\:\"9.0.200.1\"}\]       2. If a workload version is provided as an argument, it outputs a table of various workloads and their versions for the specified workload version. Takes the --format option to alter the output format.          Example\:            dotnet workload search version 9.0.201            Workload manifest ID                               Manifest feature band      Manifest Version            ------------------------------------------------------------------------------------------------            microsoft.net.workload.emscripten.current          9.0.100-rc.1               9.0.0-rc.1.24430.3            microsoft.net.workload.emscripten.net6             9.0.100-rc.1               9.0.0-rc.1.24430.3            microsoft.net.workload.emscripten.net7             9.0.100-rc.1               9.0.0-rc.1.24430.3            microsoft.net.workload.emscripten.net8             9.0.100-rc.1               9.0.0-rc.1.24430.3            microsoft.net.sdk.android                          9.0.100-rc.1               35.0.0-rc.1.80            microsoft.net.sdk.ios                              9.0.100-rc.1               17.5.9270-net9-rc1            microsoft.net.sdk.maccatalyst                      9.0.100-rc.1               17.5.9270-net9-rc1            microsoft.net.sdk.macos                            9.0.100-rc.1               14.5.9270-net9-rc1            microsoft.net.sdk.maui                             9.0.100-rc.1               9.0.0-rc.1.24453.9            microsoft.net.sdk.tvos                             9.0.100-rc.1               17.5.9270-net9-rc1            microsoft.net.workload.mono.toolchain.current      9.0.100-rc.1               9.0.0-rc.1.24431.7            microsoft.net.workload.mono.toolchain.net6         9.0.100-rc.1               9.0.0-rc.1.24431.7            microsoft.net.workload.mono.toolchain.net7         9.0.100-rc.1               9.0.0-rc.1.24431.7            microsoft.net.workload.mono.toolchain.net8         9.0.100-rc.1               9.0.0-rc.1.24431.7            microsoft.net.sdk.aspire                           8.0.100                    8.2.0       3. If one or more workloads are provided along with their versions (by joining them with the '\''@'\'' character), it outputs workload versions that match the provided versions. Takes the --take option to specify how many to provide and --format to alter the format.          Example\:            dotnet workload search version maui@9.0.0-rc.1.24453.9 ios@17.5.9270-net9-rc1            9.0.201     ' \
    )
    _describe -t commands 'testhost workload search commands' commands "$@"
}

(( $+functions[_testhost__workload__search__version_commands] )) ||
_testhost__workload__search__version_commands() {
    local commands; commands=()
    _describe -t commands 'testhost workload search version commands' commands "$@"
}

(( $+functions[_testhost__workload__uninstall_commands] )) ||
_testhost__workload__uninstall_commands() {
    local commands; commands=()
    _describe -t commands 'testhost workload uninstall commands' commands "$@"
}

(( $+functions[_testhost__workload__repair_commands] )) ||
_testhost__workload__repair_commands() {
    local commands; commands=()
    _describe -t commands 'testhost workload repair commands' commands "$@"
}

(( $+functions[_testhost__workload__restore_commands] )) ||
_testhost__workload__restore_commands() {
    local commands; commands=()
    _describe -t commands 'testhost workload restore commands' commands "$@"
}

(( $+functions[_testhost__workload__clean_commands] )) ||
_testhost__workload__clean_commands() {
    local commands; commands=()
    _describe -t commands 'testhost workload clean commands' commands "$@"
}

(( $+functions[_testhost__workload__config_commands] )) ||
_testhost__workload__config_commands() {
    local commands; commands=()
    _describe -t commands 'testhost workload config commands' commands "$@"
}

(( $+functions[_testhost__workload__history_commands] )) ||
_testhost__workload__history_commands() {
    local commands; commands=()
    _describe -t commands 'testhost workload history commands' commands "$@"
}

(( $+functions[_testhost__completions_commands] )) ||
_testhost__completions_commands() {
    local commands; commands=(
        'script:Generate the completion script for a supported shell' \
    )
    _describe -t commands 'testhost completions commands' commands "$@"
}

(( $+functions[_testhost__completions__script_commands] )) ||
_testhost__completions__script_commands() {
    local commands; commands=()
    _describe -t commands 'testhost completions script commands' commands "$@"
}

if [ "$funcstack[1]" = "_testhost" ]; then
    _testhost "$@"
else
    compdef _testhost testhost
fi<|MERGE_RESOLUTION|>--- conflicted
+++ resolved
@@ -844,15 +844,9 @@
                         '-f=[The target framework to run for. The target framework must also be specified in the project file.]:FRAMEWORK:->dotnet_dynamic_complete' \
                         '--runtime=[The target runtime to run for.]:RUNTIME_IDENTIFIER:->dotnet_dynamic_complete' \
                         '-r=[The target runtime to run for.]:RUNTIME_IDENTIFIER:->dotnet_dynamic_complete' \
-<<<<<<< HEAD
-                        '--project=[The path to the project file to run (defaults to the current directory if there is only one project).]:project: ' \
-                        '--launch-profile=[The name of the launch profile (if any) to use when launching the application.]:launch-profile: ' \
-                        '-lp=[The name of the launch profile (if any) to use when launching the application.]:launch-profile: ' \
-=======
                         '--project=[The path to the project file to run (defaults to the current directory if there is only one project).]:PROJECT_PATH: ' \
                         '--launch-profile=[The name of the launch profile (if any) to use when launching the application.]:LAUNCH_PROFILE: ' \
                         '-lp=[The name of the launch profile (if any) to use when launching the application.]:LAUNCH_PROFILE: ' \
->>>>>>> abb61b84
                         '--no-launch-profile[Do not attempt to use launchSettings.json to configure the application.]' \
                         '--no-build[Do not build the project before running. Implies --no-restore.]' \
                         '--interactive=[Allows the command to stop and wait for user input or action (for example to complete authentication).]: :((False\:"False" True\:"True" ))' \
@@ -1445,7 +1439,7 @@
         'format:' \
         'fsi:' \
         'msbuild:.NET Builder' \
-        'new:Template Instantiation Commands for .NET CLI.' \
+        'new:Templateiation Commands for .NET CLI.' \
         'nuget:' \
         'pack:.NET Core NuGet Package Packer' \
         'package:' \
