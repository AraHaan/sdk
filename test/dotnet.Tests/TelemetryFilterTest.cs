--- conflicted
+++ resolved
@@ -30,11 +30,7 @@
         [Fact]
         public void TopLevelCommandNameShouldBeSentToTelemetryWithoutPerformanceData()
         {
-<<<<<<< HEAD
-            var parseResult = Parser.Parse(new List<string>() { "build" });
-=======
             var parseResult = Parser.Parse(["build"]);
->>>>>>> b3a01af0
             TelemetryEventEntry.SendFiltered(parseResult);
             _fakeTelemetry.LogEntries.Should().Contain(e => e.EventName == "toplevelparser/command" &&
                   e.Properties.ContainsKey("verb") &&
@@ -45,11 +41,7 @@
         [Fact]
         public void TopLevelCommandNameShouldBeSentToTelemetryWithPerformanceData()
         {
-<<<<<<< HEAD
-            var parseResult = Parser.Parse(new List<string>() { "build" });
-=======
             var parseResult = Parser.Parse(["build"]);
->>>>>>> b3a01af0
             TelemetryEventEntry.SendFiltered(Tuple.Create(parseResult, new Dictionary<string, double>() { { "Startup Time", 12345 } }));
             _fakeTelemetry.LogEntries.Should().Contain(e => e.EventName == "toplevelparser/command" &&
                   e.Properties.ContainsKey("verb") &&
@@ -61,11 +53,7 @@
         [Fact]
         public void TopLevelCommandNameShouldBeSentToTelemetryWithZeroPerformanceData()
         {
-<<<<<<< HEAD
-            var parseResult = Parser.Parse(new List<string>() { "build" });
-=======
             var parseResult = Parser.Parse(["build"]);
->>>>>>> b3a01af0
             TelemetryEventEntry.SendFiltered(Tuple.Create(parseResult, new Dictionary<string, double>() { { "Startup Time", 0 } }));
             _fakeTelemetry.LogEntries.Should().Contain(e => e.EventName == "toplevelparser/command" &&
                   e.Properties.ContainsKey("verb") &&
@@ -76,11 +64,7 @@
         [Fact]
         public void TopLevelCommandNameShouldBeSentToTelemetryWithSomeZeroPerformanceData()
         {
-<<<<<<< HEAD
-            var parseResult = Parser.Parse(new List<string>() { "build" });
-=======
             var parseResult = Parser.Parse(["build"]);
->>>>>>> b3a01af0
             TelemetryEventEntry.SendFiltered(Tuple.Create(parseResult, new Dictionary<string, double>() { { "Startup Time", 0 }, { "Parse Time", 23456 } }));
             _fakeTelemetry.LogEntries.Should().Contain(e => e.EventName == "toplevelparser/command" &&
                   e.Properties.ContainsKey("verb") &&
@@ -93,11 +77,7 @@
         [Fact]
         public void SubLevelCommandNameShouldBeSentToTelemetryWithoutPerformanceData()
         {
-<<<<<<< HEAD
-            var parseResult = Parser.Parse(new List<string>() { "new", "console" });
-=======
             var parseResult = Parser.Parse(["new", "console"]);
->>>>>>> b3a01af0
             TelemetryEventEntry.SendFiltered(parseResult);
             _fakeTelemetry
                 .LogEntries.Should()
@@ -112,11 +92,7 @@
         [Fact]
         public void SubLevelCommandNameShouldBeSentToTelemetryWithPerformanceData()
         {
-<<<<<<< HEAD
-            var parseResult = Parser.Parse(new List<string>() { "new", "console" });
-=======
             var parseResult = Parser.Parse(["new", "console"]);
->>>>>>> b3a01af0
             TelemetryEventEntry.SendFiltered(Tuple.Create(parseResult, new Dictionary<string, double>() { { "Startup Time", 34567 } }));
             _fakeTelemetry.LogEntries.Should().Contain(e => e.EventName == "sublevelparser/command" &&
                     e.Properties.ContainsKey("argument") &&
@@ -130,11 +106,7 @@
         [Fact]
         public void SubLevelCommandNameShouldBeSentToTelemetryWithZeroPerformanceData()
         {
-<<<<<<< HEAD
-            var parseResult = Parser.Parse(new List<string>() { "new", "console" });
-=======
             var parseResult = Parser.Parse(["new", "console"]);
->>>>>>> b3a01af0
             TelemetryEventEntry.SendFiltered(Tuple.Create(parseResult, new Dictionary<string, double>() { { "Startup Time", 0 } }));
             _fakeTelemetry.LogEntries.Should().Contain(e => e.EventName == "sublevelparser/command" &&
                     e.Properties.ContainsKey("argument") &&
@@ -147,11 +119,7 @@
         [Fact]
         public void SubLevelCommandNameShouldBeSentToTelemetryWithSomeZeroPerformanceData()
         {
-<<<<<<< HEAD
-            var parseResult = Parser.Parse(new List<string>() { "new", "console" });
-=======
             var parseResult = Parser.Parse(["new", "console"]);
->>>>>>> b3a01af0
             TelemetryEventEntry.SendFiltered(Tuple.Create(parseResult, new Dictionary<string, double>() { { "Startup Time", 0 }, { "Parse Time", 45678 } }));
             _fakeTelemetry.LogEntries.Should().Contain(e => e.EventName == "sublevelparser/command" &&
                     e.Properties.ContainsKey("argument") &&
@@ -167,11 +135,7 @@
         public void WorkloadSubLevelCommandNameAndArgumentShouldBeSentToTelemetry()
         {
             var parseResult =
-<<<<<<< HEAD
-                Parser.Parse(new List<string>() { "workload", "install", "microsoft-ios-sdk-full" });
-=======
                 Parser.Parse(["workload", "install", "microsoft-ios-sdk-full"]);
->>>>>>> b3a01af0
             TelemetryEventEntry.SendFiltered(Tuple.Create(parseResult,
                 new Dictionary<string, double>() { { "Startup Time", 0 }, { "Parse Time", 23456 } }));
             _fakeTelemetry.LogEntries.Should().Contain(e => e.EventName == "sublevelparser/command" &&
@@ -187,11 +151,7 @@
         public void ToolsSubLevelCommandNameAndArgumentShouldBeSentToTelemetry()
         {
             var parseResult =
-<<<<<<< HEAD
-                Parser.Parse(new List<string>() { "tool", "install", "dotnet-format" });
-=======
                 Parser.Parse(["tool", "install", "dotnet-format"]);
->>>>>>> b3a01af0
             TelemetryEventEntry.SendFiltered(Tuple.Create(parseResult,
                 new Dictionary<string, double>() { { "Startup Time", 0 }, { "Parse Time", 23456 } }));
             _fakeTelemetry.LogEntries.Should().Contain(e => e.EventName == "sublevelparser/command" &&
@@ -207,11 +167,7 @@
         public void WhenCalledWithDiagnosticWorkloadSubLevelCommandNameAndArgumentShouldBeSentToTelemetry()
         {
             var parseResult =
-<<<<<<< HEAD
-                Parser.Parse(new List<string>() { "-d", "workload", "install", "microsoft-ios-sdk-full" });
-=======
                 Parser.Parse(["-d", "workload", "install", "microsoft-ios-sdk-full"]);
->>>>>>> b3a01af0
             TelemetryEventEntry.SendFiltered(Tuple.Create(parseResult,
                 new Dictionary<string, double>() { { "Startup Time", 0 }, { "Parse Time", 23456 } }));
             _fakeTelemetry.LogEntries.Should().Contain(e => e.EventName == "sublevelparser/command" &&
@@ -227,11 +183,7 @@
         public void WhenCalledWithMissingArgumentWorkloadSubLevelCommandNameAndArgumentShouldBeSentToTelemetry()
         {
             var parseResult =
-<<<<<<< HEAD
-                Parser.Parse(new List<string>() { "-d", "workload", "install" });
-=======
                 Parser.Parse(["-d", "workload", "install"]);
->>>>>>> b3a01af0
             TelemetryEventEntry.SendFiltered(Tuple.Create(parseResult,
                 new Dictionary<string, double>() { { "Startup Time", 0 }, { "Parse Time", 23456 } }));
             _fakeTelemetry.LogEntries.Should().Contain(e => e.EventName == "sublevelparser/command" &&
