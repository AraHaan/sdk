--- conflicted
+++ resolved
@@ -200,11 +200,7 @@
             IEnumerable<IBuildServer> buildServers = null,
             ServerEnumerationFlags expectedFlags = ServerEnumerationFlags.None)
         {
-<<<<<<< HEAD
-            ParseResult result = Parser.Parse(["dotnet", "build-server", "shutdown", options]);
-=======
             ParseResult result = Parser.Parse(["dotnet", "build-server", "shutdown", .. options]);
->>>>>>> b3a01af0
             return new BuildServerShutdownCommand(
                 result: result,
                 serverProvider: serverProvider,
