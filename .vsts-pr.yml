# Pipeline: https://dev.azure.com/dnceng-public/public/_build?definitionId=101

trigger: none

pr:
  branches:
    include:
    - main
    - release/*
    - internal/release/*

variables:
- template: /eng/pipelines/templates/variables/sdk-defaults.yml
# Variables used: DncEngPublicBuildPool
- template: /eng/common/templates/variables/pool-providers.yml

resources:
  containers:
  - container: alpine322
    image: mcr.microsoft.com/dotnet-buildtools/prereqs:alpine-3.22-amd64
  - container: centosStream9
    image: mcr.microsoft.com/dotnet-buildtools/prereqs:centos-stream9
  - container: debian12Amd64
    image: mcr.microsoft.com/dotnet-buildtools/prereqs:debian-12-gcc14-amd64
  - container: fedora41
    image: mcr.microsoft.com/dotnet-buildtools/prereqs:fedora-41
  - container: ubuntu2204DebPkg
    image: mcr.microsoft.com/dotnet-buildtools/prereqs:ubuntu-22.04-debpkg

stages:
############### BUILD STAGE ###############
- stage: build
  displayName: Build
  jobs:
  ############### WINDOWS ###############
  - template: /eng/pipelines/templates/jobs/sdk-job-matrix.yml@self
    parameters:
      pool:
        name: $(DncEngPublicBuildPool)
        demands: ImageOverride -equals windows.vs2022.amd64.open
        os: windows
      helixTargetQueue: windows.amd64.vs2022.pre.open

  ############### LINUX ###############
  - template: /eng/pipelines/templates/jobs/sdk-job-matrix.yml
    parameters:
      pool:
<<<<<<< HEAD
        ${{ if eq(variables['System.TeamProject'], 'public') }}:
          name: $(DncEngPublicBuildPool)
          demands: ImageOverride -equals 1es-windows-2022-open
        ${{ if ne(variables['System.TeamProject'], 'public') }}:
          name: $(DncEngInternalBuildPool)
          demands: ImageOverride -equals 1es-windows-2022
      ${{ if eq(variables['System.TeamProject'], 'public') }}:
        helixTargetQueue: Windows.Amd64.VS2022.Pre.Open
      ${{ if ne(variables['System.TeamProject'], 'public') }}:
        helixTargetQueue: Windows.Amd64.VS2022.Pre
      strategy:
        matrix:
          Build_Release:
            _BuildConfig: Release
            _PublishArgs: '-publish /p:DotNetPublishUsingPipelines=true'
            ${{ if or(eq(variables['System.TeamProject'], 'public'), in(variables['Build.Reason'], 'PullRequest')) }}:
              _SignType: test
              _Test: -test
            ${{ if and(ne(variables['System.TeamProject'], 'public'), notin(variables['Build.Reason'], 'PullRequest')) }}:
              _SignType: real
              _Test: ''
  - ${{ if or(eq(variables['System.TeamProject'], 'public'), in(variables['Build.Reason'], 'PullRequest')) }}:
    - template: /eng/build-pr.yml
      parameters:
        agentOs: Windows_NT_FullFramework
        pool:
          ${{ if eq(variables['System.TeamProject'], 'public') }}:
            name: $(DncEngPublicBuildPool)
            demands: ImageOverride -equals 1es-windows-2022-open
          ${{ if ne(variables['System.TeamProject'], 'public') }}:
            name: $(DncEngInternalBuildPool)
            demands: ImageOverride -equals windows.vs2022preview.amd64
        ${{ if eq(variables['System.TeamProject'], 'public') }}:
          helixTargetQueue: Windows.Amd64.VS2022.Pre.Open
        ${{ if ne(variables['System.TeamProject'], 'public') }}:
          helixTargetQueue: Windows.Amd64.VS2022.Pre
        strategy:
          matrix:
            Build_Debug:
              _BuildConfig: Debug
              _PublishArgs: ''
              _SignType: test
              _Test: -test

    - template: /eng/build-pr.yml
      parameters:
        agentOs: Windows_NT_TestAsTools
        pool:
          ${{ if eq(variables['System.TeamProject'], 'public') }}:
            vmImage: 'windows-2019'
          ${{ if ne(variables['System.TeamProject'], 'public') }}:
            name: $(DncEngInternalBuildPool)
            demands: ImageOverride -equals windows.vs2019.amd64
        strategy:
          matrix:
            Build_Debug:
              _BuildConfig: Debug
              _PublishArgs: ''
              _SignType: test
=======
        name: $(DncEngPublicBuildPool)
        demands: ImageOverride -equals build.ubuntu.2204.amd64.open
        os: linux
      helixTargetQueue: ubuntu.2204.amd64.open

  ############### MACOS ###############
  - template: /eng/pipelines/templates/jobs/sdk-job-matrix.yml
    parameters:
      pool:
        name: Azure Pipelines
        vmImage: macOS-latest
        os: macOS
      helixTargetQueue: osx.13.amd64.open

  ############### SOURCE BUILD ###############
  - template: /eng/common/templates/job/source-build.yml
    parameters:
      enableInternalSources: true
      platform:
        name: Managed
        container: centosStream9
        jobProperties:
          timeoutInMinutes: 30
>>>>>>> c18d6673

  ############### DOTNET-FORMAT ###############
  - template: /eng/dotnet-format/dotnet-format-integration.yml<|MERGE_RESOLUTION|>--- conflicted
+++ resolved
@@ -45,67 +45,6 @@
   - template: /eng/pipelines/templates/jobs/sdk-job-matrix.yml
     parameters:
       pool:
-<<<<<<< HEAD
-        ${{ if eq(variables['System.TeamProject'], 'public') }}:
-          name: $(DncEngPublicBuildPool)
-          demands: ImageOverride -equals 1es-windows-2022-open
-        ${{ if ne(variables['System.TeamProject'], 'public') }}:
-          name: $(DncEngInternalBuildPool)
-          demands: ImageOverride -equals 1es-windows-2022
-      ${{ if eq(variables['System.TeamProject'], 'public') }}:
-        helixTargetQueue: Windows.Amd64.VS2022.Pre.Open
-      ${{ if ne(variables['System.TeamProject'], 'public') }}:
-        helixTargetQueue: Windows.Amd64.VS2022.Pre
-      strategy:
-        matrix:
-          Build_Release:
-            _BuildConfig: Release
-            _PublishArgs: '-publish /p:DotNetPublishUsingPipelines=true'
-            ${{ if or(eq(variables['System.TeamProject'], 'public'), in(variables['Build.Reason'], 'PullRequest')) }}:
-              _SignType: test
-              _Test: -test
-            ${{ if and(ne(variables['System.TeamProject'], 'public'), notin(variables['Build.Reason'], 'PullRequest')) }}:
-              _SignType: real
-              _Test: ''
-  - ${{ if or(eq(variables['System.TeamProject'], 'public'), in(variables['Build.Reason'], 'PullRequest')) }}:
-    - template: /eng/build-pr.yml
-      parameters:
-        agentOs: Windows_NT_FullFramework
-        pool:
-          ${{ if eq(variables['System.TeamProject'], 'public') }}:
-            name: $(DncEngPublicBuildPool)
-            demands: ImageOverride -equals 1es-windows-2022-open
-          ${{ if ne(variables['System.TeamProject'], 'public') }}:
-            name: $(DncEngInternalBuildPool)
-            demands: ImageOverride -equals windows.vs2022preview.amd64
-        ${{ if eq(variables['System.TeamProject'], 'public') }}:
-          helixTargetQueue: Windows.Amd64.VS2022.Pre.Open
-        ${{ if ne(variables['System.TeamProject'], 'public') }}:
-          helixTargetQueue: Windows.Amd64.VS2022.Pre
-        strategy:
-          matrix:
-            Build_Debug:
-              _BuildConfig: Debug
-              _PublishArgs: ''
-              _SignType: test
-              _Test: -test
-
-    - template: /eng/build-pr.yml
-      parameters:
-        agentOs: Windows_NT_TestAsTools
-        pool:
-          ${{ if eq(variables['System.TeamProject'], 'public') }}:
-            vmImage: 'windows-2019'
-          ${{ if ne(variables['System.TeamProject'], 'public') }}:
-            name: $(DncEngInternalBuildPool)
-            demands: ImageOverride -equals windows.vs2019.amd64
-        strategy:
-          matrix:
-            Build_Debug:
-              _BuildConfig: Debug
-              _PublishArgs: ''
-              _SignType: test
-=======
         name: $(DncEngPublicBuildPool)
         demands: ImageOverride -equals build.ubuntu.2204.amd64.open
         os: linux
@@ -129,7 +68,6 @@
         container: centosStream9
         jobProperties:
           timeoutInMinutes: 30
->>>>>>> c18d6673
 
   ############### DOTNET-FORMAT ###############
   - template: /eng/dotnet-format/dotnet-format-integration.yml