<?xml version="1.0" encoding="utf-8"?>
<!-- Copyright (c) .NET Foundation and contributors. All rights reserved. Licensed under the MIT license. See License.txt in the project root for full license information. -->
<Project DefaultTargets="Build" xmlns="http://schemas.microsoft.com/developer/msbuild/2003">
  <PropertyGroup>
    <MSBuildAllProjects>$(MSBuildAllProjects);$(MSBuildThisFileFullPath)</MSBuildAllProjects>
  </PropertyGroup>
  <!-- Opt out of certain Arcade features -->
  <PropertyGroup>
    <UsingToolNetFrameworkReferenceAssemblies>true</UsingToolNetFrameworkReferenceAssemblies>
    <UsingToolMicrosoftNetCompilers>true</UsingToolMicrosoftNetCompilers>
  </PropertyGroup>
  <!-- Repo Version Information -->
  <PropertyGroup>
    <VersionPrefix>8.0.315</VersionPrefix>
    <WorkloadsFeatureBand>8.0.300</WorkloadsFeatureBand>
    <!-- Enable to remove prerelease label. -->
    <StabilizePackageVersion Condition="'$(StabilizePackageVersion)' == ''">true</StabilizePackageVersion>
    <DotNetFinalVersionKind Condition="'$(StabilizePackageVersion)' == 'true'">release</DotNetFinalVersionKind>
    <!-- Calculate prerelease label -->
    <PreReleaseVersionLabel Condition="'$(StabilizePackageVersion)' != 'true'">preview</PreReleaseVersionLabel>
    <PreReleaseVersionLabel Condition="'$(StabilizePackageVersion)' == 'true' and $(VersionPrefix.EndsWith('00'))">rtm</PreReleaseVersionLabel>
    <PreReleaseVersionLabel Condition="'$(StabilizePackageVersion)' == 'true' and !$(VersionPrefix.EndsWith('00'))">servicing</PreReleaseVersionLabel>
    <PreReleaseVersionIteration Condition="'$(StabilizePackageVersion)' != 'true'">
    </PreReleaseVersionIteration>
    <MicrosoftIORedistPackageVersion>6.0.1</MicrosoftIORedistPackageVersion>
  </PropertyGroup>
  <!-- Production Dependencies -->
  <PropertyGroup>
    <MicrosoftCssParserVersion>1.0.0-20230414.1</MicrosoftCssParserVersion>
    <MicrosoftApplicationInsightsPackageVersion>2.21.0</MicrosoftApplicationInsightsPackageVersion>
    <NETStandardLibraryNETFrameworkVersion>2.0.1-servicing-26011-01</NETStandardLibraryNETFrameworkVersion>
    <NETStandardLibraryVersion>2.0.3</NETStandardLibraryVersion>
    <NewtonsoftJsonPackageVersion>13.0.3</NewtonsoftJsonPackageVersion>
    <SystemDataSqlClientPackageVersion>4.8.6</SystemDataSqlClientPackageVersion>
    <StyleCopAnalyzersPackageVersion>1.2.0-beta.435</StyleCopAnalyzersPackageVersion>
    <SystemCollectionsImmutablePackageVersion>7.0.0</SystemCollectionsImmutablePackageVersion>
    <SystemDiagnosticsFileVersionInfoVersion>4.0.0</SystemDiagnosticsFileVersionInfoVersion>
    <SystemReflectionMetadataVersion>7.0.0</SystemReflectionMetadataVersion>
    <MicrosoftDotNetSignToolVersion>8.0.0-beta.25310.3</MicrosoftDotNetSignToolVersion>
    <MicrosoftWebXdtPackageVersion>7.0.0-preview.22423.2</MicrosoftWebXdtPackageVersion>
    <SystemSecurityCryptographyProtectedDataPackageVersion>8.0.0</SystemSecurityCryptographyProtectedDataPackageVersion>
    <SystemCollectionsSpecializedPackageVersion>4.3.0</SystemCollectionsSpecializedPackageVersion>
    <SystemXmlXmlDocumentPackageVersion>4.3.0</SystemXmlXmlDocumentPackageVersion>
    <WebDeploymentPackageVersion>4.0.5</WebDeploymentPackageVersion>
    <SystemReflectionMetadataLoadContextVersion>8.0.1</SystemReflectionMetadataLoadContextVersion>
    <SystemManagementPackageVersion>4.6.0</SystemManagementPackageVersion>
    <SystemCommandLineVersion>2.0.0-beta4.23307.1</SystemCommandLineVersion>
    <MicrosoftDeploymentDotNetReleasesVersion>2.0.0-rtm.1.25064.1</MicrosoftDeploymentDotNetReleasesVersion>
    <MicrosoftVisualStudioSetupConfigurationInteropVersion>3.2.2146</MicrosoftVisualStudioSetupConfigurationInteropVersion>
    <MicrosoftWindowsCsWin32PackageVersion>0.3.49-beta</MicrosoftWindowsCsWin32PackageVersion>
  </PropertyGroup>
  <PropertyGroup>
    <!-- Dependencies from https://github.com/dotnet/runtime -->
    <MicrosoftNETCoreAppRefPackageVersion>8.0.17</MicrosoftNETCoreAppRefPackageVersion>
    <VSRedistCommonNetCoreSharedFrameworkx6480PackageVersion>8.0.17-servicing.25266.2</VSRedistCommonNetCoreSharedFrameworkx6480PackageVersion>
    <MicrosoftNETCoreAppRuntimewinx64PackageVersion>8.0.17</MicrosoftNETCoreAppRuntimewinx64PackageVersion>
    <MicrosoftNETCoreAppRuntimePackageVersion>$(MicrosoftNETCoreAppRuntimewinx64PackageVersion)</MicrosoftNETCoreAppRuntimePackageVersion>
    <MicrosoftExtensionsDependencyModelPackageVersion>8.0.2</MicrosoftExtensionsDependencyModelPackageVersion>
    <MicrosoftNETCoreDotNetHostResolverPackageVersion>8.0.17</MicrosoftNETCoreDotNetHostResolverPackageVersion>
    <MicrosoftNETHostModelVersion>8.0.17-servicing.25266.2</MicrosoftNETHostModelVersion>
    <MicrosoftExtensionsFileSystemGlobbingPackageVersion>8.0.0</MicrosoftExtensionsFileSystemGlobbingPackageVersion>
    <MicrosoftExtensionsDependencyModelVersion>$(MicrosoftExtensionsDependencyModelPackageVersion)</MicrosoftExtensionsDependencyModelVersion>
    <MicrosoftExtensionsLoggingVersion>8.0.1</MicrosoftExtensionsLoggingVersion>
    <MicrosoftExtensionsLoggingAbstractionsVersion>8.0.3</MicrosoftExtensionsLoggingAbstractionsVersion>
    <MicrosoftExtensionsLoggingConsoleVersion>8.0.1</MicrosoftExtensionsLoggingConsoleVersion>
    <MicrosoftNETILLinkTasksPackageVersion>8.0.17</MicrosoftNETILLinkTasksPackageVersion>
    <MicrosoftBclAsyncInterfacesPackageVersion>8.0.0</MicrosoftBclAsyncInterfacesPackageVersion>
    <MicrosoftExtensionsFileProvidersAbstractionsPackageVersion>8.0.0</MicrosoftExtensionsFileProvidersAbstractionsPackageVersion>
    <MicrosoftExtensionsObjectPoolPackageVersion>8.0.17</MicrosoftExtensionsObjectPoolPackageVersion>
    <MicrosoftWin32SystemEventsPackageVersion>8.0.0</MicrosoftWin32SystemEventsPackageVersion>
    <SystemCompositionAttributedModelPackageVersion>8.0.0</SystemCompositionAttributedModelPackageVersion>
    <SystemCompositionConventionPackageVersion>8.0.0</SystemCompositionConventionPackageVersion>
    <SystemCompositionHostingPackageVersion>8.0.0</SystemCompositionHostingPackageVersion>
    <SystemCompositionRuntimePackageVersion>8.0.0</SystemCompositionRuntimePackageVersion>
    <SystemCompositionTypedPartsPackageVersion>8.0.0</SystemCompositionTypedPartsPackageVersion>
    <SystemDiagnosticsEventLogPackageVersion>8.0.2</SystemDiagnosticsEventLogPackageVersion>
    <SystemConfigurationConfigurationManagerPackageVersion>8.0.1</SystemConfigurationConfigurationManagerPackageVersion>
    <SystemDrawingCommonPackageVersion>8.0.4</SystemDrawingCommonPackageVersion>
    <SystemSecurityCryptographyPkcsPackageVersion>8.0.1</SystemSecurityCryptographyPkcsPackageVersion>
    <SystemSecurityCryptographyXmlPackageVersion>8.0.2</SystemSecurityCryptographyXmlPackageVersion>
    <SystemSecurityPermissionsPackageVersion>8.0.0</SystemSecurityPermissionsPackageVersion>
    <SystemServiceProcessServiceControllerVersion>8.0.1</SystemServiceProcessServiceControllerVersion>
    <SystemTextJsonPackageVersion>8.0.5</SystemTextJsonPackageVersion>
    <SystemWindowsExtensionsPackageVersion>8.0.0</SystemWindowsExtensionsPackageVersion>
    <SystemFormatsAsn1Version>8.0.2</SystemFormatsAsn1Version>
  </PropertyGroup>
  <PropertyGroup>
    <!-- Dependencies from https://github.com/nuget/nuget.client -->
    <NuGetBuildTasksPackageVersion>6.10.2-rc.8</NuGetBuildTasksPackageVersion>
    <NuGetBuildTasksConsolePackageVersion>6.10.2-rc.8</NuGetBuildTasksConsolePackageVersion>
    <NuGetLocalizationPackageVersion>6.10.2-rc.8</NuGetLocalizationPackageVersion>
    <NuGetBuildTasksPackPackageVersion>6.10.2-rc.8</NuGetBuildTasksPackPackageVersion>
    <NuGetCommandLineXPlatPackageVersion>6.10.2-rc.8</NuGetCommandLineXPlatPackageVersion>
    <NuGetProjectModelPackageVersion>6.10.2-rc.8</NuGetProjectModelPackageVersion>
    <MicrosoftBuildNuGetSdkResolverPackageVersion>6.10.2-rc.8</MicrosoftBuildNuGetSdkResolverPackageVersion>
    <NuGetCommonPackageVersion>6.10.2-rc.8</NuGetCommonPackageVersion>
    <NuGetConfigurationPackageVersion>6.10.2-rc.8</NuGetConfigurationPackageVersion>
    <NuGetFrameworksPackageVersion>6.10.2-rc.8</NuGetFrameworksPackageVersion>
    <NuGetPackagingPackageVersion>6.10.2-rc.8</NuGetPackagingPackageVersion>
    <NuGetVersioningPackageVersion>6.10.2-rc.8</NuGetVersioningPackageVersion>
    <NuGetPackagingVersion>$(NuGetPackagingPackageVersion)</NuGetPackagingVersion>
    <NuGetProjectModelVersion>$(NuGetProjectModelPackageVersion)</NuGetProjectModelVersion>
  </PropertyGroup>
  <PropertyGroup>
    <!-- Dependencies from https://github.com/Microsoft/vstest -->
    <MicrosoftNETTestSdkPackageVersion>17.10.0-release-24317-02</MicrosoftNETTestSdkPackageVersion>
    <MicrosoftTestPlatformCLIPackageVersion>17.10.0-release-24317-02</MicrosoftTestPlatformCLIPackageVersion>
    <MicrosoftTestPlatformBuildPackageVersion>17.10.0-release-24317-02</MicrosoftTestPlatformBuildPackageVersion>
  </PropertyGroup>
  <PropertyGroup>
    <!-- Dependencies from https://github.com/dotnet/runtime -->
    <SystemCodeDomPackageVersion>8.0.0</SystemCodeDomPackageVersion>
    <SystemTextEncodingCodePagesPackageVersion>8.0.0</SystemTextEncodingCodePagesPackageVersion>
    <SystemResourcesExtensionsPackageVersion>8.0.0</SystemResourcesExtensionsPackageVersion>
  </PropertyGroup>
  <PropertyGroup>
    <!-- Dependencies from https://github.com/dotnet/format -->
<<<<<<< HEAD
    <dotnetformatVersion>8.3.626605</dotnetformatVersion>
=======
    <dotnetformatVersion>8.3.631206</dotnetformatVersion>
>>>>>>> d2d0bdc5
  </PropertyGroup>
  <PropertyGroup>
    <!-- Dependencies from https://github.com/dotnet/roslyn-analyzers -->
    <MicrosoftCodeAnalysisNetAnalyzersVersion>8.0.0-preview.23614.1</MicrosoftCodeAnalysisNetAnalyzersVersion>
    <MicrosoftCodeAnalysisPublicApiAnalyzersVersion>3.11.0-beta1.23614.1</MicrosoftCodeAnalysisPublicApiAnalyzersVersion>
  </PropertyGroup>
  <PropertyGroup>
    <!-- Dependencies from https://github.com/Microsoft/msbuild -->
    <MicrosoftBuildPackageVersion>17.10.29</MicrosoftBuildPackageVersion>
    <MicrosoftBuildCurrentPackageVersion>$(MicrosoftBuildPackageVersion)</MicrosoftBuildCurrentPackageVersion>
    <!-- Some tasks and the resolver will need to run in an MSBuild that is older than the very latest,
          so target one that matches the version in minimumMSBuildVersion.

          This avoids the need to juggle references to packages that have been updated in newer MSBuild. -->
    <MicrosoftBuildPackageVersion Condition="'$(DotNetBuildFromSource)' != 'true'">17.8.29</MicrosoftBuildPackageVersion>
    <MicrosoftBuildFrameworkPackageVersion>$(MicrosoftBuildPackageVersion)</MicrosoftBuildFrameworkPackageVersion>
    <MicrosoftBuildRuntimePackageVersion>$(MicrosoftBuildPackageVersion)</MicrosoftBuildRuntimePackageVersion>
    <MicrosoftBuildLocalizationPackageVersion>17.10.29-servicing-25223-08</MicrosoftBuildLocalizationPackageVersion>
    <MicrosoftBuildUtilitiesCorePackageVersion>$(MicrosoftBuildPackageVersion)</MicrosoftBuildUtilitiesCorePackageVersion>
    <MicrosoftBuildTasksCorePackageVersion>$(MicrosoftBuildPackageVersion)</MicrosoftBuildTasksCorePackageVersion>
    <MicrosoftBuildTasksCoreVersion>$(MicrosoftBuildTasksCorePackageVersion)</MicrosoftBuildTasksCoreVersion>
    <MicrosoftNETStringToolsPackageVersion>$(MicrosoftBuildPackageVersion)</MicrosoftNETStringToolsPackageVersion>
  </PropertyGroup>
  <PropertyGroup>
    <!-- Dependencies from https://github.com/dotnet/templating -->
    <MicrosoftTemplateEngineAbstractionsPackageVersion>8.0.315</MicrosoftTemplateEngineAbstractionsPackageVersion>
    <MicrosoftTemplateEngineEdgePackageVersion>$(MicrosoftTemplateEngineAbstractionsPackageVersion)</MicrosoftTemplateEngineEdgePackageVersion>
    <MicrosoftTemplateEngineOrchestratorRunnableProjectsPackageVersion>$(MicrosoftTemplateEngineAbstractionsPackageVersion)</MicrosoftTemplateEngineOrchestratorRunnableProjectsPackageVersion>
    <MicrosoftTemplateEngineUtilsPackageVersion>$(MicrosoftTemplateEngineAbstractionsPackageVersion)</MicrosoftTemplateEngineUtilsPackageVersion>
    <MicrosoftTemplateSearchCommonPackageVersion>$(MicrosoftTemplateEngineAbstractionsPackageVersion)</MicrosoftTemplateSearchCommonPackageVersion>
    <!-- test dependencies -->
    <MicrosoftTemplateEngineMocksPackageVersion>8.0.315-servicing.25311.2</MicrosoftTemplateEngineMocksPackageVersion>
    <MicrosoftTemplateEngineTestHelperPackageVersion>$(MicrosoftTemplateEngineMocksPackageVersion)</MicrosoftTemplateEngineTestHelperPackageVersion>
    <MicrosoftTemplateEngineAuthoringTemplateVerifierVersion>$(MicrosoftTemplateEngineAbstractionsPackageVersion)</MicrosoftTemplateEngineAuthoringTemplateVerifierVersion>
    <MicrosoftTemplateSearchTemplateDiscoveryPackageVersion>$(MicrosoftTemplateEngineMocksPackageVersion)</MicrosoftTemplateSearchTemplateDiscoveryPackageVersion>
  </PropertyGroup>
  <PropertyGroup>
    <!-- Dependencies from https://github.com/Microsoft/visualfsharp -->
    <MicrosoftFSharpCompilerPackageVersion>12.8.301-beta.24271.6</MicrosoftFSharpCompilerPackageVersion>
  </PropertyGroup>
  <PropertyGroup>
    <!-- Dependencies from https://github.com/dotnet/roslyn -->
    <MicrosoftNetCompilersToolsetPackageVersion>4.10.0-3.25064.8</MicrosoftNetCompilersToolsetPackageVersion>
    <MicrosoftCodeAnalysisPackageVersion>4.10.0-3.25064.8</MicrosoftCodeAnalysisPackageVersion>
    <MicrosoftCodeAnalysisCSharpPackageVersion>4.10.0-3.25064.8</MicrosoftCodeAnalysisCSharpPackageVersion>
    <MicrosoftCodeAnalysisCSharpCodeStylePackageVersion>4.10.0-3.25064.8</MicrosoftCodeAnalysisCSharpCodeStylePackageVersion>
    <MicrosoftCodeAnalysisCSharpFeaturesPackageVersion>4.10.0-3.25064.8</MicrosoftCodeAnalysisCSharpFeaturesPackageVersion>
    <MicrosoftCodeAnalysisWorkspacesMSBuildPackageVersion>4.10.0-3.25064.8</MicrosoftCodeAnalysisWorkspacesMSBuildPackageVersion>
    <MicrosoftCodeAnalysisCSharpWorkspacesPackageVersion>4.10.0-3.25064.8</MicrosoftCodeAnalysisCSharpWorkspacesPackageVersion>
    <MicrosoftNetCompilersToolsetVersion>$(MicrosoftNetCompilersToolsetPackageVersion)</MicrosoftNetCompilersToolsetVersion>
  </PropertyGroup>
  <PropertyGroup>
    <!-- Dependencies from https://github.com/aspnet/AspNetCore -->
    <MicrosoftAspNetCoreAppRefPackageVersion>8.0.17</MicrosoftAspNetCoreAppRefPackageVersion>
    <MicrosoftAspNetCoreDeveloperCertificatesXPlatPackageVersion>8.0.17-servicing.25266.9</MicrosoftAspNetCoreDeveloperCertificatesXPlatPackageVersion>
    <MicrosoftAspNetCoreComponentsSdkAnalyzersPackageVersion>8.0.17-servicing.25266.9</MicrosoftAspNetCoreComponentsSdkAnalyzersPackageVersion>
    <MicrosoftAspNetCoreMvcAnalyzersPackageVersion>8.0.17-servicing.25266.9</MicrosoftAspNetCoreMvcAnalyzersPackageVersion>
    <MicrosoftAspNetCoreMvcApiAnalyzersPackageVersion>8.0.17-servicing.25266.9</MicrosoftAspNetCoreMvcApiAnalyzersPackageVersion>
    <MicrosoftAspNetCoreAnalyzersPackageVersion>8.0.17-servicing.25266.9</MicrosoftAspNetCoreAnalyzersPackageVersion>
    <MicrosoftAspNetCoreTestHostPackageVersion>8.0.17</MicrosoftAspNetCoreTestHostPackageVersion>
  </PropertyGroup>
  <!-- Dependencies from https://github.com/dotnet/razor -->
  <PropertyGroup>
    <MicrosoftAspNetCoreMvcRazorExtensionsToolingInternalPackageVersion>7.0.0-preview.25275.6</MicrosoftAspNetCoreMvcRazorExtensionsToolingInternalPackageVersion>
    <MicrosoftCodeAnalysisRazorToolingInternalVersion>7.0.0-preview.25275.6</MicrosoftCodeAnalysisRazorToolingInternalVersion>
    <MicrosoftNETSdkRazorSourceGeneratorsTransportPackageVersion>7.0.0-preview.25275.6</MicrosoftNETSdkRazorSourceGeneratorsTransportPackageVersion>
  </PropertyGroup>
  <PropertyGroup>
    <!-- Dependencies from https://github.com/dotnet/wpf -->
    <MicrosoftNETSdkWindowsDesktopPackageVersion>8.0.17-servicing.25266.9</MicrosoftNETSdkWindowsDesktopPackageVersion>
  </PropertyGroup>
  <PropertyGroup Label="Manually updated">
    <!-- Dependencies from https://github.com/microsoft/MSBuildLocator -->
    <MicrosoftBuildLocatorPackageVersion>1.6.10</MicrosoftBuildLocatorPackageVersion>
    <MicrosoftCodeAnalysisCSharpAnalyzerPinnedVersionPackageVersion>4.0.1</MicrosoftCodeAnalysisCSharpAnalyzerPinnedVersionPackageVersion>
  </PropertyGroup>
  <PropertyGroup>
    <!-- Dependencies from https://github.com/dotnet/xliff-tasks -->
    <MicrosoftDotNetXliffTasksVersion>1.0.0-beta.23475.1</MicrosoftDotNetXliffTasksVersion>
  </PropertyGroup>
  <PropertyGroup>
    <!-- Dependencies from https://github.com/dotnet/sourcelink -->
    <MicrosoftBuildTasksGitVersion>8.0.0-beta.23615.1</MicrosoftBuildTasksGitVersion>
    <MicrosoftSourceLinkCommonVersion>8.0.0-beta.23615.1</MicrosoftSourceLinkCommonVersion>
    <MicrosoftSourceLinkAzureReposGitVersion>8.0.0-beta.23615.1</MicrosoftSourceLinkAzureReposGitVersion>
    <MicrosoftSourceLinkGitHubVersion>8.0.0-beta.23615.1</MicrosoftSourceLinkGitHubVersion>
    <MicrosoftSourceLinkGitLabVersion>8.0.0-beta.23615.1</MicrosoftSourceLinkGitLabVersion>
    <MicrosoftSourceLinkBitbucketGitVersion>8.0.0-beta.23615.1</MicrosoftSourceLinkBitbucketGitVersion>
  </PropertyGroup>
  <!-- Get .NET Framework reference assemblies from NuGet packages -->
  <PropertyGroup>
    <UsingToolNetFrameworkReferenceAssemblies>true</UsingToolNetFrameworkReferenceAssemblies>
  </PropertyGroup>
  <!-- Test Dependencies -->
  <PropertyGroup>
    <FluentAssertionsVersion>6.12.0</FluentAssertionsVersion>
    <FluentAssertionsJsonVersion>6.1.0</FluentAssertionsJsonVersion>
    <MicrosoftDotNetXUnitExtensionsVersion>8.0.0-beta.25310.3</MicrosoftDotNetXUnitExtensionsVersion>
    <MoqPackageVersion>4.18.4</MoqPackageVersion>
    <XunitCombinatorialVersion>1.3.2</XunitCombinatorialVersion>
    <MicrosoftDotNetInstallerWindowsSecurityTestDataPackageVersion>8.0.0-beta.23607.1</MicrosoftDotNetInstallerWindowsSecurityTestDataPackageVersion>
  </PropertyGroup>
  <PropertyGroup>
    <ExeExtension>.exe</ExeExtension>
    <ExeExtension Condition=" '$(OS)' != 'Windows_NT' ">
    </ExeExtension>
    <_DotNetHiveRoot>$(DOTNET_INSTALL_DIR)</_DotNetHiveRoot>
    <_DotNetHiveRoot Condition="'$(_DotNetHiveRoot)' == ''">$(RepoRoot).dotnet/</_DotNetHiveRoot>
    <_DotNetHiveRoot Condition="!HasTrailingSlash('$(_DotNetHiveRoot)')">$(_DotNetHiveRoot)/</_DotNetHiveRoot>
    <DotNetExe>$(_DotNetHiveRoot)dotnet$(ExeExtension)</DotNetExe>
  </PropertyGroup>
  <PropertyGroup>
    <!-- Workloads from dotnet/emsdk -->
    <MicrosoftNETWorkloadEmscriptenCurrentManifest80100PackageVersion>8.0.17</MicrosoftNETWorkloadEmscriptenCurrentManifest80100PackageVersion>
    <EmscriptenWorkloadManifestVersion>$(MicrosoftNETWorkloadEmscriptenCurrentManifest80100PackageVersion)</EmscriptenWorkloadManifestVersion>
    <!-- emsdk workload prerelease version band must match the emsdk feature band -->
    <EmscriptenWorkloadFeatureBand>8.0.100$([System.Text.RegularExpressions.Regex]::Match($(EmscriptenWorkloadManifestVersion), `-rtm|-[A-z]*\.*\d*`))</EmscriptenWorkloadFeatureBand>
    <!-- Workloads from dotnet/runtime use MicrosoftNETCoreAppRefPackageVersion because it has a stable name that does not include the full feature band -->
    <MonoWorkloadManifestVersion>$(MicrosoftNETCoreAppRefPackageVersion)</MonoWorkloadManifestVersion>
    <!-- mono workload prerelease version band must match the runtime feature band -->
    <MonoWorkloadFeatureBand>8.0.100$([System.Text.RegularExpressions.Regex]::Match($(MonoWorkloadManifestVersion), `-rtm|-[A-z]*\.*\d*`))</MonoWorkloadFeatureBand>
  </PropertyGroup>
</Project><|MERGE_RESOLUTION|>--- conflicted
+++ resolved
@@ -115,11 +115,7 @@
   </PropertyGroup>
   <PropertyGroup>
     <!-- Dependencies from https://github.com/dotnet/format -->
-<<<<<<< HEAD
-    <dotnetformatVersion>8.3.626605</dotnetformatVersion>
-=======
     <dotnetformatVersion>8.3.631206</dotnetformatVersion>
->>>>>>> d2d0bdc5
   </PropertyGroup>
   <PropertyGroup>
     <!-- Dependencies from https://github.com/dotnet/roslyn-analyzers -->
