<Project DefaultTargets="Build">
  <Import Project="Version.Details.props" Condition="Exists('Version.Details.props')" />
  <PropertyGroup>
    <MSBuildAllProjects>$(MSBuildAllProjects);$(MSBuildThisFileFullPath)</MSBuildAllProjects>
  </PropertyGroup>
  <PropertyGroup Label="Repo version information">
    <VersionMajor>10</VersionMajor>
    <VersionMinor>0</VersionMinor>
    <VersionSDKMinor>2</VersionSDKMinor>
    <VersionFeature>00</VersionFeature>
    <!-- This property powers the SdkAnalysisLevel property in end-user MSBuild code.
         It should always be the hundreds-value of the current SDK version, never any
         preview version components or anything else. E.g. 8.0.100, 9.0.300, etc. -->
    <SdkFeatureBand>$(VersionMajor).$(VersionMinor).$(VersionSDKMinor)00</SdkFeatureBand>
    <BuiltinWorkloadFeatureBand>$(VersionMajor).$(VersionMinor).100</BuiltinWorkloadFeatureBand>
    <VersionPrefix>$(VersionMajor).$(VersionMinor).$(VersionSDKMinor)$(VersionFeature)</VersionPrefix>
    <MajorMinorVersion>$(VersionMajor).$(VersionMinor)</MajorMinorVersion>
    <CliProductBandVersion>$(MajorMinorVersion).$(VersionSDKMinor)</CliProductBandVersion>
    <!-- Enable to remove prerelease label. -->
    <StabilizePackageVersion Condition="'$(StabilizePackageVersion)' == ''">false</StabilizePackageVersion>
    <DotNetFinalVersionKind Condition="'$(StabilizePackageVersion)' == 'true'">release</DotNetFinalVersionKind>
    <!-- Calculate prerelease label -->
<<<<<<< HEAD
    <PreReleaseVersionLabel Condition="'$(StabilizePackageVersion)' != 'true'">rtm</PreReleaseVersionLabel>
    <PreReleaseVersionLabel Condition="'$(StabilizePackageVersion)' == 'true' and $(VersionPrefix.EndsWith('00'))">rtm</PreReleaseVersionLabel>
    <PreReleaseVersionLabel Condition="'$(StabilizePackageVersion)' == 'true' and !$(VersionPrefix.EndsWith('00'))">servicing</PreReleaseVersionLabel>
    <PreReleaseVersionIteration Condition="'$(StabilizePackageVersion)' != 'true'"></PreReleaseVersionIteration>
=======
    <PreReleaseVersionLabel Condition="'$(StabilizePackageVersion)' != 'true'">preview</PreReleaseVersionLabel>
    <PreReleaseVersionLabel Condition="'$(StabilizePackageVersion)' == 'true' and $(VersionPrefix.EndsWith('00'))">rtm</PreReleaseVersionLabel>
    <PreReleaseVersionLabel Condition="'$(StabilizePackageVersion)' == 'true' and !$(VersionPrefix.EndsWith('00'))">servicing</PreReleaseVersionLabel>
    <PreReleaseVersionIteration Condition="'$(StabilizePackageVersion)' != 'true'">0</PreReleaseVersionIteration>
>>>>>>> 51297ba8
    <!-- In source-build the version of the compiler must be same or newer than the version of the
         compiler API targeted by analyzer assemblies. This is mostly an issue on source-build as
         in that build mode analyzer assemblies always target the live compiler API. -->
    <UsingToolMicrosoftNetCompilers Condition="'$(DotNetBuildSourceOnly)' == 'true'">true</UsingToolMicrosoftNetCompilers>
    <UsingToolVSSDK>true</UsingToolVSSDK>
    <FlagNetStandard1XDependencies Condition="'$(DotNetBuildSourceOnly)' == 'true'">true</FlagNetStandard1XDependencies>
  </PropertyGroup>
  <PropertyGroup Label="Servicing version information">
    <VersionFeature21>30</VersionFeature21>
    <VersionFeature31>32</VersionFeature31>
    <VersionFeature50>17</VersionFeature50>
    <VersionFeature60>36</VersionFeature60>
    <VersionFeature70>20</VersionFeature70>
    <!-- This version should be N-1 (ie the currently released version) in the preview branch but N-2 in main so that workloads stay behind the unreleased version -->
    <VersionFeature80>19</VersionFeature80>
    <VersionFeature90>8</VersionFeature90>
    <!-- Should be kept in sync with VersionFeature70. It should match the version of Microsoft.NET.ILLink.Tasks
         referenced by the same 7.0 SDK that references the 7.0.VersionFeature70 runtime pack. -->
    <_NET70ILLinkPackVersion>7.0.100-1.23211.1</_NET70ILLinkPackVersion>
    <!-- workload-specific version information -->
    <VersionFeature80ForWorkloads>$([MSBuild]::Add($(VersionFeature80), 1))</VersionFeature80ForWorkloads>
    <VersionFeature90ForWorkloads>$([MSBuild]::Add($(VersionFeature90), 1))</VersionFeature90ForWorkloads>
  </PropertyGroup>
  <PropertyGroup Label="Restore feeds">
    <!-- In an orchestrated build, this may be overridden to other Azure feeds. -->
    <DotNetAssetRootUrl Condition="'$(DotNetAssetRootUrl)'==''">https://ci.dot.net/public/</DotNetAssetRootUrl>
    <DotNetPrivateAssetRootUrl Condition="'$(DotNetPrivateAssetRootUrl)'==''">https://dotnetclimsrc.blob.core.windows.net/dotnet/</DotNetPrivateAssetRootUrl>
  </PropertyGroup>
  <PropertyGroup Label="Production dependencies">
    <MicrosoftCssParserVersion>1.0.0-20230414.1</MicrosoftCssParserVersion>
    <MicrosoftApplicationInsightsPackageVersion>2.23.0</MicrosoftApplicationInsightsPackageVersion>
    <NETStandardLibraryNETFrameworkVersion>2.0.1-servicing-26011-01</NETStandardLibraryNETFrameworkVersion>
    <NETStandardLibraryVersion>2.0.3</NETStandardLibraryVersion>
    <NewtonsoftJsonPackageVersion>13.0.3</NewtonsoftJsonPackageVersion>
    <SystemDataSqlClientPackageVersion>4.8.6</SystemDataSqlClientPackageVersion>
    <StyleCopAnalyzersPackageVersion>1.2.0-beta.435</StyleCopAnalyzersPackageVersion>
    <WebDeploymentPackageVersion>4.0.5</WebDeploymentPackageVersion>
    <SystemCommandLineNamingConventionBinderVersion>2.0.0-beta5.25279.2</SystemCommandLineNamingConventionBinderVersion>
    <MicrosoftCodeAnalysisAnalyzerTestingVersion>1.1.2</MicrosoftCodeAnalysisAnalyzerTestingVersion>
    <MicrosoftVisualBasicVersion>10.3.0</MicrosoftVisualBasicVersion>
    <MicrosoftVisualStudioSetupConfigurationInteropVersion>3.2.2146</MicrosoftVisualStudioSetupConfigurationInteropVersion>
    <MicrosoftWindowsCsWin32PackageVersion>0.3.49-beta</MicrosoftWindowsCsWin32PackageVersion>
    <!-- When updating MicrosoftVisualStudioSolutionPersistenceVersion make sure to sync with dotnet/msbuild, dotnet/source-build-externals and NuGet/NuGet.Client -->
    <MicrosoftVisualStudioSolutionPersistenceVersion>1.0.52</MicrosoftVisualStudioSolutionPersistenceVersion>
  </PropertyGroup>
  <PropertyGroup Label="MicroBuild.Core version">
    <MicroBuildCorePackageVersion>0.2.0</MicroBuildCorePackageVersion>
  </PropertyGroup>
  <PropertyGroup>
    <!-- Dependency from https://github.com/dotnet/aspire -->
    <AspirePackageVersion>9.4.0</AspirePackageVersion>
  </PropertyGroup>
  <PropertyGroup>
    <!-- These are minimum versions used for netfx-targeted components that run in Visual Studio because in those cases,
         Visual Studio is providing those assemblies, and we should work with whichever version it ships. -->
    <MicrosoftBclAsyncInterfacesToolsetPackageVersion>9.0.0</MicrosoftBclAsyncInterfacesToolsetPackageVersion>
    <MicrosoftDeploymentDotNetReleasesToolsetPackageVersion>2.0.0-preview.1.24427.4</MicrosoftDeploymentDotNetReleasesToolsetPackageVersion>
    <MicrosoftExtensionsLoggingAbstractionsToolsetPackageVersion>9.0.0</MicrosoftExtensionsLoggingAbstractionsToolsetPackageVersion>
    <SystemBuffersToolsetPackageVersion>4.5.1</SystemBuffersToolsetPackageVersion>
    <SystemCollectionsImmutableToolsetPackageVersion>9.0.0</SystemCollectionsImmutableToolsetPackageVersion>
    <SystemMemoryToolsetPackageVersion>4.5.5</SystemMemoryToolsetPackageVersion>
    <SystemReflectionMetadataLoadContextToolsetPackageVersion>9.0.0</SystemReflectionMetadataLoadContextToolsetPackageVersion>
    <SystemReflectionMetadataToolsetPackageVersion>9.0.0</SystemReflectionMetadataToolsetPackageVersion>
    <SystemDiagnosticsDiagnosticSourceToolsetPackageVersion>9.0.0</SystemDiagnosticsDiagnosticSourceToolsetPackageVersion>
    <SystemTextJsonToolsetPackageVersion>9.0.0</SystemTextJsonToolsetPackageVersion>
    <SystemThreadingTasksExtensionsToolsetPackageVersion>4.5.4</SystemThreadingTasksExtensionsToolsetPackageVersion>
    <SystemResourcesExtensionsToolsetPackageVersion>8.0.0</SystemResourcesExtensionsToolsetPackageVersion>
  </PropertyGroup>
  <PropertyGroup>
    <!-- Dependencies from https://github.com/Microsoft/msbuild -->
    <!-- In VMR modes, MicrosoftBuildVersion and MicrosoftBuildLocalizationVersion will end
         up overwritten by properties flowing the newest version that are imported after this file.
         These should be used in places where we always want to target the latest. This includes source-only modes (always use the latest)
         as well as some additional cases like the msbuild that is redistributed in the SDK.

         Some .NET Framework tasks and the resolver will need to run in a VS/MSBuild that is older
         than the very latest, based on what we want the SDK to support. So use a version that matches the version
         in minimumMSBuildVersion. Note that MSBuild has started versioning before release so the version we use as the Minimum should be .0
         to ensure we load in VS but the version we build against should be the version of MSBuild that ships in the .0 VS release.
         In these cases, we don't want to use MicrosoftBuildVersion and other
         associated properties that are updated by the VMR infrastructure. So, we read this version
         from the 'minimumMSBuildVersion' file in non-source-only cases into MicrosoftBuildMinimumVersion,
         then use that in Directory.Packages.props.

         At usage sites, either we use MicrosoftBuildMinimumVersion, or MicrosoftBuildVersion in source-only modes.

         Additionally, set the MinimumVSVersion for the installer UI that's required for targeting NetCurrent -->
    <MicrosoftBuildMinimumVersion Condition="'$(DotNetBuildSourceOnly)' != 'true'">17.14.8</MicrosoftBuildMinimumVersion>
    <MinimumVSVersion>18.0</MinimumVSVersion>
  </PropertyGroup>
  <PropertyGroup>
    <!-- Dependencies from https://github.com/dotnet/emsdk -->
    <!-- emscripten versions, these are are included in package IDs and need to be kept in sync with emsdk -->
    <EmscriptenVersionCurrent>3.1.56</EmscriptenVersionCurrent>
    <EmscriptenVersionNet9>3.1.56</EmscriptenVersionNet9>
    <EmscriptenVersionNet8>3.1.34</EmscriptenVersionNet8>
    <EmscriptenVersionNet7>3.1.12</EmscriptenVersionNet7>
    <EmscriptenVersionNet6>2.0.23</EmscriptenVersionNet6>
  </PropertyGroup>
  <PropertyGroup Label="Manually updated">
    <!-- Dependencies from https://github.com/microsoft/MSBuildLocator -->
    <MicrosoftBuildLocatorPackageVersion>1.8.1</MicrosoftBuildLocatorPackageVersion>
    <MicrosoftCodeAnalysisCSharpAnalyzerPinnedVersionPackageVersion>4.0.1</MicrosoftCodeAnalysisCSharpAnalyzerPinnedVersionPackageVersion>
  </PropertyGroup>
  <!-- Get .NET Framework reference assemblies from NuGet packages -->
  <PropertyGroup>
    <UsingToolNetFrameworkReferenceAssemblies>true</UsingToolNetFrameworkReferenceAssemblies>
  </PropertyGroup>
  <!-- Test Dependencies -->
  <PropertyGroup>
    <AwesomeAssertionsVersion>8.0.2</AwesomeAssertionsVersion>
    <AwesomeAssertionsJsonVersion>8.0.0</AwesomeAssertionsJsonVersion>
    <MoqPackageVersion>4.18.4</MoqPackageVersion>
    <XunitCombinatorialVersion>1.3.2</XunitCombinatorialVersion>
    <MicrosoftDotNetInstallerWindowsSecurityTestDataPackageVersion>8.0.0-beta.23607.1</MicrosoftDotNetInstallerWindowsSecurityTestDataPackageVersion>
    <BenchmarkDotNetPackageVersion>0.14.0</BenchmarkDotNetPackageVersion>
  </PropertyGroup>
  <PropertyGroup Label="Workload manifest package versions">
    <MauiFeatureBand>10.0.100-preview.6</MauiFeatureBand>
    <MauiWorkloadManifestVersion>10.0.0-preview.6.25359.8</MauiWorkloadManifestVersion>
    <XamarinAndroidWorkloadManifestVersion>36.0.0-preview.6.169</XamarinAndroidWorkloadManifestVersion>
    <XamarinIOSWorkloadManifestVersion>18.5.10415-net10-p6</XamarinIOSWorkloadManifestVersion>
    <XamarinMacCatalystWorkloadManifestVersion>18.5.10415-net10-p6</XamarinMacCatalystWorkloadManifestVersion>
    <XamarinMacOSWorkloadManifestVersion>15.5.10415-net10-p6</XamarinMacOSWorkloadManifestVersion>
    <XamarinTvOSWorkloadManifestVersion>18.5.10415-net10-p6</XamarinTvOSWorkloadManifestVersion>
  </PropertyGroup>
  <PropertyGroup Label="Pinned dependency">
    <!-- This package is not being produced outside of the 2.0 branch of corefx and should not change. -->
    <CLI_NETStandardLibraryNETFrameworkVersion>2.0.1-servicing-26011-01</CLI_NETStandardLibraryNETFrameworkVersion>
  </PropertyGroup>
  <Import Project="ManualVersions.props" />
</Project><|MERGE_RESOLUTION|>--- conflicted
+++ resolved
@@ -20,17 +20,10 @@
     <StabilizePackageVersion Condition="'$(StabilizePackageVersion)' == ''">false</StabilizePackageVersion>
     <DotNetFinalVersionKind Condition="'$(StabilizePackageVersion)' == 'true'">release</DotNetFinalVersionKind>
     <!-- Calculate prerelease label -->
-<<<<<<< HEAD
-    <PreReleaseVersionLabel Condition="'$(StabilizePackageVersion)' != 'true'">rtm</PreReleaseVersionLabel>
-    <PreReleaseVersionLabel Condition="'$(StabilizePackageVersion)' == 'true' and $(VersionPrefix.EndsWith('00'))">rtm</PreReleaseVersionLabel>
-    <PreReleaseVersionLabel Condition="'$(StabilizePackageVersion)' == 'true' and !$(VersionPrefix.EndsWith('00'))">servicing</PreReleaseVersionLabel>
-    <PreReleaseVersionIteration Condition="'$(StabilizePackageVersion)' != 'true'"></PreReleaseVersionIteration>
-=======
     <PreReleaseVersionLabel Condition="'$(StabilizePackageVersion)' != 'true'">preview</PreReleaseVersionLabel>
     <PreReleaseVersionLabel Condition="'$(StabilizePackageVersion)' == 'true' and $(VersionPrefix.EndsWith('00'))">rtm</PreReleaseVersionLabel>
     <PreReleaseVersionLabel Condition="'$(StabilizePackageVersion)' == 'true' and !$(VersionPrefix.EndsWith('00'))">servicing</PreReleaseVersionLabel>
     <PreReleaseVersionIteration Condition="'$(StabilizePackageVersion)' != 'true'">0</PreReleaseVersionIteration>
->>>>>>> 51297ba8
     <!-- In source-build the version of the compiler must be same or newer than the version of the
          compiler API targeted by analyzer assemblies. This is mostly an issue on source-build as
          in that build mode analyzer assemblies always target the live compiler API. -->
