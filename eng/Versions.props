<Project DefaultTargets="Build">
  <PropertyGroup>
    <MSBuildAllProjects>$(MSBuildAllProjects);$(MSBuildThisFileFullPath)</MSBuildAllProjects>
  </PropertyGroup>
  <PropertyGroup Label="Repo version information">
    <VersionMajor>9</VersionMajor>
    <VersionMinor>0</VersionMinor>
    <VersionSDKMinor>1</VersionSDKMinor>
    <VersionFeature>00</VersionFeature>
    <!-- This property powers the SdkAnalysisLevel property in end-user MSBuild code.
         It should always be the hundreds-value of the current SDK version, never any
         preview version components or anything else. E.g. 8.0.100, 9.0.300, etc. -->
    <SdkFeatureBand>$(VersionMajor).$(VersionMinor).$(VersionSDKMinor)00</SdkFeatureBand>
    <VersionPrefix>$(VersionMajor).$(VersionMinor).$(VersionSDKMinor)$(VersionFeature)</VersionPrefix>
    <MajorMinorVersion>$(VersionMajor).$(VersionMinor)</MajorMinorVersion>
    <CliProductBandVersion>$(MajorMinorVersion).$(VersionSDKMinor)</CliProductBandVersion>
    <WorkloadsFeatureBand>8.0.100</WorkloadsFeatureBand>
    <!-- Enable to remove prerelease label. -->
    <StabilizePackageVersion Condition="'$(StabilizePackageVersion)' == ''">false</StabilizePackageVersion>
    <DotNetFinalVersionKind Condition="'$(StabilizePackageVersion)' == 'true'">release</DotNetFinalVersionKind>
    <!-- Calculate prerelease label -->
    <PreReleaseVersionLabel Condition="'$(StabilizePackageVersion)' != 'true'">rc</PreReleaseVersionLabel>
    <PreReleaseVersionLabel Condition="'$(StabilizePackageVersion)' == 'true' and $(VersionPrefix.EndsWith('00'))">rtm</PreReleaseVersionLabel>
    <PreReleaseVersionLabel Condition="'$(StabilizePackageVersion)' == 'true' and !$(VersionPrefix.EndsWith('00'))">servicing</PreReleaseVersionLabel>
    <PreReleaseVersionIteration Condition="'$(StabilizePackageVersion)' != 'true'">1</PreReleaseVersionIteration>
    <!-- In source-build the version of the compiler must be same or newer than the version of the
         compiler API targeted by analyzer assemblies. This is mostly an issue on source-build as
         in that build mode analyzer assemblies always target the live compiler API. -->
    <UsingToolMicrosoftNetCompilers Condition="'$(DotNetBuildSourceOnly)' == 'true'">true</UsingToolMicrosoftNetCompilers>
    <MicrosoftIORedistPackageVersion>6.0.1</MicrosoftIORedistPackageVersion>
  </PropertyGroup>
  <PropertyGroup Label="Servicing version information">
    <VersionFeature21>30</VersionFeature21>
    <VersionFeature31>32</VersionFeature31>
    <VersionFeature50>17</VersionFeature50>
    <VersionFeature60>32</VersionFeature60>
    <VersionFeature70>20</VersionFeature70>
    <VersionFeature80>7</VersionFeature80>
    <!-- Should be kept in sync with VersionFeature70. It should match the version of Microsoft.NET.ILLink.Tasks
         referenced by the same 7.0 SDK that references the 7.0.VersionFeature70 runtime pack. -->
    <_NET70ILLinkPackVersion>7.0.100-1.23211.1</_NET70ILLinkPackVersion>
  </PropertyGroup>
  <PropertyGroup Label="AspNetCore template versioning">
    <!-- Automated versions for asp.net templates -->
    <MicrosoftNETSdkPatchVersion>$(VersionFeature)</MicrosoftNETSdkPatchVersion>
    <!--
      Between branding and shipping, the templates should stay at last month's version.
      If the incoming SDK version is 2 versions behind us, we know we just branded but haven't done the internal -> public merge yet.
      Therefore we stay at last month's version.
      We also need to special case the 1st patch release, because the incoming SDK version will never be 2 versions behind us in that case.
      Instead the indicator is that the incoming SDK version is not RTM or greater yet.
      Preview releases already use -1 versionining so don't subtract one for that version.
      In public builds, we always use the 2 month old version.
    -->
    <SubtractOneFromTemplateVersions Condition="'$(SYSTEM_TEAMPROJECT)' != 'internal'">true</SubtractOneFromTemplateVersions>
    <SubtractOneFromTemplateVersions Condition="$([MSBuild]::Subtract($(VersionFeature), $(MicrosoftNETSdkPatchVersion))) &gt;= 2">true</SubtractOneFromTemplateVersions>
    <SubtractOneFromTemplateVersions Condition="$(VersionFeature) &gt;= 1 AND ! $(PreReleaseVersionLabel.Contains('rtm')) AND ! $(PreReleaseVersionLabel.Contains('servicing'))">true</SubtractOneFromTemplateVersions>
    <AspNetCoreTemplateFeature60>$([MSBuild]::Subtract($(VersionFeature60), 1))</AspNetCoreTemplateFeature60>
    <AspNetCoreTemplateFeature80>$([MSBuild]::Subtract($(VersionFeature80), 1))</AspNetCoreTemplateFeature80>
    <AspNetCoreTemplateFeature60 Condition="$(PreReleaseVersionLabel.Contains('preview'))">$(VersionFeature60)</AspNetCoreTemplateFeature60>
    <AspNetCoreTemplateFeature80 Condition="$(PreReleaseVersionLabel.Contains('preview'))">$(VersionFeature80)</AspNetCoreTemplateFeature80>
    <AspNetCoreTemplateFeature60 Condition="'$(SubtractOneFromTemplateVersions)' == 'true'">$([MSBuild]::Subtract($(AspNetCoreTemplateFeature60), 1))</AspNetCoreTemplateFeature60>
    <AspNetCoreTemplateFeature80 Condition="'$(SubtractOneFromTemplateVersions)' == 'true'">$([MSBuild]::Subtract($(AspNetCoreTemplateFeature80), 1))</AspNetCoreTemplateFeature80>
    <AspNetCoreTemplateFeature80 Condition="'$(VersionFeature80)' == '0'">$(VersionFeature80)</AspNetCoreTemplateFeature80>
  </PropertyGroup>
  <PropertyGroup Label="Restore feeds">
    <!-- In an orchestrated build, this may be overridden to other Azure feeds. -->
    <DotNetAssetRootUrl Condition="'$(DotNetAssetRootUrl)'==''">https://dotnetbuilds.blob.core.windows.net/public/</DotNetAssetRootUrl>
    <DotNetPrivateAssetRootUrl Condition="'$(DotNetPrivateAssetRootUrl)'==''">https://dotnetclimsrc.blob.core.windows.net/dotnet/</DotNetPrivateAssetRootUrl>
  </PropertyGroup>
  <PropertyGroup Label="Production dependencies">
    <MicrosoftWebXdtPackageVersion>9.0.0-preview.24317.2</MicrosoftWebXdtPackageVersion>
    <MicrosoftCssParserVersion>1.0.0-20230414.1</MicrosoftCssParserVersion>
    <MicrosoftApplicationInsightsPackageVersion>2.22.0</MicrosoftApplicationInsightsPackageVersion>
    <NETStandardLibraryNETFrameworkVersion>2.0.1-servicing-26011-01</NETStandardLibraryNETFrameworkVersion>
    <NETStandardLibraryVersion>2.0.3</NETStandardLibraryVersion>
    <NewtonsoftJsonPackageVersion>13.0.3</NewtonsoftJsonPackageVersion>
    <SystemDataSqlClientPackageVersion>4.8.6</SystemDataSqlClientPackageVersion>
    <StyleCopAnalyzersPackageVersion>1.2.0-beta.435</StyleCopAnalyzersPackageVersion>
    <WebDeploymentPackageVersion>4.0.5</WebDeploymentPackageVersion>
    <SystemCommandLineVersion>2.0.0-beta4.24324.3</SystemCommandLineVersion>
    <SystemCommandLineRenderingVersion>0.4.0-alpha.24324.3</SystemCommandLineRenderingVersion>
    <MicrosoftDeploymentDotNetReleasesVersion>2.0.0-preview.1.24406.1</MicrosoftDeploymentDotNetReleasesVersion>
    <MicrosoftDiaSymReaderVersion>2.2.0-beta.24327.2</MicrosoftDiaSymReaderVersion>
    <MicrosoftCodeAnalysisAnalyzerTestingVersion>1.1.2-beta1.22216.1</MicrosoftCodeAnalysisAnalyzerTestingVersion>
    <MicrosoftVisualBasicVersion>10.3.0</MicrosoftVisualBasicVersion>
    <MicrosoftVisualStudioSetupConfigurationInteropVersion>3.2.2146</MicrosoftVisualStudioSetupConfigurationInteropVersion>
    <MicrosoftWindowsCsWin32PackageVersion>0.3.49-beta</MicrosoftWindowsCsWin32PackageVersion>
    <!-- This is the version of the zip archive for the WiX toolset and is different from the NuGet package version format. -->
    <WixVersion>3.14.1.8722</WixVersion>
  </PropertyGroup>
  <PropertyGroup Label="NUnit3.DotNetNew.Template version">
    <!-- NUnit3.DotNetNew.Template versions do not 'flow in' -->
    <NUnit3DotNetNewTemplatePackageVersion>1.8.1</NUnit3DotNetNewTemplatePackageVersion>
  </PropertyGroup>
  <PropertyGroup Label="Cross-release dependency versions">
    <MicrosoftAspNetCoreAppRuntime60PackageVersion>6.0.14</MicrosoftAspNetCoreAppRuntime60PackageVersion>
    <MicrosoftDotNetCommonItemTemplates60PackageVersion>6.0.302</MicrosoftDotNetCommonItemTemplates60PackageVersion>
    <MicrosoftDotNetCommonItemTemplates80PackageVersion>8.0.100</MicrosoftDotNetCommonItemTemplates80PackageVersion>
    <MicrosoftWinFormsProjectTemplates60PackageVersion>6.0.7-servicing.22322.3</MicrosoftWinFormsProjectTemplates60PackageVersion>
    <MicrosoftWinFormsProjectTemplates80PackageVersion>8.0.0-rtm.23531.5</MicrosoftWinFormsProjectTemplates80PackageVersion>
    <MicrosoftWPFProjectTemplates60PackageVersion>6.0.7-servicing.22322.2</MicrosoftWPFProjectTemplates60PackageVersion>
    <MicrosoftWPFProjectTemplates80PackageVersion>8.0.0-rtm.23531.4</MicrosoftWPFProjectTemplates80PackageVersion>
  </PropertyGroup>
  <PropertyGroup Label="MicroBuild.Core version">
    <MicroBuildCorePackageVersion>0.2.0</MicroBuildCorePackageVersion>
  </PropertyGroup>
  <PropertyGroup>
    <!-- Dependency from https://github.com/dotnet/arcade-services -->
    <MicrosoftDotNetDarcLibVersion>1.1.0-beta.24367.3</MicrosoftDotNetDarcLibVersion>
  </PropertyGroup>
  <PropertyGroup>
    <!-- Dependency from https://github.com/dotnet/winforms -->
    <MicrosoftDotnetWinFormsProjectTemplatesPackageVersion>9.0.0-rc.1.24407.3</MicrosoftDotnetWinFormsProjectTemplatesPackageVersion>
  </PropertyGroup>
  <PropertyGroup>
    <!-- Dependency from https://github.com/dotnet/test-templates -->
    <!-- Supported versions -->
    <MicrosoftDotNetTestProjectTemplates60PackageVersion>1.1.0-rc.24069.1</MicrosoftDotNetTestProjectTemplates60PackageVersion>
    <MicrosoftDotNetTestProjectTemplates80PackageVersion>1.1.0-rc.24202.1</MicrosoftDotNetTestProjectTemplates80PackageVersion>
    <MicrosoftDotNetTestProjectTemplates90PackageVersion>1.1.0-rc.24409.1</MicrosoftDotNetTestProjectTemplates90PackageVersion>
  </PropertyGroup>
  <PropertyGroup>
    <!-- Dependencies from https://github.com/dotnet/runtime -->
    <MicrosoftNETCoreAppRefPackageVersion>9.0.0-rc.1.24414.5</MicrosoftNETCoreAppRefPackageVersion>
    <VSRedistCommonNetCoreSharedFrameworkx6490PackageVersion>9.0.0-rc.1.24414.5</VSRedistCommonNetCoreSharedFrameworkx6490PackageVersion>
    <MicrosoftNETCoreAppRuntimewinx64PackageVersion>9.0.0-rc.1.24414.5</MicrosoftNETCoreAppRuntimewinx64PackageVersion>
    <MicrosoftExtensionsDependencyModelPackageVersion>9.0.0-rc.1.24414.5</MicrosoftExtensionsDependencyModelPackageVersion>
    <MicrosoftNETHostModelVersion>9.0.0-rc.1.24414.5</MicrosoftNETHostModelVersion>
    <MicrosoftExtensionsFileSystemGlobbingPackageVersion>9.0.0-rc.1.24414.5</MicrosoftExtensionsFileSystemGlobbingPackageVersion>
    <MicrosoftExtensionsLoggingAbstractionsVersion>9.0.0-rc.1.24414.5</MicrosoftExtensionsLoggingAbstractionsVersion>
    <MicrosoftExtensionsLoggingConsoleVersion>9.0.0-rc.1.24414.5</MicrosoftExtensionsLoggingConsoleVersion>
    <MicrosoftExtensionsLoggingVersion>9.0.0-rc.1.24414.5</MicrosoftExtensionsLoggingVersion>
    <MicrosoftNETILLinkTasksPackageVersion>9.0.0-rc.1.24414.5</MicrosoftNETILLinkTasksPackageVersion>
    <SystemServiceProcessServiceControllerVersion>9.0.0-rc.1.24414.5</SystemServiceProcessServiceControllerVersion>
    <MicrosoftNETCoreDotNetHostResolverPackageVersion>8.0.0-rc.1.23414.4</MicrosoftNETCoreDotNetHostResolverPackageVersion>
    <MicrosoftNETCorePlatformsPackageVersion>9.0.0-rc.1.24414.5</MicrosoftNETCorePlatformsPackageVersion>
    <VSRedistCommonNetCoreTargetingPackx6490PackageVersion>9.0.0-rc.1.24414.5</VSRedistCommonNetCoreTargetingPackx6490PackageVersion>
    <MicrosoftNETCoreAppHostwinx64PackageVersion>9.0.0-rc.1.24414.5</MicrosoftNETCoreAppHostwinx64PackageVersion>
    <MicrosoftBclAsyncInterfacesPackageVersion>9.0.0-rc.1.24414.5</MicrosoftBclAsyncInterfacesPackageVersion>
    <MicrosoftExtensionsFileProvidersAbstractionsPackageVersion>9.0.0-rc.1.24414.5</MicrosoftExtensionsFileProvidersAbstractionsPackageVersion>
    <MicrosoftWin32SystemEventsPackageVersion>9.0.0-rc.1.24414.5</MicrosoftWin32SystemEventsPackageVersion>
    <NETStandardLibraryRefPackageVersion>2.1.0</NETStandardLibraryRefPackageVersion>
    <SystemCodeDomPackageVersion>9.0.0-rc.1.24414.5</SystemCodeDomPackageVersion>
    <SystemCollectionsImmutablePackageVersion>8.0.0</SystemCollectionsImmutablePackageVersion>
    <SystemCompositionAttributedModelPackageVersion>9.0.0-rc.1.24414.5</SystemCompositionAttributedModelPackageVersion>
    <SystemCompositionConventionPackageVersion>9.0.0-rc.1.24414.5</SystemCompositionConventionPackageVersion>
    <SystemCompositionHostingPackageVersion>9.0.0-rc.1.24414.5</SystemCompositionHostingPackageVersion>
    <SystemCompositionRuntimePackageVersion>9.0.0-rc.1.24414.5</SystemCompositionRuntimePackageVersion>
    <SystemCompositionTypedPartsPackageVersion>9.0.0-rc.1.24414.5</SystemCompositionTypedPartsPackageVersion>
    <SystemConfigurationConfigurationManagerPackageVersion>9.0.0-rc.1.24414.5</SystemConfigurationConfigurationManagerPackageVersion>
    <SystemReflectionMetadataLoadContextVersion>9.0.0-rc.1.24414.5</SystemReflectionMetadataLoadContextVersion>
    <SystemReflectionMetadataVersion>8.0.0</SystemReflectionMetadataVersion>
    <SystemResourcesExtensionsPackageVersion>9.0.0-rc.1.24414.5</SystemResourcesExtensionsPackageVersion>
    <SystemSecurityCryptographyPkcsPackageVersion>9.0.0-rc.1.24414.5</SystemSecurityCryptographyPkcsPackageVersion>
    <SystemSecurityCryptographyProtectedDataPackageVersion>9.0.0-rc.1.24414.5</SystemSecurityCryptographyProtectedDataPackageVersion>
    <SystemSecurityCryptographyXmlPackageVersion>9.0.0-rc.1.24414.5</SystemSecurityCryptographyXmlPackageVersion>
    <SystemSecurityPermissionsPackageVersion>9.0.0-rc.1.24414.5</SystemSecurityPermissionsPackageVersion>
    <SystemTextEncodingCodePagesPackageVersion>9.0.0-rc.1.24414.5</SystemTextEncodingCodePagesPackageVersion>
    <SystemTextJsonPackageVersion>9.0.0-rc.1.24414.5</SystemTextJsonPackageVersion>
    <!-- This is a minimum version for various projects to work. It's used for netfx-targeted components that run in Visual Studio
         because in those cases, Visual Studio is providing System.Text.Json, and we should work with whichever version it ships. -->
    <SystemTextJsonToolsetPackageVersion>8.0.4</SystemTextJsonToolsetPackageVersion>
<<<<<<< HEAD
    <SystemWindowsExtensionsPackageVersion>9.0.0-rc.1.24410.5</SystemWindowsExtensionsPackageVersion>
    <SystemFormatsAsn1Version>9.0.0-rc.1.24410.5</SystemFormatsAsn1Version>
=======
    <SystemWindowsExtensionsPackageVersion>9.0.0-rc.1.24414.5</SystemWindowsExtensionsPackageVersion>
>>>>>>> 4a46908c
  </PropertyGroup>
  <PropertyGroup>
    <!-- Dependencies from https://github.com/dotnet/windowsdesktop -->
    <VSRedistCommonWindowsDesktopSharedFrameworkx6490PackageVersion>9.0.0-rc.1.24414.1</VSRedistCommonWindowsDesktopSharedFrameworkx6490PackageVersion>
    <VSRedistCommonWindowsDesktopTargetingPackx6490PackageVersion>9.0.0-rc.1.24414.1</VSRedistCommonWindowsDesktopTargetingPackx6490PackageVersion>
    <MicrosoftWindowsDesktopAppRuntimewinx64PackageVersion>9.0.0-rc.1.24414.1</MicrosoftWindowsDesktopAppRuntimewinx64PackageVersion>
    <MicrosoftWindowsDesktopAppRefPackageVersion>9.0.0-rc.1.24414.1</MicrosoftWindowsDesktopAppRefPackageVersion>
  </PropertyGroup>
  <PropertyGroup>
    <!-- Dependencies from https://github.com/nuget/nuget.client -->
    <NuGetBuildTasksPackageVersion>6.12.0-preview.1.69</NuGetBuildTasksPackageVersion>
    <NuGetBuildTasksConsolePackageVersion>6.12.0-preview.1.69</NuGetBuildTasksConsolePackageVersion>
    <NuGetLocalizationPackageVersion>6.12.0-preview.1.69</NuGetLocalizationPackageVersion>
    <NuGetBuildTasksPackPackageVersion>6.12.0-preview.1.69</NuGetBuildTasksPackPackageVersion>
    <NuGetCommandLineXPlatPackageVersion>6.12.0-preview.1.69</NuGetCommandLineXPlatPackageVersion>
    <NuGetProjectModelPackageVersion>6.12.0-preview.1.69</NuGetProjectModelPackageVersion>
    <MicrosoftBuildNuGetSdkResolverPackageVersion>6.12.0-preview.1.69</MicrosoftBuildNuGetSdkResolverPackageVersion>
    <NuGetCommonPackageVersion>6.12.0-preview.1.69</NuGetCommonPackageVersion>
    <NuGetConfigurationPackageVersion>6.12.0-preview.1.69</NuGetConfigurationPackageVersion>
    <NuGetFrameworksPackageVersion>6.12.0-preview.1.69</NuGetFrameworksPackageVersion>
    <NuGetPackagingPackageVersion>6.12.0-preview.1.69</NuGetPackagingPackageVersion>
    <NuGetVersioningPackageVersion>6.12.0-preview.1.69</NuGetVersioningPackageVersion>
  </PropertyGroup>
  <PropertyGroup>
    <!-- Dependencies from https://github.com/Microsoft/vstest -->
    <MicrosoftNETTestSdkPackageVersion>17.12.0-preview-24413-01</MicrosoftNETTestSdkPackageVersion>
    <MicrosoftTestPlatformCLIPackageVersion>17.12.0-preview-24413-01</MicrosoftTestPlatformCLIPackageVersion>
    <MicrosoftTestPlatformBuildPackageVersion>17.12.0-preview-24413-01</MicrosoftTestPlatformBuildPackageVersion>
  </PropertyGroup>
  <PropertyGroup>
    <!-- Dependencies from https://github.com/dotnet/roslyn-analyzers -->
    <MicrosoftCodeAnalysisNetAnalyzersVersion>9.0.0-preview.24405.1</MicrosoftCodeAnalysisNetAnalyzersVersion>
    <MicrosoftCodeAnalysisPublicApiAnalyzersVersion>3.11.0-beta1.24405.1</MicrosoftCodeAnalysisPublicApiAnalyzersVersion>
  </PropertyGroup>
  <PropertyGroup>
    <!-- Dependencies from https://github.com/Microsoft/msbuild -->
    <!-- In VMR modes, MicrosoftBuildVersion and MicrosoftBuildLocalizationVersion will end
         up overwritten by properties flowing the newest version that are imported after this file.
         These should be used in places where we always want to target the latest. This includes source-only modes (always use the latest)
         as well as some additional cases like the msbuild that is redistributed in the SDK.

         Some .NET Framework tasks and the resolver will need to run in a VS/MSBuild that is older
         than the very latest, based on what we want the SDK to support. So use a version that matches the version
         in minimumMSBuildVersion. In these cases, we don't want to use MicrosoftBuildVersion and other
         associated properties that are updated by the VMR infrastructure. So, we read this version
         from the 'minimumMSBuildVersion' file in non-source-only cases into MicrosoftBuildMinimumVersion,
         then use that in Directory.Packages.props.

         At usage sites, either we use MicrosoftBuildMinimumVersion, or MicrosoftBuildVersion in source-only modes. -->
    <MicrosoftBuildVersion>17.12.0-preview-24407-03</MicrosoftBuildVersion>
    <MicrosoftBuildLocalizationVersion>17.12.0-preview-24407-03</MicrosoftBuildLocalizationVersion>
    <MicrosoftBuildMinimumVersion Condition="Exists('$(RepoRoot)src\Layout\redist\minimumMSBuildVersion') and '$(DotNetBuildSourceOnly)' != 'true'">$([System.IO.File]::ReadAllText('$(RepoRoot)src\Layout\redist\minimumMSBuildVersion').Trim())</MicrosoftBuildMinimumVersion>
  </PropertyGroup>
  <PropertyGroup>
    <!-- Dependencies from https://github.com/dotnet/templating -->
    <MicrosoftTemplateEngineAbstractionsPackageVersion>9.0.100-rc.1.24415.1</MicrosoftTemplateEngineAbstractionsPackageVersion>
    <MicrosoftTemplateEngineEdgePackageVersion>$(MicrosoftTemplateEngineAbstractionsPackageVersion)</MicrosoftTemplateEngineEdgePackageVersion>
    <MicrosoftTemplateEngineOrchestratorRunnableProjectsPackageVersion>$(MicrosoftTemplateEngineAbstractionsPackageVersion)</MicrosoftTemplateEngineOrchestratorRunnableProjectsPackageVersion>
    <MicrosoftTemplateEngineUtilsPackageVersion>$(MicrosoftTemplateEngineAbstractionsPackageVersion)</MicrosoftTemplateEngineUtilsPackageVersion>
    <MicrosoftTemplateSearchCommonPackageVersion>$(MicrosoftTemplateEngineAbstractionsPackageVersion)</MicrosoftTemplateSearchCommonPackageVersion>
    <!-- test dependencies -->
    <MicrosoftTemplateEngineMocksPackageVersion>9.0.100-rc.1.24415.1</MicrosoftTemplateEngineMocksPackageVersion>
    <MicrosoftTemplateEngineTestHelperPackageVersion>$(MicrosoftTemplateEngineMocksPackageVersion)</MicrosoftTemplateEngineTestHelperPackageVersion>
    <MicrosoftTemplateEngineAuthoringTemplateVerifierVersion>$(MicrosoftTemplateEngineAbstractionsPackageVersion)</MicrosoftTemplateEngineAuthoringTemplateVerifierVersion>
    <MicrosoftTemplateSearchTemplateDiscoveryPackageVersion>$(MicrosoftTemplateEngineMocksPackageVersion)</MicrosoftTemplateSearchTemplateDiscoveryPackageVersion>
  </PropertyGroup>
  <PropertyGroup>
    <!-- Dependencies from https://github.com/Microsoft/visualfsharp -->
    <MicrosoftFSharpCompilerPackageVersion>12.8.400-beta.24351.2</MicrosoftFSharpCompilerPackageVersion>
  </PropertyGroup>
  <PropertyGroup>
    <!-- Dependencies from https://github.com/dotnet/roslyn -->
    <MicrosoftNetCompilersToolsetVersion>4.12.0-2.24414.3</MicrosoftNetCompilersToolsetVersion>
    <MicrosoftNetCompilersToolsetFrameworkPackageVersion>4.12.0-2.24414.3</MicrosoftNetCompilersToolsetFrameworkPackageVersion>
    <MicrosoftCodeAnalysisPackageVersion>4.12.0-2.24414.3</MicrosoftCodeAnalysisPackageVersion>
    <MicrosoftCodeAnalysisCSharpPackageVersion>4.12.0-2.24414.3</MicrosoftCodeAnalysisCSharpPackageVersion>
    <MicrosoftCodeAnalysisCSharpCodeStylePackageVersion>4.12.0-2.24414.3</MicrosoftCodeAnalysisCSharpCodeStylePackageVersion>
    <MicrosoftCodeAnalysisCSharpFeaturesPackageVersion>4.12.0-2.24414.3</MicrosoftCodeAnalysisCSharpFeaturesPackageVersion>
    <MicrosoftCodeAnalysisWorkspacesMSBuildPackageVersion>4.12.0-2.24414.3</MicrosoftCodeAnalysisWorkspacesMSBuildPackageVersion>
    <MicrosoftCodeAnalysisCSharpWorkspacesPackageVersion>4.12.0-2.24414.3</MicrosoftCodeAnalysisCSharpWorkspacesPackageVersion>
  </PropertyGroup>
  <PropertyGroup>
    <!-- Dependencies from https://github.com/aspnet/AspNetCore -->
    <MicrosoftAspNetCoreAppRefPackageVersion>9.0.0-rc.1.24412.15</MicrosoftAspNetCoreAppRefPackageVersion>
    <MicrosoftAspNetCoreDeveloperCertificatesXPlatPackageVersion>9.0.0-rc.1.24412.15</MicrosoftAspNetCoreDeveloperCertificatesXPlatPackageVersion>
    <MicrosoftAspNetCoreComponentsSdkAnalyzersPackageVersion>9.0.0-rc.1.24412.15</MicrosoftAspNetCoreComponentsSdkAnalyzersPackageVersion>
    <MicrosoftAspNetCoreMvcAnalyzersPackageVersion>9.0.0-rc.1.24412.15</MicrosoftAspNetCoreMvcAnalyzersPackageVersion>
    <MicrosoftAspNetCoreMvcApiAnalyzersPackageVersion>9.0.0-rc.1.24412.15</MicrosoftAspNetCoreMvcApiAnalyzersPackageVersion>
    <MicrosoftAspNetCoreAnalyzersPackageVersion>9.0.0-rc.1.24412.15</MicrosoftAspNetCoreAnalyzersPackageVersion>
    <MicrosoftAspNetCoreTestHostPackageVersion>9.0.0-rc.1.24412.15</MicrosoftAspNetCoreTestHostPackageVersion>
    <MicrosoftAspNetCoreAppRuntimewinx64PackageVersion>9.0.0-rc.1.24412.15</MicrosoftAspNetCoreAppRuntimewinx64PackageVersion>
    <MicrosoftAspNetCoreAppRefInternalPackageVersion>9.0.0-rc.1.24412.15</MicrosoftAspNetCoreAppRefInternalPackageVersion>
    <VSRedistCommonAspNetCoreSharedFrameworkx6490PackageVersion>9.0.0-rc.1.24412.15</VSRedistCommonAspNetCoreSharedFrameworkx6490PackageVersion>
    <dotnetdevcertsPackageVersion>9.0.0-rc.1.24412.15</dotnetdevcertsPackageVersion>
    <dotnetuserjwtsPackageVersion>9.0.0-rc.1.24412.15</dotnetuserjwtsPackageVersion>
    <dotnetusersecretsPackageVersion>9.0.0-rc.1.24412.15</dotnetusersecretsPackageVersion>
  </PropertyGroup>
  <PropertyGroup>
    <!-- Dependencies from https://github.com/dotnet/razor -->
    <MicrosoftAspNetCoreMvcRazorExtensionsToolingInternalPackageVersion>9.0.0-preview.24413.5</MicrosoftAspNetCoreMvcRazorExtensionsToolingInternalPackageVersion>
    <MicrosoftCodeAnalysisRazorToolingInternalVersion>9.0.0-preview.24413.5</MicrosoftCodeAnalysisRazorToolingInternalVersion>
    <MicrosoftNETSdkRazorSourceGeneratorsTransportPackageVersion>9.0.0-preview.24413.5</MicrosoftNETSdkRazorSourceGeneratorsTransportPackageVersion>
  </PropertyGroup>
  <PropertyGroup>
    <!-- Dependencies from https://github.com/dotnet/wpf -->
    <MicrosoftNETSdkWindowsDesktopPackageVersion>9.0.0-rc.1.24413.3</MicrosoftNETSdkWindowsDesktopPackageVersion>
    <MicrosoftDotNetWpfProjectTemplatesPackageVersion>9.0.0-rc.1.24413.3</MicrosoftDotNetWpfProjectTemplatesPackageVersion>
  </PropertyGroup>
  <PropertyGroup Label="Runtime and Apphost aliases">
    <!-- Runtime and Apphost pack versions are the same for all RIDs. We flow the x64 version above and create aliases without the winx64 here for clarity elsewhere. -->
    <MicrosoftNETCoreAppHostPackageVersion>$(MicrosoftNETCoreAppHostwinx64PackageVersion)</MicrosoftNETCoreAppHostPackageVersion>
    <MicrosoftNETCoreAppRuntimePackageVersion>$(MicrosoftNETCoreAppRuntimewinx64PackageVersion)</MicrosoftNETCoreAppRuntimePackageVersion>
    <MicrosoftAspNetCoreAppRuntimePackageVersion>$(MicrosoftAspNetCoreAppRuntimewinx64PackageVersion)</MicrosoftAspNetCoreAppRuntimePackageVersion>
    <MicrosoftWindowsDesktopAppRuntimePackageVersion>$(MicrosoftWindowsDesktopAppRuntimewinx64PackageVersion)</MicrosoftWindowsDesktopAppRuntimePackageVersion>
  </PropertyGroup>
  <PropertyGroup Label="HostFxr and SharedHost versions">
    <HostFxrVersion>$(MicrosoftNETCoreAppRuntimePackageVersion)</HostFxrVersion>
    <SharedHostVersion>$(MicrosoftNETCoreAppRuntimePackageVersion)</SharedHostVersion>
  </PropertyGroup>
  <PropertyGroup Label="Template versions">
    <!-- 9.0 Template versions -->
    <AspNetCorePackageVersionFor90Templates>$(MicrosoftAspNetCoreAppRuntimePackageVersion)</AspNetCorePackageVersionFor90Templates>
    <MicrosoftDotnetWinFormsProjectTemplates90PackageVersion>$(MicrosoftDotnetWinFormsProjectTemplatesPackageVersion)</MicrosoftDotnetWinFormsProjectTemplates90PackageVersion>
    <MicrosoftDotNetWpfProjectTemplates90PackageVersion>$(MicrosoftDotNetWpfProjectTemplatesPackageVersion)</MicrosoftDotNetWpfProjectTemplates90PackageVersion>
    <NUnit3Templates90PackageVersion>$(NUnit3DotNetNewTemplatePackageVersion)</NUnit3Templates90PackageVersion>
    <!-- 8.0 Template versions -->
    <AspNetCorePackageVersionFor80Templates>8.0.$(AspNetCoreTemplateFeature80)</AspNetCorePackageVersionFor80Templates>
    <MicrosoftDotNetCommonProjectTemplates80PackageVersion>$(MicrosoftDotNetCommonItemTemplates80PackageVersion)</MicrosoftDotNetCommonProjectTemplates80PackageVersion>
    <MicrosoftDotnetWinFormsProjectTemplates80PackageVersion>$(MicrosoftWinFormsProjectTemplates80PackageVersion)</MicrosoftDotnetWinFormsProjectTemplates80PackageVersion>
    <MicrosoftDotNetWpfProjectTemplates80PackageVersion>$(MicrosoftWPFProjectTemplates80PackageVersion)</MicrosoftDotNetWpfProjectTemplates80PackageVersion>
    <NUnit3Templates80PackageVersion>$(NUnit3DotNetNewTemplatePackageVersion)</NUnit3Templates80PackageVersion>
    <!-- 6.0 Template versions -->
    <AspNetCorePackageVersionFor60Templates>6.0.$(AspNetCoreTemplateFeature60)</AspNetCorePackageVersionFor60Templates>
    <MicrosoftDotNetCommonProjectTemplates60PackageVersion>$(MicrosoftDotNetCommonItemTemplates60PackageVersion)</MicrosoftDotNetCommonProjectTemplates60PackageVersion>
    <MicrosoftDotnetWinFormsProjectTemplates60PackageVersion>$(MicrosoftWinFormsProjectTemplates60PackageVersion)</MicrosoftDotnetWinFormsProjectTemplates60PackageVersion>
    <MicrosoftDotNetWpfProjectTemplates60PackageVersion>$(MicrosoftWPFProjectTemplates60PackageVersion)</MicrosoftDotNetWpfProjectTemplates60PackageVersion>
    <NUnit3Templates60PackageVersion>$(NUnit3DotNetNewTemplatePackageVersion)</NUnit3Templates60PackageVersion>
  </PropertyGroup>
  <PropertyGroup Label="Infrastructure and test only dependencies">
    <VersionToolsVersion>2.2.0-beta.19072.10</VersionToolsVersion>
    <DotnetDebToolVersion>2.0.0</DotnetDebToolVersion>
    <MicrosoftDotNetScenarioTestsSdkTemplateTestsVersion>9.0.0-preview.24372.1</MicrosoftDotNetScenarioTestsSdkTemplateTestsVersion>
  </PropertyGroup>
  <PropertyGroup Label="Manually updated">
    <!-- Dependencies from https://github.com/microsoft/MSBuildLocator -->
    <MicrosoftBuildLocatorPackageVersion>1.6.10</MicrosoftBuildLocatorPackageVersion>
    <MicrosoftCodeAnalysisCSharpAnalyzerPinnedVersionPackageVersion>4.0.1</MicrosoftCodeAnalysisCSharpAnalyzerPinnedVersionPackageVersion>
  </PropertyGroup>
  <PropertyGroup>
    <!-- Dependencies from https://github.com/dotnet/arcade -->
    <MicrosoftDotNetBuildTasksInstallersPackageVersion>9.0.0-beta.24414.3</MicrosoftDotNetBuildTasksInstallersPackageVersion>
    <MicrosoftDotNetSignToolVersion>9.0.0-beta.24414.3</MicrosoftDotNetSignToolVersion>
    <MicrosoftDotNetXliffTasksVersion>9.0.0-beta.24414.3</MicrosoftDotNetXliffTasksVersion>
    <MicrosoftDotNetXUnitExtensionsVersion>9.0.0-beta.24414.3</MicrosoftDotNetXUnitExtensionsVersion>
  </PropertyGroup>
  <PropertyGroup>
    <!-- Dependencies from https://github.com/dotnet/sourcelink -->
    <MicrosoftBuildTasksGitVersion>9.0.0-beta.24414.2</MicrosoftBuildTasksGitVersion>
    <MicrosoftSourceLinkCommonVersion>9.0.0-beta.24414.2</MicrosoftSourceLinkCommonVersion>
    <MicrosoftSourceLinkAzureReposGitVersion>9.0.0-beta.24414.2</MicrosoftSourceLinkAzureReposGitVersion>
    <MicrosoftSourceLinkGitHubVersion>9.0.0-beta.24414.2</MicrosoftSourceLinkGitHubVersion>
    <MicrosoftSourceLinkGitLabVersion>9.0.0-beta.24414.2</MicrosoftSourceLinkGitLabVersion>
    <MicrosoftSourceLinkBitbucketGitVersion>9.0.0-beta.24414.2</MicrosoftSourceLinkBitbucketGitVersion>
  </PropertyGroup>
  <!-- Get .NET Framework reference assemblies from NuGet packages -->
  <PropertyGroup>
    <UsingToolNetFrameworkReferenceAssemblies>true</UsingToolNetFrameworkReferenceAssemblies>
  </PropertyGroup>
  <!-- Test Dependencies -->
  <PropertyGroup>
    <FluentAssertionsVersion>6.12.0</FluentAssertionsVersion>
    <FluentAssertionsJsonVersion>6.1.0</FluentAssertionsJsonVersion>
    <MoqPackageVersion>4.18.4</MoqPackageVersion>
    <MSTestVersion>3.4.3</MSTestVersion>
    <XunitCombinatorialVersion>1.3.2</XunitCombinatorialVersion>
    <MicrosoftDotNetInstallerWindowsSecurityTestDataPackageVersion>8.0.0-beta.23607.1</MicrosoftDotNetInstallerWindowsSecurityTestDataPackageVersion>
  </PropertyGroup>
  <PropertyGroup>
    <ExeExtension>.exe</ExeExtension>
    <ExeExtension Condition=" '$(OS)' != 'Windows_NT' ">
    </ExeExtension>
    <_DotNetHiveRoot>$(DOTNET_INSTALL_DIR)</_DotNetHiveRoot>
    <_DotNetHiveRoot Condition="'$(_DotNetHiveRoot)' == ''">$(RepoRoot).dotnet/</_DotNetHiveRoot>
    <_DotNetHiveRoot Condition="!HasTrailingSlash('$(_DotNetHiveRoot)')">$(_DotNetHiveRoot)/</_DotNetHiveRoot>
    <DotNetExe>$(_DotNetHiveRoot)dotnet$(ExeExtension)</DotNetExe>
  </PropertyGroup>
  <PropertyGroup Label="Workload manifest package versions">
    <AspireFeatureBand>8.0.100</AspireFeatureBand>
    <MicrosoftNETSdkAspireManifest80100PackageVersion>8.1.0</MicrosoftNETSdkAspireManifest80100PackageVersion>
    <MauiFeatureBand>9.0.100-preview.6</MauiFeatureBand>
    <MauiWorkloadManifestVersion>9.0.0-preview.6.24327.7</MauiWorkloadManifestVersion>
    <XamarinAndroidWorkloadManifestVersion>34.99.0-preview.6.340</XamarinAndroidWorkloadManifestVersion>
    <XamarinIOSWorkloadManifestVersion>17.2.9714-net9-p6</XamarinIOSWorkloadManifestVersion>
    <XamarinMacCatalystWorkloadManifestVersion>17.2.9714-net9-p6</XamarinMacCatalystWorkloadManifestVersion>
    <XamarinMacOSWorkloadManifestVersion>14.2.9714-net9-p6</XamarinMacOSWorkloadManifestVersion>
    <XamarinTvOSWorkloadManifestVersion>17.2.9714-net9-p6</XamarinTvOSWorkloadManifestVersion>
    <!-- Workloads from dotnet/emsdk -->
    <MicrosoftNETWorkloadEmscriptenCurrentManifest90100TransportPackageVersion>9.0.0-rc.1.24402.2</MicrosoftNETWorkloadEmscriptenCurrentManifest90100TransportPackageVersion>
    <EmscriptenWorkloadManifestVersion>$(MicrosoftNETWorkloadEmscriptenCurrentManifest90100TransportPackageVersion)</EmscriptenWorkloadManifestVersion>
    <!-- emsdk workload prerelease version band must match the emsdk feature band -->
    <EmscriptenWorkloadFeatureBand>9.0.100$([System.Text.RegularExpressions.Regex]::Match($(EmscriptenWorkloadManifestVersion), `-[A-z]*[\.]*\d*`))</EmscriptenWorkloadFeatureBand>
    <!-- Workloads from dotnet/runtime use MicrosoftNETCoreAppRefPackageVersion because it has a stable name that does not include the full feature band -->
    <MonoWorkloadManifestVersion>$(MicrosoftNETCoreAppRefPackageVersion)</MonoWorkloadManifestVersion>
    <!-- mono workload prerelease version band must match the runtime feature band -->
    <MonoWorkloadFeatureBand>9.0.100$([System.Text.RegularExpressions.Regex]::Match($(MonoWorkloadManifestVersion), `-[A-z]*[\.]*\d*`))</MonoWorkloadFeatureBand>
  </PropertyGroup>
  <PropertyGroup Label="Dependencies for VMR initialization">
    <!-- These two MicrosoftBuild versions are required to build VMR initialization tasks -->
    <MicrosoftBuildFrameworkVersion>15.7.179</MicrosoftBuildFrameworkVersion>
    <MicrosoftBuildUtilitiesCoreVersion>15.7.179</MicrosoftBuildUtilitiesCoreVersion>
  </PropertyGroup>
  <PropertyGroup Label="Pinned dependency">
    <!-- This package is not being produced outside of the 2.0 branch of corefx and should not change. -->
    <CLI_NETStandardLibraryNETFrameworkVersion>2.0.1-servicing-26011-01</CLI_NETStandardLibraryNETFrameworkVersion>
  </PropertyGroup>
  <Import Project="ManualVersions.props" />
</Project><|MERGE_RESOLUTION|>--- conflicted
+++ resolved
@@ -161,12 +161,8 @@
     <!-- This is a minimum version for various projects to work. It's used for netfx-targeted components that run in Visual Studio
          because in those cases, Visual Studio is providing System.Text.Json, and we should work with whichever version it ships. -->
     <SystemTextJsonToolsetPackageVersion>8.0.4</SystemTextJsonToolsetPackageVersion>
-<<<<<<< HEAD
-    <SystemWindowsExtensionsPackageVersion>9.0.0-rc.1.24410.5</SystemWindowsExtensionsPackageVersion>
-    <SystemFormatsAsn1Version>9.0.0-rc.1.24410.5</SystemFormatsAsn1Version>
-=======
     <SystemWindowsExtensionsPackageVersion>9.0.0-rc.1.24414.5</SystemWindowsExtensionsPackageVersion>
->>>>>>> 4a46908c
+    <SystemFormatsAsn1Version>9.0.0-rc.1.24414.5</SystemFormatsAsn1Version>
   </PropertyGroup>
   <PropertyGroup>
     <!-- Dependencies from https://github.com/dotnet/windowsdesktop -->
