--- conflicted
+++ resolved
@@ -124,15 +124,9 @@
     <SystemTextJsonPackageVersion>9.0.6</SystemTextJsonPackageVersion>
     <!-- This is a minimum version for various projects to work. It's used for netfx-targeted components that run in Visual Studio
          because in those cases, Visual Studio is providing System.Text.Json, and we should work with whichever version it ships. -->
-<<<<<<< HEAD
-    <SystemTextJsonToolsetPackageVersion>8.0.4</SystemTextJsonToolsetPackageVersion>
+    <SystemTextJsonToolsetPackageVersion>8.0.5</SystemTextJsonToolsetPackageVersion>
     <SystemWindowsExtensionsPackageVersion>9.0.6</SystemWindowsExtensionsPackageVersion>
     <SystemFormatsAsn1Version>9.0.6</SystemFormatsAsn1Version>
-=======
-    <SystemTextJsonToolsetPackageVersion>8.0.5</SystemTextJsonToolsetPackageVersion>
-    <SystemWindowsExtensionsPackageVersion>9.0.5</SystemWindowsExtensionsPackageVersion>
-    <SystemFormatsAsn1Version>9.0.5</SystemFormatsAsn1Version>
->>>>>>> 0bceb4c1
   </PropertyGroup>
   <PropertyGroup>
     <!-- Dependencies from https://github.com/dotnet/windowsdesktop -->
