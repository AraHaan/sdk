<Project DefaultTargets="Build">
  <Import Project="Version.Details.props" Condition="Exists('Version.Details.props')" />
  <PropertyGroup>
    <MSBuildAllProjects>$(MSBuildAllProjects);$(MSBuildThisFileFullPath)</MSBuildAllProjects>
  </PropertyGroup>
  <PropertyGroup Label="Repo version information">
    <VersionMajor>10</VersionMajor>
    <VersionMinor>0</VersionMinor>
<<<<<<< HEAD
    <VersionSDKMinor>1</VersionSDKMinor>
    <VersionSDKMinorPatch>1</VersionSDKMinorPatch>
    <VersionFeature>$([System.String]::Copy('$(VersionSDKMinorPatch)').PadLeft(2, '0'))</VersionFeature>
=======
    <VersionSDKMinor>2</VersionSDKMinor>
    <VersionFeature>00</VersionFeature>
>>>>>>> 0630416d
    <!-- This property powers the SdkAnalysisLevel property in end-user MSBuild code.
         It should always be the hundreds-value of the current SDK version, never any
         preview version components or anything else. E.g. 8.0.100, 9.0.300, etc. -->
    <SdkFeatureBand>$(VersionMajor).$(VersionMinor).$(VersionSDKMinor)00</SdkFeatureBand>
    <BuiltinWorkloadFeatureBand>$(VersionMajor).$(VersionMinor).100</BuiltinWorkloadFeatureBand>
    <VersionPrefix>$(VersionMajor).$(VersionMinor).$(VersionSDKMinor)$(VersionFeature)</VersionPrefix>
    <MajorMinorVersion>$(VersionMajor).$(VersionMinor)</MajorMinorVersion>
    <CliProductBandVersion>$(MajorMinorVersion).$(VersionSDKMinor)</CliProductBandVersion>
    <!-- Enable to remove prerelease label. -->
    <StabilizePackageVersion Condition="'$(StabilizePackageVersion)' == ''">false</StabilizePackageVersion>
    <DotNetFinalVersionKind Condition="'$(StabilizePackageVersion)' == 'true'">release</DotNetFinalVersionKind>
    <!-- Calculate prerelease label -->
<<<<<<< HEAD
    <PreReleaseVersionLabel>servicing</PreReleaseVersionLabel>
    <PreReleaseVersionIteration></PreReleaseVersionIteration>
=======
    <PreReleaseVersionLabel Condition="'$(StabilizePackageVersion)' != 'true'">preview</PreReleaseVersionLabel>
    <PreReleaseVersionLabel Condition="'$(StabilizePackageVersion)' == 'true' and $(VersionPrefix.EndsWith('00'))">rtm</PreReleaseVersionLabel>
    <PreReleaseVersionLabel Condition="'$(StabilizePackageVersion)' == 'true' and !$(VersionPrefix.EndsWith('00'))">servicing</PreReleaseVersionLabel>
    <PreReleaseVersionIteration Condition="'$(StabilizePackageVersion)' != 'true'">0</PreReleaseVersionIteration>
>>>>>>> 0630416d
    <!-- In source-build the version of the compiler must be same or newer than the version of the
         compiler API targeted by analyzer assemblies. This is mostly an issue on source-build as
         in that build mode analyzer assemblies always target the live compiler API. -->
    <UsingToolMicrosoftNetCompilers Condition="'$(DotNetBuildSourceOnly)' == 'true'">true</UsingToolMicrosoftNetCompilers>
    <FlagNetStandard1XDependencies Condition="'$(DotNetBuildSourceOnly)' == 'true'">true</FlagNetStandard1XDependencies>
  </PropertyGroup>
  <PropertyGroup Label="Servicing version information">
    <VersionFeature21>30</VersionFeature21>
    <VersionFeature31>32</VersionFeature31>
    <VersionFeature50>17</VersionFeature50>
    <VersionFeature60>36</VersionFeature60>
    <VersionFeature70>20</VersionFeature70>
    <!-- This version should be N-1 (ie the currently released version) in the preview branch but N-2 in main so that workloads stay behind the unreleased version -->
    <VersionFeature80>21</VersionFeature80>
    <VersionFeature90>10</VersionFeature90>
    <!-- Should be kept in sync with VersionFeature70. It should match the version of Microsoft.NET.ILLink.Tasks
         referenced by the same 7.0 SDK that references the 7.0.VersionFeature70 runtime pack. -->
    <_NET70ILLinkPackVersion>7.0.100-1.23211.1</_NET70ILLinkPackVersion>
    <!-- workload-specific version information -->
    <VersionFeature80ForWorkloads>$(VersionFeature80)</VersionFeature80ForWorkloads>
    <VersionFeature90ForWorkloads>$(VersionFeature90)</VersionFeature90ForWorkloads>
  </PropertyGroup>
  <PropertyGroup Label="Restore feeds">
    <!-- In an orchestrated build, this may be overridden to other Azure feeds. -->
    <DotNetAssetRootUrl Condition="'$(DotNetAssetRootUrl)'==''">https://ci.dot.net/public/</DotNetAssetRootUrl>
    <DotNetPrivateAssetRootUrl Condition="'$(DotNetPrivateAssetRootUrl)'==''">https://dotnetclimsrc.blob.core.windows.net/dotnet/</DotNetPrivateAssetRootUrl>
  </PropertyGroup>
  <PropertyGroup Label="Production dependencies">
    <MicrosoftCssParserVersion>1.0.0-20230414.1</MicrosoftCssParserVersion>
    <MicrosoftApplicationInsightsPackageVersion>2.23.0</MicrosoftApplicationInsightsPackageVersion>
    <NETStandardLibraryNETFrameworkVersion>2.0.1-servicing-26011-01</NETStandardLibraryNETFrameworkVersion>
    <NETStandardLibraryVersion>2.0.3</NETStandardLibraryVersion>
    <NewtonsoftJsonPackageVersion>13.0.3</NewtonsoftJsonPackageVersion>
    <SystemDataSqlClientPackageVersion>4.8.6</SystemDataSqlClientPackageVersion>
    <StyleCopAnalyzersPackageVersion>1.2.0-beta.435</StyleCopAnalyzersPackageVersion>
    <WebDeploymentPackageVersion>4.0.5</WebDeploymentPackageVersion>
    <SystemCommandLineNamingConventionBinderVersion>2.0.0-beta5.25279.2</SystemCommandLineNamingConventionBinderVersion>
    <MicrosoftCodeAnalysisAnalyzerTestingVersion>1.1.2</MicrosoftCodeAnalysisAnalyzerTestingVersion>
    <MicrosoftVisualBasicVersion>10.3.0</MicrosoftVisualBasicVersion>
    <MicrosoftVisualStudioSetupConfigurationInteropVersion>3.2.2146</MicrosoftVisualStudioSetupConfigurationInteropVersion>
    <MicrosoftWindowsCsWin32PackageVersion>0.3.49-beta</MicrosoftWindowsCsWin32PackageVersion>
    <!-- When updating MicrosoftVisualStudioSolutionPersistenceVersion make sure to sync with dotnet/msbuild, dotnet/source-build-externals and NuGet/NuGet.Client -->
    <MicrosoftVisualStudioSolutionPersistenceVersion>1.0.52</MicrosoftVisualStudioSolutionPersistenceVersion>
  </PropertyGroup>
  <PropertyGroup Label="MicroBuild.Core version">
    <MicroBuildCorePackageVersion>0.2.0</MicroBuildCorePackageVersion>
  </PropertyGroup>
  <PropertyGroup>
    <!-- Dependency from https://github.com/dotnet/aspire -->
    <AspirePackageVersion>9.4.0</AspirePackageVersion>
  </PropertyGroup>
  <PropertyGroup>
    <!-- These are minimum versions used for netfx-targeted components that run in Visual Studio because in those cases,
         Visual Studio is providing those assemblies, and we should work with whichever version it ships. -->
    <MicrosoftBclAsyncInterfacesToolsetPackageVersion>9.0.0</MicrosoftBclAsyncInterfacesToolsetPackageVersion>
    <MicrosoftDeploymentDotNetReleasesToolsetPackageVersion>2.0.0-preview.1.24427.4</MicrosoftDeploymentDotNetReleasesToolsetPackageVersion>
    <MicrosoftExtensionsLoggingAbstractionsToolsetPackageVersion>9.0.0</MicrosoftExtensionsLoggingAbstractionsToolsetPackageVersion>
    <SystemBuffersToolsetPackageVersion>4.5.1</SystemBuffersToolsetPackageVersion>
    <SystemCollectionsImmutableToolsetPackageVersion>9.0.0</SystemCollectionsImmutableToolsetPackageVersion>
    <SystemMemoryToolsetPackageVersion>4.5.5</SystemMemoryToolsetPackageVersion>
    <SystemReflectionMetadataLoadContextToolsetPackageVersion>9.0.0</SystemReflectionMetadataLoadContextToolsetPackageVersion>
    <SystemReflectionMetadataToolsetPackageVersion>9.0.0</SystemReflectionMetadataToolsetPackageVersion>
    <SystemDiagnosticsDiagnosticSourceToolsetPackageVersion>9.0.0</SystemDiagnosticsDiagnosticSourceToolsetPackageVersion>
    <SystemTextEncodingCodePagesToolsetPackageVersion>8.0.0</SystemTextEncodingCodePagesToolsetPackageVersion>
    <SystemTextJsonToolsetPackageVersion>9.0.0</SystemTextJsonToolsetPackageVersion>
    <SystemThreadingTasksExtensionsToolsetPackageVersion>4.5.4</SystemThreadingTasksExtensionsToolsetPackageVersion>
    <SystemResourcesExtensionsToolsetPackageVersion>8.0.0</SystemResourcesExtensionsToolsetPackageVersion>
  </PropertyGroup>
  <PropertyGroup>
    <!-- Dependencies from https://github.com/Microsoft/msbuild -->
    <!-- In VMR modes, MicrosoftBuildVersion and MicrosoftBuildLocalizationVersion will end
         up overwritten by properties flowing the newest version that are imported after this file.
         These should be used in places where we always want to target the latest. This includes source-only modes (always use the latest)
         as well as some additional cases like the msbuild that is redistributed in the SDK.

         Some .NET Framework tasks and the resolver will need to run in a VS/MSBuild that is older
         than the very latest, based on what we want the SDK to support. So use a version that matches the version
         in minimumMSBuildVersion. Note that MSBuild has started versioning before release so the version we use as the Minimum should be .0
         to ensure we load in VS but the version we build against should be the version of MSBuild that ships in the .0 VS release.
         In these cases, we don't want to use MicrosoftBuildVersion and other
         associated properties that are updated by the VMR infrastructure. So, we read this version
         from the 'minimumMSBuildVersion' file in non-source-only cases into MicrosoftBuildMinimumVersion,
         then use that in Directory.Packages.props.

         At usage sites, either we use MicrosoftBuildMinimumVersion, or MicrosoftBuildVersion in source-only modes.

         Additionally, set the MinimumVSVersion for the installer UI that's required for targeting NetCurrent -->
    <MicrosoftBuildMinimumVersion Condition="'$(DotNetBuildSourceOnly)' != 'true'">17.14.28</MicrosoftBuildMinimumVersion>
    <MinimumVSVersion>18.0</MinimumVSVersion>
  </PropertyGroup>
  <PropertyGroup>
    <!-- Dependencies from https://github.com/dotnet/emsdk -->
    <!-- emscripten versions, these are are included in package IDs and need to be kept in sync with emsdk -->
    <EmscriptenVersionCurrent>3.1.56</EmscriptenVersionCurrent>
    <EmscriptenVersionNet9>3.1.56</EmscriptenVersionNet9>
    <EmscriptenVersionNet8>3.1.34</EmscriptenVersionNet8>
    <EmscriptenVersionNet7>3.1.12</EmscriptenVersionNet7>
    <EmscriptenVersionNet6>2.0.23</EmscriptenVersionNet6>
  </PropertyGroup>
  <PropertyGroup Label="Manually updated">
    <!-- Dependencies from https://github.com/microsoft/MSBuildLocator -->
    <MicrosoftBuildLocatorPackageVersion>1.10.2</MicrosoftBuildLocatorPackageVersion>
    <MicrosoftCodeAnalysisCSharpAnalyzerPinnedVersionPackageVersion>4.0.1</MicrosoftCodeAnalysisCSharpAnalyzerPinnedVersionPackageVersion>
  </PropertyGroup>
  <!-- Get .NET Framework reference assemblies from NuGet packages -->
  <PropertyGroup>
    <UsingToolNetFrameworkReferenceAssemblies>true</UsingToolNetFrameworkReferenceAssemblies>
  </PropertyGroup>
  <!-- Test Dependencies -->
  <PropertyGroup>
    <AwesomeAssertionsVersion>8.0.2</AwesomeAssertionsVersion>
    <AwesomeAssertionsJsonVersion>8.0.0</AwesomeAssertionsJsonVersion>
    <MoqPackageVersion>4.18.4</MoqPackageVersion>
    <XunitCombinatorialVersion>1.3.2</XunitCombinatorialVersion>
    <MicrosoftDotNetInstallerWindowsSecurityTestDataPackageVersion>8.0.0-beta.23607.1</MicrosoftDotNetInstallerWindowsSecurityTestDataPackageVersion>
    <BenchmarkDotNetPackageVersion>0.14.0</BenchmarkDotNetPackageVersion>
  </PropertyGroup>
  <PropertyGroup Label="Workload manifest package versions">
    <MauiFeatureBand>10.0.100-rc.2</MauiFeatureBand>
    <MauiWorkloadManifestVersion>10.0.0-rc.2.25504.7</MauiWorkloadManifestVersion>
    <XamarinAndroidWorkloadManifestVersion>36.0.0-rc.2.332</XamarinAndroidWorkloadManifestVersion>
    <XamarinIOSWorkloadManifestVersion>26.0.10970-net10-rc.2</XamarinIOSWorkloadManifestVersion>
    <XamarinMacCatalystWorkloadManifestVersion>26.0.10970-net10-rc.2</XamarinMacCatalystWorkloadManifestVersion>
    <XamarinMacOSWorkloadManifestVersion>26.0.10970-net10-rc.2</XamarinMacOSWorkloadManifestVersion>
    <XamarinTvOSWorkloadManifestVersion>26.0.10970-net10-rc.2</XamarinTvOSWorkloadManifestVersion>
  </PropertyGroup>
  <PropertyGroup Label="Pinned dependency">
    <!-- This package is not being produced outside of the 2.0 branch of corefx and should not change. -->
    <CLI_NETStandardLibraryNETFrameworkVersion>2.0.1-servicing-26011-01</CLI_NETStandardLibraryNETFrameworkVersion>
  </PropertyGroup>
  <Import Project="ManualVersions.props" />
</Project><|MERGE_RESOLUTION|>--- conflicted
+++ resolved
@@ -6,14 +6,8 @@
   <PropertyGroup Label="Repo version information">
     <VersionMajor>10</VersionMajor>
     <VersionMinor>0</VersionMinor>
-<<<<<<< HEAD
-    <VersionSDKMinor>1</VersionSDKMinor>
-    <VersionSDKMinorPatch>1</VersionSDKMinorPatch>
-    <VersionFeature>$([System.String]::Copy('$(VersionSDKMinorPatch)').PadLeft(2, '0'))</VersionFeature>
-=======
     <VersionSDKMinor>2</VersionSDKMinor>
     <VersionFeature>00</VersionFeature>
->>>>>>> 0630416d
     <!-- This property powers the SdkAnalysisLevel property in end-user MSBuild code.
          It should always be the hundreds-value of the current SDK version, never any
          preview version components or anything else. E.g. 8.0.100, 9.0.300, etc. -->
@@ -26,15 +20,10 @@
     <StabilizePackageVersion Condition="'$(StabilizePackageVersion)' == ''">false</StabilizePackageVersion>
     <DotNetFinalVersionKind Condition="'$(StabilizePackageVersion)' == 'true'">release</DotNetFinalVersionKind>
     <!-- Calculate prerelease label -->
-<<<<<<< HEAD
-    <PreReleaseVersionLabel>servicing</PreReleaseVersionLabel>
-    <PreReleaseVersionIteration></PreReleaseVersionIteration>
-=======
     <PreReleaseVersionLabel Condition="'$(StabilizePackageVersion)' != 'true'">preview</PreReleaseVersionLabel>
     <PreReleaseVersionLabel Condition="'$(StabilizePackageVersion)' == 'true' and $(VersionPrefix.EndsWith('00'))">rtm</PreReleaseVersionLabel>
     <PreReleaseVersionLabel Condition="'$(StabilizePackageVersion)' == 'true' and !$(VersionPrefix.EndsWith('00'))">servicing</PreReleaseVersionLabel>
     <PreReleaseVersionIteration Condition="'$(StabilizePackageVersion)' != 'true'">0</PreReleaseVersionIteration>
->>>>>>> 0630416d
     <!-- In source-build the version of the compiler must be same or newer than the version of the
          compiler API targeted by analyzer assemblies. This is mostly an issue on source-build as
          in that build mode analyzer assemblies always target the live compiler API. -->
