<Project DefaultTargets="Build">
  <PropertyGroup>
    <MSBuildAllProjects>$(MSBuildAllProjects);$(MSBuildThisFileFullPath)</MSBuildAllProjects>
  </PropertyGroup>
  <PropertyGroup Label="Repo version information">
    <VersionMajor>9</VersionMajor>
    <VersionMinor>0</VersionMinor>
    <VersionSDKMinor>3</VersionSDKMinor>
    <VersionFeature>08</VersionFeature>
    <!-- This property powers the SdkAnalysisLevel property in end-user MSBuild code.
         It should always be the hundreds-value of the current SDK version, never any
         preview version components or anything else. E.g. 8.0.100, 9.0.300, etc. -->
    <SdkFeatureBand>$(VersionMajor).$(VersionMinor).$(VersionSDKMinor)00</SdkFeatureBand>
    <VersionPrefix>$(VersionMajor).$(VersionMinor).$(VersionSDKMinor)$(VersionFeature)</VersionPrefix>
    <MajorMinorVersion>$(VersionMajor).$(VersionMinor)</MajorMinorVersion>
    <CliProductBandVersion>$(MajorMinorVersion).$(VersionSDKMinor)</CliProductBandVersion>
    <!-- Enable to remove prerelease label. -->
    <StabilizePackageVersion Condition="'$(StabilizePackageVersion)' == ''">true</StabilizePackageVersion>
    <DotNetFinalVersionKind Condition="'$(StabilizePackageVersion)' == 'true'">release</DotNetFinalVersionKind>
    <!-- Calculate prerelease label -->
    <PreReleaseVersionLabel Condition="'$(StabilizePackageVersion)' != 'true'">preview</PreReleaseVersionLabel>
    <PreReleaseVersionLabel Condition="'$(StabilizePackageVersion)' == 'true' and $(VersionPrefix.EndsWith('00'))">rtm</PreReleaseVersionLabel>
    <PreReleaseVersionLabel Condition="'$(StabilizePackageVersion)' == 'true' and !$(VersionPrefix.EndsWith('00'))">servicing</PreReleaseVersionLabel>
    <PreReleaseVersionIteration Condition="'$(StabilizePackageVersion)' != 'true'">0</PreReleaseVersionIteration>
    <!-- In source-build the version of the compiler must be same or newer than the version of the
         compiler API targeted by analyzer assemblies. This is mostly an issue on source-build as
         in that build mode analyzer assemblies always target the live compiler API. -->
    <UsingToolMicrosoftNetCompilers Condition="'$(DotNetBuildSourceOnly)' == 'true'">true</UsingToolMicrosoftNetCompilers>
    <UsingToolVSSDK>true</UsingToolVSSDK>
    <MicrosoftIORedistPackageVersion>6.0.1</MicrosoftIORedistPackageVersion>
  </PropertyGroup>
  <PropertyGroup Label="Servicing version information">
    <VersionFeature21>30</VersionFeature21>
    <VersionFeature31>32</VersionFeature31>
    <VersionFeature50>17</VersionFeature50>
    <VersionFeature60>36</VersionFeature60>
    <VersionFeature70>20</VersionFeature70>
    <VersionFeature80>$([MSBuild]::Add($(VersionFeature), 15))</VersionFeature80>
    <!-- Should be kept in sync with VersionFeature70. It should match the version of Microsoft.NET.ILLink.Tasks
         referenced by the same 7.0 SDK that references the 7.0.VersionFeature70 runtime pack. -->
    <_NET70ILLinkPackVersion>7.0.100-1.23211.1</_NET70ILLinkPackVersion>
  </PropertyGroup>
  <PropertyGroup Label="Restore feeds">
    <!-- In an orchestrated build, this may be overridden to other Azure feeds. -->
    <DotNetAssetRootUrl Condition="'$(DotNetAssetRootUrl)'==''">https://dotnetbuilds.blob.core.windows.net/public/</DotNetAssetRootUrl>
    <DotNetPrivateAssetRootUrl Condition="'$(DotNetPrivateAssetRootUrl)'==''">https://dotnetclimsrc.blob.core.windows.net/dotnet/</DotNetPrivateAssetRootUrl>
  </PropertyGroup>
  <PropertyGroup Label="Production dependencies">
    <MicrosoftWebXdtPackageVersion>10.0.0-preview.24609.2</MicrosoftWebXdtPackageVersion>
    <MicrosoftCssParserVersion>1.0.0-20230414.1</MicrosoftCssParserVersion>
    <MicrosoftApplicationInsightsPackageVersion>2.22.0</MicrosoftApplicationInsightsPackageVersion>
    <NETStandardLibraryNETFrameworkVersion>2.0.1-servicing-26011-01</NETStandardLibraryNETFrameworkVersion>
    <NETStandardLibraryVersion>2.0.3</NETStandardLibraryVersion>
    <NewtonsoftJsonPackageVersion>13.0.3</NewtonsoftJsonPackageVersion>
    <SystemDataSqlClientPackageVersion>4.8.6</SystemDataSqlClientPackageVersion>
    <StyleCopAnalyzersPackageVersion>1.2.0-beta.435</StyleCopAnalyzersPackageVersion>
    <WebDeploymentPackageVersion>4.0.5</WebDeploymentPackageVersion>
    <SystemCommandLineVersion>2.0.0-beta4.24324.3</SystemCommandLineVersion>
    <SystemCommandLineRenderingVersion>0.4.0-alpha.24324.3</SystemCommandLineRenderingVersion>
    <MicrosoftDeploymentDotNetReleasesVersion>2.0.0-rtm.1.25059.4</MicrosoftDeploymentDotNetReleasesVersion>
    <MicrosoftDiaSymReaderVersion>2.2.0-beta.24327.2</MicrosoftDiaSymReaderVersion>
    <MicrosoftCodeAnalysisAnalyzerTestingVersion>1.1.2-beta1.22216.1</MicrosoftCodeAnalysisAnalyzerTestingVersion>
    <MicrosoftVisualBasicVersion>10.3.0</MicrosoftVisualBasicVersion>
    <MicrosoftVisualStudioSetupConfigurationInteropVersion>3.2.2146</MicrosoftVisualStudioSetupConfigurationInteropVersion>
    <MicrosoftWindowsCsWin32PackageVersion>0.3.49-beta</MicrosoftWindowsCsWin32PackageVersion>
  </PropertyGroup>
  <PropertyGroup Label="NUnit3.DotNetNew.Template version">
    <!-- NUnit3.DotNetNew.Template versions do not 'flow in' -->
    <NUnit3DotNetNewTemplatePackageVersion>1.8.1</NUnit3DotNetNewTemplatePackageVersion>
  </PropertyGroup>
  <PropertyGroup Label="MicroBuild.Core version">
    <MicroBuildCorePackageVersion>0.2.0</MicroBuildCorePackageVersion>
  </PropertyGroup>
  <PropertyGroup>
    <!-- Dependency from https://github.com/dotnet/arcade-services -->
    <MicrosoftDotNetDarcLibVersion>1.1.0-beta.25317.4</MicrosoftDotNetDarcLibVersion>
  </PropertyGroup>
  <PropertyGroup>
    <!-- Dependency from https://github.com/dotnet/aspire -->
    <AspirePackageVersion>9.1.0-preview.1.24555.3</AspirePackageVersion>
  </PropertyGroup>
  <PropertyGroup>
    <!-- Dependency from https://github.com/dotnet/winforms -->
    <MicrosoftDotnetWinFormsProjectTemplatesPackageVersion>9.0.11-servicing.25519.1</MicrosoftDotnetWinFormsProjectTemplatesPackageVersion>
  </PropertyGroup>
  <PropertyGroup>
    <!-- Dependencies from https://github.com/dotnet/runtime -->
    <MicrosoftNETCoreAppRefPackageVersion>9.0.11</MicrosoftNETCoreAppRefPackageVersion>
    <VSRedistCommonNetCoreSharedFrameworkx6490PackageVersion>9.0.11-servicing.25517.16</VSRedistCommonNetCoreSharedFrameworkx6490PackageVersion>
    <MicrosoftNETCoreAppRuntimewinx64PackageVersion>9.0.11</MicrosoftNETCoreAppRuntimewinx64PackageVersion>
    <MicrosoftExtensionsDependencyModelPackageVersion>9.0.11</MicrosoftExtensionsDependencyModelPackageVersion>
    <MicrosoftNETHostModelVersion>9.0.11-servicing.25517.16</MicrosoftNETHostModelVersion>
    <MicrosoftExtensionsFileSystemGlobbingPackageVersion>9.0.11</MicrosoftExtensionsFileSystemGlobbingPackageVersion>
    <MicrosoftExtensionsLoggingAbstractionsVersion>9.0.11</MicrosoftExtensionsLoggingAbstractionsVersion>
    <MicrosoftExtensionsLoggingConsoleVersion>9.0.11</MicrosoftExtensionsLoggingConsoleVersion>
    <MicrosoftExtensionsLoggingVersion>9.0.11</MicrosoftExtensionsLoggingVersion>
    <MicrosoftNETILLinkTasksPackageVersion>9.0.11</MicrosoftNETILLinkTasksPackageVersion>
    <SystemServiceProcessServiceControllerVersion>9.0.11</SystemServiceProcessServiceControllerVersion>
    <MicrosoftNETCoreDotNetHostResolverPackageVersion>8.0.0-rc.1.23414.4</MicrosoftNETCoreDotNetHostResolverPackageVersion>
    <MicrosoftNETCorePlatformsPackageVersion>9.0.11-servicing.25517.16</MicrosoftNETCorePlatformsPackageVersion>
    <VSRedistCommonNetCoreTargetingPackx6490PackageVersion>9.0.11-servicing.25517.16</VSRedistCommonNetCoreTargetingPackx6490PackageVersion>
    <MicrosoftNETCoreAppHostwinx64PackageVersion>9.0.11</MicrosoftNETCoreAppHostwinx64PackageVersion>
    <MicrosoftBclAsyncInterfacesPackageVersion>9.0.11</MicrosoftBclAsyncInterfacesPackageVersion>
    <MicrosoftExtensionsFileProvidersAbstractionsPackageVersion>9.0.11</MicrosoftExtensionsFileProvidersAbstractionsPackageVersion>
    <MicrosoftWin32SystemEventsPackageVersion>9.0.11</MicrosoftWin32SystemEventsPackageVersion>
    <NETStandardLibraryRefPackageVersion>2.1.0</NETStandardLibraryRefPackageVersion>
    <SystemCodeDomPackageVersion>9.0.11</SystemCodeDomPackageVersion>
    <SystemCollectionsImmutablePackageVersion>8.0.0</SystemCollectionsImmutablePackageVersion>
    <SystemCompositionAttributedModelPackageVersion>9.0.11</SystemCompositionAttributedModelPackageVersion>
    <SystemCompositionConventionPackageVersion>9.0.11</SystemCompositionConventionPackageVersion>
    <SystemCompositionHostingPackageVersion>9.0.11</SystemCompositionHostingPackageVersion>
    <SystemCompositionRuntimePackageVersion>9.0.11</SystemCompositionRuntimePackageVersion>
    <SystemCompositionTypedPartsPackageVersion>9.0.11</SystemCompositionTypedPartsPackageVersion>
    <SystemConfigurationConfigurationManagerPackageVersion>9.0.11</SystemConfigurationConfigurationManagerPackageVersion>
    <SystemReflectionMetadataLoadContextVersion>9.0.11</SystemReflectionMetadataLoadContextVersion>
    <SystemReflectionMetadataVersion>8.0.0</SystemReflectionMetadataVersion>
    <SystemResourcesExtensionsPackageVersion>9.0.11</SystemResourcesExtensionsPackageVersion>
    <SystemSecurityCryptographyPkcsPackageVersion>9.0.11</SystemSecurityCryptographyPkcsPackageVersion>
    <SystemSecurityCryptographyProtectedDataPackageVersion>9.0.11</SystemSecurityCryptographyProtectedDataPackageVersion>
    <SystemSecurityCryptographyXmlPackageVersion>9.0.11</SystemSecurityCryptographyXmlPackageVersion>
    <SystemSecurityPermissionsPackageVersion>9.0.11</SystemSecurityPermissionsPackageVersion>
    <SystemTextEncodingCodePagesPackageVersion>9.0.11</SystemTextEncodingCodePagesPackageVersion>
    <SystemTextJsonPackageVersion>9.0.11</SystemTextJsonPackageVersion>
    <!-- This is a minimum version for various projects to work. It's used for netfx-targeted components that run in Visual Studio
         because in those cases, Visual Studio is providing System.Text.Json, and we should work with whichever version it ships. -->
    <SystemBuffersToolsetPackageVersion>4.5.1</SystemBuffersToolsetPackageVersion>
    <SystemMemoryToolsetPackageVersion>4.5.5</SystemMemoryToolsetPackageVersion>
    <SystemTextJsonToolsetPackageVersion>8.0.5</SystemTextJsonToolsetPackageVersion>
    <SystemThreadingTasksExtensionsToolsetPackageVersion>4.5.4</SystemThreadingTasksExtensionsToolsetPackageVersion>
    <SystemWindowsExtensionsPackageVersion>9.0.11</SystemWindowsExtensionsPackageVersion>
    <SystemFormatsAsn1Version>9.0.11</SystemFormatsAsn1Version>
  </PropertyGroup>
  <PropertyGroup>
    <!-- Dependencies from https://github.com/dotnet/windowsdesktop -->
    <VSRedistCommonWindowsDesktopSharedFrameworkx6490PackageVersion>9.0.11-servicing.25520.1</VSRedistCommonWindowsDesktopSharedFrameworkx6490PackageVersion>
    <VSRedistCommonWindowsDesktopTargetingPackx6490PackageVersion>9.0.11-servicing.25520.1</VSRedistCommonWindowsDesktopTargetingPackx6490PackageVersion>
    <MicrosoftWindowsDesktopAppRuntimewinx64PackageVersion>9.0.11</MicrosoftWindowsDesktopAppRuntimewinx64PackageVersion>
    <MicrosoftWindowsDesktopAppRefPackageVersion>9.0.11</MicrosoftWindowsDesktopAppRefPackageVersion>
  </PropertyGroup>
  <PropertyGroup>
    <!-- Dependencies from https://github.com/nuget/nuget.client -->
    <NuGetBuildTasksPackageVersion>6.14.0-rc.116</NuGetBuildTasksPackageVersion>
    <NuGetBuildTasksConsolePackageVersion>6.14.0-rc.116</NuGetBuildTasksConsolePackageVersion>
    <NuGetLocalizationPackageVersion>6.14.0-rc.116</NuGetLocalizationPackageVersion>
    <NuGetBuildTasksPackPackageVersion>6.14.0-rc.116</NuGetBuildTasksPackPackageVersion>
    <NuGetCommandLineXPlatPackageVersion>6.14.0-rc.116</NuGetCommandLineXPlatPackageVersion>
    <NuGetProjectModelPackageVersion>6.14.0-rc.116</NuGetProjectModelPackageVersion>
    <MicrosoftBuildNuGetSdkResolverPackageVersion>6.14.0-rc.116</MicrosoftBuildNuGetSdkResolverPackageVersion>
    <NuGetCommonPackageVersion>6.14.0-rc.116</NuGetCommonPackageVersion>
    <NuGetConfigurationPackageVersion>6.14.0-rc.116</NuGetConfigurationPackageVersion>
    <NuGetFrameworksPackageVersion>6.14.0-rc.116</NuGetFrameworksPackageVersion>
    <NuGetPackagingPackageVersion>6.14.0-rc.116</NuGetPackagingPackageVersion>
    <NuGetVersioningPackageVersion>6.14.0-rc.116</NuGetVersioningPackageVersion>
  </PropertyGroup>
  <PropertyGroup>
    <!-- Dependencies from https://github.com/Microsoft/vstest -->
    <MicrosoftNETTestSdkPackageVersion>17.14.1-release-25428-01</MicrosoftNETTestSdkPackageVersion>
    <MicrosoftTestPlatformCLIPackageVersion>17.14.1-release-25428-01</MicrosoftTestPlatformCLIPackageVersion>
    <MicrosoftTestPlatformBuildPackageVersion>17.14.1-release-25428-01</MicrosoftTestPlatformBuildPackageVersion>
  </PropertyGroup>
  <PropertyGroup>
    <!-- Dependencies from https://github.com/dotnet/roslyn-analyzers -->
    <MicrosoftCodeAnalysisNetAnalyzersVersion>9.0.0-preview.25329.4</MicrosoftCodeAnalysisNetAnalyzersVersion>
    <MicrosoftCodeAnalysisPublicApiAnalyzersVersion>3.12.0-beta1.25465.8</MicrosoftCodeAnalysisPublicApiAnalyzersVersion>
  </PropertyGroup>
  <PropertyGroup>
    <!-- Dependencies from https://github.com/Microsoft/msbuild -->
    <!-- In VMR modes, MicrosoftBuildVersion and MicrosoftBuildLocalizationVersion will end
         up overwritten by properties flowing the newest version that are imported after this file.
         These should be used in places where we always want to target the latest. This includes source-only modes (always use the latest)
         as well as some additional cases like the msbuild that is redistributed in the SDK.

         Some .NET Framework tasks and the resolver will need to run in a VS/MSBuild that is older
         than the very latest, based on what we want the SDK to support. So use a version that matches the version
         in minimumMSBuildVersion. Note that MSBuild has started versioning before release so the version we use as the Minimum should be .0
         to ensure we load in VS but the version we build against should be the version of MSBuild that ships in the .0 VS release.
         In these cases, we don't want to use MicrosoftBuildVersion and other
         associated properties that are updated by the VMR infrastructure. So, we read this version
         from the 'minimumMSBuildVersion' file in non-source-only cases into MicrosoftBuildMinimumVersion,
         then use that in Directory.Packages.props.

         At usage sites, either we use MicrosoftBuildMinimumVersion, or MicrosoftBuildVersion in source-only modes.

         Additionally, set the MinimumVSVersion for the installer UI that's required for targeting NetCurrent -->
<<<<<<< HEAD
    <MicrosoftBuildVersion>17.14.30</MicrosoftBuildVersion>
    <MicrosoftBuildLocalizationVersion>17.14.30-servicing-25520-12</MicrosoftBuildLocalizationVersion>
=======
    <MicrosoftBuildVersion>17.14.28</MicrosoftBuildVersion>
    <MicrosoftBuildLocalizationVersion>17.14.28-servicing-25466-01</MicrosoftBuildLocalizationVersion>
>>>>>>> 3bc3012c
    <MicrosoftBuildMinimumVersion Condition="'$(DotNetBuildSourceOnly)' != 'true'">17.11.31</MicrosoftBuildMinimumVersion>
    <MinimumVSVersion>17.12</MinimumVSVersion>
  </PropertyGroup>
  <PropertyGroup>
    <!-- Dependencies from https://github.com/dotnet/templating -->
    <MicrosoftTemplateEngineAbstractionsPackageVersion>9.0.308</MicrosoftTemplateEngineAbstractionsPackageVersion>
    <MicrosoftTemplateEngineEdgePackageVersion>$(MicrosoftTemplateEngineAbstractionsPackageVersion)</MicrosoftTemplateEngineEdgePackageVersion>
    <MicrosoftTemplateEngineOrchestratorRunnableProjectsPackageVersion>$(MicrosoftTemplateEngineAbstractionsPackageVersion)</MicrosoftTemplateEngineOrchestratorRunnableProjectsPackageVersion>
    <MicrosoftTemplateEngineUtilsPackageVersion>$(MicrosoftTemplateEngineAbstractionsPackageVersion)</MicrosoftTemplateEngineUtilsPackageVersion>
    <MicrosoftTemplateSearchCommonPackageVersion>$(MicrosoftTemplateEngineAbstractionsPackageVersion)</MicrosoftTemplateSearchCommonPackageVersion>
    <!-- test dependencies -->
    <MicrosoftTemplateEngineMocksPackageVersion>9.0.308-servicing.25559.4</MicrosoftTemplateEngineMocksPackageVersion>
    <MicrosoftTemplateEngineTestHelperPackageVersion>$(MicrosoftTemplateEngineMocksPackageVersion)</MicrosoftTemplateEngineTestHelperPackageVersion>
    <MicrosoftTemplateEngineAuthoringTemplateVerifierVersion>$(MicrosoftTemplateEngineAbstractionsPackageVersion)</MicrosoftTemplateEngineAuthoringTemplateVerifierVersion>
    <MicrosoftTemplateSearchTemplateDiscoveryPackageVersion>$(MicrosoftTemplateEngineMocksPackageVersion)</MicrosoftTemplateSearchTemplateDiscoveryPackageVersion>
  </PropertyGroup>
  <PropertyGroup>
    <!-- Dependencies from https://github.com/Microsoft/visualfsharp -->
    <MicrosoftFSharpCompilerPackageVersion>13.9.303-beta.25361.1</MicrosoftFSharpCompilerPackageVersion>
  </PropertyGroup>
  <PropertyGroup>
    <!-- Dependencies from https://github.com/dotnet/roslyn -->
    <MicrosoftNetCompilersToolsetVersion>4.14.0-3.25465.8</MicrosoftNetCompilersToolsetVersion>
    <MicrosoftNetCompilersToolsetFrameworkPackageVersion>4.14.0-3.25465.8</MicrosoftNetCompilersToolsetFrameworkPackageVersion>
    <MicrosoftCodeAnalysisPackageVersion>4.14.0-3.25465.8</MicrosoftCodeAnalysisPackageVersion>
    <MicrosoftCodeAnalysisCSharpPackageVersion>4.14.0-3.25465.8</MicrosoftCodeAnalysisCSharpPackageVersion>
    <MicrosoftCodeAnalysisCSharpCodeStylePackageVersion>4.14.0-3.25465.8</MicrosoftCodeAnalysisCSharpCodeStylePackageVersion>
    <MicrosoftCodeAnalysisCSharpFeaturesPackageVersion>4.14.0-3.25465.8</MicrosoftCodeAnalysisCSharpFeaturesPackageVersion>
    <MicrosoftCodeAnalysisWorkspacesMSBuildPackageVersion>4.14.0-3.25465.8</MicrosoftCodeAnalysisWorkspacesMSBuildPackageVersion>
    <MicrosoftCodeAnalysisCSharpWorkspacesPackageVersion>4.14.0-3.25465.8</MicrosoftCodeAnalysisCSharpWorkspacesPackageVersion>
  </PropertyGroup>
  <PropertyGroup>
    <!-- Dependencies from https://github.com/aspnet/AspNetCore -->
    <MicrosoftAspNetCoreAppRefPackageVersion>9.0.11</MicrosoftAspNetCoreAppRefPackageVersion>
    <MicrosoftAspNetCoreDeveloperCertificatesXPlatPackageVersion>9.0.11-servicing.25520.6</MicrosoftAspNetCoreDeveloperCertificatesXPlatPackageVersion>
    <MicrosoftAspNetCoreComponentsSdkAnalyzersPackageVersion>9.0.11-servicing.25520.6</MicrosoftAspNetCoreComponentsSdkAnalyzersPackageVersion>
    <MicrosoftAspNetCoreMvcAnalyzersPackageVersion>9.0.11-servicing.25520.6</MicrosoftAspNetCoreMvcAnalyzersPackageVersion>
    <MicrosoftAspNetCoreMvcApiAnalyzersPackageVersion>9.0.11-servicing.25520.6</MicrosoftAspNetCoreMvcApiAnalyzersPackageVersion>
    <MicrosoftAspNetCoreAnalyzersPackageVersion>9.0.11-servicing.25520.6</MicrosoftAspNetCoreAnalyzersPackageVersion>
    <MicrosoftAspNetCoreTestHostPackageVersion>9.0.11</MicrosoftAspNetCoreTestHostPackageVersion>
    <MicrosoftAspNetCoreAppRuntimewinx64PackageVersion>9.0.11</MicrosoftAspNetCoreAppRuntimewinx64PackageVersion>
    <MicrosoftAspNetCoreAppRefInternalPackageVersion>9.0.11-servicing.25520.6</MicrosoftAspNetCoreAppRefInternalPackageVersion>
    <VSRedistCommonAspNetCoreSharedFrameworkx6490PackageVersion>9.0.11-servicing.25520.6</VSRedistCommonAspNetCoreSharedFrameworkx6490PackageVersion>
    <dotnetdevcertsPackageVersion>9.0.11-servicing.25520.6</dotnetdevcertsPackageVersion>
    <dotnetuserjwtsPackageVersion>9.0.11-servicing.25520.6</dotnetuserjwtsPackageVersion>
    <dotnetusersecretsPackageVersion>9.0.11-servicing.25520.6</dotnetusersecretsPackageVersion>
  </PropertyGroup>
  <PropertyGroup>
    <!-- Dependencies from https://github.com/dotnet/razor -->
    <MicrosoftAspNetCoreMvcRazorExtensionsToolingInternalPackageVersion>9.0.0-preview.25516.13</MicrosoftAspNetCoreMvcRazorExtensionsToolingInternalPackageVersion>
    <MicrosoftCodeAnalysisRazorToolingInternalVersion>9.0.0-preview.25516.13</MicrosoftCodeAnalysisRazorToolingInternalVersion>
    <MicrosoftNETSdkRazorSourceGeneratorsTransportPackageVersion>9.0.0-preview.25516.13</MicrosoftNETSdkRazorSourceGeneratorsTransportPackageVersion>
  </PropertyGroup>
  <PropertyGroup>
    <!-- Dependencies from https://github.com/dotnet/wpf -->
    <MicrosoftNETSdkWindowsDesktopPackageVersion>9.0.11-rtm.25520.2</MicrosoftNETSdkWindowsDesktopPackageVersion>
    <MicrosoftDotNetWpfProjectTemplatesPackageVersion>9.0.11-rtm.25520.2</MicrosoftDotNetWpfProjectTemplatesPackageVersion>
  </PropertyGroup>
  <PropertyGroup Label="Runtime and Apphost aliases">
    <!-- Runtime and Apphost pack versions are the same for all RIDs. We flow the x64 version above and create aliases without the winx64 here for clarity elsewhere. -->
    <MicrosoftNETCoreAppHostPackageVersion>$(MicrosoftNETCoreAppHostwinx64PackageVersion)</MicrosoftNETCoreAppHostPackageVersion>
    <MicrosoftNETCoreAppRuntimePackageVersion>$(MicrosoftNETCoreAppRuntimewinx64PackageVersion)</MicrosoftNETCoreAppRuntimePackageVersion>
    <MicrosoftAspNetCoreAppRuntimePackageVersion>$(MicrosoftAspNetCoreAppRuntimewinx64PackageVersion)</MicrosoftAspNetCoreAppRuntimePackageVersion>
    <MicrosoftWindowsDesktopAppRuntimePackageVersion>$(MicrosoftWindowsDesktopAppRuntimewinx64PackageVersion)</MicrosoftWindowsDesktopAppRuntimePackageVersion>
  </PropertyGroup>
  <PropertyGroup Label="HostFxr and SharedHost versions">
    <HostFxrVersion>$(MicrosoftNETCoreAppRuntimePackageVersion)</HostFxrVersion>
    <SharedHostVersion>$(MicrosoftNETCoreAppRuntimePackageVersion)</SharedHostVersion>
  </PropertyGroup>
  <PropertyGroup Label="Template versions">
    <!-- 9.0 Template versions -->
    <AspNetCorePackageVersionFor90Templates>$(MicrosoftAspNetCoreAppRuntimePackageVersion)</AspNetCorePackageVersionFor90Templates>
    <MicrosoftDotnetWinFormsProjectTemplates90PackageVersion>$(MicrosoftDotnetWinFormsProjectTemplatesPackageVersion)</MicrosoftDotnetWinFormsProjectTemplates90PackageVersion>
    <MicrosoftDotNetWpfProjectTemplates90PackageVersion>$(MicrosoftDotNetWpfProjectTemplatesPackageVersion)</MicrosoftDotNetWpfProjectTemplates90PackageVersion>
    <NUnit3Templates90PackageVersion>$(NUnit3DotNetNewTemplatePackageVersion)</NUnit3Templates90PackageVersion>
  </PropertyGroup>
  <PropertyGroup Label="Infrastructure and test only dependencies">
    <VersionToolsVersion>2.2.0-beta.19072.10</VersionToolsVersion>
    <DotnetDebToolVersion>2.0.0</DotnetDebToolVersion>
    <MicrosoftDotNetScenarioTestsSdkTemplateTestsVersion>9.0.0-preview.25381.1</MicrosoftDotNetScenarioTestsSdkTemplateTestsVersion>
  </PropertyGroup>
  <PropertyGroup Label="Manually updated">
    <!-- Dependencies from https://github.com/microsoft/MSBuildLocator -->
    <MicrosoftBuildLocatorPackageVersion>1.6.10</MicrosoftBuildLocatorPackageVersion>
    <MicrosoftCodeAnalysisCSharpAnalyzerPinnedVersionPackageVersion>4.0.1</MicrosoftCodeAnalysisCSharpAnalyzerPinnedVersionPackageVersion>
  </PropertyGroup>
  <PropertyGroup>
    <!-- Dependencies from https://github.com/dotnet/arcade -->
    <MicrosoftDotNetBuildTasksInstallersPackageVersion>9.0.0-beta.25515.2</MicrosoftDotNetBuildTasksInstallersPackageVersion>
    <MicrosoftDotNetSignToolVersion>9.0.0-beta.25515.2</MicrosoftDotNetSignToolVersion>
    <MicrosoftDotNetXliffTasksVersion>9.0.0-beta.25515.2</MicrosoftDotNetXliffTasksVersion>
    <MicrosoftDotNetXUnitExtensionsVersion>9.0.0-beta.25515.2</MicrosoftDotNetXUnitExtensionsVersion>
  </PropertyGroup>
  <PropertyGroup>
    <!-- Dependencies from https://github.com/dotnet/sourcelink -->
    <MicrosoftBuildTasksGitVersion>9.0.0-beta.24617.1</MicrosoftBuildTasksGitVersion>
    <MicrosoftSourceLinkCommonVersion>9.0.0-beta.24617.1</MicrosoftSourceLinkCommonVersion>
    <MicrosoftSourceLinkAzureReposGitVersion>9.0.0-beta.24617.1</MicrosoftSourceLinkAzureReposGitVersion>
    <MicrosoftSourceLinkGitHubVersion>9.0.0-beta.24617.1</MicrosoftSourceLinkGitHubVersion>
    <MicrosoftSourceLinkGitLabVersion>9.0.0-beta.24617.1</MicrosoftSourceLinkGitLabVersion>
    <MicrosoftSourceLinkBitbucketGitVersion>9.0.0-beta.24617.1</MicrosoftSourceLinkBitbucketGitVersion>
  </PropertyGroup>
  <!-- Get .NET Framework reference assemblies from NuGet packages -->
  <PropertyGroup>
    <UsingToolNetFrameworkReferenceAssemblies>true</UsingToolNetFrameworkReferenceAssemblies>
  </PropertyGroup>
  <!-- Test Dependencies -->
  <PropertyGroup>
    <FluentAssertionsVersion>6.12.0</FluentAssertionsVersion>
    <FluentAssertionsJsonVersion>6.1.0</FluentAssertionsJsonVersion>
    <MoqPackageVersion>4.18.4</MoqPackageVersion>
    <MSTestVersion>3.4.3</MSTestVersion>
    <XunitCombinatorialVersion>1.3.2</XunitCombinatorialVersion>
    <MicrosoftDotNetInstallerWindowsSecurityTestDataPackageVersion>8.0.0-beta.23607.1</MicrosoftDotNetInstallerWindowsSecurityTestDataPackageVersion>
  </PropertyGroup>
  <PropertyGroup>
    <ExeExtension>.exe</ExeExtension>
    <ExeExtension Condition=" '$(OS)' != 'Windows_NT' ">
    </ExeExtension>
    <_DotNetHiveRoot>$(DOTNET_INSTALL_DIR)</_DotNetHiveRoot>
    <_DotNetHiveRoot Condition="'$(_DotNetHiveRoot)' == ''">$(RepoRoot).dotnet/</_DotNetHiveRoot>
    <_DotNetHiveRoot Condition="!HasTrailingSlash('$(_DotNetHiveRoot)')">$(_DotNetHiveRoot)/</_DotNetHiveRoot>
    <DotNetExe>$(_DotNetHiveRoot)dotnet$(ExeExtension)</DotNetExe>
  </PropertyGroup>
  <PropertyGroup Label="Workload manifest package versions">
    <AspireFeatureBand>8.0.100</AspireFeatureBand>
    <MicrosoftNETSdkAspireManifest80100PackageVersion>8.2.2</MicrosoftNETSdkAspireManifest80100PackageVersion>
    <MauiFeatureBand>9.0.100</MauiFeatureBand>
    <MauiWorkloadManifestVersion>9.0.0</MauiWorkloadManifestVersion>
    <XamarinAndroidWorkloadManifestVersion>35.0.7</XamarinAndroidWorkloadManifestVersion>
    <XamarinIOSWorkloadManifestVersion>18.0.9617</XamarinIOSWorkloadManifestVersion>
    <XamarinMacCatalystWorkloadManifestVersion>18.0.9617</XamarinMacCatalystWorkloadManifestVersion>
    <XamarinMacOSWorkloadManifestVersion>15.0.9617</XamarinMacOSWorkloadManifestVersion>
    <XamarinTvOSWorkloadManifestVersion>18.0.9617</XamarinTvOSWorkloadManifestVersion>
    <!-- Workloads from dotnet/emsdk -->
    <MicrosoftNETWorkloadEmscriptenCurrentManifest90100PackageVersion>9.0.11</MicrosoftNETWorkloadEmscriptenCurrentManifest90100PackageVersion>
    <EmscriptenWorkloadManifestVersion>$(MicrosoftNETWorkloadEmscriptenCurrentManifest90100PackageVersion)</EmscriptenWorkloadManifestVersion>
    <!-- emsdk workload prerelease version band must match the emsdk feature band -->
    <EmscriptenWorkloadFeatureBand>9.0.100$([System.Text.RegularExpressions.Regex]::Match($(EmscriptenWorkloadManifestVersion), `-(?!rtm)[A-z]*[\.]*\d*`))</EmscriptenWorkloadFeatureBand>
    <!-- Workloads from dotnet/runtime use MicrosoftNETCoreAppRefPackageVersion because it has a stable name that does not include the full feature band -->
    <MonoWorkloadManifestVersion>$(MicrosoftNETCoreAppRefPackageVersion)</MonoWorkloadManifestVersion>
    <!-- mono workload prerelease version band must match the runtime feature band -->
    <MonoWorkloadFeatureBand>9.0.100$([System.Text.RegularExpressions.Regex]::Match($(MonoWorkloadManifestVersion), `-(?!rtm)[A-z]*[\.]*\d*`))</MonoWorkloadFeatureBand>
  </PropertyGroup>
  <PropertyGroup Label="Dependencies for VMR initialization">
    <!-- These two MicrosoftBuild versions are required to build VMR initialization tasks -->
    <MicrosoftBuildFrameworkVersion>15.7.179</MicrosoftBuildFrameworkVersion>
    <MicrosoftBuildUtilitiesCoreVersion>15.7.179</MicrosoftBuildUtilitiesCoreVersion>
  </PropertyGroup>
  <PropertyGroup Label="Pinned dependency">
    <!-- This package is not being produced outside of the 2.0 branch of corefx and should not change. -->
    <CLI_NETStandardLibraryNETFrameworkVersion>2.0.1-servicing-26011-01</CLI_NETStandardLibraryNETFrameworkVersion>
  </PropertyGroup>
  <Import Project="ManualVersions.props" />
</Project><|MERGE_RESOLUTION|>--- conflicted
+++ resolved
@@ -182,13 +182,8 @@
          At usage sites, either we use MicrosoftBuildMinimumVersion, or MicrosoftBuildVersion in source-only modes.
 
          Additionally, set the MinimumVSVersion for the installer UI that's required for targeting NetCurrent -->
-<<<<<<< HEAD
-    <MicrosoftBuildVersion>17.14.30</MicrosoftBuildVersion>
-    <MicrosoftBuildLocalizationVersion>17.14.30-servicing-25520-12</MicrosoftBuildLocalizationVersion>
-=======
     <MicrosoftBuildVersion>17.14.28</MicrosoftBuildVersion>
     <MicrosoftBuildLocalizationVersion>17.14.28-servicing-25466-01</MicrosoftBuildLocalizationVersion>
->>>>>>> 3bc3012c
     <MicrosoftBuildMinimumVersion Condition="'$(DotNetBuildSourceOnly)' != 'true'">17.11.31</MicrosoftBuildMinimumVersion>
     <MinimumVSVersion>17.12</MinimumVSVersion>
   </PropertyGroup>
