parameters:
  artifactsPublishingAdditionalParameters: ''
<<<<<<< HEAD
  publishInstallersAndChecksums: false
=======
  dependsOn:
  - Validate
  publishInstallersAndChecksums: false
  symbolPublishingAdditionalParameters: ''
>>>>>>> 195f3e36

stages:
- stage: NetCore_Release30_Publish
  dependsOn: ${{ parameters.dependsOn }}
  variables:
    - template: ../common-variables.yml
  displayName: .NET Core 3.0 Release Publishing
  jobs:
  - template: ../setup-maestro-vars.yml

  - job:
    displayName: Symbol Publishing
    dependsOn: setupMaestroVars
    condition: contains(dependencies.setupMaestroVars.outputs['setReleaseVars.InitialChannels'], format('[{0}]', variables.PublicRelease_30_Channel_Id))
    variables:
      - group: DotNet-Symbol-Server-Pats
    pool:
      vmImage: 'windows-2019'
    steps:
      - task: DownloadBuildArtifacts@0
        displayName: Download Blob Artifacts
        inputs:
          artifactName: 'BlobArtifacts'
        continueOnError: true

      - task: DownloadBuildArtifacts@0
        displayName: Download PDB Artifacts
        inputs:
          artifactName: 'PDBArtifacts'
        continueOnError: true

      - task: PowerShell@2
        displayName: Publish
        inputs:
          filePath: eng\common\sdk-task.ps1
          arguments: -task PublishToSymbolServers -restore -msbuildEngine dotnet
            /p:DotNetSymbolServerTokenMsdl=$(microsoft-symbol-server-pat)
            /p:DotNetSymbolServerTokenSymWeb=$(symweb-symbol-server-pat)
            /p:PDBArtifactsDirectory='$(Build.ArtifactStagingDirectory)/PDBArtifacts/'
            /p:BlobBasePath='$(Build.ArtifactStagingDirectory)/BlobArtifacts/'
            /p:SymbolPublishingExclusionsFile='$(Build.SourcesDirectory)/eng/SymbolPublishingExclusionsFile.txt'
            /p:Configuration=Release
            ${{ parameters.symbolPublishingAdditionalParameters }}

  - job: publish_assets
    displayName: Publish Assets
    dependsOn: setupMaestroVars
    variables:
      - group: DotNet-Blob-Feed
      - group: AzureDevOps-Artifact-Feeds-Pats
      - name: BARBuildId
        value: $[ dependencies.setupMaestroVars.outputs['setReleaseVars.BARBuildId'] ]
      - name: IsStableBuild
        value: $[ dependencies.setupMaestroVars.outputs['setReleaseVars.IsStableBuild'] ]
    condition: contains(dependencies.setupMaestroVars.outputs['setReleaseVars.InitialChannels'], format('[{0}]', variables.PublicRelease_30_Channel_Id))
    pool:
      vmImage: 'windows-2019'
    steps:
      - task: DownloadBuildArtifacts@0
        displayName: Download Package Artifacts
        inputs:
          buildType: current
          artifactName: PackageArtifacts

      - task: DownloadBuildArtifacts@0
        displayName: Download Blob Artifacts
        inputs:
          buildType: current
          artifactName: BlobArtifacts

      - task: DownloadBuildArtifacts@0
        displayName: Download Asset Manifests
        inputs:
          buildType: current
          artifactName: AssetManifests

      - task: NuGetToolInstaller@1
        displayName: 'Install NuGet.exe'

      # This is necessary whenever we want to publish/restore to an AzDO private feed
      - task: NuGetAuthenticate@0
        displayName: 'Authenticate to AzDO Feeds'

      - task: PowerShell@2
        displayName: Enable cross-org publishing
        inputs:
          filePath: eng\common\enable-cross-org-publishing.ps1
          arguments: -token $(dn-bot-dnceng-artifact-feeds-rw)

      - task: PowerShell@2
        displayName: Publish Assets
        inputs:
          filePath: eng\common\sdk-task.ps1
          arguments: -task PublishArtifactsInManifest -restore -msbuildEngine dotnet
            /p:ArtifactsCategory=$(_DotNetArtifactsCategory)
            /p:IsStableBuild=$(IsStableBuild)
            /p:IsInternalBuild=$(IsInternalBuild)
            /p:RepositoryName=$(Build.Repository.Name)
            /p:CommitSha=$(Build.SourceVersion)
            /p:NugetPath=$(NuGetExeToolPath)
            /p:AzdoTargetFeedPAT='$(dn-bot-dnceng-universal-packages-rw)'
            /p:AzureStorageTargetFeedPAT='$(dotnetfeed-storage-access-key-1)'
            /p:BARBuildId=$(BARBuildId)
            /p:MaestroApiEndpoint='$(MaestroApiEndPoint)'
            /p:BuildAssetRegistryToken='$(MaestroApiAccessToken)'
            /p:ManifestsBasePath='$(Build.ArtifactStagingDirectory)/AssetManifests/'
            /p:BlobBasePath='$(Build.ArtifactStagingDirectory)/BlobArtifacts/'
            /p:PackageBasePath='$(Build.ArtifactStagingDirectory)/PackageArtifacts/'
            /p:Configuration=Release
            /p:PublishInstallersAndChecksums=${{ parameters.publishInstallersAndChecksums }}
            /p:InstallersTargetStaticFeed=$(InstallersBlobFeedUrl)
            /p:InstallersAzureAccountKey=$(dotnetcli-storage-key)
            /p:ChecksumsTargetStaticFeed=$(ChecksumsBlobFeedUrl)
            /p:ChecksumsAzureAccountKey=$(dotnetclichecksums-storage-key)
<<<<<<< HEAD
            /p:PublishToAzureDevOpsNuGetFeeds=true
=======
>>>>>>> 195f3e36
            /p:AzureDevOpsStaticShippingFeed='https://pkgs.dev.azure.com/dnceng/public/_packaging/dotnet3/nuget/v3/index.json'
            /p:AzureDevOpsStaticShippingFeedKey='$(dn-bot-dnceng-artifact-feeds-rw)'
            /p:AzureDevOpsStaticTransportFeed='https://pkgs.dev.azure.com/dnceng/public/_packaging/dotnet3-transport/nuget/v3/index.json'
            /p:AzureDevOpsStaticTransportFeedKey='$(dn-bot-dnceng-artifact-feeds-rw)'
            /p:AzureDevOpsStaticSymbolsFeed='https://pkgs.dev.azure.com/dnceng/public/_packaging/dotnet3-symbols/nuget/v3/index.json'
            /p:AzureDevOpsStaticSymbolsFeedKey='$(dn-bot-dnceng-artifact-feeds-rw)'
            ${{ parameters.artifactsPublishingAdditionalParameters }}

      - template: ../../steps/promote-build.yml
        parameters:
          ChannelId: ${{ variables.PublicRelease_30_Channel_Id }}<|MERGE_RESOLUTION|>--- conflicted
+++ resolved
@@ -1,13 +1,9 @@
 parameters:
   artifactsPublishingAdditionalParameters: ''
-<<<<<<< HEAD
-  publishInstallersAndChecksums: false
-=======
   dependsOn:
   - Validate
   publishInstallersAndChecksums: false
   symbolPublishingAdditionalParameters: ''
->>>>>>> 195f3e36
 
 stages:
 - stage: NetCore_Release30_Publish
@@ -122,10 +118,6 @@
             /p:InstallersAzureAccountKey=$(dotnetcli-storage-key)
             /p:ChecksumsTargetStaticFeed=$(ChecksumsBlobFeedUrl)
             /p:ChecksumsAzureAccountKey=$(dotnetclichecksums-storage-key)
-<<<<<<< HEAD
-            /p:PublishToAzureDevOpsNuGetFeeds=true
-=======
->>>>>>> 195f3e36
             /p:AzureDevOpsStaticShippingFeed='https://pkgs.dev.azure.com/dnceng/public/_packaging/dotnet3/nuget/v3/index.json'
             /p:AzureDevOpsStaticShippingFeedKey='$(dn-bot-dnceng-artifact-feeds-rw)'
             /p:AzureDevOpsStaticTransportFeed='https://pkgs.dev.azure.com/dnceng/public/_packaging/dotnet3-transport/nuget/v3/index.json'
