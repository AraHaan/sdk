parameters:
  enable: 'false'                                             # Whether the SDL validation job should execute or not
  overrideParameters: ''                                       # Optional: to override values for parameters.
  additionalParameters: ''                                     # Optional: parameters that need user specific values eg: '-SourceToolsList @("abc","def") -ArtifactToolsList @("ghi","jkl")'
  # Optional: if specified, restore and use this version of Guardian instead of the default.
  overrideGuardianVersion: ''
  # Optional: if true, publish the '.gdn' folder as a pipeline artifact. This can help with in-depth
  # diagnosis of problems with specific tool configurations.
  publishGuardianDirectoryToPipeline: false
  # The script to run to execute all SDL tools. Use this if you want to use a script to define SDL
  # parameters rather than relying on YAML. It may be better to use a local script, because you can
  # reproduce results locally without piecing together a command based on the YAML.
  executeAllSdlToolsScript: 'eng/common/sdl/execute-all-sdl-tools.ps1'
  # There is some sort of bug (has been reported) in Azure DevOps where if this parameter is named
  # 'continueOnError', the parameter value is not correctly picked up.
  # This can also be remedied by the caller (post-build.yml) if it does not use a nested parameter
  sdlContinueOnError: false                                    # optional: determines whether to continue the build if the step errors;
  # optional: determines if build artifacts should be downloaded.
  downloadArtifacts: true
  # optional: determines if this job should search the directory of downloaded artifacts for
  # 'tar.gz' and 'zip' archive files and extract them before running SDL validation tasks.
  extractArchiveArtifacts: false
  dependsOn: ''                                                # Optional: dependencies of the job
  artifactNames: ''                                            # Optional: patterns supplied to DownloadBuildArtifacts
                                                               # Usage:
                                                               #  artifactNames:
                                                               #    - 'BlobArtifacts'
                                                               #    - 'Artifacts_Windows_NT_Release'
  # Optional: download a list of pipeline artifacts. 'downloadArtifacts' controls build artifacts,
  # not pipeline artifacts, so doesn't affect the use of this parameter.
  pipelineArtifactNames: []
  # Optional: location and ID of the AzDO build that the build/pipeline artifacts should be
  # downloaded from. By default, uses runtime expressions to decide based on the variables set by
  # the 'setupMaestroVars' dependency. Overriding this parameter is necessary if SDL tasks are
  # running without Maestro++/BAR involved, or to download artifacts from a specific existing build
  # to iterate quickly on SDL changes.
  AzDOProjectName: $[ dependencies.setupMaestroVars.outputs['setReleaseVars.AzDOProjectName'] ]
  AzDOPipelineId: $[ dependencies.setupMaestroVars.outputs['setReleaseVars.AzDOPipelineId'] ]
  AzDOBuildId: $[ dependencies.setupMaestroVars.outputs['setReleaseVars.AzDOBuildId'] ]

jobs:
- job: Run_SDL
  dependsOn: ${{ parameters.dependsOn }}
  displayName: Run SDL tool
  condition: eq( ${{ parameters.enable }}, 'true')
  variables:
    - group: DotNet-VSTS-Bot
    - name: AzDOProjectName
      value: ${{ parameters.AzDOProjectName }}
    - name: AzDOPipelineId
      value: ${{ parameters.AzDOPipelineId }}
    - name: AzDOBuildId
      value: ${{ parameters.AzDOBuildId }}
    # The Guardian version specified in 'eng/common/sdl/packages.config'. This value must be kept in
    # sync with the packages.config file.
    - name: DefaultGuardianVersion
      value: 0.53.3
    - name: GuardianVersion
      value: ${{ coalesce(parameters.overrideGuardianVersion, '$(DefaultGuardianVersion)') }}
    - name: GuardianPackagesConfigFile
      value: $(Build.SourcesDirectory)\eng\common\sdl\packages.config
  pool:
<<<<<<< HEAD
    # To extract archives (.tar.gz, .zip), we need access to "tar", added in Windows 10/2019.
    ${{ if eq(parameters.extractArchiveArtifacts, 'false') }}:
      vmImage: windows-2019
    ${{ if ne(parameters.extractArchiveArtifacts, 'false') }}:
      vmImage: windows-2019
=======
    vmImage: windows-2019
>>>>>>> d5368bbc
  steps:
  - checkout: self
    clean: true

  - ${{ if ne(parameters.downloadArtifacts, 'false')}}:
    - ${{ if ne(parameters.artifactNames, '') }}:
      - ${{ each artifactName in parameters.artifactNames }}:
        - task: DownloadBuildArtifacts@0
          displayName: Download Build Artifacts
          inputs:
            buildType: specific
            buildVersionToDownload: specific
            project: $(AzDOProjectName)
            pipeline: $(AzDOPipelineId)
            buildId: $(AzDOBuildId)
            artifactName: ${{ artifactName }}
            downloadPath: $(Build.ArtifactStagingDirectory)\artifacts
            checkDownloadedFiles: true
    - ${{ if eq(parameters.artifactNames, '') }}:
      - task: DownloadBuildArtifacts@0
        displayName: Download Build Artifacts
        inputs:
          buildType: specific
          buildVersionToDownload: specific
          project: $(AzDOProjectName)
          pipeline: $(AzDOPipelineId)
          buildId: $(AzDOBuildId)
          downloadType: specific files
          itemPattern: "**"
          downloadPath: $(Build.ArtifactStagingDirectory)\artifacts
          checkDownloadedFiles: true

  - ${{ each artifactName in parameters.pipelineArtifactNames }}:
    - task: DownloadPipelineArtifact@2
      displayName: Download Pipeline Artifacts
      inputs:
        buildType: specific
        buildVersionToDownload: specific
        project: $(AzDOProjectName)
        pipeline: $(AzDOPipelineId)
        buildId: $(AzDOBuildId)
        artifactName: ${{ artifactName }}
        downloadPath: $(Build.ArtifactStagingDirectory)\artifacts
        checkDownloadedFiles: true

  - powershell: eng/common/sdl/extract-artifact-packages.ps1
      -InputPath $(Build.ArtifactStagingDirectory)\artifacts\BlobArtifacts
      -ExtractPath $(Build.ArtifactStagingDirectory)\artifacts\BlobArtifacts
    displayName: Extract Blob Artifacts
    continueOnError: ${{ parameters.sdlContinueOnError }}

  - powershell: eng/common/sdl/extract-artifact-packages.ps1
      -InputPath $(Build.ArtifactStagingDirectory)\artifacts\PackageArtifacts
      -ExtractPath $(Build.ArtifactStagingDirectory)\artifacts\PackageArtifacts
    displayName: Extract Package Artifacts
    continueOnError: ${{ parameters.sdlContinueOnError }}

  - ${{ if ne(parameters.extractArchiveArtifacts, 'false') }}:
    - powershell: eng/common/sdl/extract-artifact-archives.ps1
        -InputPath $(Build.ArtifactStagingDirectory)\artifacts
        -ExtractPath $(Build.ArtifactStagingDirectory)\artifacts
      displayName: Extract Archive Artifacts
      continueOnError: ${{ parameters.sdlContinueOnError }}
  
  - ${{ if ne(parameters.overrideGuardianVersion, '') }}:
    - powershell: |
        $content = Get-Content $(GuardianPackagesConfigFile)

        Write-Host "packages.config content was:`n$content"

        $content = $content.Replace('$(DefaultGuardianVersion)', '$(GuardianVersion)')
        $content | Set-Content $(GuardianPackagesConfigFile)

        Write-Host "packages.config content updated to:`n$content"
      displayName: Use overridden Guardian version ${{ parameters.overrideGuardianVersion }}

  - task: NuGetToolInstaller@1
    displayName: 'Install NuGet.exe'
  - task: NuGetCommand@2
    displayName: 'Install Guardian'
    inputs:
      restoreSolution: $(Build.SourcesDirectory)\eng\common\sdl\packages.config
      feedsToUse: config
      nugetConfigPath: $(Build.SourcesDirectory)\eng\common\sdl\NuGet.config
      externalFeedCredentials: GuardianConnect
      restoreDirectory: $(Build.SourcesDirectory)\.packages

  - ${{ if ne(parameters.overrideParameters, '') }}:
    - powershell: ${{ parameters.executeAllSdlToolsScript }} ${{ parameters.overrideParameters }}
      displayName: Execute SDL
      continueOnError: ${{ parameters.sdlContinueOnError }}
  - ${{ if eq(parameters.overrideParameters, '') }}:
    - powershell: ${{ parameters.executeAllSdlToolsScript }}
        -GuardianPackageName Microsoft.Guardian.Cli.$(GuardianVersion)
        -NugetPackageDirectory $(Build.SourcesDirectory)\.packages
        -AzureDevOpsAccessToken $(dn-bot-dotnet-build-rw-code-rw)
        ${{ parameters.additionalParameters }}
      displayName: Execute SDL
      continueOnError: ${{ parameters.sdlContinueOnError }}

  - ${{ if ne(parameters.publishGuardianDirectoryToPipeline, 'false') }}:
    # We want to publish the Guardian results and configuration for easy diagnosis. However, the
    # '.gdn' dir is a mix of configuration, results, extracted dependencies, and Guardian default
    # tooling files. Some of these files are large and aren't useful during an investigation, so
    # exclude them by simply deleting them before publishing. (As of writing, there is no documented
    # way to selectively exclude a dir from the pipeline artifact publish task.)
    - task: DeleteFiles@1
      displayName: Delete Guardian dependencies to avoid uploading
      inputs:
        SourceFolder: $(Agent.BuildDirectory)/.gdn
        Contents: |
          c
          i
      condition: succeededOrFailed()
    - publish: $(Agent.BuildDirectory)/.gdn
      artifact: GuardianConfiguration
      displayName: Publish GuardianConfiguration
      condition: succeededOrFailed()<|MERGE_RESOLUTION|>--- conflicted
+++ resolved
@@ -60,15 +60,7 @@
     - name: GuardianPackagesConfigFile
       value: $(Build.SourcesDirectory)\eng\common\sdl\packages.config
   pool:
-<<<<<<< HEAD
-    # To extract archives (.tar.gz, .zip), we need access to "tar", added in Windows 10/2019.
-    ${{ if eq(parameters.extractArchiveArtifacts, 'false') }}:
-      vmImage: windows-2019
-    ${{ if ne(parameters.extractArchiveArtifacts, 'false') }}:
-      vmImage: windows-2019
-=======
     vmImage: windows-2019
->>>>>>> d5368bbc
   steps:
   - checkout: self
     clean: true
