--- conflicted
+++ resolved
@@ -63,15 +63,6 @@
     # Set default versions
     if [ -z "$majorVersion" ]; then
         # note: gcc (all versions) and clang versions higher than 6 do not have minor version in file name, if it is zero.
-<<<<<<< HEAD
-        if [[ "$compiler" == "clang" ]]; then versions=( 16 15 14 13 12 11 10 9 8 7 6.0 5.0 4.0 3.9 3.8 3.7 3.6 3.5 )
-        elif [[ "$compiler" == "gcc" ]]; then versions=( 12 11 10 9 8 7 6 5 4.9 ); fi
-
-        for version in "${versions[@]}"; do
-            parts=(${version//./ })
-            desired_version="$(check_version_exists "${parts[0]}" "${parts[1]}")"
-            if [[ "$desired_version" != "-1" ]]; then majorVersion="${parts[0]}"; break; fi
-=======
         if [ "$compiler" = "clang" ]; then versions="16 15 14 13 12 11 10 9 8 7 6.0 5.0 4.0 3.9 3.8 3.7 3.6 3.5"
         elif [ "$compiler" = "gcc" ]; then versions="13 12 11 10 9 8 7 6 5 4.9"; fi
 
@@ -80,7 +71,6 @@
             [ -z "${version##*.*}" ] && _minor="${version#*.}"
             desired_version="$(check_version_exists "$_major" "$_minor")"
             if [ "$desired_version" != "-1" ]; then majorVersion="$_major"; break; fi
->>>>>>> 2408e5c1
         done
 
         if [ -z "$majorVersion" ]; then
