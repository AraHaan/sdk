parameters:
# Which publishing infra should be used. THIS SHOULD MATCH THE VERSION ON THE BUILD MANIFEST.
# Publishing V1 is no longer supported
# Publishing V2 is no longer supported
# Publishing V3 is the default
- name: publishingInfraVersion
  displayName: Which version of publishing should be used to promote the build definition?
  type: number
  default: 3
  values:
  - 3

- name: BARBuildId
  displayName: BAR Build Id
  type: number
  default: 0

- name: PromoteToChannelIds
  displayName: Channel to promote BARBuildId to
  type: string
  default: ''

- name: enableSourceLinkValidation
  displayName: Enable SourceLink validation
  type: boolean
  default: false

- name: enableSigningValidation
  displayName: Enable signing validation
  type: boolean
  default: true

- name: enableSymbolValidation
  displayName: Enable symbol validation
  type: boolean
  default: false

- name: enableNugetValidation
  displayName: Enable NuGet validation
  type: boolean
  default: true

- name: publishInstallersAndChecksums
  displayName: Publish installers and checksums
  type: boolean
  default: true

- name: requireDefaultChannels
  displayName: Fail the build if there are no default channel(s) registrations for the current build
  type: boolean
  default: false

- name: SDLValidationParameters
  type: object
  default:
    enable: false
    publishGdn: false
    continueOnError: false
    params: ''
    artifactNames: ''
    downloadArtifacts: true

- name: isAssetlessBuild
  type: boolean
  displayName: Is Assetless Build
  default: false

# These parameters let the user customize the call to sdk-task.ps1 for publishing
# symbols & general artifacts as well as for signing validation
- name: symbolPublishingAdditionalParameters
  displayName: Symbol publishing additional parameters
  type: string
  default: ''

- name: artifactsPublishingAdditionalParameters
  displayName: Artifact publishing additional parameters
  type: string
  default: ''

- name: signingValidationAdditionalParameters
  displayName: Signing validation additional parameters
  type: string
  default: ''

# Which stages should finish execution before post-build stages start
- name: validateDependsOn
  type: object
  default:
  - build

- name: publishDependsOn
  type: object
  default:
  - Validate

# Optional: Call asset publishing rather than running in a separate stage
- name: publishAssetsImmediately
  type: boolean
  default: false

- name: is1ESPipeline
  type: boolean
  default: false

stages:
- ${{ if or(eq( parameters.enableNugetValidation, 'true'), eq(parameters.enableSigningValidation, 'true'), eq(parameters.enableSourceLinkValidation, 'true'), eq(parameters.SDLValidationParameters.enable, 'true')) }}:
  - stage: Validate
    dependsOn: ${{ parameters.validateDependsOn }}
    displayName: Validate Build Assets
    variables:
    - template: /eng/common/core-templates/post-build/common-variables.yml
    - template: /eng/common/core-templates/variables/pool-providers.yml
      parameters:
        is1ESPipeline: ${{ parameters.is1ESPipeline }}
    jobs:
    - job:
      displayName: NuGet Validation
      condition: and(succeededOrFailed(), eq( ${{ parameters.enableNugetValidation }}, 'true'))
      pool:
        # We don't use the collection uri here because it might vary (.visualstudio.com vs. dev.azure.com)
        ${{ if eq(variables['System.TeamProject'], 'DevDiv') }}:
          name: AzurePipelines-EO
          image: 1ESPT-Windows2022
          demands: Cmd
          os: windows
        # If it's not devdiv, it's dnceng
        ${{ else }}:
          ${{ if eq(parameters.is1ESPipeline, true) }}:
            name: $(DncEngInternalBuildPool)
            image: windows.vs2022.amd64
            os: windows
          ${{ else }}:
            name: $(DncEngInternalBuildPool)
            demands: ImageOverride -equals windows.vs2022.amd64

      steps:
      - template: /eng/common/core-templates/post-build/setup-maestro-vars.yml
        parameters:
          BARBuildId: ${{ parameters.BARBuildId }}
          PromoteToChannelIds: ${{ parameters.PromoteToChannelIds }}
          is1ESPipeline: ${{ parameters.is1ESPipeline }}

      - task: DownloadBuildArtifacts@0
        displayName: Download Package Artifacts
        inputs:
          buildType: specific
          buildVersionToDownload: specific
          project: $(AzDOProjectName)
          pipeline: $(AzDOPipelineId)
          buildId: $(AzDOBuildId)
          artifactName: PackageArtifacts
          checkDownloadedFiles: true

      - task: PowerShell@2
        displayName: Validate
        inputs:
          filePath: $(System.DefaultWorkingDirectory)/eng/common/post-build/nuget-validation.ps1
          arguments: -PackagesPath $(Build.ArtifactStagingDirectory)/PackageArtifacts/

    - job:
      displayName: Signing Validation
      condition: and( eq( ${{ parameters.enableSigningValidation }}, 'true'), ne( variables['PostBuildSign'], 'true'))
      pool:
        # We don't use the collection uri here because it might vary (.visualstudio.com vs. dev.azure.com)
        ${{ if eq(variables['System.TeamProject'], 'DevDiv') }}:
          name: AzurePipelines-EO
          image: 1ESPT-Windows2022
          demands: Cmd
          os: windows
        # If it's not devdiv, it's dnceng
        ${{ else }}:
          ${{ if eq(parameters.is1ESPipeline, true) }}:
            name: $(DncEngInternalBuildPool)
            image: 1es-windows-2022
            os: windows
          ${{ else }}:
            name: $(DncEngInternalBuildPool)
            demands: ImageOverride -equals windows.vs2022.amd64
      steps:
      - template: /eng/common/core-templates/post-build/setup-maestro-vars.yml
        parameters:
          BARBuildId: ${{ parameters.BARBuildId }}
          PromoteToChannelIds: ${{ parameters.PromoteToChannelIds }}
          is1ESPipeline: ${{ parameters.is1ESPipeline }}

      - task: DownloadBuildArtifacts@0
        displayName: Download Package Artifacts
        inputs:
          buildType: specific
          buildVersionToDownload: specific
          project: $(AzDOProjectName)
          pipeline: $(AzDOPipelineId)
          buildId: $(AzDOBuildId)
          artifactName: PackageArtifacts
          checkDownloadedFiles: true

      # This is necessary whenever we want to publish/restore to an AzDO private feed
      # Since sdk-task.ps1 tries to restore packages we need to do this authentication here
      # otherwise it'll complain about accessing a private feed.
      - task: NuGetAuthenticate@1
        displayName: 'Authenticate to AzDO Feeds'

      # Signing validation will optionally work with the buildmanifest file which is downloaded from
      # Azure DevOps above.
      - task: PowerShell@2
        displayName: Validate
        inputs:
          filePath: eng\common\sdk-task.ps1
          arguments: -task SigningValidation -restore -msbuildEngine vs
            /p:PackageBasePath='$(Build.ArtifactStagingDirectory)/PackageArtifacts'
            /p:SignCheckExclusionsFile='$(System.DefaultWorkingDirectory)/eng/SignCheckExclusionsFile.txt'
            ${{ parameters.signingValidationAdditionalParameters }}

      - template: /eng/common/core-templates/steps/publish-logs.yml
        parameters:
          is1ESPipeline: ${{ parameters.is1ESPipeline }}
          StageLabel: 'Validation'
          JobLabel: 'Signing'
          BinlogToolVersion: $(BinlogToolVersion)

    - job:
      displayName: SourceLink Validation
      condition: eq( ${{ parameters.enableSourceLinkValidation }}, 'true')
      pool:
        # We don't use the collection uri here because it might vary (.visualstudio.com vs. dev.azure.com)
        ${{ if eq(variables['System.TeamProject'], 'DevDiv') }}:
          name: AzurePipelines-EO
          image: 1ESPT-Windows2022
          demands: Cmd
          os: windows
        # If it's not devdiv, it's dnceng
        ${{ else }}:
          ${{ if eq(parameters.is1ESPipeline, true) }}:
            name: $(DncEngInternalBuildPool)
            image: 1es-windows-2022
            os: windows
          ${{ else }}:
            name: $(DncEngInternalBuildPool)
            demands: ImageOverride -equals windows.vs2022.amd64
      steps:
      - template: /eng/common/core-templates/post-build/setup-maestro-vars.yml
        parameters:
          BARBuildId: ${{ parameters.BARBuildId }}
          PromoteToChannelIds: ${{ parameters.PromoteToChannelIds }}
          is1ESPipeline: ${{ parameters.is1ESPipeline }}

      - task: DownloadBuildArtifacts@0
        displayName: Download Blob Artifacts
        inputs:
          buildType: specific
          buildVersionToDownload: specific
          project: $(AzDOProjectName)
          pipeline: $(AzDOPipelineId)
          buildId: $(AzDOBuildId)
          artifactName: BlobArtifacts
          checkDownloadedFiles: true

      - task: PowerShell@2
        displayName: Validate
        inputs:
          filePath: $(System.DefaultWorkingDirectory)/eng/common/post-build/sourcelink-validation.ps1
          arguments: -InputPath $(Build.ArtifactStagingDirectory)/BlobArtifacts/ 
            -ExtractPath $(Agent.BuildDirectory)/Extract/ 
            -GHRepoName $(Build.Repository.Name) 
            -GHCommit $(Build.SourceVersion)
            -SourcelinkCliVersion $(SourceLinkCLIVersion)
        continueOnError: true

- ${{ if ne(parameters.publishAssetsImmediately, 'true') }}:
  - stage: publish_using_darc
    ${{ if or(eq(parameters.enableNugetValidation, 'true'), eq(parameters.enableSigningValidation, 'true'), eq(parameters.enableSourceLinkValidation, 'true'), eq(parameters.SDLValidationParameters.enable, 'true')) }}:
      dependsOn: ${{ parameters.publishDependsOn }}
    ${{ else }}:
      dependsOn: ${{ parameters.validateDependsOn }}
    displayName: Publish using Darc
    variables:
    - template: /eng/common/core-templates/post-build/common-variables.yml
    - template: /eng/common/core-templates/variables/pool-providers.yml
      parameters:
        is1ESPipeline: ${{ parameters.is1ESPipeline }}
    jobs:
    - job:
      displayName: Publish Using Darc
      timeoutInMinutes: 120
      pool:
        # We don't use the collection uri here because it might vary (.visualstudio.com vs. dev.azure.com)
        ${{ if eq(variables['System.TeamProject'], 'DevDiv') }}:
          name: AzurePipelines-EO
          image: 1ESPT-Windows2022
          demands: Cmd
          os: windows
        # If it's not devdiv, it's dnceng
        ${{ else }}:
          ${{ if eq(parameters.is1ESPipeline, true) }}:
            name: NetCore1ESPool-Publishing-Internal
            image: windows.vs2019.amd64
            os: windows
          ${{ else }}:
            name: NetCore1ESPool-Publishing-Internal
            demands: ImageOverride -equals windows.vs2019.amd64
      steps:
      - template: /eng/common/core-templates/post-build/setup-maestro-vars.yml
        parameters:
          BARBuildId: ${{ parameters.BARBuildId }}
          PromoteToChannelIds: ${{ parameters.PromoteToChannelIds }}
          is1ESPipeline: ${{ parameters.is1ESPipeline }}

      - task: NuGetAuthenticate@1 # Populate internal runtime variables.

      - template: /eng/common/templates/steps/enable-internal-sources.yml
        parameters:
          legacyCredential: $(dn-bot-dnceng-artifact-feeds-rw)

      - template: /eng/common/templates/steps/enable-internal-runtimes.yml

<<<<<<< HEAD
      - task: UseDotNet@2
        inputs:
          version: 8.0.x

=======
>>>>>>> e0798b91
      - task: AzureCLI@2
        displayName: Publish Using Darc
        inputs:
          azureSubscription: "Darc: Maestro Production"
          scriptType: ps
          scriptLocation: scriptPath
          scriptPath: $(System.DefaultWorkingDirectory)/eng/common/post-build/publish-using-darc.ps1
          arguments: >
              -BuildId $(BARBuildId)
              -PublishingInfraVersion ${{ parameters.publishingInfraVersion }}
              -AzdoToken '$(System.AccessToken)'
              -WaitPublishingFinish true
              -RequireDefaultChannels ${{ parameters.requireDefaultChannels }}
              -ArtifactsPublishingAdditionalParameters '${{ parameters.artifactsPublishingAdditionalParameters }}'
              -SymbolPublishingAdditionalParameters '${{ parameters.symbolPublishingAdditionalParameters }}'
              -SkipAssetsPublishing '${{ parameters.isAssetlessBuild }}'
              -runtimeSourceFeed https://ci.dot.net/internal 
<<<<<<< HEAD
              -runtimeSourceFeedKey '$(dotnetbuilds-internal-container-read-token-base64)'
=======
              -runtimeSourceFeedKey $(dotnetbuilds-internal-container-read-token-base64)
>>>>>>> e0798b91
<|MERGE_RESOLUTION|>--- conflicted
+++ resolved
@@ -313,13 +313,6 @@
 
       - template: /eng/common/templates/steps/enable-internal-runtimes.yml
 
-<<<<<<< HEAD
-      - task: UseDotNet@2
-        inputs:
-          version: 8.0.x
-
-=======
->>>>>>> e0798b91
       - task: AzureCLI@2
         displayName: Publish Using Darc
         inputs:
@@ -337,8 +330,4 @@
               -SymbolPublishingAdditionalParameters '${{ parameters.symbolPublishingAdditionalParameters }}'
               -SkipAssetsPublishing '${{ parameters.isAssetlessBuild }}'
               -runtimeSourceFeed https://ci.dot.net/internal 
-<<<<<<< HEAD
-              -runtimeSourceFeedKey '$(dotnetbuilds-internal-container-read-token-base64)'
-=======
-              -runtimeSourceFeedKey $(dotnetbuilds-internal-container-read-token-base64)
->>>>>>> e0798b91
+              -runtimeSourceFeedKey $(dotnetbuilds-internal-container-read-token-base64)