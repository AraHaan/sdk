--- conflicted
+++ resolved
@@ -131,12 +131,7 @@
           /p:ManifestsPath='$(Build.StagingDirectory)/AssetManifests'
           /p:IsAssetlessBuild=${{ parameters.isAssetlessBuild }}
           /p:MaestroApiEndpoint=https://maestro.dot.net
-<<<<<<< HEAD
-          /p:PublishUsingPipelines=${{ parameters.publishUsingPipelines }}
-          /p:OfficialBuildId=$(OfficialBuildId)
-=======
           /p:OfficialBuildId=$(Build.BuildNumber)
->>>>>>> aa89d21e
       condition: ${{ parameters.condition }}
       continueOnError: ${{ parameters.continueOnError }}
     
