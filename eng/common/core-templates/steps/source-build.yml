parameters:
  # This template adds arcade-powered source-build to CI.

  # This is a 'steps' template, and is intended for advanced scenarios where the existing build
  # infra has a careful build methodology that must be followed. For example, a repo
  # (dotnet/runtime) might choose to clone the GitHub repo only once and store it as a pipeline
  # artifact for all subsequent jobs to use, to reduce dependence on a strong network connection to
  # GitHub. Using this steps template leaves room for that infra to be included.

  # Defines the platform on which to run the steps. See 'eng/common/core-templates/job/source-build.yml'
  # for details. The entire object is described in the 'job' template for simplicity, even though
  # the usage of the properties on this object is split between the 'job' and 'steps' templates.
  platform: {}
  is1ESPipeline: false

steps:
# Build. Keep it self-contained for simple reusability. (No source-build-specific job variables.)
- script: |
    set -x
    df -h

    # If building on the internal project, the internal storage variable may be available (usually only if needed)
    # In that case, add variables to allow the download of internal runtimes if the specified versions are not found
    # in the default public locations.
    internalRuntimeDownloadArgs=
    if [ '$(dotnetbuilds-internal-container-read-token-base64)' != '$''(dotnetbuilds-internal-container-read-token-base64)' ]; then
      internalRuntimeDownloadArgs='/p:DotNetRuntimeSourceFeed=https://ci.dot.net/internal /p:DotNetRuntimeSourceFeedKey=$(dotnetbuilds-internal-container-read-token-base64) --runtimesourcefeed https://ci.dot.net/internal --runtimesourcefeedkey $(dotnetbuilds-internal-container-read-token-base64)'
    fi

    buildConfig=Release
    # Check if AzDO substitutes in a build config from a variable, and use it if so.
    if [ '$(_BuildConfig)' != '$''(_BuildConfig)' ]; then
      buildConfig='$(_BuildConfig)'
    fi

    targetRidArgs=
    if [ '${{ parameters.platform.targetRID }}' != '' ]; then
      targetRidArgs='/p:TargetRid=${{ parameters.platform.targetRID }}'
    fi

    portableBuildArgs=
    if [ '${{ parameters.platform.portableBuild }}' != '' ]; then
      portableBuildArgs='/p:PortableBuild=${{ parameters.platform.portableBuild }}'
    fi

    ${{ coalesce(parameters.platform.buildScript, './build.sh') }} --ci \
      --configuration $buildConfig \
      --restore --build --pack -bl \
      --source-build \
      ${{ parameters.platform.buildArguments }} \
      $internalRuntimeDownloadArgs \
      $targetRidArgs \
      $portableBuildArgs \
  displayName: Build

<<<<<<< HEAD
# Upload build logs for diagnosis.
- task: CopyFiles@2
  displayName: Prepare BuildLogs staging directory
  inputs:
    SourceFolder: '$(System.DefaultWorkingDirectory)'
    Contents: |
      **/*.log
      **/*.binlog
      artifacts/sb/prebuilt-report/**
    TargetFolder: '$(Build.StagingDirectory)/BuildLogs'
    CleanTargetFolder: true
  continueOnError: true
  condition: succeededOrFailed()

=======
>>>>>>> a55c341d
- template: /eng/common/core-templates/steps/publish-pipeline-artifacts.yml
  parameters:
    is1ESPipeline: ${{ parameters.is1ESPipeline }}
    args:
      displayName: Publish BuildLogs
      targetPath: artifacts/log/${{ coalesce(variables._BuildConfig, 'Release') }}
      artifactName: BuildLogs_SourceBuild_${{ parameters.platform.name }}_Attempt$(System.JobAttempt)
      continueOnError: true
      condition: succeededOrFailed()
<<<<<<< HEAD
      sbomEnabled: false  # we don't need SBOM for logs

# Manually inject component detection so that we can ignore the source build upstream cache, which contains
# a nupkg cache of input packages (a local feed).
# This path must match the upstream cache path in property 'CurrentRepoSourceBuiltNupkgCacheDir'
# in src\Microsoft.DotNet.Arcade.Sdk\tools\SourceBuild\SourceBuildArcade.targets
- template: /eng/common/core-templates/steps/component-governance.yml
  parameters:
    displayName: Component Detection (Exclude upstream cache)
    is1ESPipeline: ${{ parameters.is1ESPipeline }}
    componentGovernanceIgnoreDirectories: '$(System.DefaultWorkingDirectory)/artifacts/sb/src/artifacts/obj/source-built-upstream-cache'
    disableComponentGovernance: ${{ eq(variables['System.TeamProject'], 'public') }}
=======
      sbomEnabled: false  # we don't need SBOM for logs
>>>>>>> a55c341d
<|MERGE_RESOLUTION|>--- conflicted
+++ resolved
@@ -53,23 +53,6 @@
       $portableBuildArgs \
   displayName: Build
 
-<<<<<<< HEAD
-# Upload build logs for diagnosis.
-- task: CopyFiles@2
-  displayName: Prepare BuildLogs staging directory
-  inputs:
-    SourceFolder: '$(System.DefaultWorkingDirectory)'
-    Contents: |
-      **/*.log
-      **/*.binlog
-      artifacts/sb/prebuilt-report/**
-    TargetFolder: '$(Build.StagingDirectory)/BuildLogs'
-    CleanTargetFolder: true
-  continueOnError: true
-  condition: succeededOrFailed()
-
-=======
->>>>>>> a55c341d
 - template: /eng/common/core-templates/steps/publish-pipeline-artifacts.yml
   parameters:
     is1ESPipeline: ${{ parameters.is1ESPipeline }}
@@ -79,19 +62,4 @@
       artifactName: BuildLogs_SourceBuild_${{ parameters.platform.name }}_Attempt$(System.JobAttempt)
       continueOnError: true
       condition: succeededOrFailed()
-<<<<<<< HEAD
-      sbomEnabled: false  # we don't need SBOM for logs
-
-# Manually inject component detection so that we can ignore the source build upstream cache, which contains
-# a nupkg cache of input packages (a local feed).
-# This path must match the upstream cache path in property 'CurrentRepoSourceBuiltNupkgCacheDir'
-# in src\Microsoft.DotNet.Arcade.Sdk\tools\SourceBuild\SourceBuildArcade.targets
-- template: /eng/common/core-templates/steps/component-governance.yml
-  parameters:
-    displayName: Component Detection (Exclude upstream cache)
-    is1ESPipeline: ${{ parameters.is1ESPipeline }}
-    componentGovernanceIgnoreDirectories: '$(System.DefaultWorkingDirectory)/artifacts/sb/src/artifacts/obj/source-built-upstream-cache'
-    disableComponentGovernance: ${{ eq(variables['System.TeamProject'], 'public') }}
-=======
-      sbomEnabled: false  # we don't need SBOM for logs
->>>>>>> a55c341d
+      sbomEnabled: false  # we don't need SBOM for logs