#!/usr/bin/env bash

# This script adds internal feeds required to build commits that depend on internal package sources. For instance,
# dotnet6-internal would be added automatically if dotnet6 was found in the nuget.config file. In addition also enables
# disabled internal Maestro (darc-int*) feeds.
# 
# Optionally, this script also adds a credential entry for each of the internal feeds if supplied.
#
# See example call for this script below.
#
#  - task: Bash@3
#    displayName: Setup Internal Feeds
#    inputs:
#      filePath: $(System.DefaultWorkingDirectory)/eng/common/SetupNugetSources.sh
<<<<<<< HEAD
#      arguments: $(System.DefaultWorkingDirectory)/NuGet.config $Token
=======
#      arguments: $(System.DefaultWorkingDirectory)/NuGet.config
>>>>>>> 2329d349
#    condition: ne(variables['Agent.OS'], 'Windows_NT')
#  - task: NuGetAuthenticate@1
#
# Note that the NuGetAuthenticate task should be called after SetupNugetSources.
# This ensures that:
# - Appropriate creds are set for the added internal feeds (if not supplied to the scrupt)
# - The credential provider is installed.
#
# This logic is also abstracted into enable-internal-sources.yml.

ConfigFile=$1
CredToken=$2
NL='\n'
TB='    '

source="${BASH_SOURCE[0]}"

# resolve $source until the file is no longer a symlink
while [[ -h "$source" ]]; do
  scriptroot="$( cd -P "$( dirname "$source" )" && pwd )"
  source="$(readlink "$source")"
  # if $source was a relative symlink, we need to resolve it relative to the path where the
  # symlink file was located
  [[ $source != /* ]] && source="$scriptroot/$source"
done
scriptroot="$( cd -P "$( dirname "$source" )" && pwd )"

. "$scriptroot/tools.sh"

if [ ! -f "$ConfigFile" ]; then
    Write-PipelineTelemetryError -Category 'Build' "Error: Eng/common/SetupNugetSources.sh returned a non-zero exit code. Couldn't find the NuGet config file: $ConfigFile"
    ExitWithExitCode 1
fi

if [[ `uname -s` == "Darwin" ]]; then
    NL=$'\\\n'
    TB=''
fi

# Ensure there is a <packageSources>...</packageSources> section.
grep -i "<packageSources>" $ConfigFile
if [ "$?" != "0" ]; then
    echo "Adding <packageSources>...</packageSources> section."
    ConfigNodeHeader="<configuration>"
    PackageSourcesTemplate="${TB}<packageSources>${NL}${TB}</packageSources>"

    sed -i.bak "s|$ConfigNodeHeader|$ConfigNodeHeader${NL}$PackageSourcesTemplate|" $ConfigFile
fi

# Ensure there is a <packageSourceCredentials>...</packageSourceCredentials> section. 
grep -i "<packageSourceCredentials>" $ConfigFile
if [ "$?" != "0" ]; then
    echo "Adding <packageSourceCredentials>...</packageSourceCredentials> section."

    PackageSourcesNodeFooter="</packageSources>"
    PackageSourceCredentialsTemplate="${TB}<packageSourceCredentials>${NL}${TB}</packageSourceCredentials>"

    sed -i.bak "s|$PackageSourcesNodeFooter|$PackageSourcesNodeFooter${NL}$PackageSourceCredentialsTemplate|" $ConfigFile
fi

PackageSources=()

# Ensure dotnet3.1-internal and dotnet3.1-internal-transport are in the packageSources if the public dotnet3.1 feeds are present
grep -i "<add key=\"dotnet3.1\"" $ConfigFile
if [ "$?" == "0" ]; then
    grep -i "<add key=\"dotnet3.1-internal\"" $ConfigFile
    if [ "$?" != "0" ]; then
        echo "Adding dotnet3.1-internal to the packageSources."
        PackageSourcesNodeFooter="</packageSources>"
        PackageSourceTemplate="${TB}<add key=\"dotnet3.1-internal\" value=\"https://pkgs.dev.azure.com/dnceng/_packaging/dotnet3.1-internal/nuget/v2\" />"

        sed -i.bak "s|$PackageSourcesNodeFooter|$PackageSourceTemplate${NL}$PackageSourcesNodeFooter|" $ConfigFile
    fi
    PackageSources+=('dotnet3.1-internal')

    grep -i "<add key=\"dotnet3.1-internal-transport\">" $ConfigFile
    if [ "$?" != "0" ]; then
        echo "Adding dotnet3.1-internal-transport to the packageSources."
        PackageSourcesNodeFooter="</packageSources>"
        PackageSourceTemplate="${TB}<add key=\"dotnet3.1-internal-transport\" value=\"https://pkgs.dev.azure.com/dnceng/_packaging/dotnet3.1-internal-transport/nuget/v2\" />"

        sed -i.bak "s|$PackageSourcesNodeFooter|$PackageSourceTemplate${NL}$PackageSourcesNodeFooter|" $ConfigFile
    fi
    PackageSources+=('dotnet3.1-internal-transport')
fi

DotNetVersions=('5' '6' '7' '8' '9')

for DotNetVersion in ${DotNetVersions[@]} ; do
    FeedPrefix="dotnet${DotNetVersion}";
    grep -i "<add key=\"$FeedPrefix\"" $ConfigFile
    if [ "$?" == "0" ]; then
        grep -i "<add key=\"$FeedPrefix-internal\"" $ConfigFile
        if [ "$?" != "0" ]; then
            echo "Adding $FeedPrefix-internal to the packageSources."
            PackageSourcesNodeFooter="</packageSources>"
            PackageSourceTemplate="${TB}<add key=\"$FeedPrefix-internal\" value=\"https://pkgs.dev.azure.com/dnceng/internal/_packaging/$FeedPrefix-internal/nuget/v2\" />"

            sed -i.bak "s|$PackageSourcesNodeFooter|$PackageSourceTemplate${NL}$PackageSourcesNodeFooter|" $ConfigFile
        fi
        PackageSources+=("$FeedPrefix-internal")

        grep -i "<add key=\"$FeedPrefix-internal-transport\">" $ConfigFile
        if [ "$?" != "0" ]; then
            echo "Adding $FeedPrefix-internal-transport to the packageSources."
            PackageSourcesNodeFooter="</packageSources>"
            PackageSourceTemplate="${TB}<add key=\"$FeedPrefix-internal-transport\" value=\"https://pkgs.dev.azure.com/dnceng/internal/_packaging/$FeedPrefix-internal-transport/nuget/v2\" />"

            sed -i.bak "s|$PackageSourcesNodeFooter|$PackageSourceTemplate${NL}$PackageSourcesNodeFooter|" $ConfigFile
        fi
        PackageSources+=("$FeedPrefix-internal-transport")
    fi
done

# I want things split line by line
PrevIFS=$IFS
IFS=$'\n'
PackageSources+="$IFS"
PackageSources+=$(grep -oh '"darc-int-[^"]*"' $ConfigFile | tr -d '"')
IFS=$PrevIFS

if [ "$CredToken" ]; then
    for FeedName in ${PackageSources[@]} ; do
        # Check if there is no existing credential for this FeedName
        grep -i "<$FeedName>" $ConfigFile 
        if [ "$?" != "0" ]; then
            echo "Adding credentials for $FeedName."

            PackageSourceCredentialsNodeFooter="</packageSourceCredentials>"
            NewCredential="${TB}${TB}<$FeedName>${NL}<add key=\"Username\" value=\"dn-bot\" />${NL}<add key=\"ClearTextPassword\" value=\"$CredToken\" />${NL}</$FeedName>"

            sed -i.bak "s|$PackageSourceCredentialsNodeFooter|$NewCredential${NL}$PackageSourceCredentialsNodeFooter|" $ConfigFile
        fi
    done
fi

# Re-enable any entries in disabledPackageSources where the feed name contains darc-int
grep -i "<disabledPackageSources>" $ConfigFile
if [ "$?" == "0" ]; then
    DisabledDarcIntSources=()
    echo "Re-enabling any disabled \"darc-int\" package sources in $ConfigFile"
    DisabledDarcIntSources+=$(grep -oh '"darc-int-[^"]*" value="true"' $ConfigFile  | tr -d '"')
    for DisabledSourceName in ${DisabledDarcIntSources[@]} ; do
        if [[ $DisabledSourceName == darc-int* ]]
            then
                OldDisableValue="<add key=\"$DisabledSourceName\" value=\"true\" />"
                NewDisableValue="<!-- Reenabled for build : $DisabledSourceName -->"
                sed -i.bak "s|$OldDisableValue|$NewDisableValue|" $ConfigFile
                echo "Neutralized disablePackageSources entry for '$DisabledSourceName'"
        fi
    done
fi<|MERGE_RESOLUTION|>--- conflicted
+++ resolved
@@ -12,11 +12,7 @@
 #    displayName: Setup Internal Feeds
 #    inputs:
 #      filePath: $(System.DefaultWorkingDirectory)/eng/common/SetupNugetSources.sh
-<<<<<<< HEAD
-#      arguments: $(System.DefaultWorkingDirectory)/NuGet.config $Token
-=======
 #      arguments: $(System.DefaultWorkingDirectory)/NuGet.config
->>>>>>> 2329d349
 #    condition: ne(variables['Agent.OS'], 'Windows_NT')
 #  - task: NuGetAuthenticate@1
 #
