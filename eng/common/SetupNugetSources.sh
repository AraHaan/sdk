#!/usr/bin/env bash

# This script adds internal feeds required to build commits that depend on internal package sources. For instance,
# dotnet6-internal would be added automatically if dotnet6 was found in the nuget.config file. In addition also enables
# disabled internal Maestro (darc-int*) feeds.
# 
# Optionally, this script also adds a credential entry for each of the internal feeds if supplied.
#
# See example call for this script below.
#
#  - task: Bash@3
#    displayName: Setup Internal Feeds
#    inputs:
#      filePath: $(System.DefaultWorkingDirectory)/eng/common/SetupNugetSources.sh
#      arguments: $(System.DefaultWorkingDirectory)/NuGet.config
#    condition: ne(variables['Agent.OS'], 'Windows_NT')
#  - task: NuGetAuthenticate@1
#
# Note that the NuGetAuthenticate task should be called after SetupNugetSources.
# This ensures that:
# - Appropriate creds are set for the added internal feeds (if not supplied to the scrupt)
# - The credential provider is installed.
#
# This logic is also abstracted into enable-internal-sources.yml.

ConfigFile=$1
CredToken=$2
NL='\n'
TB='    '

source="${BASH_SOURCE[0]}"

# resolve $source until the file is no longer a symlink
while [[ -h "$source" ]]; do
  scriptroot="$( cd -P "$( dirname "$source" )" && pwd )"
  source="$(readlink "$source")"
  # if $source was a relative symlink, we need to resolve it relative to the path where the
  # symlink file was located
  [[ $source != /* ]] && source="$scriptroot/$source"
done
scriptroot="$( cd -P "$( dirname "$source" )" && pwd )"

. "$scriptroot/tools.sh"

if [ ! -f "$ConfigFile" ]; then
    Write-PipelineTelemetryError -Category 'Build' "Error: Eng/common/SetupNugetSources.sh returned a non-zero exit code. Couldn't find the NuGet config file: $ConfigFile"
    ExitWithExitCode 1
fi

if [[ `uname -s` == "Darwin" ]]; then
    NL=$'\\\n'
    TB=''
fi

# Enables an internal package source by name, if found. Returns 0 if found and enabled, 1 if not found.
EnableInternalPackageSource() {
    local PackageSourceName="$1"
    
    # Check if disabledPackageSources section exists
    grep -i "<disabledPackageSources>" "$ConfigFile" > /dev/null
    if [ "$?" != "0" ]; then
        return 1  # No disabled sources section
    fi
    
    # Check if this source name is disabled
    grep -i "<add key=\"$PackageSourceName\" value=\"true\"" "$ConfigFile" > /dev/null
    if [ "$?" == "0" ]; then
        echo "Enabling internal source '$PackageSourceName'."
<<<<<<< HEAD
        # Remove the disabled entry (including any surrounding comments or whitespace on the same line)
        sed -i.bak "/<add key=\"$PackageSourceName\" value=\"true\" \/>/d" "$ConfigFile"
=======
        # Remove the disabled entry
        local OldDisableValue="<add key=\"$PackageSourceName\" value=\"true\" />"
        local NewDisableValue="<!-- Reenabled for build : $PackageSourceName -->"
        sed -i.bak "s|$OldDisableValue|$NewDisableValue|" "$ConfigFile"
>>>>>>> 2b9fc02a
        
        # Add the source name to PackageSources for credential handling
        PackageSources+=("$PackageSourceName")
        return 0  # Found and enabled
    fi
    
    return 1  # Not found in disabled sources
}

# Add source entry to PackageSources
AddPackageSource() {
    local SourceName="$1"
    local SourceEndPoint="$2"
    
    # Check if source already exists
    grep -i "<add key=\"$SourceName\"" "$ConfigFile" > /dev/null
    if [ "$?" == "0" ]; then
        echo "Package source $SourceName already present and enabled."
        PackageSources+=("$SourceName")
        return
    fi
    
    echo "Adding package source $SourceName"
    PackageSourcesNodeFooter="</packageSources>"
    PackageSourceTemplate="${TB}<add key=\"$SourceName\" value=\"$SourceEndPoint\" />"
    
    sed -i.bak "s|$PackageSourcesNodeFooter|$PackageSourceTemplate${NL}$PackageSourcesNodeFooter|" "$ConfigFile"
    PackageSources+=("$SourceName")
}

# Adds or enables the package source with the given name
AddOrEnablePackageSource() {
    local SourceName="$1"
    local SourceEndPoint="$2"
    
    # Try to enable if disabled, if not found then add new source
    EnableInternalPackageSource "$SourceName"
    if [ "$?" != "0" ]; then
        AddPackageSource "$SourceName" "$SourceEndPoint"
    fi
}

# Enable all darc-int package sources
EnableMaestroInternalPackageSources() {
    # Check if disabledPackageSources section exists
    grep -i "<disabledPackageSources>" "$ConfigFile" > /dev/null
    if [ "$?" != "0" ]; then
        return  # No disabled sources section
    fi
    
    # Find all darc-int disabled sources
    local DisabledDarcIntSources=()
    DisabledDarcIntSources+=$(grep -oh '"darc-int-[^"]*" value="true"' "$ConfigFile" | tr -d '"')
    
    for DisabledSourceName in ${DisabledDarcIntSources[@]} ; do
        if [[ $DisabledSourceName == darc-int* ]]; then
            EnableInternalPackageSource "$DisabledSourceName"
        fi
    done
}

# Ensure there is a <packageSources>...</packageSources> section.
grep -i "<packageSources>" $ConfigFile
if [ "$?" != "0" ]; then
    Write-PipelineTelemetryError -Category 'Build' "Error: Eng/common/SetupNugetSources.sh returned a non-zero exit code. NuGet config file must contain a packageSources section: $ConfigFile"
    ExitWithExitCode 1
fi

PackageSources=()

# Set feed suffix based on whether credentials are provided
FeedSuffix="v3/index.json"
if [ -n "$CredToken" ]; then
    FeedSuffix="v2"
    
    # Ensure there is a <packageSourceCredentials>...</packageSourceCredentials> section.
    grep -i "<packageSourceCredentials>" $ConfigFile
    if [ "$?" != "0" ]; then
        echo "Adding <packageSourceCredentials>...</packageSourceCredentials> section."

        PackageSourcesNodeFooter="</packageSources>"
        PackageSourceCredentialsTemplate="${TB}<packageSourceCredentials>${NL}${TB}</packageSourceCredentials>"

        sed -i.bak "s|$PackageSourcesNodeFooter|$PackageSourcesNodeFooter${NL}$PackageSourceCredentialsTemplate|" $ConfigFile
    fi
fi

# Check for disabledPackageSources; we'll enable any darc-int ones we find there
grep -i "<disabledPackageSources>" $ConfigFile > /dev/null
if [ "$?" == "0" ]; then
    echo "Checking for any darc-int disabled package sources in the disabledPackageSources node"
    EnableMaestroInternalPackageSources
fi

DotNetVersions=('5' '6' '7' '8' '9' '10')

for DotNetVersion in ${DotNetVersions[@]} ; do
    FeedPrefix="dotnet${DotNetVersion}";
    grep -i "<add key=\"$FeedPrefix\"" $ConfigFile > /dev/null
    if [ "$?" == "0" ]; then
        AddOrEnablePackageSource "$FeedPrefix-internal" "https://pkgs.dev.azure.com/dnceng/internal/_packaging/$FeedPrefix-internal/nuget/$FeedSuffix"
        AddOrEnablePackageSource "$FeedPrefix-internal-transport" "https://pkgs.dev.azure.com/dnceng/internal/_packaging/$FeedPrefix-internal-transport/nuget/$FeedSuffix"
    fi
done

# I want things split line by line
PrevIFS=$IFS
IFS=$'\n'
PackageSources+="$IFS"
PackageSources+=$(grep -oh '"darc-int-[^"]*"' $ConfigFile | tr -d '"')
IFS=$PrevIFS

if [ "$CredToken" ]; then
    for FeedName in ${PackageSources[@]} ; do
        # Check if there is no existing credential for this FeedName
        grep -i "<$FeedName>" $ConfigFile 
        if [ "$?" != "0" ]; then
            echo "	Inserting credential for feed: $FeedName"

            PackageSourceCredentialsNodeFooter="</packageSourceCredentials>"
            NewCredential="${TB}${TB}<$FeedName>${NL}${TB}<add key=\"Username\" value=\"dn-bot\" />${NL}${TB}${TB}<add key=\"ClearTextPassword\" value=\"$CredToken\" />${NL}${TB}${TB}</$FeedName>"

            sed -i.bak "s|$PackageSourceCredentialsNodeFooter|$NewCredential${NL}$PackageSourceCredentialsNodeFooter|" $ConfigFile
        fi
    done
fi<|MERGE_RESOLUTION|>--- conflicted
+++ resolved
@@ -66,15 +66,10 @@
     grep -i "<add key=\"$PackageSourceName\" value=\"true\"" "$ConfigFile" > /dev/null
     if [ "$?" == "0" ]; then
         echo "Enabling internal source '$PackageSourceName'."
-<<<<<<< HEAD
-        # Remove the disabled entry (including any surrounding comments or whitespace on the same line)
-        sed -i.bak "/<add key=\"$PackageSourceName\" value=\"true\" \/>/d" "$ConfigFile"
-=======
         # Remove the disabled entry
         local OldDisableValue="<add key=\"$PackageSourceName\" value=\"true\" />"
         local NewDisableValue="<!-- Reenabled for build : $PackageSourceName -->"
         sed -i.bak "s|$OldDisableValue|$NewDisableValue|" "$ConfigFile"
->>>>>>> 2b9fc02a
         
         # Add the source name to PackageSources for credential handling
         PackageSources+=("$PackageSourceName")
