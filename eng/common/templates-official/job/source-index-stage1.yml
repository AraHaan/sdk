--- conflicted
+++ resolved
@@ -23,8 +23,6 @@
     value: ${{ parameters.sourceIndexPackageSource }}
   - name: BinlogPath
     value: ${{ parameters.binlogPath }}
-<<<<<<< HEAD
-=======
   - template: /eng/common/templates-official/variables/pool-providers.yml
 
   ${{ if ne(parameters.pool, '') }}:
@@ -38,7 +36,6 @@
         name: $(DncEngInternalBuildPool)
         image: windows.vs2022.amd64
         os: windows
->>>>>>> 97651d19
 
   steps:
   - ${{ each preStep in parameters.preSteps }}:
