stages:
- template: /eng/common/core-templates/post-build/post-build.yml
  parameters:
    # Specifies whether to use 1ES
    is1ESPipeline: true

<<<<<<< HEAD
        # Darc is targeting 8.0, so make sure it's installed
        - task: UseDotNet@2
          inputs:
            version: 8.0.x

        - task: AzureCLI@2
          displayName: Publish Using Darc
          inputs:
            azureSubscription: "Darc: Maestro Production"
            scriptType: ps
            scriptLocation: scriptPath
            scriptPath: $(System.DefaultWorkingDirectory)/eng/common/post-build/publish-using-darc.ps1
            arguments: -BuildId $(BARBuildId) 
              -PublishingInfraVersion ${{ parameters.publishingInfraVersion }}
              -AzdoToken '$(System.AccessToken)'
              -WaitPublishingFinish true
              -ArtifactsPublishingAdditionalParameters '${{ parameters.artifactsPublishingAdditionalParameters }}'
              -SymbolPublishingAdditionalParameters '${{ parameters.symbolPublishingAdditionalParameters }}'
=======
    ${{ each parameter in parameters }}:
      ${{ parameter.key }}: ${{ parameter.value }}
>>>>>>> be1b7337
<|MERGE_RESOLUTION|>--- conflicted
+++ resolved
@@ -4,26 +4,5 @@
     # Specifies whether to use 1ES
     is1ESPipeline: true
 
-<<<<<<< HEAD
-        # Darc is targeting 8.0, so make sure it's installed
-        - task: UseDotNet@2
-          inputs:
-            version: 8.0.x
-
-        - task: AzureCLI@2
-          displayName: Publish Using Darc
-          inputs:
-            azureSubscription: "Darc: Maestro Production"
-            scriptType: ps
-            scriptLocation: scriptPath
-            scriptPath: $(System.DefaultWorkingDirectory)/eng/common/post-build/publish-using-darc.ps1
-            arguments: -BuildId $(BARBuildId) 
-              -PublishingInfraVersion ${{ parameters.publishingInfraVersion }}
-              -AzdoToken '$(System.AccessToken)'
-              -WaitPublishingFinish true
-              -ArtifactsPublishingAdditionalParameters '${{ parameters.artifactsPublishingAdditionalParameters }}'
-              -SymbolPublishingAdditionalParameters '${{ parameters.symbolPublishingAdditionalParameters }}'
-=======
     ${{ each parameter in parameters }}:
-      ${{ parameter.key }}: ${{ parameter.value }}
->>>>>>> be1b7337
+      ${{ parameter.key }}: ${{ parameter.value }}