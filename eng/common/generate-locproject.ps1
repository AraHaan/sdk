Param(
    [Parameter(Mandatory=$true)][string] $SourcesDirectory,     # Directory where source files live; if using a Localize directory it should live in here
    [string] $LanguageSet = 'VS_Main_Languages',                # Language set to be used in the LocProject.json
    [switch] $UseCheckedInLocProjectJson,                       # When set, generates a LocProject.json and compares it to one that already exists in the repo; otherwise just generates one
    [switch] $CreateNeutralXlfs                                 # Creates neutral xlf files. Only set to false when running locally
)

# Generates LocProject.json files for the OneLocBuild task. OneLocBuildTask is described here:
# https://ceapex.visualstudio.com/CEINTL/_wiki/wikis/CEINTL.wiki/107/Localization-with-OneLocBuild-Task

Set-StrictMode -Version 2.0
$ErrorActionPreference = "Stop"
. $PSScriptRoot\pipeline-logging-functions.ps1

$exclusionsFilePath = "$SourcesDirectory\eng\Localize\LocExclusions.json"
$exclusions = @{ Exclusions = @() }
if (Test-Path -Path $exclusionsFilePath)
{
    $exclusions = Get-Content "$exclusionsFilePath" | ConvertFrom-Json
}

Push-Location "$SourcesDirectory" # push location for Resolve-Path -Relative to work

# Template files
$jsonFiles = @()
$jsonTemplateFiles = Get-ChildItem -Recurse -Path "$SourcesDirectory" | Where-Object { $_.FullName -Match "\.template\.config\\localize\\.+\.en\.json" } # .NET templating pattern
$jsonTemplateFiles | ForEach-Object {
    $null = $_.Name -Match "(.+)\.[\w-]+\.json" # matches '[filename].[langcode].json

    $destinationFile = "$($_.Directory.FullName)\$($Matches.1).json"
    $jsonFiles += Copy-Item "$($_.FullName)" -Destination $destinationFile -PassThru
}

$jsonWinformsTemplateFiles = Get-ChildItem -Recurse -Path "$SourcesDirectory" | Where-Object { $_.FullName -Match "en\\strings\.json" } # current winforms pattern

$wxlFiles = Get-ChildItem -Recurse -Path "$SourcesDirectory" | Where-Object { $_.FullName -Match "\\.+\.wxl" -And -Not( $_.Directory.Name -Match "\d{4}" ) } # localized files live in four digit lang ID directories; this excludes them
if (-not $wxlFiles) {
    $wxlEnFiles = Get-ChildItem -Recurse -Path "$SourcesDirectory" | Where-Object { $_.FullName -Match "\\1033\\.+\.wxl" } #  pick up en files (1033 = en) specifically so we can copy them to use as the neutral xlf files
    if ($wxlEnFiles) {
      $wxlFiles = @()
      $wxlEnFiles | ForEach-Object {
        $destinationFile = "$($_.Directory.Parent.FullName)\$($_.Name)"
        $wxlFiles += Copy-Item "$($_.FullName)" -Destination $destinationFile -PassThru
      }
    }
}

<<<<<<< HEAD
$macosHtmlEnFiles = Get-ChildItem -Recurse -Path "$SourcesDirectory" | Where-Object { $_.FullName -Match "en\.lproj\\.+\.html" } # add installer HTML files
=======
$macosHtmlEnFiles = Get-ChildItem -Recurse -Path "$SourcesDirectory" | Where-Object { $_.FullName -Match "en\.lproj\\.+\.html$" } # add installer HTML files
>>>>>>> 2408e5c1
$macosHtmlFiles = @()
if ($macosHtmlEnFiles) {
    $macosHtmlEnFiles | ForEach-Object {
        $destinationFile = "$($_.Directory.Parent.FullName)\$($_.Name)"
        $macosHtmlFiles += Copy-Item "$($_.FullName)" -Destination $destinationFile -PassThru
    }
}

$xlfFiles = @()

$allXlfFiles = Get-ChildItem -Recurse -Path "$SourcesDirectory\*\*.xlf"
$langXlfFiles = @()
if ($allXlfFiles) {
    $null = $allXlfFiles[0].FullName -Match "\.([\w-]+)\.xlf" # matches '[langcode].xlf'
    $firstLangCode = $Matches.1
    $langXlfFiles = Get-ChildItem -Recurse -Path "$SourcesDirectory\*\*.$firstLangCode.xlf"
}
$langXlfFiles | ForEach-Object {
    $null = $_.Name -Match "(.+)\.[\w-]+\.xlf" # matches '[filename].[langcode].xlf

    $destinationFile = "$($_.Directory.FullName)\$($Matches.1).xlf"
    $xlfFiles += Copy-Item "$($_.FullName)" -Destination $destinationFile -PassThru
}

$locFiles = $jsonFiles + $jsonWinformsTemplateFiles + $xlfFiles

$locJson = @{
    Projects = @(
        @{
            LanguageSet = $LanguageSet
            LocItems = @(
                $locFiles | ForEach-Object {
                    $outputPath = "$(($_.DirectoryName | Resolve-Path -Relative) + "\")"
                    $continue = $true
                    foreach ($exclusion in $exclusions.Exclusions) {
                        if ($_.FullName.Contains($exclusion))
                        {
                            $continue = $false
                        }
                    }
                    $sourceFile = ($_.FullName | Resolve-Path -Relative)
                    if (!$CreateNeutralXlfs -and $_.Extension -eq '.xlf') {
                        Remove-Item -Path $sourceFile
                    }
                    if ($continue)
                    {
                        if ($_.Directory.Name -eq 'en' -and $_.Extension -eq '.json') {
                            return @{
                                SourceFile = $sourceFile
                                CopyOption = "LangIDOnPath"
                                OutputPath = "$($_.Directory.Parent.FullName | Resolve-Path -Relative)\"
                            }
                        } else {
                            return @{
                                SourceFile = $sourceFile
                                CopyOption = "LangIDOnName"
                                OutputPath = $outputPath
                            }
                        }
                    }
                }
            )
        },
        @{
            LanguageSet = $LanguageSet
            CloneLanguageSet = "WiX_CloneLanguages"
            LssFiles = @( "wxl_loc.lss" )
            LocItems = @(
                $wxlFiles | ForEach-Object {
                    $outputPath = "$($_.Directory.FullName | Resolve-Path -Relative)\"
                    $continue = $true
                    foreach ($exclusion in $exclusions.Exclusions) {
                        if ($_.FullName.Contains($exclusion)) {
                            $continue = $false
                        }
                    }
                    $sourceFile = ($_.FullName | Resolve-Path -Relative)
                    if ($continue)
                    {
                        return @{
                            SourceFile = $sourceFile
                            CopyOption = "LangIDOnPath"
                            OutputPath = $outputPath
                        }
                    }
                }
            )
        },
        @{
            LanguageSet = $LanguageSet
            CloneLanguageSet = "VS_macOS_CloneLanguages"
            LssFiles = @( ".\eng\common\loc\P22DotNetHtmlLocalization.lss" )
            LocItems = @(
                $macosHtmlFiles | ForEach-Object {
                    $outputPath = "$($_.Directory.FullName | Resolve-Path -Relative)\"
                    $continue = $true
                    foreach ($exclusion in $exclusions.Exclusions) {
                        if ($_.FullName.Contains($exclusion)) {
                            $continue = $false
                        }
                    }
                    $sourceFile = ($_.FullName | Resolve-Path -Relative)
<<<<<<< HEAD
                    if ($continue) {
                        return @{
=======
                    $lciFile = $sourceFile + ".lci"
                    if ($continue) {
                        $result = @{
>>>>>>> 2408e5c1
                            SourceFile = $sourceFile
                            CopyOption = "LangIDOnPath"
                            OutputPath = $outputPath
                        }
<<<<<<< HEAD
=======
                        if (Test-Path $lciFile -PathType Leaf) {
                            $result["LciFile"] = $lciFile
                        }
                        return $result
>>>>>>> 2408e5c1
                    }
                }
            )
        }
    )
}

$json = ConvertTo-Json $locJson -Depth 5
Write-Host "LocProject.json generated:`n`n$json`n`n"
Pop-Location

if (!$UseCheckedInLocProjectJson) {
    New-Item "$SourcesDirectory\eng\Localize\LocProject.json" -Force # Need this to make sure the Localize directory is created
    Set-Content "$SourcesDirectory\eng\Localize\LocProject.json" $json
}
else {
    New-Item "$SourcesDirectory\eng\Localize\LocProject-generated.json" -Force # Need this to make sure the Localize directory is created
    Set-Content "$SourcesDirectory\eng\Localize\LocProject-generated.json" $json

    if ((Get-FileHash "$SourcesDirectory\eng\Localize\LocProject-generated.json").Hash -ne (Get-FileHash "$SourcesDirectory\eng\Localize\LocProject.json").Hash) {
        Write-PipelineTelemetryError -Category "OneLocBuild" -Message "Existing LocProject.json differs from generated LocProject.json. Download LocProject-generated.json and compare them."

        exit 1
    }
    else {
        Write-Host "Generated LocProject.json and current LocProject.json are identical."
    }
}<|MERGE_RESOLUTION|>--- conflicted
+++ resolved
@@ -45,11 +45,7 @@
     }
 }
 
-<<<<<<< HEAD
-$macosHtmlEnFiles = Get-ChildItem -Recurse -Path "$SourcesDirectory" | Where-Object { $_.FullName -Match "en\.lproj\\.+\.html" } # add installer HTML files
-=======
 $macosHtmlEnFiles = Get-ChildItem -Recurse -Path "$SourcesDirectory" | Where-Object { $_.FullName -Match "en\.lproj\\.+\.html$" } # add installer HTML files
->>>>>>> 2408e5c1
 $macosHtmlFiles = @()
 if ($macosHtmlEnFiles) {
     $macosHtmlEnFiles | ForEach-Object {
@@ -152,25 +148,18 @@
                         }
                     }
                     $sourceFile = ($_.FullName | Resolve-Path -Relative)
-<<<<<<< HEAD
-                    if ($continue) {
-                        return @{
-=======
                     $lciFile = $sourceFile + ".lci"
                     if ($continue) {
                         $result = @{
->>>>>>> 2408e5c1
                             SourceFile = $sourceFile
                             CopyOption = "LangIDOnPath"
                             OutputPath = $outputPath
                         }
-<<<<<<< HEAD
-=======
+
                         if (Test-Path $lciFile -PathType Leaf) {
                             $result["LciFile"] = $lciFile
                         }
                         return $result
->>>>>>> 2408e5c1
                     }
                 }
             )
