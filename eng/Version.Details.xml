<?xml version="1.0" encoding="utf-8"?>
<Dependencies>
  <ProductDependencies>
<<<<<<< HEAD
    <Dependency Name="Microsoft.TemplateEngine.Abstractions" Version="8.0.414">
      <Uri>https://github.com/dotnet/templating</Uri>
      <Sha>0050b44fc3b0a75dd0f6831c55182a9d37a810ac</Sha>
    </Dependency>
    <Dependency Name="Microsoft.TemplateEngine.Mocks" Version="8.0.414-servicing.25405.2">
      <Uri>https://github.com/dotnet/templating</Uri>
      <Sha>0050b44fc3b0a75dd0f6831c55182a9d37a810ac</Sha>
    </Dependency>
    <Dependency Name="Microsoft.SourceBuild.Intermediate.templating" Version="8.0.414-servicing.25405.2">
      <Uri>https://github.com/dotnet/templating</Uri>
      <Sha>0050b44fc3b0a75dd0f6831c55182a9d37a810ac</Sha>
=======
    <Dependency Name="Microsoft.TemplateEngine.Abstractions" Version="9.0.110">
      <Uri>https://github.com/dotnet/templating</Uri>
      <Sha>5892e3ec4f807e8d86bfa99fde533ebd4abd2a24</Sha>
    </Dependency>
    <Dependency Name="Microsoft.TemplateEngine.Mocks" Version="9.0.110-servicing.25406.2">
      <Uri>https://github.com/dotnet/templating</Uri>
      <Sha>5892e3ec4f807e8d86bfa99fde533ebd4abd2a24</Sha>
    </Dependency>
    <!-- Intermediate is necessary for source build. -->
    <Dependency Name="Microsoft.SourceBuild.Intermediate.templating" Version="9.0.110-servicing.25406.2">
      <Uri>https://github.com/dotnet/templating</Uri>
      <Sha>5892e3ec4f807e8d86bfa99fde533ebd4abd2a24</Sha>
>>>>>>> ef5ca900
      <SourceBuild RepoName="templating" ManagedOnly="true" />
    </Dependency>
    <Dependency Name="Microsoft.NETCore.App.Ref" Version="9.0.8">
      <Uri>https://dev.azure.com/dnceng/internal/_git/dotnet-runtime</Uri>
      <Sha>aae90fa09086a9be09dac83fa66542232c7269d8</Sha>
    </Dependency>
    <Dependency Name="VS.Redist.Common.NetCore.SharedFramework.x64.9.0" Version="9.0.8-servicing.25365.11">
      <Uri>https://dev.azure.com/dnceng/internal/_git/dotnet-runtime</Uri>
      <Sha>aae90fa09086a9be09dac83fa66542232c7269d8</Sha>
    </Dependency>
    <Dependency Name="VS.Redist.Common.NetCore.TargetingPack.x64.9.0" Version="9.0.8-servicing.25365.11">
      <Uri>https://dev.azure.com/dnceng/internal/_git/dotnet-runtime</Uri>
      <Sha>aae90fa09086a9be09dac83fa66542232c7269d8</Sha>
    </Dependency>
    <Dependency Name="Microsoft.NETCore.App.Runtime.win-x64" Version="9.0.8">
      <Uri>https://dev.azure.com/dnceng/internal/_git/dotnet-runtime</Uri>
      <Sha>aae90fa09086a9be09dac83fa66542232c7269d8</Sha>
    </Dependency>
    <Dependency Name="Microsoft.NETCore.App.Host.win-x64" Version="9.0.8">
      <Uri>https://dev.azure.com/dnceng/internal/_git/dotnet-runtime</Uri>
      <Sha>aae90fa09086a9be09dac83fa66542232c7269d8</Sha>
    </Dependency>
    <Dependency Name="Microsoft.NETCore.Platforms" Version="9.0.8-servicing.25365.11">
      <Uri>https://dev.azure.com/dnceng/internal/_git/dotnet-runtime</Uri>
      <Sha>aae90fa09086a9be09dac83fa66542232c7269d8</Sha>
    </Dependency>
    <Dependency Name="Microsoft.NET.HostModel" Version="9.0.8-servicing.25365.11">
      <Uri>https://dev.azure.com/dnceng/internal/_git/dotnet-runtime</Uri>
      <Sha>aae90fa09086a9be09dac83fa66542232c7269d8</Sha>
    </Dependency>
    <Dependency Name="Microsoft.Extensions.DependencyModel" Version="9.0.8">
      <Uri>https://dev.azure.com/dnceng/internal/_git/dotnet-runtime</Uri>
      <Sha>aae90fa09086a9be09dac83fa66542232c7269d8</Sha>
    </Dependency>
    <!-- Intermediate is necessary for source build. -->
    <Dependency Name="Microsoft.SourceBuild.Intermediate.runtime.linux-x64" Version="9.0.8-servicing.25365.11">
      <Uri>https://dev.azure.com/dnceng/internal/_git/dotnet-runtime</Uri>
      <Sha>aae90fa09086a9be09dac83fa66542232c7269d8</Sha>
      <SourceBuild RepoName="runtime" ManagedOnly="false" />
    </Dependency>
    <!-- Change blob version in GenerateLayout.targets if this is unpinned to service targeting pack -->
    <!-- No new netstandard.library planned for 3.1 timeframe at this time. -->
    <Dependency Name="NETStandard.Library.Ref" Version="2.1.0" Pinned="true">
      <Uri>https://github.com/dotnet/core-setup</Uri>
      <Sha>7d57652f33493fa022125b7f63aad0d70c52d810</Sha>
    </Dependency>
    <Dependency Name="Microsoft.NET.Workload.Emscripten.Current.Manifest-9.0.100.Transport" Version="9.0.8-servicing.25353.1" CoherentParentDependency="Microsoft.NETCore.App.Runtime.win-x64">
      <Uri>https://github.com/dotnet/emsdk</Uri>
      <Sha>0bcc3e67026ea44a16fb018a50e4e134c06ab3d6</Sha>
    </Dependency>
    <Dependency Name="Microsoft.NET.Workload.Emscripten.Current.Manifest-9.0.100" Version="9.0.8" CoherentParentDependency="Microsoft.NETCore.App.Runtime.win-x64">
      <Uri>https://github.com/dotnet/emsdk</Uri>
      <Sha>0bcc3e67026ea44a16fb018a50e4e134c06ab3d6</Sha>
    </Dependency>
    <!-- Intermediate is necessary for source build. -->
    <Dependency Name="Microsoft.SourceBuild.Intermediate.emsdk" Version="9.0.8-servicing.25353.1" CoherentParentDependency="Microsoft.NETCore.App.Runtime.win-x64">
      <Uri>https://github.com/dotnet/emsdk</Uri>
      <Sha>0bcc3e67026ea44a16fb018a50e4e134c06ab3d6</Sha>
      <SourceBuild RepoName="emsdk" ManagedOnly="true" />
    </Dependency>
<<<<<<< HEAD
    <Dependency Name="Microsoft.Build" Version="17.11.40">
      <Uri>https://github.com/dotnet/msbuild</Uri>
      <Sha>286d1713528913f2d14de72a5824c6b79eba1655</Sha>
    </Dependency>
    <Dependency Name="Microsoft.Build.Localization" Version="17.11.40-servicing-25405-01">
      <Uri>https://github.com/dotnet/msbuild</Uri>
      <Sha>286d1713528913f2d14de72a5824c6b79eba1655</Sha>
    </Dependency>
    <Dependency Name="Microsoft.SourceBuild.Intermediate.msbuild" Version="17.11.40-servicing-25405-01">
      <Uri>https://github.com/dotnet/msbuild</Uri>
      <Sha>286d1713528913f2d14de72a5824c6b79eba1655</Sha>
=======
    <Dependency Name="Microsoft.Build" Version="17.12.43">
      <Uri>https://github.com/dotnet/msbuild</Uri>
      <Sha>481b855f7315f967f9c14b83d4391ae05b7be1af</Sha>
    </Dependency>
    <Dependency Name="Microsoft.Build.Localization" Version="17.12.43-preview-25404-04">
      <Uri>https://github.com/dotnet/msbuild</Uri>
      <Sha>481b855f7315f967f9c14b83d4391ae05b7be1af</Sha>
    </Dependency>
    <!-- Intermediate is necessary for source build. -->
    <Dependency Name="Microsoft.SourceBuild.Intermediate.msbuild" Version="17.12.43-preview-25404-04">
      <Uri>https://github.com/dotnet/msbuild</Uri>
      <Sha>481b855f7315f967f9c14b83d4391ae05b7be1af</Sha>
>>>>>>> ef5ca900
      <SourceBuild RepoName="msbuild" ManagedOnly="true" />
    </Dependency>
    <Dependency Name="Microsoft.FSharp.Compiler" Version="12.9.101-beta.25070.7">
      <Uri>https://github.com/dotnet/fsharp</Uri>
      <Sha>47d4e3f91e4e5414b6dafbf14288b9c5a798ef99</Sha>
    </Dependency>
    <!-- Intermediate is necessary for source build. -->
    <Dependency Name="Microsoft.SourceBuild.Intermediate.fsharp" Version="9.0.101-beta.25070.7">
      <Uri>https://github.com/dotnet/fsharp</Uri>
      <Sha>47d4e3f91e4e5414b6dafbf14288b9c5a798ef99</Sha>
      <SourceBuild RepoName="fsharp" ManagedOnly="true" />
    </Dependency>
    <Dependency Name="Microsoft.Net.Compilers.Toolset" Version="4.12.0-3.25404.5">
      <Uri>https://github.com/dotnet/roslyn</Uri>
      <Sha>4d68ef53bf037528cbe2066696b872aaa8b4fe36</Sha>
    </Dependency>
    <!-- Intermediate is necessary for source build. -->
    <Dependency Name="Microsoft.SourceBuild.Intermediate.roslyn" Version="4.12.0-3.25404.5">
      <Uri>https://github.com/dotnet/roslyn</Uri>
      <Sha>4d68ef53bf037528cbe2066696b872aaa8b4fe36</Sha>
      <SourceBuild RepoName="roslyn" ManagedOnly="true" />
    </Dependency>
    <Dependency Name="Microsoft.Net.Compilers.Toolset.Framework" Version="4.12.0-3.25404.5">
      <Uri>https://github.com/dotnet/roslyn</Uri>
      <Sha>4d68ef53bf037528cbe2066696b872aaa8b4fe36</Sha>
    </Dependency>
    <Dependency Name="Microsoft.CodeAnalysis" Version="4.12.0-3.25404.5">
      <Uri>https://github.com/dotnet/roslyn</Uri>
      <Sha>4d68ef53bf037528cbe2066696b872aaa8b4fe36</Sha>
    </Dependency>
    <Dependency Name="Microsoft.CodeAnalysis.CSharp" Version="4.12.0-3.25404.5">
      <Uri>https://github.com/dotnet/roslyn</Uri>
      <Sha>4d68ef53bf037528cbe2066696b872aaa8b4fe36</Sha>
    </Dependency>
    <Dependency Name="Microsoft.CodeAnalysis.CSharp.CodeStyle" Version="4.12.0-3.25404.5">
      <Uri>https://github.com/dotnet/roslyn</Uri>
      <Sha>4d68ef53bf037528cbe2066696b872aaa8b4fe36</Sha>
    </Dependency>
    <Dependency Name="Microsoft.CodeAnalysis.CSharp.Features" Version="4.12.0-3.25404.5">
      <Uri>https://github.com/dotnet/roslyn</Uri>
      <Sha>4d68ef53bf037528cbe2066696b872aaa8b4fe36</Sha>
    </Dependency>
    <Dependency Name="Microsoft.CodeAnalysis.CSharp.Workspaces" Version="4.12.0-3.25404.5">
      <Uri>https://github.com/dotnet/roslyn</Uri>
      <Sha>4d68ef53bf037528cbe2066696b872aaa8b4fe36</Sha>
    </Dependency>
    <Dependency Name="Microsoft.CodeAnalysis.Workspaces.MSBuild" Version="4.12.0-3.25404.5">
      <Uri>https://github.com/dotnet/roslyn</Uri>
      <Sha>4d68ef53bf037528cbe2066696b872aaa8b4fe36</Sha>
    </Dependency>
    <Dependency Name="Microsoft.AspNetCore.DeveloperCertificates.XPlat" Version="9.0.8-servicing.25368.8">
      <Uri>https://dev.azure.com/dnceng/internal/_git/dotnet-aspnetcore</Uri>
      <Sha>215a587e52efa710de84138b0a3374b860b924d8</Sha>
    </Dependency>
    <Dependency Name="Microsoft.AspNetCore.TestHost" Version="9.0.8">
      <Uri>https://dev.azure.com/dnceng/internal/_git/dotnet-aspnetcore</Uri>
      <Sha>215a587e52efa710de84138b0a3374b860b924d8</Sha>
    </Dependency>
    <Dependency Name="Microsoft.Build.NuGetSdkResolver" Version="6.12.4-rc.9">
      <Uri>https://github.com/nuget/nuget.client</Uri>
      <Sha>42bfb4554167e1d2fc2b950728d9bd8164f806c1</Sha>
    </Dependency>
    <Dependency Name="NuGet.Build.Tasks" Version="6.12.4">
      <Uri>https://github.com/nuget/nuget.client</Uri>
      <Sha>42bfb4554167e1d2fc2b950728d9bd8164f806c1</Sha>
      <SourceBuildTarball RepoName="nuget-client" ManagedOnly="true" />
    </Dependency>
    <Dependency Name="NuGet.Build.Tasks.Console" Version="6.12.4">
      <Uri>https://github.com/nuget/nuget.client</Uri>
      <Sha>42bfb4554167e1d2fc2b950728d9bd8164f806c1</Sha>
    </Dependency>
    <Dependency Name="NuGet.Build.Tasks.Pack" Version="6.12.4">
      <Uri>https://github.com/nuget/nuget.client</Uri>
      <Sha>42bfb4554167e1d2fc2b950728d9bd8164f806c1</Sha>
    </Dependency>
    <Dependency Name="NuGet.Commands" Version="6.12.4">
      <Uri>https://github.com/nuget/nuget.client</Uri>
      <Sha>42bfb4554167e1d2fc2b950728d9bd8164f806c1</Sha>
    </Dependency>
    <Dependency Name="NuGet.CommandLine.XPlat" Version="6.12.4">
      <Uri>https://github.com/nuget/nuget.client</Uri>
      <Sha>42bfb4554167e1d2fc2b950728d9bd8164f806c1</Sha>
    </Dependency>
    <Dependency Name="NuGet.Common" Version="6.12.4">
      <Uri>https://github.com/nuget/nuget.client</Uri>
      <Sha>42bfb4554167e1d2fc2b950728d9bd8164f806c1</Sha>
    </Dependency>
    <Dependency Name="NuGet.Configuration" Version="6.12.4">
      <Uri>https://github.com/nuget/nuget.client</Uri>
      <Sha>42bfb4554167e1d2fc2b950728d9bd8164f806c1</Sha>
    </Dependency>
    <Dependency Name="NuGet.Credentials" Version="6.12.4">
      <Uri>https://github.com/nuget/nuget.client</Uri>
      <Sha>42bfb4554167e1d2fc2b950728d9bd8164f806c1</Sha>
    </Dependency>
    <Dependency Name="NuGet.DependencyResolver.Core" Version="6.12.4">
      <Uri>https://github.com/nuget/nuget.client</Uri>
      <Sha>42bfb4554167e1d2fc2b950728d9bd8164f806c1</Sha>
    </Dependency>
    <Dependency Name="NuGet.Frameworks" Version="6.12.4">
      <Uri>https://github.com/nuget/nuget.client</Uri>
      <Sha>42bfb4554167e1d2fc2b950728d9bd8164f806c1</Sha>
    </Dependency>
    <Dependency Name="NuGet.LibraryModel" Version="6.12.4">
      <Uri>https://github.com/nuget/nuget.client</Uri>
      <Sha>42bfb4554167e1d2fc2b950728d9bd8164f806c1</Sha>
    </Dependency>
    <Dependency Name="NuGet.ProjectModel" Version="6.12.4">
      <Uri>https://github.com/nuget/nuget.client</Uri>
      <Sha>42bfb4554167e1d2fc2b950728d9bd8164f806c1</Sha>
    </Dependency>
    <Dependency Name="NuGet.Protocol" Version="6.12.4">
      <Uri>https://github.com/nuget/nuget.client</Uri>
      <Sha>42bfb4554167e1d2fc2b950728d9bd8164f806c1</Sha>
    </Dependency>
    <Dependency Name="NuGet.Packaging" Version="6.12.4">
      <Uri>https://github.com/nuget/nuget.client</Uri>
      <Sha>42bfb4554167e1d2fc2b950728d9bd8164f806c1</Sha>
    </Dependency>
    <Dependency Name="NuGet.Versioning" Version="6.12.4">
      <Uri>https://github.com/nuget/nuget.client</Uri>
      <Sha>42bfb4554167e1d2fc2b950728d9bd8164f806c1</Sha>
    </Dependency>
    <Dependency Name="NuGet.Localization" Version="6.12.4">
      <Uri>https://github.com/nuget/nuget.client</Uri>
      <Sha>42bfb4554167e1d2fc2b950728d9bd8164f806c1</Sha>
    </Dependency>
    <Dependency Name="Microsoft.NET.Test.Sdk" Version="17.12.0-release-24508-01">
      <Uri>https://github.com/microsoft/vstest</Uri>
      <Sha>bc9161306b23641b0364b8f93d546da4d48da1eb</Sha>
    </Dependency>
    <Dependency Name="Microsoft.TestPlatform.CLI" Version="17.12.0-release-24508-01">
      <Uri>https://github.com/microsoft/vstest</Uri>
      <Sha>bc9161306b23641b0364b8f93d546da4d48da1eb</Sha>
    </Dependency>
    <Dependency Name="Microsoft.TestPlatform.Build" Version="17.12.0-release-24508-01">
      <Uri>https://github.com/microsoft/vstest</Uri>
      <Sha>bc9161306b23641b0364b8f93d546da4d48da1eb</Sha>
    </Dependency>
    <!-- Intermediate is necessary for source build. -->
    <Dependency Name="Microsoft.SourceBuild.Intermediate.vstest" Version="17.12.0-release-24508-01">
      <Uri>https://github.com/microsoft/vstest</Uri>
      <Sha>bc9161306b23641b0364b8f93d546da4d48da1eb</Sha>
      <SourceBuild RepoName="vstest" ManagedOnly="true" />
    </Dependency>
    <Dependency Name="Microsoft.NET.ILLink.Tasks" Version="9.0.8">
      <Uri>https://dev.azure.com/dnceng/internal/_git/dotnet-runtime</Uri>
      <Sha>aae90fa09086a9be09dac83fa66542232c7269d8</Sha>
    </Dependency>
    <Dependency Name="System.CodeDom" Version="9.0.8">
      <Uri>https://dev.azure.com/dnceng/internal/_git/dotnet-runtime</Uri>
      <Sha>aae90fa09086a9be09dac83fa66542232c7269d8</Sha>
    </Dependency>
    <Dependency Name="System.Formats.Asn1" Version="9.0.8">
      <Uri>https://dev.azure.com/dnceng/internal/_git/dotnet-runtime</Uri>
      <Sha>aae90fa09086a9be09dac83fa66542232c7269d8</Sha>
    </Dependency>
    <Dependency Name="System.Security.Cryptography.ProtectedData" Version="9.0.8">
      <Uri>https://dev.azure.com/dnceng/internal/_git/dotnet-runtime</Uri>
      <Sha>aae90fa09086a9be09dac83fa66542232c7269d8</Sha>
    </Dependency>
    <Dependency Name="System.Text.Encoding.CodePages" Version="9.0.8">
      <Uri>https://dev.azure.com/dnceng/internal/_git/dotnet-runtime</Uri>
      <Sha>aae90fa09086a9be09dac83fa66542232c7269d8</Sha>
    </Dependency>
    <Dependency Name="System.Resources.Extensions" Version="9.0.8">
      <Uri>https://dev.azure.com/dnceng/internal/_git/dotnet-runtime</Uri>
      <Sha>aae90fa09086a9be09dac83fa66542232c7269d8</Sha>
    </Dependency>
    <Dependency Name="Microsoft.WindowsDesktop.App.Runtime.win-x64" Version="9.0.8">
      <Uri>https://dev.azure.com/dnceng/internal/_git/dotnet-windowsdesktop</Uri>
      <Sha>1d6033e36c17c6c496302306563689885e416f48</Sha>
      <SourceBuildTarball RepoName="windowsdesktop" ManagedOnly="true" />
    </Dependency>
    <Dependency Name="VS.Redist.Common.WindowsDesktop.SharedFramework.x64.9.0" Version="9.0.8-servicing.25368.1">
      <Uri>https://dev.azure.com/dnceng/internal/_git/dotnet-windowsdesktop</Uri>
      <Sha>1d6033e36c17c6c496302306563689885e416f48</Sha>
    </Dependency>
    <Dependency Name="Microsoft.WindowsDesktop.App.Ref" Version="9.0.8">
      <Uri>https://dev.azure.com/dnceng/internal/_git/dotnet-windowsdesktop</Uri>
      <Sha>1d6033e36c17c6c496302306563689885e416f48</Sha>
    </Dependency>
    <Dependency Name="VS.Redist.Common.WindowsDesktop.TargetingPack.x64.9.0" Version="9.0.8-servicing.25368.1">
      <Uri>https://dev.azure.com/dnceng/internal/_git/dotnet-windowsdesktop</Uri>
      <Sha>1d6033e36c17c6c496302306563689885e416f48</Sha>
    </Dependency>
    <Dependency Name="Microsoft.NET.Sdk.WindowsDesktop" Version="9.0.8-rtm.25368.9" CoherentParentDependency="Microsoft.WindowsDesktop.App.Ref">
      <Uri>https://dev.azure.com/dnceng/internal/_git/dotnet-wpf</Uri>
      <Sha>c83d78f58cbe40d4f5cd847461a233e5c85f5300</Sha>
    </Dependency>
    <Dependency Name="Microsoft.AspNetCore.App.Ref" Version="9.0.8">
      <Uri>https://dev.azure.com/dnceng/internal/_git/dotnet-aspnetcore</Uri>
      <Sha>215a587e52efa710de84138b0a3374b860b924d8</Sha>
    </Dependency>
    <Dependency Name="Microsoft.AspNetCore.App.Ref.Internal" Version="9.0.8-servicing.25368.8">
      <Uri>https://dev.azure.com/dnceng/internal/_git/dotnet-aspnetcore</Uri>
      <Sha>215a587e52efa710de84138b0a3374b860b924d8</Sha>
    </Dependency>
    <Dependency Name="Microsoft.AspNetCore.App.Runtime.win-x64" Version="9.0.8">
      <Uri>https://dev.azure.com/dnceng/internal/_git/dotnet-aspnetcore</Uri>
      <Sha>215a587e52efa710de84138b0a3374b860b924d8</Sha>
    </Dependency>
    <Dependency Name="VS.Redist.Common.AspNetCore.SharedFramework.x64.9.0" Version="9.0.8-servicing.25368.8">
      <Uri>https://dev.azure.com/dnceng/internal/_git/dotnet-aspnetcore</Uri>
      <Sha>215a587e52efa710de84138b0a3374b860b924d8</Sha>
    </Dependency>
    <Dependency Name="dotnet-dev-certs" Version="9.0.8-servicing.25368.8">
      <Uri>https://dev.azure.com/dnceng/internal/_git/dotnet-aspnetcore</Uri>
      <Sha>215a587e52efa710de84138b0a3374b860b924d8</Sha>
    </Dependency>
    <Dependency Name="dotnet-user-jwts" Version="9.0.8-servicing.25368.8">
      <Uri>https://dev.azure.com/dnceng/internal/_git/dotnet-aspnetcore</Uri>
      <Sha>215a587e52efa710de84138b0a3374b860b924d8</Sha>
    </Dependency>
    <Dependency Name="dotnet-user-secrets" Version="9.0.8-servicing.25368.8">
      <Uri>https://dev.azure.com/dnceng/internal/_git/dotnet-aspnetcore</Uri>
      <Sha>215a587e52efa710de84138b0a3374b860b924d8</Sha>
    </Dependency>
    <Dependency Name="Microsoft.AspNetCore.Analyzers" Version="9.0.8-servicing.25368.8">
      <Uri>https://dev.azure.com/dnceng/internal/_git/dotnet-aspnetcore</Uri>
      <Sha>215a587e52efa710de84138b0a3374b860b924d8</Sha>
    </Dependency>
    <Dependency Name="Microsoft.AspNetCore.Components.SdkAnalyzers" Version="9.0.8-servicing.25368.8">
      <Uri>https://dev.azure.com/dnceng/internal/_git/dotnet-aspnetcore</Uri>
      <Sha>215a587e52efa710de84138b0a3374b860b924d8</Sha>
    </Dependency>
    <Dependency Name="Microsoft.AspNetCore.Mvc.Analyzers" Version="9.0.8-servicing.25368.8">
      <Uri>https://dev.azure.com/dnceng/internal/_git/dotnet-aspnetcore</Uri>
      <Sha>215a587e52efa710de84138b0a3374b860b924d8</Sha>
    </Dependency>
    <Dependency Name="Microsoft.AspNetCore.Mvc.Api.Analyzers" Version="9.0.8-servicing.25368.8">
      <Uri>https://dev.azure.com/dnceng/internal/_git/dotnet-aspnetcore</Uri>
      <Sha>215a587e52efa710de84138b0a3374b860b924d8</Sha>
    </Dependency>
    <!-- Intermediate is necessary for source build. -->
    <Dependency Name="Microsoft.SourceBuild.Intermediate.aspnetcore" Version="9.0.8-servicing.25368.8">
      <Uri>https://dev.azure.com/dnceng/internal/_git/dotnet-aspnetcore</Uri>
      <Sha>215a587e52efa710de84138b0a3374b860b924d8</Sha>
      <SourceBuild RepoName="aspnetcore" ManagedOnly="true" />
    </Dependency>
    <Dependency Name="Microsoft.CodeAnalysis.Razor.Tooling.Internal" Version="9.0.0-preview.25329.4">
      <Uri>https://github.com/dotnet/razor</Uri>
      <Sha>44568f7817cd7c6daf90c9340c64c3b69277b7f6</Sha>
    </Dependency>
    <Dependency Name="Microsoft.AspNetCore.Mvc.Razor.Extensions.Tooling.Internal" Version="9.0.0-preview.25329.4">
      <Uri>https://github.com/dotnet/razor</Uri>
      <Sha>44568f7817cd7c6daf90c9340c64c3b69277b7f6</Sha>
    </Dependency>
    <Dependency Name="Microsoft.NET.Sdk.Razor.SourceGenerators.Transport" Version="9.0.0-preview.25329.4">
      <Uri>https://github.com/dotnet/razor</Uri>
      <Sha>44568f7817cd7c6daf90c9340c64c3b69277b7f6</Sha>
    </Dependency>
    <!-- Intermediate is necessary for source build. -->
    <Dependency Name="Microsoft.SourceBuild.Intermediate.razor" Version="9.0.0-preview.25329.4">
      <Uri>https://github.com/dotnet/razor</Uri>
      <Sha>44568f7817cd7c6daf90c9340c64c3b69277b7f6</Sha>
      <SourceBuild RepoName="razor" ManagedOnly="true" />
    </Dependency>
    <Dependency Name="Microsoft.Extensions.FileProviders.Embedded" Version="9.0.8">
      <Uri>https://dev.azure.com/dnceng/internal/_git/dotnet-aspnetcore</Uri>
      <Sha>215a587e52efa710de84138b0a3374b860b924d8</Sha>
    </Dependency>
    <Dependency Name="Microsoft.AspNetCore.Authorization" Version="9.0.8">
      <Uri>https://dev.azure.com/dnceng/internal/_git/dotnet-aspnetcore</Uri>
      <Sha>215a587e52efa710de84138b0a3374b860b924d8</Sha>
    </Dependency>
    <Dependency Name="Microsoft.AspNetCore.Components.Web" Version="9.0.8">
      <Uri>https://dev.azure.com/dnceng/internal/_git/dotnet-aspnetcore</Uri>
      <Sha>215a587e52efa710de84138b0a3374b860b924d8</Sha>
    </Dependency>
    <Dependency Name="Microsoft.JSInterop" Version="9.0.8">
      <Uri>https://dev.azure.com/dnceng/internal/_git/dotnet-aspnetcore</Uri>
      <Sha>215a587e52efa710de84138b0a3374b860b924d8</Sha>
    </Dependency>
    <Dependency Name="Microsoft.DotNet.Test.ProjectTemplates.2.1" Version="1.0.2-beta4.22406.1">
      <Uri>https://github.com/dotnet/test-templates</Uri>
      <Sha>0385265f4d0b6413d64aea0223172366a9b9858c</Sha>
    </Dependency>
    <Dependency Name="Microsoft.DotNet.Test.ProjectTemplates.5.0" Version="1.1.0-rc.23558.1">
      <Uri>https://github.com/dotnet/test-templates</Uri>
      <Sha>307b8f538d83a955d8f6dd909eee41a5555f2f4d</Sha>
    </Dependency>
    <Dependency Name="Microsoft.DotNet.Test.ProjectTemplates.6.0" Version="1.1.0-rc.24069.1">
      <Uri>https://github.com/dotnet/test-templates</Uri>
      <Sha>becc4bd157cd6608b51a5ffe414a5d2de6330272</Sha>
    </Dependency>
    <Dependency Name="Microsoft.DotNet.Test.ProjectTemplates.7.0" Version="1.1.0-rc.24069.1">
      <Uri>https://github.com/dotnet/test-templates</Uri>
      <Sha>becc4bd157cd6608b51a5ffe414a5d2de6330272</Sha>
    </Dependency>
    <Dependency Name="Microsoft.DotNet.Test.ProjectTemplates.8.0" Version="1.1.0-rc.24202.1">
      <Uri>https://github.com/dotnet/test-templates</Uri>
      <Sha>49c9ad01f057b3c6352bbec12b117acc2224493c</Sha>
    </Dependency>
    <Dependency Name="Microsoft.DotNet.Test.ProjectTemplates.9.0" Version="1.1.0-rtm.25262.1">
      <Uri>https://github.com/dotnet/test-templates</Uri>
      <Sha>47c90e140b027225b799ca8413af10ee3d5f1126</Sha>
    </Dependency>
    <!-- Intermediate is necessary for source build. -->
    <Dependency Name="Microsoft.SourceBuild.Intermediate.test-templates" Version="1.1.0-rtm.25262.1">
      <Uri>https://github.com/dotnet/test-templates</Uri>
      <Sha>47c90e140b027225b799ca8413af10ee3d5f1126</Sha>
      <SourceBuild RepoName="test-templates" ManagedOnly="true" />
    </Dependency>
    <!-- For coherency purposes, these versions should be gated by the versions of winforms and wpf routed via windowsdesktop -->
    <Dependency Name="Microsoft.Dotnet.WinForms.ProjectTemplates" Version="9.0.8-servicing.25368.1" CoherentParentDependency="Microsoft.WindowsDesktop.App.Runtime.win-x64">
      <Uri>https://dev.azure.com/dnceng/internal/_git/dotnet-winforms</Uri>
      <Sha>dfa9922eb72e517011ad36ed7318242bbe9f9005</Sha>
    </Dependency>
    <Dependency Name="Microsoft.DotNet.Wpf.ProjectTemplates" Version="9.0.8-rtm.25368.9" CoherentParentDependency="Microsoft.WindowsDesktop.App.Runtime.win-x64">
      <Uri>https://dev.azure.com/dnceng/internal/_git/dotnet-wpf</Uri>
      <Sha>c83d78f58cbe40d4f5cd847461a233e5c85f5300</Sha>
    </Dependency>
    <Dependency Name="Microsoft.Web.Xdt" Version="10.0.0-preview.24609.2">
      <Uri>https://github.com/dotnet/xdt</Uri>
      <Sha>63ae81154c50a1cf9287cc47d8351d55b4289e6d</Sha>
    </Dependency>
    <!-- Intermediate is necessary for source build. -->
    <Dependency Name="Microsoft.SourceBuild.Intermediate.xdt" Version="10.0.0-preview.24609.2">
      <Uri>https://github.com/dotnet/xdt</Uri>
      <Sha>63ae81154c50a1cf9287cc47d8351d55b4289e6d</Sha>
      <SourceBuild RepoName="xdt" ManagedOnly="true" />
    </Dependency>
    <Dependency Name="Microsoft.CodeAnalysis.NetAnalyzers" Version="9.0.0-preview.25173.3">
      <Uri>https://github.com/dotnet/roslyn-analyzers</Uri>
      <Sha>16865ea61910500f1022ad2b96c499e5df02c228</Sha>
    </Dependency>
    <Dependency Name="Microsoft.CodeAnalysis.PublicApiAnalyzers" Version="3.11.0-beta1.25173.3">
      <Uri>https://github.com/dotnet/roslyn-analyzers</Uri>
      <Sha>16865ea61910500f1022ad2b96c499e5df02c228</Sha>
    </Dependency>
    <!-- Intermediate is necessary for source build. -->
    <Dependency Name="Microsoft.SourceBuild.Intermediate.roslyn-analyzers" Version="3.11.0-beta1.25173.3">
      <Uri>https://github.com/dotnet/roslyn-analyzers</Uri>
      <Sha>16865ea61910500f1022ad2b96c499e5df02c228</Sha>
      <SourceBuild RepoName="roslyn-analyzers" ManagedOnly="true" />
    </Dependency>
    <Dependency Name="System.CommandLine" Version="2.0.0-beta4.24324.3">
      <Uri>https://github.com/dotnet/command-line-api</Uri>
      <Sha>803d8598f98fb4efd94604b32627ee9407f246db</Sha>
    </Dependency>
    <Dependency Name="System.CommandLine.Rendering" Version="0.4.0-alpha.24324.3">
      <Uri>https://github.com/dotnet/command-line-api</Uri>
      <Sha>803d8598f98fb4efd94604b32627ee9407f246db</Sha>
    </Dependency>
    <!-- Microsoft.CodeAnalysis.Workspaces.MSBuild transitively references M.Bcl.AsyncInterfaces.
         Adding an explicit dependency to make sure the latest version is used instead of the SBRP
         one under source build. -->
    <!-- Intermediate is necessary for source build. -->
    <Dependency Name="Microsoft.DiaSymReader" Version="2.2.0-beta.24327.2">
      <Uri>https://github.com/dotnet/symreader</Uri>
      <Sha>0710a7892d89999956e8808c28e9dd0512bd53f3</Sha>
    </Dependency>
    <!-- Intermediate is necessary for source build. -->
    <Dependency Name="Microsoft.SourceBuild.Intermediate.command-line-api" Version="0.1.532403">
      <Uri>https://github.com/dotnet/command-line-api</Uri>
      <Sha>803d8598f98fb4efd94604b32627ee9407f246db</Sha>
      <SourceBuild RepoName="command-line-api" ManagedOnly="true" />
    </Dependency>
    <!-- Intermediate is necessary for source build. -->
    <Dependency Name="Microsoft.SourceBuild.Intermediate.source-build-externals" Version="9.0.0-alpha.1.25157.1">
      <Uri>https://github.com/dotnet/source-build-externals</Uri>
      <Sha>71dbdccd13f28cfd1a35649263b55ebbeab26ee7</Sha>
      <SourceBuild RepoName="source-build-externals" ManagedOnly="true" />
    </Dependency>
    <!-- Intermediate is necessary for source build. -->
    <Dependency Name="Microsoft.SourceBuild.Intermediate.source-build-reference-packages" Version="9.0.0-alpha.1.25312.2">
      <Uri>https://github.com/dotnet/source-build-reference-packages</Uri>
      <Sha>cbafdd754f3cd645081e32d30cb6a82300163288</Sha>
      <SourceBuild RepoName="source-build-reference-packages" ManagedOnly="true" />
    </Dependency>
    <Dependency Name="Microsoft.Deployment.DotNet.Releases" Version="2.0.0-rtm.1.25059.4">
      <Uri>https://github.com/dotnet/deployment-tools</Uri>
      <Sha>b2d5c0c5841de4bc036ef4c84b5db3532504e5f3</Sha>
    </Dependency>
    <Dependency Name="Microsoft.Build.Tasks.Git" Version="9.0.0-beta.24617.1">
      <Uri>https://github.com/dotnet/sourcelink</Uri>
      <Sha>4e176206614b345352885b55491aeb51bf77526b</Sha>
    </Dependency>
    <Dependency Name="Microsoft.SourceLink.Common" Version="9.0.0-beta.24617.1">
      <Uri>https://github.com/dotnet/sourcelink</Uri>
      <Sha>4e176206614b345352885b55491aeb51bf77526b</Sha>
    </Dependency>
    <Dependency Name="Microsoft.SourceLink.AzureRepos.Git" Version="9.0.0-beta.24617.1">
      <Uri>https://github.com/dotnet/sourcelink</Uri>
      <Sha>4e176206614b345352885b55491aeb51bf77526b</Sha>
    </Dependency>
    <Dependency Name="Microsoft.SourceLink.GitHub" Version="9.0.0-beta.24617.1">
      <Uri>https://github.com/dotnet/sourcelink</Uri>
      <Sha>4e176206614b345352885b55491aeb51bf77526b</Sha>
    </Dependency>
    <Dependency Name="Microsoft.SourceLink.GitLab" Version="9.0.0-beta.24617.1">
      <Uri>https://github.com/dotnet/sourcelink</Uri>
      <Sha>4e176206614b345352885b55491aeb51bf77526b</Sha>
    </Dependency>
    <Dependency Name="Microsoft.SourceLink.Bitbucket.Git" Version="9.0.0-beta.24617.1">
      <Uri>https://github.com/dotnet/sourcelink</Uri>
      <Sha>4e176206614b345352885b55491aeb51bf77526b</Sha>
    </Dependency>
    <!-- Intermediate is necessary for source build. -->
    <Dependency Name="Microsoft.SourceBuild.Intermediate.sourcelink" Version="9.0.0-beta.24617.1">
      <Uri>https://github.com/dotnet/sourcelink</Uri>
      <Sha>4e176206614b345352885b55491aeb51bf77526b</Sha>
      <SourceBuild RepoName="sourcelink" ManagedOnly="true" />
    </Dependency>
    <!-- Intermediate is necessary for source build. -->
    <Dependency Name="Microsoft.SourceBuild.Intermediate.deployment-tools" Version="9.0.0-rtm.25059.4">
      <Uri>https://github.com/dotnet/deployment-tools</Uri>
      <Sha>b2d5c0c5841de4bc036ef4c84b5db3532504e5f3</Sha>
      <SourceBuild RepoName="deployment-tools" ManagedOnly="true" />
    </Dependency>
    <!-- Intermediate is necessary for source build. -->
    <Dependency Name="Microsoft.SourceBuild.Intermediate.symreader" Version="2.2.0-beta.24327.2">
      <Uri>https://github.com/dotnet/symreader</Uri>
      <Sha>0710a7892d89999956e8808c28e9dd0512bd53f3</Sha>
      <SourceBuild RepoName="symreader" ManagedOnly="true" />
    </Dependency>
    <!-- Dependency required for flowing correct package version in source-build, using PVP flow. -->
    <Dependency Name="Microsoft.Extensions.Logging" Version="9.0.8">
      <Uri>https://dev.azure.com/dnceng/internal/_git/dotnet-runtime</Uri>
      <Sha>aae90fa09086a9be09dac83fa66542232c7269d8</Sha>
    </Dependency>
    <!-- Dependency required for flowing correct package version in source-build, using PVP flow. -->
    <Dependency Name="Microsoft.Extensions.Logging.Abstractions" Version="9.0.8">
      <Uri>https://dev.azure.com/dnceng/internal/_git/dotnet-runtime</Uri>
      <Sha>aae90fa09086a9be09dac83fa66542232c7269d8</Sha>
    </Dependency>
    <!-- Dependency required for flowing correct package version in source-build, using PVP flow. -->
    <Dependency Name="Microsoft.Extensions.Logging.Console" Version="9.0.8">
      <Uri>https://dev.azure.com/dnceng/internal/_git/dotnet-runtime</Uri>
      <Sha>aae90fa09086a9be09dac83fa66542232c7269d8</Sha>
    </Dependency>
    <!-- Dependency required for flowing correct package version in source-build, using PVP flow. -->
    <Dependency Name="Microsoft.Extensions.FileSystemGlobbing" Version="9.0.8">
      <Uri>https://dev.azure.com/dnceng/internal/_git/dotnet-runtime</Uri>
      <Sha>aae90fa09086a9be09dac83fa66542232c7269d8</Sha>
    </Dependency>
    <!-- Dependency required for flowing correct package version in source-build, using PVP flow. -->
    <Dependency Name="System.ServiceProcess.ServiceController" Version="9.0.8">
      <Uri>https://dev.azure.com/dnceng/internal/_git/dotnet-runtime</Uri>
      <Sha>aae90fa09086a9be09dac83fa66542232c7269d8</Sha>
    </Dependency>
    <Dependency Name="System.Text.Json" Version="9.0.8">
      <Uri>https://dev.azure.com/dnceng/internal/_git/dotnet-runtime</Uri>
      <Sha>aae90fa09086a9be09dac83fa66542232c7269d8</Sha>
    </Dependency>
    <Dependency Name="Microsoft.Bcl.AsyncInterfaces" Version="9.0.8">
      <Uri>https://dev.azure.com/dnceng/internal/_git/dotnet-runtime</Uri>
      <Sha>aae90fa09086a9be09dac83fa66542232c7269d8</Sha>
    </Dependency>
    <Dependency Name="Microsoft.Extensions.FileProviders.Abstractions" Version="9.0.8">
      <Uri>https://dev.azure.com/dnceng/internal/_git/dotnet-runtime</Uri>
      <Sha>aae90fa09086a9be09dac83fa66542232c7269d8</Sha>
    </Dependency>
    <Dependency Name="Microsoft.Extensions.ObjectPool" Version="9.0.8">
      <Uri>https://dev.azure.com/dnceng/internal/_git/dotnet-aspnetcore</Uri>
      <Sha>215a587e52efa710de84138b0a3374b860b924d8</Sha>
    </Dependency>
    <Dependency Name="Microsoft.Win32.SystemEvents" Version="9.0.8">
      <Uri>https://dev.azure.com/dnceng/internal/_git/dotnet-runtime</Uri>
      <Sha>aae90fa09086a9be09dac83fa66542232c7269d8</Sha>
    </Dependency>
    <Dependency Name="System.Composition.AttributedModel" Version="9.0.8">
      <Uri>https://dev.azure.com/dnceng/internal/_git/dotnet-runtime</Uri>
      <Sha>aae90fa09086a9be09dac83fa66542232c7269d8</Sha>
    </Dependency>
    <Dependency Name="System.Composition.Convention" Version="9.0.8">
      <Uri>https://dev.azure.com/dnceng/internal/_git/dotnet-runtime</Uri>
      <Sha>aae90fa09086a9be09dac83fa66542232c7269d8</Sha>
    </Dependency>
    <Dependency Name="System.Composition.Hosting" Version="9.0.8">
      <Uri>https://dev.azure.com/dnceng/internal/_git/dotnet-runtime</Uri>
      <Sha>aae90fa09086a9be09dac83fa66542232c7269d8</Sha>
    </Dependency>
    <Dependency Name="System.Composition.Runtime" Version="9.0.8">
      <Uri>https://dev.azure.com/dnceng/internal/_git/dotnet-runtime</Uri>
      <Sha>aae90fa09086a9be09dac83fa66542232c7269d8</Sha>
    </Dependency>
    <Dependency Name="System.Composition.TypedParts" Version="9.0.8">
      <Uri>https://dev.azure.com/dnceng/internal/_git/dotnet-runtime</Uri>
      <Sha>aae90fa09086a9be09dac83fa66542232c7269d8</Sha>
    </Dependency>
    <Dependency Name="System.Configuration.ConfigurationManager" Version="9.0.8">
      <Uri>https://dev.azure.com/dnceng/internal/_git/dotnet-runtime</Uri>
      <Sha>aae90fa09086a9be09dac83fa66542232c7269d8</Sha>
    </Dependency>
    <Dependency Name="System.Security.Cryptography.Pkcs" Version="9.0.8">
      <Uri>https://dev.azure.com/dnceng/internal/_git/dotnet-runtime</Uri>
      <Sha>aae90fa09086a9be09dac83fa66542232c7269d8</Sha>
    </Dependency>
    <Dependency Name="System.Security.Cryptography.Xml" Version="9.0.8">
      <Uri>https://dev.azure.com/dnceng/internal/_git/dotnet-runtime</Uri>
      <Sha>aae90fa09086a9be09dac83fa66542232c7269d8</Sha>
    </Dependency>
    <Dependency Name="System.Security.Permissions" Version="9.0.8">
      <Uri>https://dev.azure.com/dnceng/internal/_git/dotnet-runtime</Uri>
      <Sha>aae90fa09086a9be09dac83fa66542232c7269d8</Sha>
    </Dependency>
    <Dependency Name="System.Windows.Extensions" Version="9.0.8">
      <Uri>https://dev.azure.com/dnceng/internal/_git/dotnet-runtime</Uri>
      <Sha>aae90fa09086a9be09dac83fa66542232c7269d8</Sha>
    </Dependency>
  </ProductDependencies>
  <ToolsetDependencies>
<<<<<<< HEAD
    <Dependency Name="Microsoft.DotNet.Arcade.Sdk" Version="8.0.0-beta.25378.1">
      <Uri>https://github.com/dotnet/arcade</Uri>
      <Sha>8dca4f8ae100b102230287f8cc1b75264c9f1a6f</Sha>
      <SourceBuild RepoName="arcade" ManagedOnly="true" />
    </Dependency>
    <Dependency Name="Microsoft.DotNet.Helix.Sdk" Version="8.0.0-beta.25378.1">
      <Uri>https://github.com/dotnet/arcade</Uri>
      <Sha>8dca4f8ae100b102230287f8cc1b75264c9f1a6f</Sha>
    </Dependency>
    <Dependency Name="Microsoft.DotNet.SignTool" Version="8.0.0-beta.25378.1">
      <Uri>https://github.com/dotnet/arcade</Uri>
      <Sha>8dca4f8ae100b102230287f8cc1b75264c9f1a6f</Sha>
    </Dependency>
    <Dependency Name="Microsoft.DotNet.XUnitExtensions" Version="8.0.0-beta.25378.1">
      <Uri>https://github.com/dotnet/arcade</Uri>
      <Sha>8dca4f8ae100b102230287f8cc1b75264c9f1a6f</Sha>
=======
    <Dependency Name="Microsoft.DotNet.Arcade.Sdk" Version="9.0.0-beta.25380.1">
      <Uri>https://github.com/dotnet/arcade</Uri>
      <Sha>7e67a7b4b62513a475afe46c4cd74d54b68f65c9</Sha>
    </Dependency>
    <Dependency Name="Microsoft.DotNet.Build.Tasks.Installers" Version="9.0.0-beta.25380.1">
      <Uri>https://github.com/dotnet/arcade</Uri>
      <Sha>7e67a7b4b62513a475afe46c4cd74d54b68f65c9</Sha>
    </Dependency>
    <Dependency Name="Microsoft.DotNet.Helix.Sdk" Version="9.0.0-beta.25380.1">
      <Uri>https://github.com/dotnet/arcade</Uri>
      <Sha>7e67a7b4b62513a475afe46c4cd74d54b68f65c9</Sha>
    </Dependency>
    <Dependency Name="Microsoft.DotNet.SignTool" Version="9.0.0-beta.25380.1">
      <Uri>https://github.com/dotnet/arcade</Uri>
      <Sha>7e67a7b4b62513a475afe46c4cd74d54b68f65c9</Sha>
>>>>>>> ef5ca900
    </Dependency>
    <Dependency Name="Microsoft.DotNet.XUnitExtensions" Version="9.0.0-beta.25380.1">
      <Uri>https://github.com/dotnet/arcade</Uri>
      <Sha>7e67a7b4b62513a475afe46c4cd74d54b68f65c9</Sha>
    </Dependency>
    <Dependency Name="Microsoft.DotNet.XliffTasks" Version="9.0.0-beta.25380.1">
      <Uri>https://github.com/dotnet/arcade</Uri>
      <Sha>7e67a7b4b62513a475afe46c4cd74d54b68f65c9</Sha>
    </Dependency>
    <!-- Intermediate is necessary for source build. -->
    <Dependency Name="Microsoft.SourceBuild.Intermediate.arcade" Version="9.0.0-beta.25380.1">
      <Uri>https://github.com/dotnet/arcade</Uri>
      <Sha>7e67a7b4b62513a475afe46c4cd74d54b68f65c9</Sha>
      <SourceBuild RepoName="arcade" ManagedOnly="true" />
    </Dependency>
    <Dependency Name="System.Reflection.MetadataLoadContext" Version="9.0.8">
      <Uri>https://dev.azure.com/dnceng/internal/_git/dotnet-runtime</Uri>
      <Sha>aae90fa09086a9be09dac83fa66542232c7269d8</Sha>
    </Dependency>
    <Dependency Name="Microsoft.DotNet.Darc" Version="1.1.0-beta.25317.4">
      <Uri>https://github.com/dotnet/arcade-services</Uri>
      <Sha>e156e649f28395d9d0ee1e848225a689b59e0fd3</Sha>
    </Dependency>
    <Dependency Name="Microsoft.DotNet.DarcLib" Version="1.1.0-beta.25317.4">
      <Uri>https://github.com/dotnet/arcade-services</Uri>
      <Sha>e156e649f28395d9d0ee1e848225a689b59e0fd3</Sha>
    </Dependency>
    <Dependency Name="Microsoft.DotNet.ScenarioTests.SdkTemplateTests" Version="9.0.0-preview.25381.1">
      <Uri>https://github.com/dotnet/scenario-tests</Uri>
      <Sha>0898abbb5899ef400b8372913c2320295798a687</Sha>
    </Dependency>
    <!-- Intermediate is necessary for source build. -->
    <Dependency Name="Microsoft.SourceBuild.Intermediate.scenario-tests" Version="9.0.0-preview.25381.1">
      <Uri>https://github.com/dotnet/scenario-tests</Uri>
      <Sha>0898abbb5899ef400b8372913c2320295798a687</Sha>
      <SourceBuild RepoName="scenario-tests" ManagedOnly="true" />
    </Dependency>
    <!--
      Aspire isn't really a toolset dependency. However, it only inserts a baseline manifest in sdk,
      and if you squint at it, this means we can say that its specific dependency versions don't matter to sdk.
      It also doesn't currently ship 9.0 preview versions, meaning the version is locked to the latest shipped from 8.0 era.
      Avoiding this as a product dependency avoids a long coherency path (aspnetcore->extensions->aspire->sdk).
      **It is** of course possible that an incoherent aspire means that aspire depends on versions of extensions that
      aren't shipping, or those extensions packages depend on aspnetcore packages that won't ship. However, given the cost
      of maintaining this coherency path is high. This being toolset means that aspire is responsible for its own coherency.
    -->
    <Dependency Name="Microsoft.NET.Sdk.Aspire.Manifest-8.0.100" Version="8.2.2">
      <Uri>https://github.com/dotnet/aspire</Uri>
      <Sha>5fa9337a84a52e9bd185d04d156eccbdcf592f74</Sha>
    </Dependency>
    <!-- Intermediate is necessary for source build. -->
    <Dependency Name="Microsoft.SourceBuild.Intermediate.aspire" Version="8.2.2-preview.1.24521.5">
      <Uri>https://github.com/dotnet/aspire</Uri>
      <Sha>5fa9337a84a52e9bd185d04d156eccbdcf592f74</Sha>
      <SourceBuild RepoName="aspire" ManagedOnly="true" />
    </Dependency>
    <Dependency Name="Microsoft.IO.Redist" Version="6.0.1">
      <Uri>https://github.com/dotnet/runtime</Uri>
      <Sha>e77011b31a3e5c47d931248a64b47f9b2d47853d</Sha>
    </Dependency>
  </ToolsetDependencies>
</Dependencies><|MERGE_RESOLUTION|>--- conflicted
+++ resolved
@@ -1,19 +1,6 @@
 <?xml version="1.0" encoding="utf-8"?>
 <Dependencies>
   <ProductDependencies>
-<<<<<<< HEAD
-    <Dependency Name="Microsoft.TemplateEngine.Abstractions" Version="8.0.414">
-      <Uri>https://github.com/dotnet/templating</Uri>
-      <Sha>0050b44fc3b0a75dd0f6831c55182a9d37a810ac</Sha>
-    </Dependency>
-    <Dependency Name="Microsoft.TemplateEngine.Mocks" Version="8.0.414-servicing.25405.2">
-      <Uri>https://github.com/dotnet/templating</Uri>
-      <Sha>0050b44fc3b0a75dd0f6831c55182a9d37a810ac</Sha>
-    </Dependency>
-    <Dependency Name="Microsoft.SourceBuild.Intermediate.templating" Version="8.0.414-servicing.25405.2">
-      <Uri>https://github.com/dotnet/templating</Uri>
-      <Sha>0050b44fc3b0a75dd0f6831c55182a9d37a810ac</Sha>
-=======
     <Dependency Name="Microsoft.TemplateEngine.Abstractions" Version="9.0.110">
       <Uri>https://github.com/dotnet/templating</Uri>
       <Sha>5892e3ec4f807e8d86bfa99fde533ebd4abd2a24</Sha>
@@ -26,7 +13,6 @@
     <Dependency Name="Microsoft.SourceBuild.Intermediate.templating" Version="9.0.110-servicing.25406.2">
       <Uri>https://github.com/dotnet/templating</Uri>
       <Sha>5892e3ec4f807e8d86bfa99fde533ebd4abd2a24</Sha>
->>>>>>> ef5ca900
       <SourceBuild RepoName="templating" ManagedOnly="true" />
     </Dependency>
     <Dependency Name="Microsoft.NETCore.App.Ref" Version="9.0.8">
@@ -87,19 +73,6 @@
       <Sha>0bcc3e67026ea44a16fb018a50e4e134c06ab3d6</Sha>
       <SourceBuild RepoName="emsdk" ManagedOnly="true" />
     </Dependency>
-<<<<<<< HEAD
-    <Dependency Name="Microsoft.Build" Version="17.11.40">
-      <Uri>https://github.com/dotnet/msbuild</Uri>
-      <Sha>286d1713528913f2d14de72a5824c6b79eba1655</Sha>
-    </Dependency>
-    <Dependency Name="Microsoft.Build.Localization" Version="17.11.40-servicing-25405-01">
-      <Uri>https://github.com/dotnet/msbuild</Uri>
-      <Sha>286d1713528913f2d14de72a5824c6b79eba1655</Sha>
-    </Dependency>
-    <Dependency Name="Microsoft.SourceBuild.Intermediate.msbuild" Version="17.11.40-servicing-25405-01">
-      <Uri>https://github.com/dotnet/msbuild</Uri>
-      <Sha>286d1713528913f2d14de72a5824c6b79eba1655</Sha>
-=======
     <Dependency Name="Microsoft.Build" Version="17.12.43">
       <Uri>https://github.com/dotnet/msbuild</Uri>
       <Sha>481b855f7315f967f9c14b83d4391ae05b7be1af</Sha>
@@ -112,7 +85,6 @@
     <Dependency Name="Microsoft.SourceBuild.Intermediate.msbuild" Version="17.12.43-preview-25404-04">
       <Uri>https://github.com/dotnet/msbuild</Uri>
       <Sha>481b855f7315f967f9c14b83d4391ae05b7be1af</Sha>
->>>>>>> ef5ca900
       <SourceBuild RepoName="msbuild" ManagedOnly="true" />
     </Dependency>
     <Dependency Name="Microsoft.FSharp.Compiler" Version="12.9.101-beta.25070.7">
@@ -617,24 +589,6 @@
     </Dependency>
   </ProductDependencies>
   <ToolsetDependencies>
-<<<<<<< HEAD
-    <Dependency Name="Microsoft.DotNet.Arcade.Sdk" Version="8.0.0-beta.25378.1">
-      <Uri>https://github.com/dotnet/arcade</Uri>
-      <Sha>8dca4f8ae100b102230287f8cc1b75264c9f1a6f</Sha>
-      <SourceBuild RepoName="arcade" ManagedOnly="true" />
-    </Dependency>
-    <Dependency Name="Microsoft.DotNet.Helix.Sdk" Version="8.0.0-beta.25378.1">
-      <Uri>https://github.com/dotnet/arcade</Uri>
-      <Sha>8dca4f8ae100b102230287f8cc1b75264c9f1a6f</Sha>
-    </Dependency>
-    <Dependency Name="Microsoft.DotNet.SignTool" Version="8.0.0-beta.25378.1">
-      <Uri>https://github.com/dotnet/arcade</Uri>
-      <Sha>8dca4f8ae100b102230287f8cc1b75264c9f1a6f</Sha>
-    </Dependency>
-    <Dependency Name="Microsoft.DotNet.XUnitExtensions" Version="8.0.0-beta.25378.1">
-      <Uri>https://github.com/dotnet/arcade</Uri>
-      <Sha>8dca4f8ae100b102230287f8cc1b75264c9f1a6f</Sha>
-=======
     <Dependency Name="Microsoft.DotNet.Arcade.Sdk" Version="9.0.0-beta.25380.1">
       <Uri>https://github.com/dotnet/arcade</Uri>
       <Sha>7e67a7b4b62513a475afe46c4cd74d54b68f65c9</Sha>
@@ -650,7 +604,6 @@
     <Dependency Name="Microsoft.DotNet.SignTool" Version="9.0.0-beta.25380.1">
       <Uri>https://github.com/dotnet/arcade</Uri>
       <Sha>7e67a7b4b62513a475afe46c4cd74d54b68f65c9</Sha>
->>>>>>> ef5ca900
     </Dependency>
     <Dependency Name="Microsoft.DotNet.XUnitExtensions" Version="9.0.0-beta.25380.1">
       <Uri>https://github.com/dotnet/arcade</Uri>
