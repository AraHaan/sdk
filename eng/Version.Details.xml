<?xml version="1.0" encoding="utf-8"?>
<Dependencies>
  <ProductDependencies>
<<<<<<< HEAD
    <Dependency Name="Microsoft.TemplateEngine.Abstractions" Version="8.0.118">
      <Uri>https://github.com/dotnet/templating</Uri>
      <Sha>f03f218ac2e4c2ffdca3bb6c210ce8214fb1a7ad</Sha>
    </Dependency>
    <Dependency Name="Microsoft.TemplateEngine.Mocks" Version="8.0.118-servicing.25304.6">
      <Uri>https://github.com/dotnet/templating</Uri>
      <Sha>f03f218ac2e4c2ffdca3bb6c210ce8214fb1a7ad</Sha>
    </Dependency>
    <Dependency Name="Microsoft.SourceBuild.Intermediate.templating" Version="8.0.118-servicing.25304.6">
      <Uri>https://github.com/dotnet/templating</Uri>
      <Sha>f03f218ac2e4c2ffdca3bb6c210ce8214fb1a7ad</Sha>
=======
    <Dependency Name="Microsoft.TemplateEngine.Abstractions" Version="8.0.315">
      <Uri>https://github.com/dotnet/templating</Uri>
      <Sha>6af4b92156dae4b43b081d9e080908dd9cdfeb35</Sha>
    </Dependency>
    <Dependency Name="Microsoft.TemplateEngine.Mocks" Version="8.0.315-servicing.25304.1">
      <Uri>https://github.com/dotnet/templating</Uri>
      <Sha>6af4b92156dae4b43b081d9e080908dd9cdfeb35</Sha>
    </Dependency>
    <Dependency Name="Microsoft.SourceBuild.Intermediate.templating" Version="8.0.315-servicing.25304.1">
      <Uri>https://github.com/dotnet/templating</Uri>
      <Sha>6af4b92156dae4b43b081d9e080908dd9cdfeb35</Sha>
>>>>>>> 63438a4a
      <SourceBuild RepoName="templating" ManagedOnly="true" />
    </Dependency>
    <Dependency Name="Microsoft.NETCore.App.Ref" Version="8.0.16">
      <Uri>https://dev.azure.com/dnceng/internal/_git/dotnet-runtime</Uri>
      <Sha>efd5742bb5dd1677fbbbeb277bcfb5c9025548e5</Sha>
    </Dependency>
    <Dependency Name="VS.Redist.Common.NetCore.SharedFramework.x64.8.0" Version="8.0.16-servicing.25215.6">
      <Uri>https://dev.azure.com/dnceng/internal/_git/dotnet-runtime</Uri>
      <Sha>efd5742bb5dd1677fbbbeb277bcfb5c9025548e5</Sha>
      <SourceBuild RepoName="runtime" ManagedOnly="false" />
    </Dependency>
    <Dependency Name="VS.Redist.Common.NetCore.TargetingPack.x64.8.0" Version="8.0.16-servicing.25215.6">
      <Uri>https://dev.azure.com/dnceng/internal/_git/dotnet-runtime</Uri>
      <Sha>efd5742bb5dd1677fbbbeb277bcfb5c9025548e5</Sha>
    </Dependency>
    <Dependency Name="Microsoft.NETCore.App.Runtime.win-x64" Version="8.0.16">
      <Uri>https://dev.azure.com/dnceng/internal/_git/dotnet-runtime</Uri>
      <Sha>efd5742bb5dd1677fbbbeb277bcfb5c9025548e5</Sha>
    </Dependency>
    <Dependency Name="Microsoft.NETCore.App.Host.win-x64" Version="8.0.16">
      <Uri>https://dev.azure.com/dnceng/internal/_git/dotnet-runtime</Uri>
      <Sha>efd5742bb5dd1677fbbbeb277bcfb5c9025548e5</Sha>
    </Dependency>
    <Dependency Name="Microsoft.NETCore.Platforms" Version="8.0.16-servicing.25215.6">
      <Uri>https://dev.azure.com/dnceng/internal/_git/dotnet-runtime</Uri>
      <Sha>efd5742bb5dd1677fbbbeb277bcfb5c9025548e5</Sha>
    </Dependency>
    <Dependency Name="Microsoft.NET.HostModel" Version="8.0.16-servicing.25215.6">
      <Uri>https://dev.azure.com/dnceng/internal/_git/dotnet-runtime</Uri>
      <Sha>efd5742bb5dd1677fbbbeb277bcfb5c9025548e5</Sha>
    </Dependency>
    <Dependency Name="Microsoft.Extensions.DependencyModel" Version="8.0.2">
      <Uri>https://dev.azure.com/dnceng/internal/_git/dotnet-runtime</Uri>
      <Sha>81cabf2857a01351e5ab578947c7403a5b128ad1</Sha>
    </Dependency>
    <Dependency Name="Microsoft.NETCore.DotNetHostResolver" Version="8.0.16">
      <Uri>https://dev.azure.com/dnceng/internal/_git/dotnet-runtime</Uri>
      <Sha>efd5742bb5dd1677fbbbeb277bcfb5c9025548e5</Sha>
    </Dependency>
    <Dependency Name="Microsoft.NET.Workload.Emscripten.Current.Manifest-8.0.100" Version="8.0.16" CoherentParentDependency="Microsoft.NETCore.App.Runtime.win-x64">
      <Uri>https://github.com/dotnet/emsdk</Uri>
      <Sha>adc0d6e7d3abb9c4ecee2420c51ae99c57dc9755</Sha>
    </Dependency>
    <Dependency Name="Microsoft.Build" Version="17.10.27">
      <Uri>https://github.com/dotnet/msbuild</Uri>
      <Sha>323d4b37f1b3282f1cfbf6f0977aa8044d1b9020</Sha>
    </Dependency>
    <Dependency Name="Microsoft.Build.Localization" Version="17.10.27-servicing-25215-02">
      <Uri>https://github.com/dotnet/msbuild</Uri>
      <Sha>323d4b37f1b3282f1cfbf6f0977aa8044d1b9020</Sha>
    </Dependency>
    <Dependency Name="Microsoft.SourceBuild.Intermediate.msbuild" Version="17.10.27-servicing-25215-02">
      <Uri>https://github.com/dotnet/msbuild</Uri>
      <Sha>323d4b37f1b3282f1cfbf6f0977aa8044d1b9020</Sha>
      <SourceBuild RepoName="msbuild" ManagedOnly="true" />
    </Dependency>
    <Dependency Name="Microsoft.FSharp.Compiler" Version="12.8.301-beta.24271.6">
      <Uri>https://github.com/dotnet/fsharp</Uri>
      <Sha>80c165644db640d0f309affe0daa281c7e17b939</Sha>
    </Dependency>
    <Dependency Name="Microsoft.SourceBuild.Intermediate.fsharp" Version="8.0.301-beta.24271.6">
      <Uri>https://github.com/dotnet/fsharp</Uri>
      <Sha>80c165644db640d0f309affe0daa281c7e17b939</Sha>
      <SourceBuild RepoName="fsharp" ManagedOnly="true" />
    </Dependency>
    <Dependency Name="dotnet-format" Version="8.3.617507">
      <Uri>https://github.com/dotnet/format</Uri>
      <Sha>c61d046a6d6dfb63e5cfcee2c3218a13b83e3bff</Sha>
      <SourceBuild RepoName="format" ManagedOnly="true" />
    </Dependency>
    <Dependency Name="Microsoft.Net.Compilers.Toolset" Version="4.10.0-3.25064.8">
      <Uri>https://github.com/dotnet/roslyn</Uri>
      <Sha>85262f5f51be12867c1c2776d7a2be55251c04be</Sha>
      <SourceBuild RepoName="roslyn" ManagedOnly="true" />
    </Dependency>
    <Dependency Name="Microsoft.CodeAnalysis" Version="4.10.0-3.25064.8">
      <Uri>https://github.com/dotnet/roslyn</Uri>
      <Sha>85262f5f51be12867c1c2776d7a2be55251c04be</Sha>
    </Dependency>
    <Dependency Name="Microsoft.CodeAnalysis.CSharp" Version="4.10.0-3.25064.8">
      <Uri>https://github.com/dotnet/roslyn</Uri>
      <Sha>85262f5f51be12867c1c2776d7a2be55251c04be</Sha>
    </Dependency>
    <Dependency Name="Microsoft.CodeAnalysis.CSharp.CodeStyle" Version="4.10.0-3.25064.8">
      <Uri>https://github.com/dotnet/roslyn</Uri>
      <Sha>85262f5f51be12867c1c2776d7a2be55251c04be</Sha>
    </Dependency>
    <Dependency Name="Microsoft.CodeAnalysis.CSharp.Features" Version="4.10.0-3.25064.8">
      <Uri>https://github.com/dotnet/roslyn</Uri>
      <Sha>85262f5f51be12867c1c2776d7a2be55251c04be</Sha>
    </Dependency>
    <Dependency Name="Microsoft.CodeAnalysis.CSharp.Workspaces" Version="4.10.0-3.25064.8">
      <Uri>https://github.com/dotnet/roslyn</Uri>
      <Sha>85262f5f51be12867c1c2776d7a2be55251c04be</Sha>
    </Dependency>
    <Dependency Name="Microsoft.CodeAnalysis.Workspaces.MSBuild" Version="4.10.0-3.25064.8">
      <Uri>https://github.com/dotnet/roslyn</Uri>
      <Sha>85262f5f51be12867c1c2776d7a2be55251c04be</Sha>
    </Dependency>
    <Dependency Name="Microsoft.AspNetCore.DeveloperCertificates.XPlat" Version="8.0.16-servicing.25216.11">
      <Uri>https://dev.azure.com/dnceng/internal/_git/dotnet-aspnetcore</Uri>
      <Sha>4ae1269bff83362236d0f3bd4c9302e6a1e9341c</Sha>
    </Dependency>
    <Dependency Name="Microsoft.AspNetCore.TestHost" Version="8.0.16">
      <Uri>https://dev.azure.com/dnceng/internal/_git/dotnet-aspnetcore</Uri>
      <Sha>4ae1269bff83362236d0f3bd4c9302e6a1e9341c</Sha>
    </Dependency>
    <Dependency Name="Microsoft.Build.NuGetSdkResolver" Version="6.10.2-rc.8">
      <Uri>https://github.com/nuget/nuget.client</Uri>
      <Sha>b42cb884109d8d33c956311f1a8c89a90be0c195</Sha>
    </Dependency>
    <Dependency Name="NuGet.Build.Tasks" Version="6.10.2-rc.8">
      <Uri>https://github.com/nuget/nuget.client</Uri>
      <Sha>b42cb884109d8d33c956311f1a8c89a90be0c195</Sha>
    </Dependency>
    <Dependency Name="NuGet.Build.Tasks.Console" Version="6.10.2-rc.8">
      <Uri>https://github.com/nuget/nuget.client</Uri>
      <Sha>b42cb884109d8d33c956311f1a8c89a90be0c195</Sha>
    </Dependency>
    <Dependency Name="NuGet.Build.Tasks.Pack" Version="6.10.2-rc.8">
      <Uri>https://github.com/nuget/nuget.client</Uri>
      <Sha>b42cb884109d8d33c956311f1a8c89a90be0c195</Sha>
    </Dependency>
    <Dependency Name="NuGet.Commands" Version="6.10.2-rc.8">
      <Uri>https://github.com/nuget/nuget.client</Uri>
      <Sha>b42cb884109d8d33c956311f1a8c89a90be0c195</Sha>
    </Dependency>
    <Dependency Name="NuGet.CommandLine.XPlat" Version="6.10.2-rc.8">
      <Uri>https://github.com/nuget/nuget.client</Uri>
      <Sha>b42cb884109d8d33c956311f1a8c89a90be0c195</Sha>
    </Dependency>
    <Dependency Name="NuGet.Common" Version="6.10.2-rc.8">
      <Uri>https://github.com/nuget/nuget.client</Uri>
      <Sha>b42cb884109d8d33c956311f1a8c89a90be0c195</Sha>
    </Dependency>
    <Dependency Name="NuGet.Configuration" Version="6.10.2-rc.8">
      <Uri>https://github.com/nuget/nuget.client</Uri>
      <Sha>b42cb884109d8d33c956311f1a8c89a90be0c195</Sha>
    </Dependency>
    <Dependency Name="NuGet.Credentials" Version="6.10.2-rc.8">
      <Uri>https://github.com/nuget/nuget.client</Uri>
      <Sha>b42cb884109d8d33c956311f1a8c89a90be0c195</Sha>
    </Dependency>
    <Dependency Name="NuGet.DependencyResolver.Core" Version="6.10.2-rc.8">
      <Uri>https://github.com/nuget/nuget.client</Uri>
      <Sha>b42cb884109d8d33c956311f1a8c89a90be0c195</Sha>
    </Dependency>
    <Dependency Name="NuGet.Frameworks" Version="6.10.2-rc.8">
      <Uri>https://github.com/nuget/nuget.client</Uri>
      <Sha>b42cb884109d8d33c956311f1a8c89a90be0c195</Sha>
    </Dependency>
    <Dependency Name="NuGet.LibraryModel" Version="6.10.2-rc.8">
      <Uri>https://github.com/nuget/nuget.client</Uri>
      <Sha>b42cb884109d8d33c956311f1a8c89a90be0c195</Sha>
    </Dependency>
    <Dependency Name="NuGet.ProjectModel" Version="6.10.2-rc.8">
      <Uri>https://github.com/nuget/nuget.client</Uri>
      <Sha>b42cb884109d8d33c956311f1a8c89a90be0c195</Sha>
    </Dependency>
    <Dependency Name="NuGet.Protocol" Version="6.10.2-rc.8">
      <Uri>https://github.com/nuget/nuget.client</Uri>
      <Sha>b42cb884109d8d33c956311f1a8c89a90be0c195</Sha>
    </Dependency>
    <Dependency Name="NuGet.Packaging" Version="6.10.2-rc.8">
      <Uri>https://github.com/nuget/nuget.client</Uri>
      <Sha>b42cb884109d8d33c956311f1a8c89a90be0c195</Sha>
    </Dependency>
    <Dependency Name="NuGet.Versioning" Version="6.10.2-rc.8">
      <Uri>https://github.com/nuget/nuget.client</Uri>
      <Sha>b42cb884109d8d33c956311f1a8c89a90be0c195</Sha>
    </Dependency>
    <Dependency Name="NuGet.Localization" Version="6.10.2-rc.8">
      <Uri>https://github.com/nuget/nuget.client</Uri>
      <Sha>b42cb884109d8d33c956311f1a8c89a90be0c195</Sha>
    </Dependency>
    <Dependency Name="Microsoft.NET.Test.Sdk" Version="17.10.0-release-24317-02">
      <Uri>https://github.com/microsoft/vstest</Uri>
      <Sha>c4d80397805bec06b354d20aeb1773e243c6add0</Sha>
      <SourceBuild RepoName="vstest" ManagedOnly="true" />
    </Dependency>
    <Dependency Name="Microsoft.TestPlatform.CLI" Version="17.10.0-release-24317-02">
      <Uri>https://github.com/microsoft/vstest</Uri>
      <Sha>c4d80397805bec06b354d20aeb1773e243c6add0</Sha>
    </Dependency>
    <Dependency Name="Microsoft.TestPlatform.Build" Version="17.10.0-release-24317-02">
      <Uri>https://github.com/microsoft/vstest</Uri>
      <Sha>c4d80397805bec06b354d20aeb1773e243c6add0</Sha>
    </Dependency>
    <Dependency Name="Microsoft.NET.ILLink.Tasks" Version="8.0.16">
      <Uri>https://dev.azure.com/dnceng/internal/_git/dotnet-runtime</Uri>
      <Sha>efd5742bb5dd1677fbbbeb277bcfb5c9025548e5</Sha>
    </Dependency>
    <Dependency Name="System.Formats.Asn1" Version="8.0.2">
      <Uri>https://dev.azure.com/dnceng/internal/_git/dotnet-runtime</Uri>
      <Sha>50c4cb9fc31c47f03eac865d7bc518af173b74b7</Sha>
    </Dependency>
    <Dependency Name="System.CodeDom" Version="8.0.0">
      <Uri>https://dev.azure.com/dnceng/internal/_git/dotnet-runtime</Uri>
      <Sha>5535e31a712343a63f5d7d796cd874e563e5ac14</Sha>
    </Dependency>
    <Dependency Name="System.Diagnostics.EventLog" Version="8.0.2">
      <Uri>https://dev.azure.com/dnceng/internal/_git/dotnet-runtime</Uri>
      <Sha>50c4cb9fc31c47f03eac865d7bc518af173b74b7</Sha>
    </Dependency>
    <Dependency Name="System.Security.Cryptography.ProtectedData" Version="8.0.0">
      <Uri>https://dev.azure.com/dnceng/internal/_git/dotnet-runtime</Uri>
      <Sha>5535e31a712343a63f5d7d796cd874e563e5ac14</Sha>
    </Dependency>
    <Dependency Name="System.Text.Encoding.CodePages" Version="8.0.0">
      <Uri>https://dev.azure.com/dnceng/internal/_git/dotnet-runtime</Uri>
      <Sha>5535e31a712343a63f5d7d796cd874e563e5ac14</Sha>
    </Dependency>
    <Dependency Name="System.Resources.Extensions" Version="8.0.0">
      <Uri>https://dev.azure.com/dnceng/internal/_git/dotnet-runtime</Uri>
      <Sha>5535e31a712343a63f5d7d796cd874e563e5ac14</Sha>
    </Dependency>
    <Dependency Name="Microsoft.WindowsDesktop.App.Runtime.win-x64" Version="8.0.16">
      <Uri>https://dev.azure.com/dnceng/internal/_git/dotnet-windowsdesktop</Uri>
      <Sha>cda1f825e91100518205f3d354bd8ea07c5ceac2</Sha>
    </Dependency>
    <Dependency Name="VS.Redist.Common.WindowsDesktop.SharedFramework.x64.8.0" Version="8.0.16-servicing.25217.2">
      <Uri>https://dev.azure.com/dnceng/internal/_git/dotnet-windowsdesktop</Uri>
      <Sha>cda1f825e91100518205f3d354bd8ea07c5ceac2</Sha>
    </Dependency>
    <Dependency Name="Microsoft.WindowsDesktop.App.Ref" Version="8.0.16">
      <Uri>https://dev.azure.com/dnceng/internal/_git/dotnet-windowsdesktop</Uri>
      <Sha>cda1f825e91100518205f3d354bd8ea07c5ceac2</Sha>
    </Dependency>
    <Dependency Name="VS.Redist.Common.WindowsDesktop.TargetingPack.x64.8.0" Version="8.0.16-servicing.25217.2">
      <Uri>https://dev.azure.com/dnceng/internal/_git/dotnet-windowsdesktop</Uri>
      <Sha>cda1f825e91100518205f3d354bd8ea07c5ceac2</Sha>
    </Dependency>
    <Dependency Name="Microsoft.NET.Sdk.WindowsDesktop" Version="8.0.16-servicing.25217.3" CoherentParentDependency="Microsoft.WindowsDesktop.App.Ref">
      <Uri>https://dev.azure.com/dnceng/internal/_git/dotnet-wpf</Uri>
      <Sha>5bf5c017e225debf2b431cf33d0e4fad03039032</Sha>
    </Dependency>
    <Dependency Name="Microsoft.AspNetCore.App.Ref" Version="8.0.16">
      <Uri>https://dev.azure.com/dnceng/internal/_git/dotnet-aspnetcore</Uri>
      <Sha>4ae1269bff83362236d0f3bd4c9302e6a1e9341c</Sha>
    </Dependency>
    <Dependency Name="Microsoft.AspNetCore.App.Ref.Internal" Version="8.0.16-servicing.25216.11">
      <Uri>https://dev.azure.com/dnceng/internal/_git/dotnet-aspnetcore</Uri>
      <Sha>4ae1269bff83362236d0f3bd4c9302e6a1e9341c</Sha>
    </Dependency>
    <Dependency Name="Microsoft.AspNetCore.App.Runtime.win-x64" Version="8.0.16">
      <Uri>https://dev.azure.com/dnceng/internal/_git/dotnet-aspnetcore</Uri>
      <Sha>4ae1269bff83362236d0f3bd4c9302e6a1e9341c</Sha>
    </Dependency>
    <Dependency Name="VS.Redist.Common.AspNetCore.SharedFramework.x64.8.0" Version="8.0.16-servicing.25216.11">
      <Uri>https://dev.azure.com/dnceng/internal/_git/dotnet-aspnetcore</Uri>
      <Sha>4ae1269bff83362236d0f3bd4c9302e6a1e9341c</Sha>
      <SourceBuild RepoName="aspnetcore" ManagedOnly="true" />
    </Dependency>
    <Dependency Name="dotnet-dev-certs" Version="8.0.16-servicing.25216.11">
      <Uri>https://dev.azure.com/dnceng/internal/_git/dotnet-aspnetcore</Uri>
      <Sha>4ae1269bff83362236d0f3bd4c9302e6a1e9341c</Sha>
    </Dependency>
    <Dependency Name="dotnet-user-jwts" Version="8.0.16-servicing.25216.11">
      <Uri>https://dev.azure.com/dnceng/internal/_git/dotnet-aspnetcore</Uri>
      <Sha>4ae1269bff83362236d0f3bd4c9302e6a1e9341c</Sha>
    </Dependency>
    <Dependency Name="dotnet-user-secrets" Version="8.0.16-servicing.25216.11">
      <Uri>https://dev.azure.com/dnceng/internal/_git/dotnet-aspnetcore</Uri>
      <Sha>4ae1269bff83362236d0f3bd4c9302e6a1e9341c</Sha>
    </Dependency>
    <Dependency Name="Microsoft.AspNetCore.Analyzers" Version="8.0.16-servicing.25216.11">
      <Uri>https://dev.azure.com/dnceng/internal/_git/dotnet-aspnetcore</Uri>
      <Sha>4ae1269bff83362236d0f3bd4c9302e6a1e9341c</Sha>
    </Dependency>
    <Dependency Name="Microsoft.AspNetCore.Components.SdkAnalyzers" Version="8.0.16-servicing.25216.11">
      <Uri>https://dev.azure.com/dnceng/internal/_git/dotnet-aspnetcore</Uri>
      <Sha>4ae1269bff83362236d0f3bd4c9302e6a1e9341c</Sha>
    </Dependency>
    <Dependency Name="Microsoft.AspNetCore.Mvc.Analyzers" Version="8.0.16-servicing.25216.11">
      <Uri>https://dev.azure.com/dnceng/internal/_git/dotnet-aspnetcore</Uri>
      <Sha>4ae1269bff83362236d0f3bd4c9302e6a1e9341c</Sha>
    </Dependency>
    <Dependency Name="Microsoft.AspNetCore.Mvc.Api.Analyzers" Version="8.0.16-servicing.25216.11">
      <Uri>https://dev.azure.com/dnceng/internal/_git/dotnet-aspnetcore</Uri>
      <Sha>4ae1269bff83362236d0f3bd4c9302e6a1e9341c</Sha>
    </Dependency>
<<<<<<< HEAD
    <Dependency Name="Microsoft.CodeAnalysis.Razor.Tooling.Internal" Version="7.0.0-preview.25275.5">
=======
    <Dependency Name="Microsoft.CodeAnalysis.Razor.Tooling.Internal" Version="7.0.0-preview.25257.2">
>>>>>>> 63438a4a
      <Uri>https://github.com/dotnet/razor</Uri>
      <Sha>09ca88197916e545aefea53f16ed1b266644cde9</Sha>
      <SourceBuild RepoName="razor" ManagedOnly="true" />
    </Dependency>
<<<<<<< HEAD
    <Dependency Name="Microsoft.AspNetCore.Mvc.Razor.Extensions.Tooling.Internal" Version="7.0.0-preview.25275.5">
=======
    <Dependency Name="Microsoft.AspNetCore.Mvc.Razor.Extensions.Tooling.Internal" Version="7.0.0-preview.25257.2">
>>>>>>> 63438a4a
      <Uri>https://github.com/dotnet/razor</Uri>
      <Sha>09ca88197916e545aefea53f16ed1b266644cde9</Sha>
    </Dependency>
<<<<<<< HEAD
    <Dependency Name="Microsoft.NET.Sdk.Razor.SourceGenerators.Transport" Version="7.0.0-preview.25275.5">
=======
    <Dependency Name="Microsoft.NET.Sdk.Razor.SourceGenerators.Transport" Version="7.0.0-preview.25257.2">
>>>>>>> 63438a4a
      <Uri>https://github.com/dotnet/razor</Uri>
      <Sha>09ca88197916e545aefea53f16ed1b266644cde9</Sha>
    </Dependency>
    <Dependency Name="Microsoft.Extensions.FileProviders.Embedded" Version="8.0.16">
      <Uri>https://dev.azure.com/dnceng/internal/_git/dotnet-aspnetcore</Uri>
      <Sha>4ae1269bff83362236d0f3bd4c9302e6a1e9341c</Sha>
    </Dependency>
    <Dependency Name="Microsoft.AspNetCore.Authorization" Version="8.0.16">
      <Uri>https://dev.azure.com/dnceng/internal/_git/dotnet-aspnetcore</Uri>
      <Sha>4ae1269bff83362236d0f3bd4c9302e6a1e9341c</Sha>
    </Dependency>
    <Dependency Name="Microsoft.AspNetCore.Components.Web" Version="8.0.16">
      <Uri>https://dev.azure.com/dnceng/internal/_git/dotnet-aspnetcore</Uri>
      <Sha>4ae1269bff83362236d0f3bd4c9302e6a1e9341c</Sha>
    </Dependency>
    <Dependency Name="Microsoft.JSInterop" Version="8.0.16">
      <Uri>https://dev.azure.com/dnceng/internal/_git/dotnet-aspnetcore</Uri>
      <Sha>4ae1269bff83362236d0f3bd4c9302e6a1e9341c</Sha>
    </Dependency>
    <Dependency Name="Microsoft.Web.Xdt" Version="7.0.0-preview.22423.2" Pinned="true">
      <Uri>https://github.com/dotnet/xdt</Uri>
      <Sha>9a1c3e1b7f0c8763d4c96e593961a61a72679a7b</Sha>
      <SourceBuild RepoName="xdt" ManagedOnly="true" />
    </Dependency>
    <Dependency Name="Microsoft.CodeAnalysis.NetAnalyzers" Version="8.0.0-preview.23614.1">
      <Uri>https://github.com/dotnet/roslyn-analyzers</Uri>
      <Sha>abef8ced132657943b7150f01a308e2199a17d5d</Sha>
    </Dependency>
    <Dependency Name="Microsoft.CodeAnalysis.PublicApiAnalyzers" Version="3.11.0-beta1.23614.1">
      <Uri>https://github.com/dotnet/roslyn-analyzers</Uri>
      <Sha>abef8ced132657943b7150f01a308e2199a17d5d</Sha>
    </Dependency>
    <Dependency Name="Microsoft.SourceBuild.Intermediate.roslyn-analyzers" Version="3.11.0-beta1.23614.1">
      <Uri>https://github.com/dotnet/roslyn-analyzers</Uri>
      <Sha>abef8ced132657943b7150f01a308e2199a17d5d</Sha>
      <SourceBuild RepoName="roslyn-analyzers" ManagedOnly="true" />
    </Dependency>
    <Dependency Name="System.CommandLine" Version="2.0.0-beta4.23307.1">
      <Uri>https://github.com/dotnet/command-line-api</Uri>
      <Sha>02fe27cd6a9b001c8feb7938e6ef4b3799745759</Sha>
    </Dependency>
    <Dependency Name="Microsoft.SourceBuild.Intermediate.command-line-api" Version="0.1.430701">
      <Uri>https://github.com/dotnet/command-line-api</Uri>
      <Sha>02fe27cd6a9b001c8feb7938e6ef4b3799745759</Sha>
      <SourceBuild RepoName="command-line-api" ManagedOnly="true" />
    </Dependency>
    <Dependency Name="Microsoft.SourceBuild.Intermediate.source-build-externals" Version="8.0.0-alpha.1.25202.2">
      <Uri>https://github.com/dotnet/source-build-externals</Uri>
      <Sha>16bcad1c13be082bd52ce178896d1119a73081a9</Sha>
      <SourceBuild RepoName="source-build-externals" ManagedOnly="true" />
    </Dependency>
    <Dependency Name="Microsoft.SourceBuild.Intermediate.source-build-reference-packages" Version="8.0.0-alpha.1.25269.2">
      <Uri>https://github.com/dotnet/source-build-reference-packages</Uri>
      <Sha>cee2d057118e3ad3c58a72a23271ad88b87d4d4d</Sha>
      <SourceBuild RepoName="source-build-reference-packages" ManagedOnly="true" />
    </Dependency>
    <Dependency Name="Microsoft.Deployment.DotNet.Releases" Version="2.0.0-rtm.1.25064.1">
      <Uri>https://github.com/dotnet/deployment-tools</Uri>
      <Sha>5255d40e228ea1d4b624781b5b97ec16484a3b4b</Sha>
    </Dependency>
    <Dependency Name="Microsoft.Build.Tasks.Git" Version="8.0.0-beta.23615.1">
      <Uri>https://github.com/dotnet/sourcelink</Uri>
      <Sha>94eaac3385cafff41094454966e1af1d1cf60f00</Sha>
      <SourceBuild RepoName="sourcelink" ManagedOnly="true" />
    </Dependency>
    <Dependency Name="Microsoft.SourceLink.Common" Version="8.0.0-beta.23615.1">
      <Uri>https://github.com/dotnet/sourcelink</Uri>
      <Sha>94eaac3385cafff41094454966e1af1d1cf60f00</Sha>
    </Dependency>
    <Dependency Name="Microsoft.SourceLink.AzureRepos.Git" Version="8.0.0-beta.23615.1">
      <Uri>https://github.com/dotnet/sourcelink</Uri>
      <Sha>94eaac3385cafff41094454966e1af1d1cf60f00</Sha>
    </Dependency>
    <Dependency Name="Microsoft.SourceLink.GitHub" Version="8.0.0-beta.23615.1">
      <Uri>https://github.com/dotnet/sourcelink</Uri>
      <Sha>94eaac3385cafff41094454966e1af1d1cf60f00</Sha>
    </Dependency>
    <Dependency Name="Microsoft.SourceLink.GitLab" Version="8.0.0-beta.23615.1">
      <Uri>https://github.com/dotnet/sourcelink</Uri>
      <Sha>94eaac3385cafff41094454966e1af1d1cf60f00</Sha>
    </Dependency>
    <Dependency Name="Microsoft.SourceLink.Bitbucket.Git" Version="8.0.0-beta.23615.1">
      <Uri>https://github.com/dotnet/sourcelink</Uri>
      <Sha>94eaac3385cafff41094454966e1af1d1cf60f00</Sha>
    </Dependency>
    <!-- Explicit dependency because Microsoft.Deployment.DotNet.Releases has different versioning
         than the SB intermediate -->
    <Dependency Name="Microsoft.SourceBuild.Intermediate.deployment-tools" Version="8.0.0-rtm.25064.1">
      <Uri>https://github.com/dotnet/deployment-tools</Uri>
      <Sha>5255d40e228ea1d4b624781b5b97ec16484a3b4b</Sha>
      <SourceBuild RepoName="deployment-tools" ManagedOnly="true" />
    </Dependency>
    <Dependency Name="Microsoft.SourceBuild.Intermediate.symreader" Version="2.0.0-beta-23228-03">
      <Uri>https://github.com/dotnet/symreader</Uri>
      <Sha>27e584661980ee6d82c419a2a471ae505b7d122e</Sha>
      <SourceBuild RepoName="symreader" ManagedOnly="true" />
    </Dependency>
    <!-- Dependency required for flowing correct package version in source-build, using PVP flow. -->
    <Dependency Name="Microsoft.Extensions.Logging" Version="8.0.1">
      <Uri>https://dev.azure.com/dnceng/internal/_git/dotnet-runtime</Uri>
      <Sha>81cabf2857a01351e5ab578947c7403a5b128ad1</Sha>
    </Dependency>
    <!-- Dependency required for flowing correct package version in source-build, using PVP flow. -->
    <Dependency Name="Microsoft.Extensions.Logging.Abstractions" Version="8.0.3">
      <Uri>https://dev.azure.com/dnceng/internal/_git/dotnet-runtime</Uri>
      <Sha>50c4cb9fc31c47f03eac865d7bc518af173b74b7</Sha>
    </Dependency>
    <!-- Dependency required for flowing correct package version in source-build, using PVP flow. -->
    <Dependency Name="Microsoft.Extensions.Logging.Console" Version="8.0.1">
      <Uri>https://dev.azure.com/dnceng/internal/_git/dotnet-runtime</Uri>
      <Sha>81cabf2857a01351e5ab578947c7403a5b128ad1</Sha>
    </Dependency>
    <!-- Dependency required for flowing correct package version in source-build, using PVP flow. -->
    <Dependency Name="Microsoft.Extensions.FileSystemGlobbing" Version="8.0.0">
      <Uri>https://dev.azure.com/dnceng/internal/_git/dotnet-runtime</Uri>
      <Sha>5535e31a712343a63f5d7d796cd874e563e5ac14</Sha>
    </Dependency>
    <!-- Dependency required for flowing correct package version in source-build, using PVP flow. -->
    <Dependency Name="System.ServiceProcess.ServiceController" Version="8.0.1">
      <Uri>https://dev.azure.com/dnceng/internal/_git/dotnet-runtime</Uri>
      <Sha>81cabf2857a01351e5ab578947c7403a5b128ad1</Sha>
    </Dependency>
    <Dependency Name="System.Text.Json" Version="8.0.5">
      <Uri>https://dev.azure.com/dnceng/internal/_git/dotnet-runtime</Uri>
      <Sha>81cabf2857a01351e5ab578947c7403a5b128ad1</Sha>
    </Dependency>
    <Dependency Name="Microsoft.Bcl.AsyncInterfaces" Version="8.0.0">
      <Uri>https://dev.azure.com/dnceng/internal/_git/dotnet-runtime</Uri>
      <Sha>5535e31a712343a63f5d7d796cd874e563e5ac14</Sha>
    </Dependency>
    <Dependency Name="Microsoft.Extensions.FileProviders.Abstractions" Version="8.0.0">
      <Uri>https://dev.azure.com/dnceng/internal/_git/dotnet-runtime</Uri>
      <Sha>5535e31a712343a63f5d7d796cd874e563e5ac14</Sha>
    </Dependency>
    <Dependency Name="Microsoft.Extensions.ObjectPool" Version="8.0.16">
      <Uri>https://dev.azure.com/dnceng/internal/_git/dotnet-aspnetcore</Uri>
      <Sha>4ae1269bff83362236d0f3bd4c9302e6a1e9341c</Sha>
    </Dependency>
    <Dependency Name="Microsoft.Win32.SystemEvents" Version="8.0.0">
      <Uri>https://dev.azure.com/dnceng/internal/_git/dotnet-runtime</Uri>
      <Sha>5535e31a712343a63f5d7d796cd874e563e5ac14</Sha>
    </Dependency>
    <Dependency Name="System.Composition.AttributedModel" Version="8.0.0">
      <Uri>https://dev.azure.com/dnceng/internal/_git/dotnet-runtime</Uri>
      <Sha>5535e31a712343a63f5d7d796cd874e563e5ac14</Sha>
    </Dependency>
    <Dependency Name="System.Composition.Convention" Version="8.0.0">
      <Uri>https://dev.azure.com/dnceng/internal/_git/dotnet-runtime</Uri>
      <Sha>5535e31a712343a63f5d7d796cd874e563e5ac14</Sha>
    </Dependency>
    <Dependency Name="System.Composition.Hosting" Version="8.0.0">
      <Uri>https://dev.azure.com/dnceng/internal/_git/dotnet-runtime</Uri>
      <Sha>5535e31a712343a63f5d7d796cd874e563e5ac14</Sha>
    </Dependency>
    <Dependency Name="System.Composition.Runtime" Version="8.0.0">
      <Uri>https://dev.azure.com/dnceng/internal/_git/dotnet-runtime</Uri>
      <Sha>5535e31a712343a63f5d7d796cd874e563e5ac14</Sha>
    </Dependency>
    <Dependency Name="System.Composition.TypedParts" Version="8.0.0">
      <Uri>https://dev.azure.com/dnceng/internal/_git/dotnet-runtime</Uri>
      <Sha>5535e31a712343a63f5d7d796cd874e563e5ac14</Sha>
    </Dependency>
    <Dependency Name="System.Configuration.ConfigurationManager" Version="8.0.1">
      <Uri>https://dev.azure.com/dnceng/internal/_git/dotnet-runtime</Uri>
      <Sha>81cabf2857a01351e5ab578947c7403a5b128ad1</Sha>
    </Dependency>
    <Dependency Name="System.Drawing.Common" Version="8.0.4">
      <Uri>https://dev.azure.com/dnceng/internal/_git/dotnet-winforms</Uri>
      <Sha>41a4bd690229661e3ec74276ce3f93863b22435b</Sha>
    </Dependency>
    <Dependency Name="System.Security.Cryptography.Pkcs" Version="8.0.1">
      <Uri>https://dev.azure.com/dnceng/internal/_git/dotnet-runtime</Uri>
      <Sha>81cabf2857a01351e5ab578947c7403a5b128ad1</Sha>
    </Dependency>
    <Dependency Name="System.Security.Cryptography.Xml" Version="8.0.2">
      <Uri>https://dev.azure.com/dnceng/internal/_git/dotnet-runtime</Uri>
      <Sha>81cabf2857a01351e5ab578947c7403a5b128ad1</Sha>
    </Dependency>
    <Dependency Name="System.Security.Permissions" Version="8.0.0">
      <Uri>https://dev.azure.com/dnceng/internal/_git/dotnet-runtime</Uri>
      <Sha>5535e31a712343a63f5d7d796cd874e563e5ac14</Sha>
    </Dependency>
    <Dependency Name="System.Windows.Extensions" Version="8.0.0">
      <Uri>https://dev.azure.com/dnceng/internal/_git/dotnet-runtime</Uri>
      <Sha>5535e31a712343a63f5d7d796cd874e563e5ac14</Sha>
    </Dependency>
  </ProductDependencies>
  <ToolsetDependencies>
    <Dependency Name="Microsoft.DotNet.Arcade.Sdk" Version="8.0.0-beta.25264.2">
      <Uri>https://github.com/dotnet/arcade</Uri>
      <Sha>983d15077d88cfed26837e40e8f984fdee5d1715</Sha>
      <SourceBuild RepoName="arcade" ManagedOnly="true" />
    </Dependency>
    <Dependency Name="Microsoft.DotNet.Helix.Sdk" Version="8.0.0-beta.25264.2">
      <Uri>https://github.com/dotnet/arcade</Uri>
      <Sha>983d15077d88cfed26837e40e8f984fdee5d1715</Sha>
    </Dependency>
    <Dependency Name="Microsoft.DotNet.SignTool" Version="8.0.0-beta.25264.2">
      <Uri>https://github.com/dotnet/arcade</Uri>
      <Sha>983d15077d88cfed26837e40e8f984fdee5d1715</Sha>
    </Dependency>
    <Dependency Name="Microsoft.DotNet.XUnitExtensions" Version="8.0.0-beta.25264.2">
      <Uri>https://github.com/dotnet/arcade</Uri>
      <Sha>983d15077d88cfed26837e40e8f984fdee5d1715</Sha>
    </Dependency>
    <Dependency Name="System.Reflection.MetadataLoadContext" Version="8.0.1">
      <Uri>https://dev.azure.com/dnceng/internal/_git/dotnet-runtime</Uri>
      <Sha>81cabf2857a01351e5ab578947c7403a5b128ad1</Sha>
    </Dependency>
    <Dependency Name="Microsoft.DotNet.XliffTasks" Version="1.0.0-beta.23475.1" CoherentParentDependency="Microsoft.DotNet.Arcade.Sdk">
      <Uri>https://github.com/dotnet/xliff-tasks</Uri>
      <Sha>73f0850939d96131c28cf6ea6ee5aacb4da0083a</Sha>
      <SourceBuild RepoName="xliff-tasks" ManagedOnly="true" />
    </Dependency>
    <Dependency Name="Microsoft.IO.Redist" Version="6.0.1">
      <Uri>https://github.com/dotnet/runtime</Uri>
      <Sha>e77011b31a3e5c47d931248a64b47f9b2d47853d</Sha>
    </Dependency>
  </ToolsetDependencies>
</Dependencies><|MERGE_RESOLUTION|>--- conflicted
+++ resolved
@@ -1,19 +1,6 @@
 <?xml version="1.0" encoding="utf-8"?>
 <Dependencies>
   <ProductDependencies>
-<<<<<<< HEAD
-    <Dependency Name="Microsoft.TemplateEngine.Abstractions" Version="8.0.118">
-      <Uri>https://github.com/dotnet/templating</Uri>
-      <Sha>f03f218ac2e4c2ffdca3bb6c210ce8214fb1a7ad</Sha>
-    </Dependency>
-    <Dependency Name="Microsoft.TemplateEngine.Mocks" Version="8.0.118-servicing.25304.6">
-      <Uri>https://github.com/dotnet/templating</Uri>
-      <Sha>f03f218ac2e4c2ffdca3bb6c210ce8214fb1a7ad</Sha>
-    </Dependency>
-    <Dependency Name="Microsoft.SourceBuild.Intermediate.templating" Version="8.0.118-servicing.25304.6">
-      <Uri>https://github.com/dotnet/templating</Uri>
-      <Sha>f03f218ac2e4c2ffdca3bb6c210ce8214fb1a7ad</Sha>
-=======
     <Dependency Name="Microsoft.TemplateEngine.Abstractions" Version="8.0.315">
       <Uri>https://github.com/dotnet/templating</Uri>
       <Sha>6af4b92156dae4b43b081d9e080908dd9cdfeb35</Sha>
@@ -25,7 +12,6 @@
     <Dependency Name="Microsoft.SourceBuild.Intermediate.templating" Version="8.0.315-servicing.25304.1">
       <Uri>https://github.com/dotnet/templating</Uri>
       <Sha>6af4b92156dae4b43b081d9e080908dd9cdfeb35</Sha>
->>>>>>> 63438a4a
       <SourceBuild RepoName="templating" ManagedOnly="true" />
     </Dependency>
     <Dependency Name="Microsoft.NETCore.App.Ref" Version="8.0.16">
@@ -307,28 +293,16 @@
       <Uri>https://dev.azure.com/dnceng/internal/_git/dotnet-aspnetcore</Uri>
       <Sha>4ae1269bff83362236d0f3bd4c9302e6a1e9341c</Sha>
     </Dependency>
-<<<<<<< HEAD
-    <Dependency Name="Microsoft.CodeAnalysis.Razor.Tooling.Internal" Version="7.0.0-preview.25275.5">
-=======
     <Dependency Name="Microsoft.CodeAnalysis.Razor.Tooling.Internal" Version="7.0.0-preview.25257.2">
->>>>>>> 63438a4a
       <Uri>https://github.com/dotnet/razor</Uri>
       <Sha>09ca88197916e545aefea53f16ed1b266644cde9</Sha>
       <SourceBuild RepoName="razor" ManagedOnly="true" />
     </Dependency>
-<<<<<<< HEAD
-    <Dependency Name="Microsoft.AspNetCore.Mvc.Razor.Extensions.Tooling.Internal" Version="7.0.0-preview.25275.5">
-=======
     <Dependency Name="Microsoft.AspNetCore.Mvc.Razor.Extensions.Tooling.Internal" Version="7.0.0-preview.25257.2">
->>>>>>> 63438a4a
       <Uri>https://github.com/dotnet/razor</Uri>
       <Sha>09ca88197916e545aefea53f16ed1b266644cde9</Sha>
     </Dependency>
-<<<<<<< HEAD
-    <Dependency Name="Microsoft.NET.Sdk.Razor.SourceGenerators.Transport" Version="7.0.0-preview.25275.5">
-=======
     <Dependency Name="Microsoft.NET.Sdk.Razor.SourceGenerators.Transport" Version="7.0.0-preview.25257.2">
->>>>>>> 63438a4a
       <Uri>https://github.com/dotnet/razor</Uri>
       <Sha>09ca88197916e545aefea53f16ed1b266644cde9</Sha>
     </Dependency>
