<?xml version="1.0" encoding="utf-8"?>
<Dependencies>
  <ProductDependencies>
<<<<<<< HEAD
    <Dependency Name="Microsoft.Net.Compilers.Toolset" Version="4.3.1-3.22520.8">
      <Uri>https://github.com/dotnet/roslyn</Uri>
      <Sha>337fb55b6f0198178c6db9bd4e3aa3eebcc49b25</Sha>
    </Dependency>
    <Dependency Name="System.CommandLine" Version="2.0.0-beta4.22504.1">
      <Uri>https://github.com/dotnet/command-line-api</Uri>
      <Sha>c776cd4e906b669b9cce1017fee7d0ba9845d163</Sha>
    </Dependency>
    <Dependency Name="System.CommandLine.Rendering" Version="0.4.0-alpha.22504.1">
      <Uri>https://github.com/dotnet/command-line-api</Uri>
      <Sha>c776cd4e906b669b9cce1017fee7d0ba9845d163</Sha>
    </Dependency>
  </ProductDependencies>
  <ToolsetDependencies>
    <Dependency Name="Microsoft.DotNet.Arcade.Sdk" Version="6.0.0-beta.22517.1">
      <Uri>https://github.com/dotnet/arcade</Uri>
      <Sha>afc36a16c1ef79fd1969ca7effc7e99b61e4e9a6</Sha>
=======
    <Dependency Name="Microsoft.Net.Compilers.Toolset" Version="4.4.0-3.22431.2">
      <Uri>https://github.com/dotnet/roslyn</Uri>
      <Sha>22ead106f53cd07c583dca42c68e2d41bddc71d9</Sha>
    </Dependency>
    <Dependency Name="System.CommandLine" Version="2.0.0-beta4.22430.1">
      <Uri>https://github.com/dotnet/command-line-api</Uri>
      <Sha>e5861a73ad3f08c820319b56b302387a8832ed59</Sha>
    </Dependency>
    <Dependency Name="System.CommandLine.Rendering" Version="0.4.0-alpha.22430.1">
      <Uri>https://github.com/dotnet/command-line-api</Uri>
      <Sha>e5861a73ad3f08c820319b56b302387a8832ed59</Sha>
    </Dependency>
  </ProductDependencies>
  <ToolsetDependencies>
    <Dependency Name="Microsoft.DotNet.Arcade.Sdk" Version="8.0.0-beta.22431.1">
      <Uri>https://github.com/dotnet/arcade</Uri>
      <Sha>00a270bc27455470fac06f5704aa0d7a5a31489d</Sha>
>>>>>>> 4af786a6
    </Dependency>
  </ToolsetDependencies>
</Dependencies><|MERGE_RESOLUTION|>--- conflicted
+++ resolved
@@ -1,10 +1,9 @@
 <?xml version="1.0" encoding="utf-8"?>
 <Dependencies>
   <ProductDependencies>
-<<<<<<< HEAD
-    <Dependency Name="Microsoft.Net.Compilers.Toolset" Version="4.3.1-3.22520.8">
+    <Dependency Name="Microsoft.Net.Compilers.Toolset" Version="4.4.0-3.22431.2">
       <Uri>https://github.com/dotnet/roslyn</Uri>
-      <Sha>337fb55b6f0198178c6db9bd4e3aa3eebcc49b25</Sha>
+      <Sha>22ead106f53cd07c583dca42c68e2d41bddc71d9</Sha>
     </Dependency>
     <Dependency Name="System.CommandLine" Version="2.0.0-beta4.22504.1">
       <Uri>https://github.com/dotnet/command-line-api</Uri>
@@ -16,28 +15,9 @@
     </Dependency>
   </ProductDependencies>
   <ToolsetDependencies>
-    <Dependency Name="Microsoft.DotNet.Arcade.Sdk" Version="6.0.0-beta.22517.1">
-      <Uri>https://github.com/dotnet/arcade</Uri>
-      <Sha>afc36a16c1ef79fd1969ca7effc7e99b61e4e9a6</Sha>
-=======
-    <Dependency Name="Microsoft.Net.Compilers.Toolset" Version="4.4.0-3.22431.2">
-      <Uri>https://github.com/dotnet/roslyn</Uri>
-      <Sha>22ead106f53cd07c583dca42c68e2d41bddc71d9</Sha>
-    </Dependency>
-    <Dependency Name="System.CommandLine" Version="2.0.0-beta4.22430.1">
-      <Uri>https://github.com/dotnet/command-line-api</Uri>
-      <Sha>e5861a73ad3f08c820319b56b302387a8832ed59</Sha>
-    </Dependency>
-    <Dependency Name="System.CommandLine.Rendering" Version="0.4.0-alpha.22430.1">
-      <Uri>https://github.com/dotnet/command-line-api</Uri>
-      <Sha>e5861a73ad3f08c820319b56b302387a8832ed59</Sha>
-    </Dependency>
-  </ProductDependencies>
-  <ToolsetDependencies>
     <Dependency Name="Microsoft.DotNet.Arcade.Sdk" Version="8.0.0-beta.22431.1">
       <Uri>https://github.com/dotnet/arcade</Uri>
       <Sha>00a270bc27455470fac06f5704aa0d7a5a31489d</Sha>
->>>>>>> 4af786a6
     </Dependency>
   </ToolsetDependencies>
 </Dependencies>