--- conflicted
+++ resolved
@@ -54,15 +54,6 @@
       <Uri>https://github.com/dotnet/msbuild</Uri>
       <Sha>0a4ea3c41cfd6c0c0b86bad45311c40632e4937e</Sha>
     </Dependency>
-<<<<<<< HEAD
-    <Dependency Name="Microsoft.FSharp.Compiler" Version="12.0.5-beta.22512.4">
-      <Uri>https://github.com/dotnet/fsharp</Uri>
-      <Sha>525d5109e389341bb90b144c24e2ad1ceec91e7b</Sha>
-    </Dependency>
-    <Dependency Name="Microsoft.SourceBuild.Intermediate.fsharp" Version="7.0.0-beta.22512.4">
-      <Uri>https://github.com/dotnet/fsharp</Uri>
-      <Sha>525d5109e389341bb90b144c24e2ad1ceec91e7b</Sha>
-=======
     <Dependency Name="Microsoft.FSharp.Compiler" Version="12.4.0-beta.22513.2">
       <Uri>https://github.com/dotnet/fsharp</Uri>
       <Sha>e142005b5b992da4c04f56bdb287d685da55989c</Sha>
@@ -70,7 +61,6 @@
     <Dependency Name="Microsoft.SourceBuild.Intermediate.fsharp" Version="7.0.0-beta.22513.2">
       <Uri>https://github.com/dotnet/fsharp</Uri>
       <Sha>e142005b5b992da4c04f56bdb287d685da55989c</Sha>
->>>>>>> b319710e
       <SourceBuild RepoName="fsharp" ManagedOnly="true" />
     </Dependency>
     <Dependency Name="dotnet-format" Version="7.0.351204">
