--- conflicted
+++ resolved
@@ -77,15 +77,9 @@
       <Sha>dd749058c91585e9b5dae62b0f8df892429ee28f</Sha>
       <SourceBuild RepoName="fsharp" ManagedOnly="true" />
     </Dependency>
-<<<<<<< HEAD
-    <Dependency Name="dotnet-format" Version="8.3.525702">
-      <Uri>https://github.com/dotnet/format</Uri>
-      <Sha>32b81fa7a51d0fa630b534ead8ded8c7432f2c2b</Sha>
-=======
     <Dependency Name="dotnet-format" Version="8.0.511601">
       <Uri>https://github.com/dotnet/format</Uri>
       <Sha>d237e172b324021b97effa244af44d63d1a8bb7e</Sha>
->>>>>>> 5c2ea734
       <SourceBuild RepoName="format" ManagedOnly="true" />
     </Dependency>
     <Dependency Name="Microsoft.Net.Compilers.Toolset" Version="4.10.0-3.24230.3">
