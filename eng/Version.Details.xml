--- conflicted
+++ resolved
@@ -159,19 +159,9 @@
       <Uri>https://github.com/dotnet/roslyn</Uri>
       <Sha>7561e17a55b6515c0ba7e1da576aab82c2caec87</Sha>
     </Dependency>
-<<<<<<< HEAD
-    <Dependency Name="Microsoft.CodeAnalysis.Workspaces.MSBuild" Version="4.14.0-2.25117.2">
-      <Uri>https://github.com/dotnet/roslyn</Uri>
-      <Sha>7561e17a55b6515c0ba7e1da576aab82c2caec87</Sha>
-    </Dependency>
-    <Dependency Name="Microsoft.AspNetCore.DeveloperCertificates.XPlat" Version="9.0.0-rtm.24529.3">
-      <Uri>https://dev.azure.com/dnceng/internal/_git/dotnet-aspnetcore</Uri>
-      <Sha>af22effae4069a5dfb9b0735859de48820104f5b</Sha>
-=======
     <Dependency Name="Microsoft.CodeAnalysis.Workspaces.Common" Version="4.14.0-2.25117.2">
       <Uri>https://github.com/dotnet/roslyn</Uri>
       <Sha>7561e17a55b6515c0ba7e1da576aab82c2caec87</Sha>
->>>>>>> 045c58b5
     </Dependency>
     <Dependency Name="Microsoft.CodeAnalysis.Workspaces.MSBuild" Version="4.14.0-2.25117.2">
       <Uri>https://github.com/dotnet/roslyn</Uri>
