--- conflicted
+++ resolved
@@ -2,61 +2,6 @@
 <Dependencies>
   <Source Uri="https://github.com/dotnet/dotnet" Mapping="sdk" Sha="6a953e76162f3f079405f80e28664fa51b136740" BarId="276981" />
   <ProductDependencies>
-<<<<<<< HEAD
-    <Dependency Name="Microsoft.TemplateEngine.Abstractions" Version="9.0.305">
-      <Uri>https://github.com/dotnet/templating</Uri>
-      <Sha>1b303bd6aa2dcae0b6442e1e68b24e41a6abc861</Sha>
-    </Dependency>
-    <Dependency Name="Microsoft.TemplateEngine.Mocks" Version="9.0.305-servicing.25405.4">
-      <Uri>https://github.com/dotnet/templating</Uri>
-      <Sha>1b303bd6aa2dcae0b6442e1e68b24e41a6abc861</Sha>
-    </Dependency>
-    <!-- Intermediate is necessary for source build. -->
-    <Dependency Name="Microsoft.SourceBuild.Intermediate.templating" Version="9.0.300-preview.25209.5">
-      <Uri>https://github.com/dotnet/templating</Uri>
-      <Sha>b73682307aa0128c5edbec94c2e6a070d13ae6bb</Sha>
-      <SourceBuild RepoName="templating" ManagedOnly="true" />
-    </Dependency>
-    <Dependency Name="Microsoft.NETCore.App.Ref" Version="9.0.7">
-      <Uri>https://dev.azure.com/dnceng/internal/_git/dotnet-runtime</Uri>
-      <Sha>3c298d9f00936d651cc47d221762474e25277672</Sha>
-    </Dependency>
-    <Dependency Name="VS.Redist.Common.NetCore.SharedFramework.x64.9.0" Version="9.0.7-servicing.25316.16">
-      <Uri>https://dev.azure.com/dnceng/internal/_git/dotnet-runtime</Uri>
-      <Sha>3c298d9f00936d651cc47d221762474e25277672</Sha>
-    </Dependency>
-    <Dependency Name="VS.Redist.Common.NetCore.TargetingPack.x64.9.0" Version="9.0.7-servicing.25316.16">
-      <Uri>https://dev.azure.com/dnceng/internal/_git/dotnet-runtime</Uri>
-      <Sha>3c298d9f00936d651cc47d221762474e25277672</Sha>
-    </Dependency>
-    <Dependency Name="Microsoft.NETCore.App.Runtime.win-x64" Version="9.0.7">
-      <Uri>https://dev.azure.com/dnceng/internal/_git/dotnet-runtime</Uri>
-      <Sha>3c298d9f00936d651cc47d221762474e25277672</Sha>
-    </Dependency>
-    <Dependency Name="Microsoft.NETCore.App.Host.win-x64" Version="9.0.7">
-      <Uri>https://dev.azure.com/dnceng/internal/_git/dotnet-runtime</Uri>
-      <Sha>3c298d9f00936d651cc47d221762474e25277672</Sha>
-    </Dependency>
-    <Dependency Name="Microsoft.NETCore.Platforms" Version="9.0.7-servicing.25316.16">
-      <Uri>https://dev.azure.com/dnceng/internal/_git/dotnet-runtime</Uri>
-      <Sha>3c298d9f00936d651cc47d221762474e25277672</Sha>
-    </Dependency>
-    <Dependency Name="Microsoft.NET.HostModel" Version="9.0.7-servicing.25316.16">
-      <Uri>https://dev.azure.com/dnceng/internal/_git/dotnet-runtime</Uri>
-      <Sha>3c298d9f00936d651cc47d221762474e25277672</Sha>
-    </Dependency>
-    <Dependency Name="Microsoft.Extensions.DependencyModel" Version="9.0.7">
-      <Uri>https://dev.azure.com/dnceng/internal/_git/dotnet-runtime</Uri>
-      <Sha>3c298d9f00936d651cc47d221762474e25277672</Sha>
-    </Dependency>
-    <!-- Intermediate is necessary for source build. -->
-    <Dependency Name="Microsoft.SourceBuild.Intermediate.runtime.linux-x64" Version="9.0.7-servicing.25316.16">
-      <Uri>https://dev.azure.com/dnceng/internal/_git/dotnet-runtime</Uri>
-      <Sha>3c298d9f00936d651cc47d221762474e25277672</Sha>
-      <SourceBuild RepoName="runtime" ManagedOnly="false" />
-    </Dependency>
-    <!-- Change blob version in GenerateLayout.targets if this is unpinned to service targeting pack -->
-=======
     <Dependency Name="Microsoft.TemplateEngine.Abstractions" Version="10.0.100-preview.7.25377.103">
       <Uri>https://github.com/dotnet/dotnet</Uri>
       <Sha>6a953e76162f3f079405f80e28664fa51b136740</Sha>
@@ -114,95 +59,11 @@
       <Sha>6a953e76162f3f079405f80e28664fa51b136740</Sha>
     </Dependency>
     <!-- Change blob version in GenerateInstallerLayout.targets if this is unpinned to service targeting pack -->
->>>>>>> bc7ab30e
     <!-- No new netstandard.library planned for 3.1 timeframe at this time. -->
     <Dependency Name="NETStandard.Library.Ref" Version="2.1.0" Pinned="true">
       <Uri>https://github.com/dotnet/core-setup</Uri>
       <Sha>7d57652f33493fa022125b7f63aad0d70c52d810</Sha>
     </Dependency>
-<<<<<<< HEAD
-    <Dependency Name="Microsoft.NET.Workload.Emscripten.Current.Manifest-9.0.100" Version="9.0.7" CoherentParentDependency="Microsoft.NETCore.App.Runtime.win-x64">
-      <Uri>https://github.com/dotnet/emsdk</Uri>
-      <Sha>b567cdb6b8b461de79f2a2536a22ca3a67f2f33e</Sha>
-    </Dependency>
-    <!-- Intermediate is necessary for source build. -->
-    <Dependency Name="Microsoft.SourceBuild.Intermediate.emsdk" Version="9.0.7-servicing.25304.2" CoherentParentDependency="Microsoft.NETCore.App.Runtime.win-x64">
-      <Uri>https://github.com/dotnet/emsdk</Uri>
-      <Sha>b567cdb6b8b461de79f2a2536a22ca3a67f2f33e</Sha>
-      <SourceBuild RepoName="emsdk" ManagedOnly="true" />
-    </Dependency>
-    <Dependency Name="Microsoft.Build" Version="17.14.20">
-      <Uri>https://github.com/dotnet/msbuild</Uri>
-      <Sha>3e6a44deac638c77abe57022eab4ae9db4cf442c</Sha>
-    </Dependency>
-    <Dependency Name="Microsoft.Build.Localization" Version="17.14.20-servicing-25404-05">
-      <Uri>https://github.com/dotnet/msbuild</Uri>
-      <Sha>3e6a44deac638c77abe57022eab4ae9db4cf442c</Sha>
-    </Dependency>
-    <!-- Intermediate is necessary for source build. -->
-    <Dependency Name="Microsoft.SourceBuild.Intermediate.msbuild" Version="17.14.20-servicing-25404-05">
-      <Uri>https://github.com/dotnet/msbuild</Uri>
-      <Sha>3e6a44deac638c77abe57022eab4ae9db4cf442c</Sha>
-      <SourceBuild RepoName="msbuild" ManagedOnly="true" />
-    </Dependency>
-    <Dependency Name="Microsoft.FSharp.Compiler" Version="13.9.303-beta.25361.1">
-      <Uri>https://github.com/dotnet/fsharp</Uri>
-      <Sha>14987c804f33917bf15f4c25e0cd16ecd01807f4</Sha>
-    </Dependency>
-    <!-- Intermediate is necessary for source build. -->
-    <Dependency Name="Microsoft.SourceBuild.Intermediate.fsharp" Version="9.0.303-beta.25361.1">
-      <Uri>https://github.com/dotnet/fsharp</Uri>
-      <Sha>14987c804f33917bf15f4c25e0cd16ecd01807f4</Sha>
-      <SourceBuild RepoName="fsharp" ManagedOnly="true" />
-    </Dependency>
-    <Dependency Name="Microsoft.Net.Compilers.Toolset" Version="4.14.0-3.25404.3">
-      <Uri>https://github.com/dotnet/roslyn</Uri>
-      <Sha>22348b23fcd770362ca1ed60c5ec3db22c9cabc7</Sha>
-    </Dependency>
-    <!-- Intermediate is necessary for source build. -->
-    <Dependency Name="Microsoft.SourceBuild.Intermediate.roslyn" Version="4.14.0-3.25404.3">
-      <Uri>https://github.com/dotnet/roslyn</Uri>
-      <Sha>22348b23fcd770362ca1ed60c5ec3db22c9cabc7</Sha>
-      <SourceBuild RepoName="roslyn" ManagedOnly="true" />
-    </Dependency>
-    <Dependency Name="Microsoft.Net.Compilers.Toolset.Framework" Version="4.14.0-3.25404.3">
-      <Uri>https://github.com/dotnet/roslyn</Uri>
-      <Sha>22348b23fcd770362ca1ed60c5ec3db22c9cabc7</Sha>
-    </Dependency>
-    <Dependency Name="Microsoft.CodeAnalysis" Version="4.14.0-3.25404.3">
-      <Uri>https://github.com/dotnet/roslyn</Uri>
-      <Sha>22348b23fcd770362ca1ed60c5ec3db22c9cabc7</Sha>
-    </Dependency>
-    <Dependency Name="Microsoft.CodeAnalysis.CSharp" Version="4.14.0-3.25404.3">
-      <Uri>https://github.com/dotnet/roslyn</Uri>
-      <Sha>22348b23fcd770362ca1ed60c5ec3db22c9cabc7</Sha>
-    </Dependency>
-    <Dependency Name="Microsoft.CodeAnalysis.CSharp.CodeStyle" Version="4.14.0-3.25404.3">
-      <Uri>https://github.com/dotnet/roslyn</Uri>
-      <Sha>22348b23fcd770362ca1ed60c5ec3db22c9cabc7</Sha>
-    </Dependency>
-    <Dependency Name="Microsoft.CodeAnalysis.CSharp.Features" Version="4.14.0-3.25404.3">
-      <Uri>https://github.com/dotnet/roslyn</Uri>
-      <Sha>22348b23fcd770362ca1ed60c5ec3db22c9cabc7</Sha>
-    </Dependency>
-    <Dependency Name="Microsoft.CodeAnalysis.CSharp.Workspaces" Version="4.14.0-3.25404.3">
-      <Uri>https://github.com/dotnet/roslyn</Uri>
-      <Sha>22348b23fcd770362ca1ed60c5ec3db22c9cabc7</Sha>
-    </Dependency>
-    <Dependency Name="Microsoft.CodeAnalysis.Workspaces.MSBuild" Version="4.14.0-3.25404.3">
-      <Uri>https://github.com/dotnet/roslyn</Uri>
-      <Sha>22348b23fcd770362ca1ed60c5ec3db22c9cabc7</Sha>
-    </Dependency>
-    <Dependency Name="Microsoft.AspNetCore.DeveloperCertificates.XPlat" Version="9.0.7-servicing.25317.2">
-      <Uri>https://dev.azure.com/dnceng/internal/_git/dotnet-aspnetcore</Uri>
-      <Sha>f6b3a5da75eb405046889a5447ec9b14cc29d285</Sha>
-    </Dependency>
-    <Dependency Name="Microsoft.AspNetCore.TestHost" Version="9.0.7">
-      <Uri>https://dev.azure.com/dnceng/internal/_git/dotnet-aspnetcore</Uri>
-      <Sha>f6b3a5da75eb405046889a5447ec9b14cc29d285</Sha>
-    </Dependency>
-    <Dependency Name="Microsoft.Build.NuGetSdkResolver" Version="6.14.0-rc.116">
-=======
     <Dependency Name="Microsoft.NET.Runtime.Emscripten.Sdk.Internal" Version="10.0.0-preview.7.25377.103">
       <Uri>https://github.com/dotnet/dotnet</Uri>
       <Sha>6a953e76162f3f079405f80e28664fa51b136740</Sha>
@@ -264,7 +125,6 @@
       <Sha>6a953e76162f3f079405f80e28664fa51b136740</Sha>
     </Dependency>
     <Dependency Name="Microsoft.Build.NuGetSdkResolver" Version="7.0.0-preview.1.100">
->>>>>>> bc7ab30e
       <Uri>https://github.com/nuget/nuget.client</Uri>
       <Sha>d0d16d996284c217b41b0c194d5c51b087f21f8b</Sha>
     </Dependency>
@@ -459,187 +319,6 @@
       <Uri>https://github.com/dotnet/dotnet</Uri>
       <Sha>6a953e76162f3f079405f80e28664fa51b136740</Sha>
     </Dependency>
-<<<<<<< HEAD
-    <Dependency Name="Microsoft.TestPlatform.Build" Version="17.14.1-release-25302-01">
-      <Uri>https://github.com/microsoft/vstest</Uri>
-      <Sha>490850ae3fdc1b470e3804ceab4f6a41cf89ae51</Sha>
-    </Dependency>
-    <!-- Intermediate is necessary for source build. -->
-    <Dependency Name="Microsoft.SourceBuild.Intermediate.vstest" Version="17.14.1-release-25302-01">
-      <Uri>https://github.com/microsoft/vstest</Uri>
-      <Sha>490850ae3fdc1b470e3804ceab4f6a41cf89ae51</Sha>
-      <SourceBuild RepoName="vstest" ManagedOnly="true" />
-    </Dependency>
-    <Dependency Name="Microsoft.NET.ILLink.Tasks" Version="9.0.7">
-      <Uri>https://dev.azure.com/dnceng/internal/_git/dotnet-runtime</Uri>
-      <Sha>3c298d9f00936d651cc47d221762474e25277672</Sha>
-    </Dependency>
-    <Dependency Name="System.CodeDom" Version="9.0.7">
-      <Uri>https://dev.azure.com/dnceng/internal/_git/dotnet-runtime</Uri>
-      <Sha>3c298d9f00936d651cc47d221762474e25277672</Sha>
-    </Dependency>
-    <Dependency Name="System.Formats.Asn1" Version="9.0.7">
-      <Uri>https://dev.azure.com/dnceng/internal/_git/dotnet-runtime</Uri>
-      <Sha>3c298d9f00936d651cc47d221762474e25277672</Sha>
-    </Dependency>
-    <Dependency Name="System.Security.Cryptography.ProtectedData" Version="9.0.7">
-      <Uri>https://dev.azure.com/dnceng/internal/_git/dotnet-runtime</Uri>
-      <Sha>3c298d9f00936d651cc47d221762474e25277672</Sha>
-    </Dependency>
-    <Dependency Name="System.Text.Encoding.CodePages" Version="9.0.7">
-      <Uri>https://dev.azure.com/dnceng/internal/_git/dotnet-runtime</Uri>
-      <Sha>3c298d9f00936d651cc47d221762474e25277672</Sha>
-    </Dependency>
-    <Dependency Name="System.Resources.Extensions" Version="9.0.7">
-      <Uri>https://dev.azure.com/dnceng/internal/_git/dotnet-runtime</Uri>
-      <Sha>3c298d9f00936d651cc47d221762474e25277672</Sha>
-    </Dependency>
-    <Dependency Name="Microsoft.WindowsDesktop.App.Runtime.win-x64" Version="9.0.7">
-      <Uri>https://dev.azure.com/dnceng/internal/_git/dotnet-windowsdesktop</Uri>
-      <Sha>bd9e6e960b9e9f00df0462574638f54e80734b7c</Sha>
-      <SourceBuildTarball RepoName="windowsdesktop" ManagedOnly="true" />
-    </Dependency>
-    <Dependency Name="VS.Redist.Common.WindowsDesktop.SharedFramework.x64.9.0" Version="9.0.7-servicing.25317.1">
-      <Uri>https://dev.azure.com/dnceng/internal/_git/dotnet-windowsdesktop</Uri>
-      <Sha>bd9e6e960b9e9f00df0462574638f54e80734b7c</Sha>
-    </Dependency>
-    <Dependency Name="Microsoft.WindowsDesktop.App.Ref" Version="9.0.7">
-      <Uri>https://dev.azure.com/dnceng/internal/_git/dotnet-windowsdesktop</Uri>
-      <Sha>bd9e6e960b9e9f00df0462574638f54e80734b7c</Sha>
-    </Dependency>
-    <Dependency Name="VS.Redist.Common.WindowsDesktop.TargetingPack.x64.9.0" Version="9.0.7-servicing.25317.1">
-      <Uri>https://dev.azure.com/dnceng/internal/_git/dotnet-windowsdesktop</Uri>
-      <Sha>bd9e6e960b9e9f00df0462574638f54e80734b7c</Sha>
-    </Dependency>
-    <Dependency Name="Microsoft.NET.Sdk.WindowsDesktop" Version="9.0.7-rtm.25317.1" CoherentParentDependency="Microsoft.WindowsDesktop.App.Ref">
-      <Uri>https://dev.azure.com/dnceng/internal/_git/dotnet-wpf</Uri>
-      <Sha>7ac13333cf0a6ba33b4be231673080313e752e6a</Sha>
-    </Dependency>
-    <Dependency Name="Microsoft.AspNetCore.App.Ref" Version="9.0.7">
-      <Uri>https://dev.azure.com/dnceng/internal/_git/dotnet-aspnetcore</Uri>
-      <Sha>f6b3a5da75eb405046889a5447ec9b14cc29d285</Sha>
-    </Dependency>
-    <Dependency Name="Microsoft.AspNetCore.App.Ref.Internal" Version="9.0.7-servicing.25317.2">
-      <Uri>https://dev.azure.com/dnceng/internal/_git/dotnet-aspnetcore</Uri>
-      <Sha>f6b3a5da75eb405046889a5447ec9b14cc29d285</Sha>
-    </Dependency>
-    <Dependency Name="Microsoft.AspNetCore.App.Runtime.win-x64" Version="9.0.7">
-      <Uri>https://dev.azure.com/dnceng/internal/_git/dotnet-aspnetcore</Uri>
-      <Sha>f6b3a5da75eb405046889a5447ec9b14cc29d285</Sha>
-    </Dependency>
-    <Dependency Name="VS.Redist.Common.AspNetCore.SharedFramework.x64.9.0" Version="9.0.7-servicing.25317.2">
-      <Uri>https://dev.azure.com/dnceng/internal/_git/dotnet-aspnetcore</Uri>
-      <Sha>f6b3a5da75eb405046889a5447ec9b14cc29d285</Sha>
-    </Dependency>
-    <Dependency Name="dotnet-dev-certs" Version="9.0.7-servicing.25317.2">
-      <Uri>https://dev.azure.com/dnceng/internal/_git/dotnet-aspnetcore</Uri>
-      <Sha>f6b3a5da75eb405046889a5447ec9b14cc29d285</Sha>
-    </Dependency>
-    <Dependency Name="dotnet-user-jwts" Version="9.0.7-servicing.25317.2">
-      <Uri>https://dev.azure.com/dnceng/internal/_git/dotnet-aspnetcore</Uri>
-      <Sha>f6b3a5da75eb405046889a5447ec9b14cc29d285</Sha>
-    </Dependency>
-    <Dependency Name="dotnet-user-secrets" Version="9.0.7-servicing.25317.2">
-      <Uri>https://dev.azure.com/dnceng/internal/_git/dotnet-aspnetcore</Uri>
-      <Sha>f6b3a5da75eb405046889a5447ec9b14cc29d285</Sha>
-    </Dependency>
-    <Dependency Name="Microsoft.AspNetCore.Analyzers" Version="9.0.7-servicing.25317.2">
-      <Uri>https://dev.azure.com/dnceng/internal/_git/dotnet-aspnetcore</Uri>
-      <Sha>f6b3a5da75eb405046889a5447ec9b14cc29d285</Sha>
-    </Dependency>
-    <Dependency Name="Microsoft.AspNetCore.Components.SdkAnalyzers" Version="9.0.7-servicing.25317.2">
-      <Uri>https://dev.azure.com/dnceng/internal/_git/dotnet-aspnetcore</Uri>
-      <Sha>f6b3a5da75eb405046889a5447ec9b14cc29d285</Sha>
-    </Dependency>
-    <Dependency Name="Microsoft.AspNetCore.Mvc.Analyzers" Version="9.0.7-servicing.25317.2">
-      <Uri>https://dev.azure.com/dnceng/internal/_git/dotnet-aspnetcore</Uri>
-      <Sha>f6b3a5da75eb405046889a5447ec9b14cc29d285</Sha>
-    </Dependency>
-    <Dependency Name="Microsoft.AspNetCore.Mvc.Api.Analyzers" Version="9.0.7-servicing.25317.2">
-      <Uri>https://dev.azure.com/dnceng/internal/_git/dotnet-aspnetcore</Uri>
-      <Sha>f6b3a5da75eb405046889a5447ec9b14cc29d285</Sha>
-    </Dependency>
-    <!-- Intermediate is necessary for source build. -->
-    <Dependency Name="Microsoft.SourceBuild.Intermediate.aspnetcore" Version="9.0.7-servicing.25317.2">
-      <Uri>https://dev.azure.com/dnceng/internal/_git/dotnet-aspnetcore</Uri>
-      <Sha>f6b3a5da75eb405046889a5447ec9b14cc29d285</Sha>
-      <SourceBuild RepoName="aspnetcore" ManagedOnly="true" />
-    </Dependency>
-    <Dependency Name="Microsoft.CodeAnalysis.Razor.Tooling.Internal" Version="9.0.0-preview.25377.2">
-      <Uri>https://github.com/dotnet/razor</Uri>
-      <Sha>3372435431977e91904a23ceb1eab689badc1bd9</Sha>
-    </Dependency>
-    <Dependency Name="Microsoft.AspNetCore.Mvc.Razor.Extensions.Tooling.Internal" Version="9.0.0-preview.25377.2">
-      <Uri>https://github.com/dotnet/razor</Uri>
-      <Sha>3372435431977e91904a23ceb1eab689badc1bd9</Sha>
-    </Dependency>
-    <Dependency Name="Microsoft.NET.Sdk.Razor.SourceGenerators.Transport" Version="9.0.0-preview.25377.2">
-      <Uri>https://github.com/dotnet/razor</Uri>
-      <Sha>3372435431977e91904a23ceb1eab689badc1bd9</Sha>
-    </Dependency>
-    <!-- Intermediate is necessary for source build. -->
-    <Dependency Name="Microsoft.SourceBuild.Intermediate.razor" Version="9.0.0-preview.25377.2">
-      <Uri>https://github.com/dotnet/razor</Uri>
-      <Sha>3372435431977e91904a23ceb1eab689badc1bd9</Sha>
-      <SourceBuild RepoName="razor" ManagedOnly="true" />
-    </Dependency>
-    <Dependency Name="Microsoft.Extensions.FileProviders.Embedded" Version="9.0.7">
-      <Uri>https://dev.azure.com/dnceng/internal/_git/dotnet-aspnetcore</Uri>
-      <Sha>f6b3a5da75eb405046889a5447ec9b14cc29d285</Sha>
-    </Dependency>
-    <Dependency Name="Microsoft.AspNetCore.Authorization" Version="9.0.7">
-      <Uri>https://dev.azure.com/dnceng/internal/_git/dotnet-aspnetcore</Uri>
-      <Sha>f6b3a5da75eb405046889a5447ec9b14cc29d285</Sha>
-    </Dependency>
-    <Dependency Name="Microsoft.AspNetCore.Components.Web" Version="9.0.7">
-      <Uri>https://dev.azure.com/dnceng/internal/_git/dotnet-aspnetcore</Uri>
-      <Sha>f6b3a5da75eb405046889a5447ec9b14cc29d285</Sha>
-    </Dependency>
-    <Dependency Name="Microsoft.JSInterop" Version="9.0.7">
-      <Uri>https://dev.azure.com/dnceng/internal/_git/dotnet-aspnetcore</Uri>
-      <Sha>f6b3a5da75eb405046889a5447ec9b14cc29d285</Sha>
-    </Dependency>
-    <!-- For coherency purposes, these versions should be gated by the versions of winforms and wpf routed via windowsdesktop -->
-    <Dependency Name="Microsoft.Dotnet.WinForms.ProjectTemplates" Version="9.0.7-servicing.25316.4" CoherentParentDependency="Microsoft.WindowsDesktop.App.Runtime.win-x64">
-      <Uri>https://dev.azure.com/dnceng/internal/_git/dotnet-winforms</Uri>
-      <Sha>839ce1ed3f4e73f8628ba24f48660ecebd99824e</Sha>
-    </Dependency>
-    <Dependency Name="Microsoft.DotNet.Wpf.ProjectTemplates" Version="9.0.7-rtm.25317.1" CoherentParentDependency="Microsoft.WindowsDesktop.App.Runtime.win-x64">
-      <Uri>https://dev.azure.com/dnceng/internal/_git/dotnet-wpf</Uri>
-      <Sha>7ac13333cf0a6ba33b4be231673080313e752e6a</Sha>
-    </Dependency>
-    <Dependency Name="Microsoft.Web.Xdt" Version="10.0.0-preview.24609.2">
-      <Uri>https://github.com/dotnet/xdt</Uri>
-      <Sha>63ae81154c50a1cf9287cc47d8351d55b4289e6d</Sha>
-    </Dependency>
-    <!-- Intermediate is necessary for source build. -->
-    <Dependency Name="Microsoft.SourceBuild.Intermediate.xdt" Version="10.0.0-preview.24609.2">
-      <Uri>https://github.com/dotnet/xdt</Uri>
-      <Sha>63ae81154c50a1cf9287cc47d8351d55b4289e6d</Sha>
-      <SourceBuild RepoName="xdt" ManagedOnly="true" />
-    </Dependency>
-    <Dependency Name="Microsoft.CodeAnalysis.NetAnalyzers" Version="9.0.0-preview.25329.4">
-      <Uri>https://github.com/dotnet/roslyn-analyzers</Uri>
-      <Sha>433fa3e4a54010fcac6e8843460e29d33ba07eb7</Sha>
-    </Dependency>
-    <Dependency Name="Microsoft.CodeAnalysis.PublicApiAnalyzers" Version="3.12.0-beta1.25404.3">
-      <Uri>https://github.com/dotnet/roslyn</Uri>
-      <Sha>22348b23fcd770362ca1ed60c5ec3db22c9cabc7</Sha>
-    </Dependency>
-    <!-- Intermediate is necessary for source build. -->
-    <Dependency Name="Microsoft.SourceBuild.Intermediate.roslyn-analyzers" Version="9.0.0-preview.25329.4">
-      <Uri>https://github.com/dotnet/roslyn-analyzers</Uri>
-      <Sha>433fa3e4a54010fcac6e8843460e29d33ba07eb7</Sha>
-      <SourceBuild RepoName="roslyn-analyzers" ManagedOnly="true" />
-    </Dependency>
-    <Dependency Name="System.CommandLine" Version="2.0.0-beta4.24324.3">
-      <Uri>https://github.com/dotnet/command-line-api</Uri>
-      <Sha>803d8598f98fb4efd94604b32627ee9407f246db</Sha>
-    </Dependency>
-    <Dependency Name="System.CommandLine.Rendering" Version="0.4.0-alpha.24324.3">
-      <Uri>https://github.com/dotnet/command-line-api</Uri>
-      <Sha>803d8598f98fb4efd94604b32627ee9407f246db</Sha>
-=======
     <Dependency Name="Microsoft.AspNetCore.Metadata" Version="10.0.0-rc.1.25377.103">
       <Uri>https://github.com/dotnet/dotnet</Uri>
       <Sha>6a953e76162f3f079405f80e28664fa51b136740</Sha>
@@ -715,7 +394,6 @@
     <Dependency Name="System.CommandLine" Version="2.0.0-rc.1.25377.103">
       <Uri>https://github.com/dotnet/dotnet</Uri>
       <Sha>6a953e76162f3f079405f80e28664fa51b136740</Sha>
->>>>>>> bc7ab30e
     </Dependency>
     <!-- Microsoft.CodeAnalysis.Workspaces.MSBuild transitively references M.Bcl.AsyncInterfaces.
          Adding an explicit dependency to make sure the latest version is used instead of the SBRP
@@ -839,82 +517,6 @@
     </Dependency>
   </ProductDependencies>
   <ToolsetDependencies>
-<<<<<<< HEAD
-    <Dependency Name="Microsoft.DotNet.Arcade.Sdk" Version="9.0.0-beta.25380.1">
-      <Uri>https://github.com/dotnet/arcade</Uri>
-      <Sha>7e67a7b4b62513a475afe46c4cd74d54b68f65c9</Sha>
-    </Dependency>
-    <Dependency Name="Microsoft.DotNet.Build.Tasks.Installers" Version="9.0.0-beta.25380.1">
-      <Uri>https://github.com/dotnet/arcade</Uri>
-      <Sha>7e67a7b4b62513a475afe46c4cd74d54b68f65c9</Sha>
-    </Dependency>
-    <Dependency Name="Microsoft.DotNet.Helix.Sdk" Version="9.0.0-beta.25380.1">
-      <Uri>https://github.com/dotnet/arcade</Uri>
-      <Sha>7e67a7b4b62513a475afe46c4cd74d54b68f65c9</Sha>
-    </Dependency>
-    <Dependency Name="Microsoft.DotNet.SignTool" Version="9.0.0-beta.25380.1">
-      <Uri>https://github.com/dotnet/arcade</Uri>
-      <Sha>7e67a7b4b62513a475afe46c4cd74d54b68f65c9</Sha>
-    </Dependency>
-    <Dependency Name="Microsoft.DotNet.XUnitExtensions" Version="9.0.0-beta.25380.1">
-      <Uri>https://github.com/dotnet/arcade</Uri>
-      <Sha>7e67a7b4b62513a475afe46c4cd74d54b68f65c9</Sha>
-    </Dependency>
-    <Dependency Name="Microsoft.DotNet.XliffTasks" Version="9.0.0-beta.25380.1">
-      <Uri>https://github.com/dotnet/arcade</Uri>
-      <Sha>7e67a7b4b62513a475afe46c4cd74d54b68f65c9</Sha>
-    </Dependency>
-    <!-- Intermediate is necessary for source build. -->
-    <Dependency Name="Microsoft.SourceBuild.Intermediate.arcade" Version="9.0.0-beta.25380.1">
-      <Uri>https://github.com/dotnet/arcade</Uri>
-      <Sha>7e67a7b4b62513a475afe46c4cd74d54b68f65c9</Sha>
-      <SourceBuild RepoName="arcade" ManagedOnly="true" />
-    </Dependency>
-    <Dependency Name="System.Reflection.MetadataLoadContext" Version="9.0.7">
-      <Uri>https://dev.azure.com/dnceng/internal/_git/dotnet-runtime</Uri>
-      <Sha>3c298d9f00936d651cc47d221762474e25277672</Sha>
-    </Dependency>
-    <Dependency Name="Microsoft.DotNet.Darc" Version="1.1.0-beta.25317.4">
-      <Uri>https://github.com/dotnet/arcade-services</Uri>
-      <Sha>e156e649f28395d9d0ee1e848225a689b59e0fd3</Sha>
-    </Dependency>
-    <Dependency Name="Microsoft.DotNet.DarcLib" Version="1.1.0-beta.25317.4">
-      <Uri>https://github.com/dotnet/arcade-services</Uri>
-      <Sha>e156e649f28395d9d0ee1e848225a689b59e0fd3</Sha>
-    </Dependency>
-    <Dependency Name="Microsoft.DotNet.ScenarioTests.SdkTemplateTests" Version="9.0.0-preview.25381.1">
-      <Uri>https://github.com/dotnet/scenario-tests</Uri>
-      <Sha>0898abbb5899ef400b8372913c2320295798a687</Sha>
-    </Dependency>
-    <!-- Intermediate is necessary for source build. -->
-    <Dependency Name="Microsoft.SourceBuild.Intermediate.scenario-tests" Version="9.0.0-preview.25381.1">
-      <Uri>https://github.com/dotnet/scenario-tests</Uri>
-      <Sha>0898abbb5899ef400b8372913c2320295798a687</Sha>
-      <SourceBuild RepoName="scenario-tests" ManagedOnly="true" />
-    </Dependency>
-    <!--
-      Aspire isn't really a toolset dependency. However, it only inserts a baseline manifest in sdk,
-      and if you squint at it, this means we can say that its specific dependency versions don't matter to sdk.
-      It also doesn't currently ship 9.0 preview versions, meaning the version is locked to the latest shipped from 8.0 era.
-      Avoiding this as a product dependency avoids a long coherency path (aspnetcore->extensions->aspire->sdk).
-      **It is** of course possible that an incoherent aspire means that aspire depends on versions of extensions that
-      aren't shipping, or those extensions packages depend on aspnetcore packages that won't ship. However, given the cost
-      of maintaining this coherency path is high. This being toolset means that aspire is responsible for its own coherency.
-    -->
-    <Dependency Name="Microsoft.NET.Sdk.Aspire.Manifest-8.0.100" Version="8.2.2">
-      <Uri>https://github.com/dotnet/aspire</Uri>
-      <Sha>5fa9337a84a52e9bd185d04d156eccbdcf592f74</Sha>
-    </Dependency>
-    <!-- Intermediate is necessary for source build. -->
-    <Dependency Name="Microsoft.SourceBuild.Intermediate.aspire" Version="8.2.2-preview.1.24521.5">
-      <Uri>https://github.com/dotnet/aspire</Uri>
-      <Sha>5fa9337a84a52e9bd185d04d156eccbdcf592f74</Sha>
-      <SourceBuild RepoName="aspire" ManagedOnly="true" />
-    </Dependency>
-    <Dependency Name="Microsoft.IO.Redist" Version="6.0.1">
-      <Uri>https://github.com/dotnet/runtime</Uri>
-      <Sha>e77011b31a3e5c47d931248a64b47f9b2d47853d</Sha>
-=======
     <Dependency Name="Microsoft.DotNet.Arcade.Sdk" Version="10.0.0-beta.25377.103">
       <Uri>https://github.com/dotnet/dotnet</Uri>
       <Sha>6a953e76162f3f079405f80e28664fa51b136740</Sha>
@@ -962,7 +564,6 @@
     <Dependency Name="Microsoft.Extensions.Configuration.Ini" Version="10.0.0-preview.7.25377.103">
       <Uri>https://github.com/dotnet/dotnet</Uri>
       <Sha>6a953e76162f3f079405f80e28664fa51b136740</Sha>
->>>>>>> bc7ab30e
     </Dependency>
   </ToolsetDependencies>
 </Dependencies>