<?xml version="1.0" encoding="utf-8"?>
<Dependencies>
  <ProductDependencies>
    <Dependency Name="Microsoft.TemplateEngine.Abstractions" Version="9.0.200">
      <Uri>https://github.com/dotnet/templating</Uri>
<<<<<<< HEAD
      <Sha>26067cac0b57cb1dde139fade47e8f8f444ad3a9</Sha>
    </Dependency>
    <Dependency Name="Microsoft.TemplateEngine.Mocks" Version="9.0.103-servicing.25062.8">
      <Uri>https://github.com/dotnet/templating</Uri>
      <Sha>26067cac0b57cb1dde139fade47e8f8f444ad3a9</Sha>
    </Dependency>
    <!-- Intermediate is necessary for source build. -->
    <Dependency Name="Microsoft.SourceBuild.Intermediate.templating" Version="9.0.103-servicing.25062.8">
      <Uri>https://github.com/dotnet/templating</Uri>
      <Sha>26067cac0b57cb1dde139fade47e8f8f444ad3a9</Sha>
=======
      <Sha>aaebde792d2641f49f42e5acc2f92cbac49d2cbc</Sha>
    </Dependency>
    <Dependency Name="Microsoft.TemplateEngine.Mocks" Version="9.0.200-rtm.25062.7">
      <Uri>https://github.com/dotnet/templating</Uri>
      <Sha>aaebde792d2641f49f42e5acc2f92cbac49d2cbc</Sha>
    </Dependency>
    <!-- Intermediate is necessary for source build. -->
    <Dependency Name="Microsoft.SourceBuild.Intermediate.templating" Version="9.0.200-rtm.25062.7">
      <Uri>https://github.com/dotnet/templating</Uri>
      <Sha>aaebde792d2641f49f42e5acc2f92cbac49d2cbc</Sha>
>>>>>>> 27573c6b
      <SourceBuild RepoName="templating" ManagedOnly="true" />
    </Dependency>
    <Dependency Name="Microsoft.NETCore.App.Ref" Version="9.0.0">
      <Uri>https://dev.azure.com/dnceng/internal/_git/dotnet-runtime</Uri>
      <Sha>9d5a6a9aa463d6d10b0b0ba6d5982cc82f363dc3</Sha>
    </Dependency>
    <Dependency Name="VS.Redist.Common.NetCore.SharedFramework.x64.9.0" Version="9.0.0-rtm.24528.9">
      <Uri>https://dev.azure.com/dnceng/internal/_git/dotnet-runtime</Uri>
      <Sha>9d5a6a9aa463d6d10b0b0ba6d5982cc82f363dc3</Sha>
    </Dependency>
    <Dependency Name="VS.Redist.Common.NetCore.TargetingPack.x64.9.0" Version="9.0.0-rtm.24528.9">
      <Uri>https://dev.azure.com/dnceng/internal/_git/dotnet-runtime</Uri>
      <Sha>9d5a6a9aa463d6d10b0b0ba6d5982cc82f363dc3</Sha>
    </Dependency>
    <Dependency Name="Microsoft.NETCore.App.Runtime.win-x64" Version="9.0.0">
      <Uri>https://dev.azure.com/dnceng/internal/_git/dotnet-runtime</Uri>
      <Sha>9d5a6a9aa463d6d10b0b0ba6d5982cc82f363dc3</Sha>
    </Dependency>
    <Dependency Name="Microsoft.NETCore.App.Host.win-x64" Version="9.0.0">
      <Uri>https://dev.azure.com/dnceng/internal/_git/dotnet-runtime</Uri>
      <Sha>9d5a6a9aa463d6d10b0b0ba6d5982cc82f363dc3</Sha>
    </Dependency>
    <Dependency Name="Microsoft.NETCore.Platforms" Version="9.0.0-rtm.24528.9">
      <Uri>https://dev.azure.com/dnceng/internal/_git/dotnet-runtime</Uri>
      <Sha>9d5a6a9aa463d6d10b0b0ba6d5982cc82f363dc3</Sha>
    </Dependency>
    <Dependency Name="Microsoft.NET.HostModel" Version="9.0.0-rtm.24528.9">
      <Uri>https://dev.azure.com/dnceng/internal/_git/dotnet-runtime</Uri>
      <Sha>9d5a6a9aa463d6d10b0b0ba6d5982cc82f363dc3</Sha>
    </Dependency>
    <Dependency Name="Microsoft.Extensions.DependencyModel" Version="9.0.0">
      <Uri>https://dev.azure.com/dnceng/internal/_git/dotnet-runtime</Uri>
      <Sha>9d5a6a9aa463d6d10b0b0ba6d5982cc82f363dc3</Sha>
    </Dependency>
    <!-- Intermediate is necessary for source build. -->
    <Dependency Name="Microsoft.SourceBuild.Intermediate.runtime.linux-x64" Version="9.0.0-rtm.24528.9">
      <Uri>https://dev.azure.com/dnceng/internal/_git/dotnet-runtime</Uri>
      <Sha>9d5a6a9aa463d6d10b0b0ba6d5982cc82f363dc3</Sha>
      <SourceBuild RepoName="runtime" ManagedOnly="false" />
    </Dependency>
    <!-- Change blob version in GenerateLayout.targets if this is unpinned to service targeting pack -->
    <!-- No new netstandard.library planned for 3.1 timeframe at this time. -->
    <Dependency Name="NETStandard.Library.Ref" Version="2.1.0" Pinned="true">
      <Uri>https://github.com/dotnet/core-setup</Uri>
      <Sha>7d57652f33493fa022125b7f63aad0d70c52d810</Sha>
    </Dependency>
    <Dependency Name="Microsoft.NET.Workload.Emscripten.Current.Manifest-9.0.100" Version="9.0.0" CoherentParentDependency="Microsoft.NETCore.App.Runtime.win-x64">
      <Uri>https://github.com/dotnet/emsdk</Uri>
      <Sha>763d10a1a251be35337ee736832bfde3f9200672</Sha>
    </Dependency>
    <!-- Intermediate is necessary for source build. -->
    <Dependency Name="Microsoft.SourceBuild.Intermediate.emsdk" Version="9.0.0-rtm.24528.2" CoherentParentDependency="Microsoft.NETCore.App.Runtime.win-x64">
      <Uri>https://github.com/dotnet/emsdk</Uri>
      <Sha>763d10a1a251be35337ee736832bfde3f9200672</Sha>
      <SourceBuild RepoName="emsdk" ManagedOnly="true" />
    </Dependency>
    <Dependency Name="Microsoft.Build" Version="17.13.0-preview-24569-04">
      <Uri>https://github.com/dotnet/msbuild</Uri>
      <Sha>8f6b8ad0ace90c777c66711c907227fcfb6f2efe</Sha>
    </Dependency>
    <Dependency Name="Microsoft.Build.Localization" Version="17.13.0-preview-24569-04">
      <Uri>https://github.com/dotnet/msbuild</Uri>
      <Sha>8f6b8ad0ace90c777c66711c907227fcfb6f2efe</Sha>
    </Dependency>
    <!-- Intermediate is necessary for source build. -->
    <Dependency Name="Microsoft.SourceBuild.Intermediate.msbuild" Version="17.13.0-preview-24569-04">
      <Uri>https://github.com/dotnet/msbuild</Uri>
      <Sha>8f6b8ad0ace90c777c66711c907227fcfb6f2efe</Sha>
      <SourceBuild RepoName="msbuild" ManagedOnly="true" />
    </Dependency>
    <Dependency Name="Microsoft.FSharp.Compiler" Version="13.9.200-beta.25056.5">
      <Uri>https://github.com/dotnet/fsharp</Uri>
      <Sha>63a09289745da5c256e7baf5f4194a750b1ec878</Sha>
    </Dependency>
    <!-- Intermediate is necessary for source build. -->
    <Dependency Name="Microsoft.SourceBuild.Intermediate.fsharp" Version="9.0.200-beta.25056.5">
      <Uri>https://github.com/dotnet/fsharp</Uri>
      <Sha>63a09289745da5c256e7baf5f4194a750b1ec878</Sha>
      <SourceBuild RepoName="fsharp" ManagedOnly="true" />
    </Dependency>
    <Dependency Name="Microsoft.Net.Compilers.Toolset" Version="4.13.0-3.25057.3">
      <Uri>https://github.com/dotnet/roslyn</Uri>
      <Sha>911cf5f462960bdd01df1ea3c0d0c217b3c3838b</Sha>
    </Dependency>
    <!-- Intermediate is necessary for source build. -->
    <Dependency Name="Microsoft.SourceBuild.Intermediate.roslyn" Version="4.13.0-3.25057.3">
      <Uri>https://github.com/dotnet/roslyn</Uri>
      <Sha>911cf5f462960bdd01df1ea3c0d0c217b3c3838b</Sha>
      <SourceBuild RepoName="roslyn" ManagedOnly="true" />
    </Dependency>
    <Dependency Name="Microsoft.Net.Compilers.Toolset.Framework" Version="4.13.0-3.25057.3">
      <Uri>https://github.com/dotnet/roslyn</Uri>
      <Sha>911cf5f462960bdd01df1ea3c0d0c217b3c3838b</Sha>
    </Dependency>
    <Dependency Name="Microsoft.CodeAnalysis" Version="4.13.0-3.25057.3">
      <Uri>https://github.com/dotnet/roslyn</Uri>
      <Sha>911cf5f462960bdd01df1ea3c0d0c217b3c3838b</Sha>
    </Dependency>
    <Dependency Name="Microsoft.CodeAnalysis.CSharp" Version="4.13.0-3.25057.3">
      <Uri>https://github.com/dotnet/roslyn</Uri>
      <Sha>911cf5f462960bdd01df1ea3c0d0c217b3c3838b</Sha>
    </Dependency>
    <Dependency Name="Microsoft.CodeAnalysis.CSharp.CodeStyle" Version="4.13.0-3.25057.3">
      <Uri>https://github.com/dotnet/roslyn</Uri>
      <Sha>911cf5f462960bdd01df1ea3c0d0c217b3c3838b</Sha>
    </Dependency>
    <Dependency Name="Microsoft.CodeAnalysis.CSharp.Features" Version="4.13.0-3.25057.3">
      <Uri>https://github.com/dotnet/roslyn</Uri>
      <Sha>911cf5f462960bdd01df1ea3c0d0c217b3c3838b</Sha>
    </Dependency>
    <Dependency Name="Microsoft.CodeAnalysis.CSharp.Workspaces" Version="4.13.0-3.25057.3">
      <Uri>https://github.com/dotnet/roslyn</Uri>
      <Sha>911cf5f462960bdd01df1ea3c0d0c217b3c3838b</Sha>
    </Dependency>
    <Dependency Name="Microsoft.CodeAnalysis.Workspaces.MSBuild" Version="4.13.0-3.25057.3">
      <Uri>https://github.com/dotnet/roslyn</Uri>
      <Sha>911cf5f462960bdd01df1ea3c0d0c217b3c3838b</Sha>
    </Dependency>
    <Dependency Name="Microsoft.AspNetCore.DeveloperCertificates.XPlat" Version="9.0.0-rtm.24529.3">
      <Uri>https://dev.azure.com/dnceng/internal/_git/dotnet-aspnetcore</Uri>
      <Sha>af22effae4069a5dfb9b0735859de48820104f5b</Sha>
    </Dependency>
    <Dependency Name="Microsoft.AspNetCore.TestHost" Version="9.0.0">
      <Uri>https://dev.azure.com/dnceng/internal/_git/dotnet-aspnetcore</Uri>
      <Sha>af22effae4069a5dfb9b0735859de48820104f5b</Sha>
    </Dependency>
    <Dependency Name="Microsoft.Build.NuGetSdkResolver" Version="6.13.0-rc.113">
      <Uri>https://github.com/nuget/nuget.client</Uri>
      <Sha>c4b26195ee5a77e70b2ea5fd50db87d6a9194c24</Sha>
    </Dependency>
    <Dependency Name="NuGet.Build.Tasks" Version="6.13.0-rc.113">
      <Uri>https://github.com/nuget/nuget.client</Uri>
      <Sha>c4b26195ee5a77e70b2ea5fd50db87d6a9194c24</Sha>
      <SourceBuildTarball RepoName="nuget-client" ManagedOnly="true" />
    </Dependency>
    <Dependency Name="NuGet.Build.Tasks.Console" Version="6.13.0-rc.113">
      <Uri>https://github.com/nuget/nuget.client</Uri>
      <Sha>c4b26195ee5a77e70b2ea5fd50db87d6a9194c24</Sha>
    </Dependency>
    <Dependency Name="NuGet.Build.Tasks.Pack" Version="6.13.0-rc.113">
      <Uri>https://github.com/nuget/nuget.client</Uri>
      <Sha>c4b26195ee5a77e70b2ea5fd50db87d6a9194c24</Sha>
    </Dependency>
    <Dependency Name="NuGet.Commands" Version="6.13.0-rc.113">
      <Uri>https://github.com/nuget/nuget.client</Uri>
      <Sha>c4b26195ee5a77e70b2ea5fd50db87d6a9194c24</Sha>
    </Dependency>
    <Dependency Name="NuGet.CommandLine.XPlat" Version="6.13.0-rc.113">
      <Uri>https://github.com/nuget/nuget.client</Uri>
      <Sha>c4b26195ee5a77e70b2ea5fd50db87d6a9194c24</Sha>
    </Dependency>
    <Dependency Name="NuGet.Common" Version="6.13.0-rc.113">
      <Uri>https://github.com/nuget/nuget.client</Uri>
      <Sha>c4b26195ee5a77e70b2ea5fd50db87d6a9194c24</Sha>
    </Dependency>
    <Dependency Name="NuGet.Configuration" Version="6.13.0-rc.113">
      <Uri>https://github.com/nuget/nuget.client</Uri>
      <Sha>c4b26195ee5a77e70b2ea5fd50db87d6a9194c24</Sha>
    </Dependency>
    <Dependency Name="NuGet.Credentials" Version="6.13.0-rc.113">
      <Uri>https://github.com/nuget/nuget.client</Uri>
      <Sha>c4b26195ee5a77e70b2ea5fd50db87d6a9194c24</Sha>
    </Dependency>
    <Dependency Name="NuGet.DependencyResolver.Core" Version="6.13.0-rc.113">
      <Uri>https://github.com/nuget/nuget.client</Uri>
      <Sha>c4b26195ee5a77e70b2ea5fd50db87d6a9194c24</Sha>
    </Dependency>
    <Dependency Name="NuGet.Frameworks" Version="6.13.0-rc.113">
      <Uri>https://github.com/nuget/nuget.client</Uri>
      <Sha>c4b26195ee5a77e70b2ea5fd50db87d6a9194c24</Sha>
    </Dependency>
    <Dependency Name="NuGet.LibraryModel" Version="6.13.0-rc.113">
      <Uri>https://github.com/nuget/nuget.client</Uri>
      <Sha>c4b26195ee5a77e70b2ea5fd50db87d6a9194c24</Sha>
    </Dependency>
    <Dependency Name="NuGet.ProjectModel" Version="6.13.0-rc.113">
      <Uri>https://github.com/nuget/nuget.client</Uri>
      <Sha>c4b26195ee5a77e70b2ea5fd50db87d6a9194c24</Sha>
    </Dependency>
    <Dependency Name="NuGet.Protocol" Version="6.13.0-rc.113">
      <Uri>https://github.com/nuget/nuget.client</Uri>
      <Sha>c4b26195ee5a77e70b2ea5fd50db87d6a9194c24</Sha>
    </Dependency>
    <Dependency Name="NuGet.Packaging" Version="6.13.0-rc.113">
      <Uri>https://github.com/nuget/nuget.client</Uri>
      <Sha>c4b26195ee5a77e70b2ea5fd50db87d6a9194c24</Sha>
    </Dependency>
    <Dependency Name="NuGet.Versioning" Version="6.13.0-rc.113">
      <Uri>https://github.com/nuget/nuget.client</Uri>
      <Sha>c4b26195ee5a77e70b2ea5fd50db87d6a9194c24</Sha>
    </Dependency>
    <Dependency Name="NuGet.Localization" Version="6.13.0-rc.113">
      <Uri>https://github.com/nuget/nuget.client</Uri>
      <Sha>c4b26195ee5a77e70b2ea5fd50db87d6a9194c24</Sha>
    </Dependency>
    <Dependency Name="Microsoft.NET.Test.Sdk" Version="17.12.0-release-24508-01">
      <Uri>https://github.com/microsoft/vstest</Uri>
      <Sha>bc9161306b23641b0364b8f93d546da4d48da1eb</Sha>
    </Dependency>
    <Dependency Name="Microsoft.TestPlatform.CLI" Version="17.12.0-release-24508-01">
      <Uri>https://github.com/microsoft/vstest</Uri>
      <Sha>bc9161306b23641b0364b8f93d546da4d48da1eb</Sha>
    </Dependency>
    <Dependency Name="Microsoft.TestPlatform.Build" Version="17.12.0-release-24508-01">
      <Uri>https://github.com/microsoft/vstest</Uri>
      <Sha>bc9161306b23641b0364b8f93d546da4d48da1eb</Sha>
    </Dependency>
    <!-- Intermediate is necessary for source build. -->
    <Dependency Name="Microsoft.SourceBuild.Intermediate.vstest" Version="17.12.0-release-24508-01">
      <Uri>https://github.com/microsoft/vstest</Uri>
      <Sha>bc9161306b23641b0364b8f93d546da4d48da1eb</Sha>
      <SourceBuild RepoName="vstest" ManagedOnly="true" />
    </Dependency>
    <Dependency Name="Microsoft.NET.ILLink.Tasks" Version="9.0.0">
      <Uri>https://dev.azure.com/dnceng/internal/_git/dotnet-runtime</Uri>
      <Sha>9d5a6a9aa463d6d10b0b0ba6d5982cc82f363dc3</Sha>
    </Dependency>
    <Dependency Name="System.CodeDom" Version="9.0.0">
      <Uri>https://dev.azure.com/dnceng/internal/_git/dotnet-runtime</Uri>
      <Sha>9d5a6a9aa463d6d10b0b0ba6d5982cc82f363dc3</Sha>
    </Dependency>
    <Dependency Name="System.Formats.Asn1" Version="9.0.0">
      <Uri>https://dev.azure.com/dnceng/internal/_git/dotnet-runtime</Uri>
      <Sha>9d5a6a9aa463d6d10b0b0ba6d5982cc82f363dc3</Sha>
    </Dependency>
    <Dependency Name="System.Security.Cryptography.ProtectedData" Version="9.0.0">
      <Uri>https://dev.azure.com/dnceng/internal/_git/dotnet-runtime</Uri>
      <Sha>9d5a6a9aa463d6d10b0b0ba6d5982cc82f363dc3</Sha>
    </Dependency>
    <Dependency Name="System.Text.Encoding.CodePages" Version="9.0.0">
      <Uri>https://dev.azure.com/dnceng/internal/_git/dotnet-runtime</Uri>
      <Sha>9d5a6a9aa463d6d10b0b0ba6d5982cc82f363dc3</Sha>
    </Dependency>
    <Dependency Name="System.Resources.Extensions" Version="9.0.0">
      <Uri>https://dev.azure.com/dnceng/internal/_git/dotnet-runtime</Uri>
      <Sha>9d5a6a9aa463d6d10b0b0ba6d5982cc82f363dc3</Sha>
    </Dependency>
    <Dependency Name="Microsoft.WindowsDesktop.App.Runtime.win-x64" Version="9.0.0">
      <Uri>https://dev.azure.com/dnceng/internal/_git/dotnet-windowsdesktop</Uri>
      <Sha>308dc7955704be60afc72ec00902cc18e028c3c2</Sha>
      <SourceBuildTarball RepoName="windowsdesktop" ManagedOnly="true" />
    </Dependency>
    <Dependency Name="VS.Redist.Common.WindowsDesktop.SharedFramework.x64.9.0" Version="9.0.0-rtm.24529.2">
      <Uri>https://dev.azure.com/dnceng/internal/_git/dotnet-windowsdesktop</Uri>
      <Sha>308dc7955704be60afc72ec00902cc18e028c3c2</Sha>
    </Dependency>
    <Dependency Name="Microsoft.WindowsDesktop.App.Ref" Version="9.0.0">
      <Uri>https://dev.azure.com/dnceng/internal/_git/dotnet-windowsdesktop</Uri>
      <Sha>308dc7955704be60afc72ec00902cc18e028c3c2</Sha>
    </Dependency>
    <Dependency Name="VS.Redist.Common.WindowsDesktop.TargetingPack.x64.9.0" Version="9.0.0-rtm.24529.2">
      <Uri>https://dev.azure.com/dnceng/internal/_git/dotnet-windowsdesktop</Uri>
      <Sha>308dc7955704be60afc72ec00902cc18e028c3c2</Sha>
    </Dependency>
    <Dependency Name="Microsoft.NET.Sdk.WindowsDesktop" Version="9.0.0-rtm.24529.2" CoherentParentDependency="Microsoft.WindowsDesktop.App.Ref">
      <Uri>https://dev.azure.com/dnceng/internal/_git/dotnet-wpf</Uri>
      <Sha>a04736acb8edb533756131d3d5fc55f15cd03d6a</Sha>
    </Dependency>
    <Dependency Name="Microsoft.AspNetCore.App.Ref" Version="9.0.0">
      <Uri>https://dev.azure.com/dnceng/internal/_git/dotnet-aspnetcore</Uri>
      <Sha>af22effae4069a5dfb9b0735859de48820104f5b</Sha>
    </Dependency>
    <Dependency Name="Microsoft.AspNetCore.App.Ref.Internal" Version="9.0.0-rtm.24529.3">
      <Uri>https://dev.azure.com/dnceng/internal/_git/dotnet-aspnetcore</Uri>
      <Sha>af22effae4069a5dfb9b0735859de48820104f5b</Sha>
    </Dependency>
    <Dependency Name="Microsoft.AspNetCore.App.Runtime.win-x64" Version="9.0.0">
      <Uri>https://dev.azure.com/dnceng/internal/_git/dotnet-aspnetcore</Uri>
      <Sha>af22effae4069a5dfb9b0735859de48820104f5b</Sha>
    </Dependency>
    <Dependency Name="VS.Redist.Common.AspNetCore.SharedFramework.x64.9.0" Version="9.0.0-rtm.24529.3">
      <Uri>https://dev.azure.com/dnceng/internal/_git/dotnet-aspnetcore</Uri>
      <Sha>af22effae4069a5dfb9b0735859de48820104f5b</Sha>
    </Dependency>
    <Dependency Name="dotnet-dev-certs" Version="9.0.0-rtm.24529.3">
      <Uri>https://dev.azure.com/dnceng/internal/_git/dotnet-aspnetcore</Uri>
      <Sha>af22effae4069a5dfb9b0735859de48820104f5b</Sha>
    </Dependency>
    <Dependency Name="dotnet-user-jwts" Version="9.0.0-rtm.24529.3">
      <Uri>https://dev.azure.com/dnceng/internal/_git/dotnet-aspnetcore</Uri>
      <Sha>af22effae4069a5dfb9b0735859de48820104f5b</Sha>
    </Dependency>
    <Dependency Name="dotnet-user-secrets" Version="9.0.0-rtm.24529.3">
      <Uri>https://dev.azure.com/dnceng/internal/_git/dotnet-aspnetcore</Uri>
      <Sha>af22effae4069a5dfb9b0735859de48820104f5b</Sha>
    </Dependency>
    <Dependency Name="Microsoft.AspNetCore.Analyzers" Version="9.0.0-rtm.24529.3">
      <Uri>https://dev.azure.com/dnceng/internal/_git/dotnet-aspnetcore</Uri>
      <Sha>af22effae4069a5dfb9b0735859de48820104f5b</Sha>
    </Dependency>
    <Dependency Name="Microsoft.AspNetCore.Components.SdkAnalyzers" Version="9.0.0-rtm.24529.3">
      <Uri>https://dev.azure.com/dnceng/internal/_git/dotnet-aspnetcore</Uri>
      <Sha>af22effae4069a5dfb9b0735859de48820104f5b</Sha>
    </Dependency>
    <Dependency Name="Microsoft.AspNetCore.Mvc.Analyzers" Version="9.0.0-rtm.24529.3">
      <Uri>https://dev.azure.com/dnceng/internal/_git/dotnet-aspnetcore</Uri>
      <Sha>af22effae4069a5dfb9b0735859de48820104f5b</Sha>
    </Dependency>
    <Dependency Name="Microsoft.AspNetCore.Mvc.Api.Analyzers" Version="9.0.0-rtm.24529.3">
      <Uri>https://dev.azure.com/dnceng/internal/_git/dotnet-aspnetcore</Uri>
      <Sha>af22effae4069a5dfb9b0735859de48820104f5b</Sha>
    </Dependency>
    <!-- Intermediate is necessary for source build. -->
    <Dependency Name="Microsoft.SourceBuild.Intermediate.aspnetcore" Version="9.0.0-rtm.24529.3">
      <Uri>https://dev.azure.com/dnceng/internal/_git/dotnet-aspnetcore</Uri>
      <Sha>af22effae4069a5dfb9b0735859de48820104f5b</Sha>
      <SourceBuild RepoName="aspnetcore" ManagedOnly="true" />
    </Dependency>
    <Dependency Name="Microsoft.CodeAnalysis.Razor.Tooling.Internal" Version="9.0.0-preview.25058.6">
      <Uri>https://github.com/dotnet/razor</Uri>
      <Sha>46efcec83821d7f0322c01bc9549de83e855dcac</Sha>
    </Dependency>
    <Dependency Name="Microsoft.AspNetCore.Mvc.Razor.Extensions.Tooling.Internal" Version="9.0.0-preview.25058.6">
      <Uri>https://github.com/dotnet/razor</Uri>
      <Sha>46efcec83821d7f0322c01bc9549de83e855dcac</Sha>
    </Dependency>
    <Dependency Name="Microsoft.NET.Sdk.Razor.SourceGenerators.Transport" Version="9.0.0-preview.25058.6">
      <Uri>https://github.com/dotnet/razor</Uri>
      <Sha>46efcec83821d7f0322c01bc9549de83e855dcac</Sha>
    </Dependency>
    <!-- Intermediate is necessary for source build. -->
    <Dependency Name="Microsoft.SourceBuild.Intermediate.razor" Version="9.0.0-preview.25058.6">
      <Uri>https://github.com/dotnet/razor</Uri>
      <Sha>46efcec83821d7f0322c01bc9549de83e855dcac</Sha>
      <SourceBuild RepoName="razor" ManagedOnly="true" />
    </Dependency>
    <Dependency Name="Microsoft.Extensions.FileProviders.Embedded" Version="9.0.0">
      <Uri>https://dev.azure.com/dnceng/internal/_git/dotnet-aspnetcore</Uri>
      <Sha>af22effae4069a5dfb9b0735859de48820104f5b</Sha>
    </Dependency>
    <Dependency Name="Microsoft.AspNetCore.Authorization" Version="9.0.0">
      <Uri>https://dev.azure.com/dnceng/internal/_git/dotnet-aspnetcore</Uri>
      <Sha>af22effae4069a5dfb9b0735859de48820104f5b</Sha>
    </Dependency>
    <Dependency Name="Microsoft.AspNetCore.Components.Web" Version="9.0.0">
      <Uri>https://dev.azure.com/dnceng/internal/_git/dotnet-aspnetcore</Uri>
      <Sha>af22effae4069a5dfb9b0735859de48820104f5b</Sha>
    </Dependency>
    <Dependency Name="Microsoft.JSInterop" Version="9.0.0">
      <Uri>https://dev.azure.com/dnceng/internal/_git/dotnet-aspnetcore</Uri>
      <Sha>af22effae4069a5dfb9b0735859de48820104f5b</Sha>
    </Dependency>
    <!-- For coherency purposes, these versions should be gated by the versions of winforms and wpf routed via windowsdesktop -->
    <Dependency Name="Microsoft.Dotnet.WinForms.ProjectTemplates" Version="9.0.0-rtm.24529.1" CoherentParentDependency="Microsoft.WindowsDesktop.App.Runtime.win-x64">
      <Uri>https://dev.azure.com/dnceng/internal/_git/dotnet-winforms</Uri>
      <Sha>62ebdb4b0d5cc7e163b8dc9331dc196e576bf162</Sha>
    </Dependency>
    <Dependency Name="Microsoft.DotNet.Wpf.ProjectTemplates" Version="9.0.0-rtm.24529.2" CoherentParentDependency="Microsoft.WindowsDesktop.App.Runtime.win-x64">
      <Uri>https://dev.azure.com/dnceng/internal/_git/dotnet-wpf</Uri>
      <Sha>a04736acb8edb533756131d3d5fc55f15cd03d6a</Sha>
    </Dependency>
    <Dependency Name="Microsoft.Web.Xdt" Version="10.0.0-preview.24609.2">
      <Uri>https://github.com/dotnet/xdt</Uri>
      <Sha>63ae81154c50a1cf9287cc47d8351d55b4289e6d</Sha>
    </Dependency>
    <!-- Intermediate is necessary for source build. -->
    <Dependency Name="Microsoft.SourceBuild.Intermediate.xdt" Version="10.0.0-preview.24609.2">
      <Uri>https://github.com/dotnet/xdt</Uri>
      <Sha>63ae81154c50a1cf9287cc47d8351d55b4289e6d</Sha>
      <SourceBuild RepoName="xdt" ManagedOnly="true" />
    </Dependency>
    <Dependency Name="Microsoft.CodeAnalysis.NetAnalyzers" Version="9.0.0-preview.24527.2">
      <Uri>https://github.com/dotnet/roslyn-analyzers</Uri>
      <Sha>5bfaf6aea5cf9d1c924d9adc69916eac3be07880</Sha>
    </Dependency>
    <Dependency Name="Microsoft.CodeAnalysis.PublicApiAnalyzers" Version="3.11.0-beta1.24527.2">
      <Uri>https://github.com/dotnet/roslyn-analyzers</Uri>
      <Sha>5bfaf6aea5cf9d1c924d9adc69916eac3be07880</Sha>
    </Dependency>
    <!-- Intermediate is necessary for source build. -->
    <Dependency Name="Microsoft.SourceBuild.Intermediate.roslyn-analyzers" Version="3.11.0-beta1.24527.2">
      <Uri>https://github.com/dotnet/roslyn-analyzers</Uri>
      <Sha>5bfaf6aea5cf9d1c924d9adc69916eac3be07880</Sha>
      <SourceBuild RepoName="roslyn-analyzers" ManagedOnly="true" />
    </Dependency>
    <Dependency Name="System.CommandLine" Version="2.0.0-beta4.24324.3">
      <Uri>https://github.com/dotnet/command-line-api</Uri>
      <Sha>803d8598f98fb4efd94604b32627ee9407f246db</Sha>
    </Dependency>
    <Dependency Name="System.CommandLine.Rendering" Version="0.4.0-alpha.24324.3">
      <Uri>https://github.com/dotnet/command-line-api</Uri>
      <Sha>803d8598f98fb4efd94604b32627ee9407f246db</Sha>
    </Dependency>
    <!-- Microsoft.CodeAnalysis.Workspaces.MSBuild transitively references M.Bcl.AsyncInterfaces.
         Adding an explicit dependency to make sure the latest version is used instead of the SBRP
         one under source build. -->
    <!-- Intermediate is necessary for source build. -->
    <Dependency Name="Microsoft.DiaSymReader" Version="2.2.0-beta.24327.2">
      <Uri>https://github.com/dotnet/symreader</Uri>
      <Sha>0710a7892d89999956e8808c28e9dd0512bd53f3</Sha>
    </Dependency>
    <!-- Intermediate is necessary for source build. -->
    <Dependency Name="Microsoft.SourceBuild.Intermediate.command-line-api" Version="0.1.532403">
      <Uri>https://github.com/dotnet/command-line-api</Uri>
      <Sha>803d8598f98fb4efd94604b32627ee9407f246db</Sha>
      <SourceBuild RepoName="command-line-api" ManagedOnly="true" />
    </Dependency>
    <!-- Intermediate is necessary for source build. -->
    <Dependency Name="Microsoft.SourceBuild.Intermediate.source-build-externals" Version="9.0.0-alpha.1.24631.1">
      <Uri>https://github.com/dotnet/source-build-externals</Uri>
      <Sha>3243189116c52a27506cc019f49a92038ae6b5f8</Sha>
      <SourceBuild RepoName="source-build-externals" ManagedOnly="true" />
    </Dependency>
    <!-- Intermediate is necessary for source build. -->
    <Dependency Name="Microsoft.SourceBuild.Intermediate.source-build-reference-packages" Version="9.0.0-alpha.1.24511.3">
      <Uri>https://github.com/dotnet/source-build-reference-packages</Uri>
      <Sha>c43ee853e96528e2f2eb0f6d8c151ddc07b6a844</Sha>
      <SourceBuild RepoName="source-build-reference-packages" ManagedOnly="true" />
    </Dependency>
    <Dependency Name="Microsoft.Deployment.DotNet.Releases" Version="2.0.0-rtm.1.25059.4">
      <Uri>https://github.com/dotnet/deployment-tools</Uri>
      <Sha>b2d5c0c5841de4bc036ef4c84b5db3532504e5f3</Sha>
    </Dependency>
    <Dependency Name="Microsoft.Build.Tasks.Git" Version="9.0.0-beta.24617.1">
      <Uri>https://github.com/dotnet/sourcelink</Uri>
      <Sha>4e176206614b345352885b55491aeb51bf77526b</Sha>
    </Dependency>
    <Dependency Name="Microsoft.SourceLink.Common" Version="9.0.0-beta.24617.1">
      <Uri>https://github.com/dotnet/sourcelink</Uri>
      <Sha>4e176206614b345352885b55491aeb51bf77526b</Sha>
    </Dependency>
    <Dependency Name="Microsoft.SourceLink.AzureRepos.Git" Version="9.0.0-beta.24617.1">
      <Uri>https://github.com/dotnet/sourcelink</Uri>
      <Sha>4e176206614b345352885b55491aeb51bf77526b</Sha>
    </Dependency>
    <Dependency Name="Microsoft.SourceLink.GitHub" Version="9.0.0-beta.24617.1">
      <Uri>https://github.com/dotnet/sourcelink</Uri>
      <Sha>4e176206614b345352885b55491aeb51bf77526b</Sha>
    </Dependency>
    <Dependency Name="Microsoft.SourceLink.GitLab" Version="9.0.0-beta.24617.1">
      <Uri>https://github.com/dotnet/sourcelink</Uri>
      <Sha>4e176206614b345352885b55491aeb51bf77526b</Sha>
    </Dependency>
    <Dependency Name="Microsoft.SourceLink.Bitbucket.Git" Version="9.0.0-beta.24617.1">
      <Uri>https://github.com/dotnet/sourcelink</Uri>
      <Sha>4e176206614b345352885b55491aeb51bf77526b</Sha>
    </Dependency>
    <!-- Intermediate is necessary for source build. -->
    <Dependency Name="Microsoft.SourceBuild.Intermediate.sourcelink" Version="9.0.0-beta.24617.1">
      <Uri>https://github.com/dotnet/sourcelink</Uri>
      <Sha>4e176206614b345352885b55491aeb51bf77526b</Sha>
      <SourceBuild RepoName="sourcelink" ManagedOnly="true" />
    </Dependency>
    <!-- Intermediate is necessary for source build. -->
    <Dependency Name="Microsoft.SourceBuild.Intermediate.deployment-tools" Version="9.0.0-rtm.25059.4">
      <Uri>https://github.com/dotnet/deployment-tools</Uri>
      <Sha>b2d5c0c5841de4bc036ef4c84b5db3532504e5f3</Sha>
      <SourceBuild RepoName="deployment-tools" ManagedOnly="true" />
    </Dependency>
    <!-- Intermediate is necessary for source build. -->
    <Dependency Name="Microsoft.SourceBuild.Intermediate.symreader" Version="2.2.0-beta.24327.2">
      <Uri>https://github.com/dotnet/symreader</Uri>
      <Sha>0710a7892d89999956e8808c28e9dd0512bd53f3</Sha>
      <SourceBuild RepoName="symreader" ManagedOnly="true" />
    </Dependency>
    <!-- Dependency required for flowing correct package version in source-build, using PVP flow. -->
    <Dependency Name="Microsoft.Extensions.Logging" Version="9.0.0">
      <Uri>https://dev.azure.com/dnceng/internal/_git/dotnet-runtime</Uri>
      <Sha>9d5a6a9aa463d6d10b0b0ba6d5982cc82f363dc3</Sha>
    </Dependency>
    <!-- Dependency required for flowing correct package version in source-build, using PVP flow. -->
    <Dependency Name="Microsoft.Extensions.Logging.Abstractions" Version="9.0.0">
      <Uri>https://dev.azure.com/dnceng/internal/_git/dotnet-runtime</Uri>
      <Sha>9d5a6a9aa463d6d10b0b0ba6d5982cc82f363dc3</Sha>
    </Dependency>
    <!-- Dependency required for flowing correct package version in source-build, using PVP flow. -->
    <Dependency Name="Microsoft.Extensions.Logging.Console" Version="9.0.0">
      <Uri>https://dev.azure.com/dnceng/internal/_git/dotnet-runtime</Uri>
      <Sha>9d5a6a9aa463d6d10b0b0ba6d5982cc82f363dc3</Sha>
    </Dependency>
    <!-- Dependency required for flowing correct package version in source-build, using PVP flow. -->
    <Dependency Name="Microsoft.Extensions.FileSystemGlobbing" Version="9.0.0">
      <Uri>https://dev.azure.com/dnceng/internal/_git/dotnet-runtime</Uri>
      <Sha>9d5a6a9aa463d6d10b0b0ba6d5982cc82f363dc3</Sha>
    </Dependency>
    <!-- Dependency required for flowing correct package version in source-build, using PVP flow. -->
    <Dependency Name="System.ServiceProcess.ServiceController" Version="9.0.0">
      <Uri>https://dev.azure.com/dnceng/internal/_git/dotnet-runtime</Uri>
      <Sha>9d5a6a9aa463d6d10b0b0ba6d5982cc82f363dc3</Sha>
    </Dependency>
    <Dependency Name="System.Text.Json" Version="9.0.0">
      <Uri>https://dev.azure.com/dnceng/internal/_git/dotnet-runtime</Uri>
      <Sha>9d5a6a9aa463d6d10b0b0ba6d5982cc82f363dc3</Sha>
    </Dependency>
    <Dependency Name="Microsoft.Bcl.AsyncInterfaces" Version="9.0.0">
      <Uri>https://dev.azure.com/dnceng/internal/_git/dotnet-runtime</Uri>
      <Sha>9d5a6a9aa463d6d10b0b0ba6d5982cc82f363dc3</Sha>
    </Dependency>
    <Dependency Name="Microsoft.Extensions.FileProviders.Abstractions" Version="9.0.0">
      <Uri>https://dev.azure.com/dnceng/internal/_git/dotnet-runtime</Uri>
      <Sha>9d5a6a9aa463d6d10b0b0ba6d5982cc82f363dc3</Sha>
    </Dependency>
    <Dependency Name="Microsoft.Extensions.ObjectPool" Version="9.0.0">
      <Uri>https://dev.azure.com/dnceng/internal/_git/dotnet-aspnetcore</Uri>
      <Sha>af22effae4069a5dfb9b0735859de48820104f5b</Sha>
    </Dependency>
    <Dependency Name="Microsoft.Win32.SystemEvents" Version="9.0.0">
      <Uri>https://dev.azure.com/dnceng/internal/_git/dotnet-runtime</Uri>
      <Sha>9d5a6a9aa463d6d10b0b0ba6d5982cc82f363dc3</Sha>
    </Dependency>
    <Dependency Name="System.Composition.AttributedModel" Version="9.0.0">
      <Uri>https://dev.azure.com/dnceng/internal/_git/dotnet-runtime</Uri>
      <Sha>9d5a6a9aa463d6d10b0b0ba6d5982cc82f363dc3</Sha>
    </Dependency>
    <Dependency Name="System.Composition.Convention" Version="9.0.0">
      <Uri>https://dev.azure.com/dnceng/internal/_git/dotnet-runtime</Uri>
      <Sha>9d5a6a9aa463d6d10b0b0ba6d5982cc82f363dc3</Sha>
    </Dependency>
    <Dependency Name="System.Composition.Hosting" Version="9.0.0">
      <Uri>https://dev.azure.com/dnceng/internal/_git/dotnet-runtime</Uri>
      <Sha>9d5a6a9aa463d6d10b0b0ba6d5982cc82f363dc3</Sha>
    </Dependency>
    <Dependency Name="System.Composition.Runtime" Version="9.0.0">
      <Uri>https://dev.azure.com/dnceng/internal/_git/dotnet-runtime</Uri>
      <Sha>9d5a6a9aa463d6d10b0b0ba6d5982cc82f363dc3</Sha>
    </Dependency>
    <Dependency Name="System.Composition.TypedParts" Version="9.0.0">
      <Uri>https://dev.azure.com/dnceng/internal/_git/dotnet-runtime</Uri>
      <Sha>9d5a6a9aa463d6d10b0b0ba6d5982cc82f363dc3</Sha>
    </Dependency>
    <Dependency Name="System.Configuration.ConfigurationManager" Version="9.0.0">
      <Uri>https://dev.azure.com/dnceng/internal/_git/dotnet-runtime</Uri>
      <Sha>9d5a6a9aa463d6d10b0b0ba6d5982cc82f363dc3</Sha>
    </Dependency>
    <Dependency Name="System.Security.Cryptography.Pkcs" Version="9.0.0">
      <Uri>https://dev.azure.com/dnceng/internal/_git/dotnet-runtime</Uri>
      <Sha>9d5a6a9aa463d6d10b0b0ba6d5982cc82f363dc3</Sha>
    </Dependency>
    <Dependency Name="System.Security.Cryptography.Xml" Version="9.0.0">
      <Uri>https://dev.azure.com/dnceng/internal/_git/dotnet-runtime</Uri>
      <Sha>9d5a6a9aa463d6d10b0b0ba6d5982cc82f363dc3</Sha>
    </Dependency>
    <Dependency Name="System.Security.Permissions" Version="9.0.0">
      <Uri>https://dev.azure.com/dnceng/internal/_git/dotnet-runtime</Uri>
      <Sha>9d5a6a9aa463d6d10b0b0ba6d5982cc82f363dc3</Sha>
    </Dependency>
    <Dependency Name="System.Windows.Extensions" Version="9.0.0">
      <Uri>https://dev.azure.com/dnceng/internal/_git/dotnet-runtime</Uri>
      <Sha>9d5a6a9aa463d6d10b0b0ba6d5982cc82f363dc3</Sha>
    </Dependency>
  </ProductDependencies>
  <ToolsetDependencies>
    <Dependency Name="Microsoft.DotNet.Arcade.Sdk" Version="9.0.0-beta.25058.5">
      <Uri>https://github.com/dotnet/arcade</Uri>
      <Sha>8cc6ecd76c24ef6665579a5c5e386a211a1e7c54</Sha>
    </Dependency>
    <Dependency Name="Microsoft.DotNet.Build.Tasks.Installers" Version="9.0.0-beta.25058.5">
      <Uri>https://github.com/dotnet/arcade</Uri>
      <Sha>8cc6ecd76c24ef6665579a5c5e386a211a1e7c54</Sha>
    </Dependency>
    <Dependency Name="Microsoft.DotNet.Helix.Sdk" Version="9.0.0-beta.25058.5">
      <Uri>https://github.com/dotnet/arcade</Uri>
      <Sha>8cc6ecd76c24ef6665579a5c5e386a211a1e7c54</Sha>
    </Dependency>
    <Dependency Name="Microsoft.DotNet.SignTool" Version="9.0.0-beta.25058.5">
      <Uri>https://github.com/dotnet/arcade</Uri>
      <Sha>8cc6ecd76c24ef6665579a5c5e386a211a1e7c54</Sha>
    </Dependency>
    <Dependency Name="Microsoft.DotNet.XUnitExtensions" Version="9.0.0-beta.25058.5">
      <Uri>https://github.com/dotnet/arcade</Uri>
      <Sha>8cc6ecd76c24ef6665579a5c5e386a211a1e7c54</Sha>
    </Dependency>
    <Dependency Name="Microsoft.DotNet.XliffTasks" Version="9.0.0-beta.25058.5">
      <Uri>https://github.com/dotnet/arcade</Uri>
      <Sha>8cc6ecd76c24ef6665579a5c5e386a211a1e7c54</Sha>
    </Dependency>
    <!-- Intermediate is necessary for source build. -->
    <Dependency Name="Microsoft.SourceBuild.Intermediate.arcade" Version="9.0.0-beta.25058.5">
      <Uri>https://github.com/dotnet/arcade</Uri>
      <Sha>8cc6ecd76c24ef6665579a5c5e386a211a1e7c54</Sha>
      <SourceBuild RepoName="arcade" ManagedOnly="true" />
    </Dependency>
    <Dependency Name="System.Reflection.MetadataLoadContext" Version="9.0.0">
      <Uri>https://dev.azure.com/dnceng/internal/_git/dotnet-runtime</Uri>
      <Sha>9d5a6a9aa463d6d10b0b0ba6d5982cc82f363dc3</Sha>
    </Dependency>
    <Dependency Name="Microsoft.DotNet.Darc" Version="1.1.0-beta.24367.3">
      <Uri>https://github.com/dotnet/arcade-services</Uri>
      <Sha>47e3672c762970073e4282bd563233da86bcca3e</Sha>
    </Dependency>
    <Dependency Name="Microsoft.DotNet.DarcLib" Version="1.1.0-beta.24367.3">
      <Uri>https://github.com/dotnet/arcade-services</Uri>
      <Sha>47e3672c762970073e4282bd563233da86bcca3e</Sha>
    </Dependency>
    <Dependency Name="Microsoft.DotNet.ScenarioTests.SdkTemplateTests" Version="9.0.0-preview.25061.2">
      <Uri>https://github.com/dotnet/scenario-tests</Uri>
      <Sha>1512fd86b0eb245fe6d8efd7e833c37f5e290803</Sha>
    </Dependency>
    <!-- Intermediate is necessary for source build. -->
    <Dependency Name="Microsoft.SourceBuild.Intermediate.scenario-tests" Version="9.0.0-preview.25061.2">
      <Uri>https://github.com/dotnet/scenario-tests</Uri>
      <Sha>1512fd86b0eb245fe6d8efd7e833c37f5e290803</Sha>
      <SourceBuild RepoName="scenario-tests" ManagedOnly="true" />
    </Dependency>
    <!--
      Aspire isn't really a toolset dependency. However, it only inserts a baseline manifest in sdk,
      and if you squint at it, this means we can say that its specific dependency versions don't matter to sdk.
      It also doesn't currently ship 9.0 preview versions, meaning the version is locked to the latest shipped from 8.0 era.
      Avoiding this as a product dependency avoids a long coherency path (aspnetcore->extensions->aspire->sdk).
      **It is** of course possible that an incoherent aspire means that aspire depends on versions of extensions that
      aren't shipping, or those extensions packages depend on aspnetcore packages that won't ship. However, given the cost
      of maintaining this coherency path is high. This being toolset means that aspire is responsible for its own coherency.
    -->
    <Dependency Name="Microsoft.NET.Sdk.Aspire.Manifest-8.0.100" Version="8.2.2">
      <Uri>https://github.com/dotnet/aspire</Uri>
      <Sha>5fa9337a84a52e9bd185d04d156eccbdcf592f74</Sha>
    </Dependency>
    <!-- Intermediate is necessary for source build. -->
    <Dependency Name="Microsoft.SourceBuild.Intermediate.aspire" Version="8.2.2-preview.1.24521.5">
      <Uri>https://github.com/dotnet/aspire</Uri>
      <Sha>5fa9337a84a52e9bd185d04d156eccbdcf592f74</Sha>
      <SourceBuild RepoName="aspire" ManagedOnly="true" />
    </Dependency>
    <Dependency Name="Microsoft.IO.Redist" Version="6.0.1">
      <Uri>https://github.com/dotnet/runtime</Uri>
      <Sha>e77011b31a3e5c47d931248a64b47f9b2d47853d</Sha>
    </Dependency>
  </ToolsetDependencies>
</Dependencies><|MERGE_RESOLUTION|>--- conflicted
+++ resolved
@@ -3,18 +3,6 @@
   <ProductDependencies>
     <Dependency Name="Microsoft.TemplateEngine.Abstractions" Version="9.0.200">
       <Uri>https://github.com/dotnet/templating</Uri>
-<<<<<<< HEAD
-      <Sha>26067cac0b57cb1dde139fade47e8f8f444ad3a9</Sha>
-    </Dependency>
-    <Dependency Name="Microsoft.TemplateEngine.Mocks" Version="9.0.103-servicing.25062.8">
-      <Uri>https://github.com/dotnet/templating</Uri>
-      <Sha>26067cac0b57cb1dde139fade47e8f8f444ad3a9</Sha>
-    </Dependency>
-    <!-- Intermediate is necessary for source build. -->
-    <Dependency Name="Microsoft.SourceBuild.Intermediate.templating" Version="9.0.103-servicing.25062.8">
-      <Uri>https://github.com/dotnet/templating</Uri>
-      <Sha>26067cac0b57cb1dde139fade47e8f8f444ad3a9</Sha>
-=======
       <Sha>aaebde792d2641f49f42e5acc2f92cbac49d2cbc</Sha>
     </Dependency>
     <Dependency Name="Microsoft.TemplateEngine.Mocks" Version="9.0.200-rtm.25062.7">
@@ -25,7 +13,6 @@
     <Dependency Name="Microsoft.SourceBuild.Intermediate.templating" Version="9.0.200-rtm.25062.7">
       <Uri>https://github.com/dotnet/templating</Uri>
       <Sha>aaebde792d2641f49f42e5acc2f92cbac49d2cbc</Sha>
->>>>>>> 27573c6b
       <SourceBuild RepoName="templating" ManagedOnly="true" />
     </Dependency>
     <Dependency Name="Microsoft.NETCore.App.Ref" Version="9.0.0">
