--- conflicted
+++ resolved
@@ -1,19 +1,6 @@
 <?xml version="1.0" encoding="utf-8"?>
 <Dependencies>
   <ProductDependencies>
-<<<<<<< HEAD
-    <Dependency Name="Microsoft.TemplateEngine.Abstractions" Version="8.0.318">
-      <Uri>https://github.com/dotnet/templating</Uri>
-      <Sha>f00904569b801dfadb41e24ad5ea2ea1760ac1e4</Sha>
-    </Dependency>
-    <Dependency Name="Microsoft.TemplateEngine.Mocks" Version="8.0.318-servicing.25457.6">
-      <Uri>https://github.com/dotnet/templating</Uri>
-      <Sha>f00904569b801dfadb41e24ad5ea2ea1760ac1e4</Sha>
-    </Dependency>
-    <Dependency Name="Microsoft.SourceBuild.Intermediate.templating" Version="8.0.318-servicing.25457.6">
-      <Uri>https://github.com/dotnet/templating</Uri>
-      <Sha>f00904569b801dfadb41e24ad5ea2ea1760ac1e4</Sha>
-=======
     <Dependency Name="Microsoft.TemplateEngine.Abstractions" Version="8.0.415">
       <Uri>https://github.com/dotnet/templating</Uri>
       <Sha>a2c45457884ceb15ab6e368c87571ce1e480fc93</Sha>
@@ -25,7 +12,6 @@
     <Dependency Name="Microsoft.SourceBuild.Intermediate.templating" Version="8.0.415-servicing.25457.4">
       <Uri>https://github.com/dotnet/templating</Uri>
       <Sha>a2c45457884ceb15ab6e368c87571ce1e480fc93</Sha>
->>>>>>> 932f3355
       <SourceBuild RepoName="templating" ManagedOnly="true" />
     </Dependency>
     <Dependency Name="Microsoft.NETCore.App.Ref" Version="8.0.20">
@@ -69,19 +55,6 @@
       <Uri>https://github.com/dotnet/emsdk</Uri>
       <Sha>222749b48ecb0fe78f236ca9c61f6ff3b09cdc99</Sha>
     </Dependency>
-<<<<<<< HEAD
-    <Dependency Name="Microsoft.Build" Version="17.10.45">
-      <Uri>https://github.com/dotnet/msbuild</Uri>
-      <Sha>e71ee2d1051ea6c9c254d4be138fbb36be653fd8</Sha>
-    </Dependency>
-    <Dependency Name="Microsoft.Build.Localization" Version="17.10.45-servicing-25458-05">
-      <Uri>https://github.com/dotnet/msbuild</Uri>
-      <Sha>e71ee2d1051ea6c9c254d4be138fbb36be653fd8</Sha>
-    </Dependency>
-    <Dependency Name="Microsoft.SourceBuild.Intermediate.msbuild" Version="17.10.45-servicing-25458-05">
-      <Uri>https://github.com/dotnet/msbuild</Uri>
-      <Sha>e71ee2d1051ea6c9c254d4be138fbb36be653fd8</Sha>
-=======
     <Dependency Name="Microsoft.Build" Version="17.11.45">
       <Uri>https://github.com/dotnet/msbuild</Uri>
       <Sha>70f0ec66d526ee9e8c658bc6c6c2cf6498286fb6</Sha>
@@ -93,7 +66,6 @@
     <Dependency Name="Microsoft.SourceBuild.Intermediate.msbuild" Version="17.11.45-servicing-25452-07">
       <Uri>https://github.com/dotnet/msbuild</Uri>
       <Sha>70f0ec66d526ee9e8c658bc6c6c2cf6498286fb6</Sha>
->>>>>>> 932f3355
       <SourceBuild RepoName="msbuild" ManagedOnly="true" />
     </Dependency>
     <Dependency Name="Microsoft.FSharp.Compiler" Version="12.8.403-beta.24526.2">
@@ -321,28 +293,16 @@
       <Uri>https://dev.azure.com/dnceng/internal/_git/dotnet-aspnetcore</Uri>
       <Sha>c78f4a816c0c6a978a801a05a31dce9013e099e2</Sha>
     </Dependency>
-<<<<<<< HEAD
-    <Dependency Name="Microsoft.CodeAnalysis.Razor.Tooling.Internal" Version="7.0.0-preview.25424.2">
-=======
     <Dependency Name="Microsoft.CodeAnalysis.Razor.Tooling.Internal" Version="9.0.0-preview.24577.3">
->>>>>>> 932f3355
       <Uri>https://github.com/dotnet/razor</Uri>
       <Sha>c937db618f8c8739c6fa66ab4ca541344a468fdc</Sha>
       <SourceBuild RepoName="razor" ManagedOnly="true" />
     </Dependency>
-<<<<<<< HEAD
-    <Dependency Name="Microsoft.AspNetCore.Mvc.Razor.Extensions.Tooling.Internal" Version="7.0.0-preview.25424.2">
-=======
     <Dependency Name="Microsoft.AspNetCore.Mvc.Razor.Extensions.Tooling.Internal" Version="9.0.0-preview.24577.3">
->>>>>>> 932f3355
       <Uri>https://github.com/dotnet/razor</Uri>
       <Sha>c937db618f8c8739c6fa66ab4ca541344a468fdc</Sha>
     </Dependency>
-<<<<<<< HEAD
-    <Dependency Name="Microsoft.NET.Sdk.Razor.SourceGenerators.Transport" Version="7.0.0-preview.25424.2">
-=======
     <Dependency Name="Microsoft.NET.Sdk.Razor.SourceGenerators.Transport" Version="9.0.0-preview.24577.3">
->>>>>>> 932f3355
       <Uri>https://github.com/dotnet/razor</Uri>
       <Sha>c937db618f8c8739c6fa66ab4ca541344a468fdc</Sha>
     </Dependency>
@@ -394,15 +354,9 @@
       <Sha>16bcad1c13be082bd52ce178896d1119a73081a9</Sha>
       <SourceBuild RepoName="source-build-externals" ManagedOnly="true" />
     </Dependency>
-<<<<<<< HEAD
-    <Dependency Name="Microsoft.SourceBuild.Intermediate.source-build-reference-packages" Version="8.0.0-alpha.1.25462.3">
-      <Uri>https://github.com/dotnet/source-build-reference-packages</Uri>
-      <Sha>55cc6bb942c12203e42ddb58f72cf5dbf1173eac</Sha>
-=======
     <Dependency Name="Microsoft.SourceBuild.Intermediate.source-build-reference-packages" Version="8.0.0-alpha.1.25428.6">
       <Uri>https://github.com/dotnet/source-build-reference-packages</Uri>
       <Sha>0b4984f8ee945e02a39ef0f72dc9f7ceab65c14f</Sha>
->>>>>>> 932f3355
       <SourceBuild RepoName="source-build-reference-packages" ManagedOnly="true" />
     </Dependency>
     <Dependency Name="Microsoft.Deployment.DotNet.Releases" Version="2.0.0-rtm.1.25064.1">
@@ -537,24 +491,6 @@
     </Dependency>
   </ProductDependencies>
   <ToolsetDependencies>
-<<<<<<< HEAD
-    <Dependency Name="Microsoft.DotNet.Arcade.Sdk" Version="8.0.0-beta.25455.3">
-      <Uri>https://github.com/dotnet/arcade</Uri>
-      <Sha>09625cb3b98ebe646a63dfea19a0c0127e88459a</Sha>
-      <SourceBuild RepoName="arcade" ManagedOnly="true" />
-    </Dependency>
-    <Dependency Name="Microsoft.DotNet.Helix.Sdk" Version="8.0.0-beta.25455.3">
-      <Uri>https://github.com/dotnet/arcade</Uri>
-      <Sha>09625cb3b98ebe646a63dfea19a0c0127e88459a</Sha>
-    </Dependency>
-    <Dependency Name="Microsoft.DotNet.SignTool" Version="8.0.0-beta.25455.3">
-      <Uri>https://github.com/dotnet/arcade</Uri>
-      <Sha>09625cb3b98ebe646a63dfea19a0c0127e88459a</Sha>
-    </Dependency>
-    <Dependency Name="Microsoft.DotNet.XUnitExtensions" Version="8.0.0-beta.25455.3">
-      <Uri>https://github.com/dotnet/arcade</Uri>
-      <Sha>09625cb3b98ebe646a63dfea19a0c0127e88459a</Sha>
-=======
     <Dependency Name="Microsoft.DotNet.Arcade.Sdk" Version="8.0.0-beta.25415.2">
       <Uri>https://github.com/dotnet/arcade</Uri>
       <Sha>2f70e458e03e348a3a1f3fd6b9b70b4fcd5ba596</Sha>
@@ -571,7 +507,6 @@
     <Dependency Name="Microsoft.DotNet.XUnitExtensions" Version="8.0.0-beta.25415.2">
       <Uri>https://github.com/dotnet/arcade</Uri>
       <Sha>2f70e458e03e348a3a1f3fd6b9b70b4fcd5ba596</Sha>
->>>>>>> 932f3355
     </Dependency>
     <Dependency Name="System.Reflection.MetadataLoadContext" Version="8.0.1">
       <Uri>https://dev.azure.com/dnceng/internal/_git/dotnet-runtime</Uri>
