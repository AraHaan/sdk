<?xml version="1.0" encoding="utf-8"?>
<Dependencies>
  <ProductDependencies>
    <Dependency Name="Microsoft.TemplateEngine.Abstractions" Version="8.0.406">
      <Uri>https://github.com/dotnet/templating</Uri>
<<<<<<< HEAD
      <Sha>18a72400977fc008e7e8f1dfa933c5fedb2d9729</Sha>
    </Dependency>
    <Dependency Name="Microsoft.TemplateEngine.Mocks" Version="8.0.309-servicing.25059.1">
      <Uri>https://github.com/dotnet/templating</Uri>
      <Sha>18a72400977fc008e7e8f1dfa933c5fedb2d9729</Sha>
    </Dependency>
    <Dependency Name="Microsoft.SourceBuild.Intermediate.templating" Version="8.0.309-servicing.25059.1">
      <Uri>https://github.com/dotnet/templating</Uri>
      <Sha>18a72400977fc008e7e8f1dfa933c5fedb2d9729</Sha>
=======
      <Sha>8316f1a2eea1fcb164b622c3a863a16e67c342f5</Sha>
    </Dependency>
    <Dependency Name="Microsoft.TemplateEngine.Mocks" Version="8.0.406-servicing.25059.3">
      <Uri>https://github.com/dotnet/templating</Uri>
      <Sha>8316f1a2eea1fcb164b622c3a863a16e67c342f5</Sha>
    </Dependency>
    <Dependency Name="Microsoft.SourceBuild.Intermediate.templating" Version="8.0.406-servicing.25059.3">
      <Uri>https://github.com/dotnet/templating</Uri>
      <Sha>8316f1a2eea1fcb164b622c3a863a16e67c342f5</Sha>
>>>>>>> 35efc19c
      <SourceBuild RepoName="templating" ManagedOnly="true" />
    </Dependency>
    <Dependency Name="Microsoft.NETCore.App.Ref" Version="8.0.11">
      <Uri>https://dev.azure.com/dnceng/internal/_git/dotnet-runtime</Uri>
      <Sha>9cb3b725e3ad2b57ddc9fb2dd48d2d170563a8f5</Sha>
    </Dependency>
    <Dependency Name="VS.Redist.Common.NetCore.SharedFramework.x64.8.0" Version="8.0.11-servicing.24517.7">
      <Uri>https://dev.azure.com/dnceng/internal/_git/dotnet-runtime</Uri>
      <Sha>9cb3b725e3ad2b57ddc9fb2dd48d2d170563a8f5</Sha>
      <SourceBuild RepoName="runtime" ManagedOnly="false" />
    </Dependency>
    <Dependency Name="VS.Redist.Common.NetCore.TargetingPack.x64.8.0" Version="8.0.11-servicing.24517.7">
      <Uri>https://dev.azure.com/dnceng/internal/_git/dotnet-runtime</Uri>
      <Sha>9cb3b725e3ad2b57ddc9fb2dd48d2d170563a8f5</Sha>
    </Dependency>
    <Dependency Name="Microsoft.NETCore.App.Runtime.win-x64" Version="8.0.11">
      <Uri>https://dev.azure.com/dnceng/internal/_git/dotnet-runtime</Uri>
      <Sha>9cb3b725e3ad2b57ddc9fb2dd48d2d170563a8f5</Sha>
    </Dependency>
    <Dependency Name="Microsoft.NETCore.App.Host.win-x64" Version="8.0.11">
      <Uri>https://dev.azure.com/dnceng/internal/_git/dotnet-runtime</Uri>
      <Sha>9cb3b725e3ad2b57ddc9fb2dd48d2d170563a8f5</Sha>
    </Dependency>
    <Dependency Name="Microsoft.NETCore.Platforms" Version="8.0.11-servicing.24517.7">
      <Uri>https://dev.azure.com/dnceng/internal/_git/dotnet-runtime</Uri>
      <Sha>9cb3b725e3ad2b57ddc9fb2dd48d2d170563a8f5</Sha>
    </Dependency>
    <Dependency Name="Microsoft.NET.HostModel" Version="8.0.11-servicing.24517.7">
      <Uri>https://dev.azure.com/dnceng/internal/_git/dotnet-runtime</Uri>
      <Sha>9cb3b725e3ad2b57ddc9fb2dd48d2d170563a8f5</Sha>
    </Dependency>
    <Dependency Name="Microsoft.Extensions.DependencyModel" Version="8.0.2">
      <Uri>https://dev.azure.com/dnceng/internal/_git/dotnet-runtime</Uri>
      <Sha>81cabf2857a01351e5ab578947c7403a5b128ad1</Sha>
    </Dependency>
    <Dependency Name="Microsoft.NETCore.DotNetHostResolver" Version="8.0.11">
      <Uri>https://dev.azure.com/dnceng/internal/_git/dotnet-runtime</Uri>
      <Sha>9cb3b725e3ad2b57ddc9fb2dd48d2d170563a8f5</Sha>
    </Dependency>
    <Dependency Name="Microsoft.NET.Workload.Emscripten.Current.Manifest-8.0.100" Version="8.0.11" CoherentParentDependency="Microsoft.NETCore.App.Runtime.win-x64">
      <Uri>https://github.com/dotnet/emsdk</Uri>
      <Sha>f6237140b33bf18c72dccfeda14be8d103c3b93e</Sha>
    </Dependency>
    <Dependency Name="Microsoft.Build" Version="17.11.19">
      <Uri>https://github.com/dotnet/msbuild</Uri>
      <Sha>e4f5b938613ae9d306a0396f1d6186a19c970b93</Sha>
    </Dependency>
    <Dependency Name="Microsoft.Build.Localization" Version="17.11.19-servicing-24603-10">
      <Uri>https://github.com/dotnet/msbuild</Uri>
      <Sha>e4f5b938613ae9d306a0396f1d6186a19c970b93</Sha>
    </Dependency>
    <Dependency Name="Microsoft.SourceBuild.Intermediate.msbuild" Version="17.11.19-servicing-24603-10">
      <Uri>https://github.com/dotnet/msbuild</Uri>
      <Sha>e4f5b938613ae9d306a0396f1d6186a19c970b93</Sha>
      <SourceBuild RepoName="msbuild" ManagedOnly="true" />
    </Dependency>
    <Dependency Name="Microsoft.FSharp.Compiler" Version="12.8.403-beta.24526.2">
      <Uri>https://github.com/dotnet/fsharp</Uri>
      <Sha>e11d7079bebc6f101c5313fe0d1de9e3d38a7c02</Sha>
    </Dependency>
    <Dependency Name="Microsoft.SourceBuild.Intermediate.fsharp" Version="8.0.403-beta.24526.2">
      <Uri>https://github.com/dotnet/fsharp</Uri>
      <Sha>e11d7079bebc6f101c5313fe0d1de9e3d38a7c02</Sha>
      <SourceBuild RepoName="fsharp" ManagedOnly="true" />
    </Dependency>
    <Dependency Name="dotnet-format" Version="8.3.546805">
      <Uri>https://dev.azure.com/dnceng/internal/_git/dotnet-format</Uri>
      <Sha>86f5186deeea364bd8541d51657e52a54b2a96b2</Sha>
      <SourceBuild RepoName="format" ManagedOnly="true" />
    </Dependency>
    <Dependency Name="Microsoft.Net.Compilers.Toolset" Version="4.11.0-3.24554.2">
      <Uri>https://github.com/dotnet/roslyn</Uri>
      <Sha>bc1c3011064a493b0ca527df6fb7215e2e5cfa96</Sha>
      <SourceBuild RepoName="roslyn" ManagedOnly="true" />
    </Dependency>
    <Dependency Name="Microsoft.CodeAnalysis" Version="4.11.0-3.24554.2">
      <Uri>https://github.com/dotnet/roslyn</Uri>
      <Sha>bc1c3011064a493b0ca527df6fb7215e2e5cfa96</Sha>
    </Dependency>
    <Dependency Name="Microsoft.CodeAnalysis.CSharp" Version="4.11.0-3.24554.2">
      <Uri>https://github.com/dotnet/roslyn</Uri>
      <Sha>bc1c3011064a493b0ca527df6fb7215e2e5cfa96</Sha>
    </Dependency>
    <Dependency Name="Microsoft.CodeAnalysis.CSharp.CodeStyle" Version="4.11.0-3.24554.2">
      <Uri>https://github.com/dotnet/roslyn</Uri>
      <Sha>bc1c3011064a493b0ca527df6fb7215e2e5cfa96</Sha>
    </Dependency>
    <Dependency Name="Microsoft.CodeAnalysis.CSharp.Features" Version="4.11.0-3.24554.2">
      <Uri>https://github.com/dotnet/roslyn</Uri>
      <Sha>bc1c3011064a493b0ca527df6fb7215e2e5cfa96</Sha>
    </Dependency>
    <Dependency Name="Microsoft.CodeAnalysis.CSharp.Workspaces" Version="4.11.0-3.24554.2">
      <Uri>https://github.com/dotnet/roslyn</Uri>
      <Sha>bc1c3011064a493b0ca527df6fb7215e2e5cfa96</Sha>
    </Dependency>
    <Dependency Name="Microsoft.CodeAnalysis.Workspaces.MSBuild" Version="4.11.0-3.24554.2">
      <Uri>https://github.com/dotnet/roslyn</Uri>
      <Sha>bc1c3011064a493b0ca527df6fb7215e2e5cfa96</Sha>
    </Dependency>
    <Dependency Name="Microsoft.AspNetCore.DeveloperCertificates.XPlat" Version="8.0.11-servicing.24521.16">
      <Uri>https://dev.azure.com/dnceng/internal/_git/dotnet-aspnetcore</Uri>
      <Sha>47576478939fdd59b4400ad135f47938af486ab3</Sha>
    </Dependency>
    <Dependency Name="Microsoft.AspNetCore.TestHost" Version="8.0.11">
      <Uri>https://dev.azure.com/dnceng/internal/_git/dotnet-aspnetcore</Uri>
      <Sha>47576478939fdd59b4400ad135f47938af486ab3</Sha>
    </Dependency>
    <Dependency Name="Microsoft.Build.NuGetSdkResolver" Version="6.11.1-rc.2">
      <Uri>https://github.com/nuget/nuget.client</Uri>
      <Sha>5469bd0d9de8108f15f21644759773b85471366c</Sha>
    </Dependency>
    <Dependency Name="NuGet.Build.Tasks" Version="6.11.1-rc.2">
      <Uri>https://github.com/nuget/nuget.client</Uri>
      <Sha>5469bd0d9de8108f15f21644759773b85471366c</Sha>
    </Dependency>
    <Dependency Name="NuGet.Build.Tasks.Console" Version="6.11.1-rc.2">
      <Uri>https://github.com/nuget/nuget.client</Uri>
      <Sha>5469bd0d9de8108f15f21644759773b85471366c</Sha>
    </Dependency>
    <Dependency Name="NuGet.Build.Tasks.Pack" Version="6.11.1-rc.2">
      <Uri>https://github.com/nuget/nuget.client</Uri>
      <Sha>5469bd0d9de8108f15f21644759773b85471366c</Sha>
    </Dependency>
    <Dependency Name="NuGet.Commands" Version="6.11.1-rc.2">
      <Uri>https://github.com/nuget/nuget.client</Uri>
      <Sha>5469bd0d9de8108f15f21644759773b85471366c</Sha>
    </Dependency>
    <Dependency Name="NuGet.CommandLine.XPlat" Version="6.11.1-rc.2">
      <Uri>https://github.com/nuget/nuget.client</Uri>
      <Sha>5469bd0d9de8108f15f21644759773b85471366c</Sha>
    </Dependency>
    <Dependency Name="NuGet.Common" Version="6.11.1-rc.2">
      <Uri>https://github.com/nuget/nuget.client</Uri>
      <Sha>5469bd0d9de8108f15f21644759773b85471366c</Sha>
    </Dependency>
    <Dependency Name="NuGet.Configuration" Version="6.11.1-rc.2">
      <Uri>https://github.com/nuget/nuget.client</Uri>
      <Sha>5469bd0d9de8108f15f21644759773b85471366c</Sha>
    </Dependency>
    <Dependency Name="NuGet.Credentials" Version="6.11.1-rc.2">
      <Uri>https://github.com/nuget/nuget.client</Uri>
      <Sha>5469bd0d9de8108f15f21644759773b85471366c</Sha>
    </Dependency>
    <Dependency Name="NuGet.DependencyResolver.Core" Version="6.11.1-rc.2">
      <Uri>https://github.com/nuget/nuget.client</Uri>
      <Sha>5469bd0d9de8108f15f21644759773b85471366c</Sha>
    </Dependency>
    <Dependency Name="NuGet.Frameworks" Version="6.11.1-rc.2">
      <Uri>https://github.com/nuget/nuget.client</Uri>
      <Sha>5469bd0d9de8108f15f21644759773b85471366c</Sha>
    </Dependency>
    <Dependency Name="NuGet.LibraryModel" Version="6.11.1-rc.2">
      <Uri>https://github.com/nuget/nuget.client</Uri>
      <Sha>5469bd0d9de8108f15f21644759773b85471366c</Sha>
    </Dependency>
    <Dependency Name="NuGet.ProjectModel" Version="6.11.1-rc.2">
      <Uri>https://github.com/nuget/nuget.client</Uri>
      <Sha>5469bd0d9de8108f15f21644759773b85471366c</Sha>
    </Dependency>
    <Dependency Name="NuGet.Protocol" Version="6.11.1-rc.2">
      <Uri>https://github.com/nuget/nuget.client</Uri>
      <Sha>5469bd0d9de8108f15f21644759773b85471366c</Sha>
    </Dependency>
    <Dependency Name="NuGet.Packaging" Version="6.11.1-rc.2">
      <Uri>https://github.com/nuget/nuget.client</Uri>
      <Sha>5469bd0d9de8108f15f21644759773b85471366c</Sha>
    </Dependency>
    <Dependency Name="NuGet.Versioning" Version="6.11.1-rc.2">
      <Uri>https://github.com/nuget/nuget.client</Uri>
      <Sha>5469bd0d9de8108f15f21644759773b85471366c</Sha>
    </Dependency>
    <Dependency Name="NuGet.Localization" Version="6.11.1-rc.2">
      <Uri>https://github.com/nuget/nuget.client</Uri>
      <Sha>5469bd0d9de8108f15f21644759773b85471366c</Sha>
    </Dependency>
    <Dependency Name="Microsoft.NET.Test.Sdk" Version="17.11.1-release-24455-02">
      <Uri>https://github.com/microsoft/vstest</Uri>
      <Sha>7855c9b221686104532ebf3380f2d45b3613b369</Sha>
      <SourceBuild RepoName="vstest" ManagedOnly="true" />
    </Dependency>
    <Dependency Name="Microsoft.TestPlatform.CLI" Version="17.11.1-release-24455-02">
      <Uri>https://github.com/microsoft/vstest</Uri>
      <Sha>7855c9b221686104532ebf3380f2d45b3613b369</Sha>
    </Dependency>
    <Dependency Name="Microsoft.TestPlatform.Build" Version="17.11.1-release-24455-02">
      <Uri>https://github.com/microsoft/vstest</Uri>
      <Sha>7855c9b221686104532ebf3380f2d45b3613b369</Sha>
    </Dependency>
    <Dependency Name="Microsoft.NET.ILLink.Tasks" Version="8.0.11">
      <Uri>https://dev.azure.com/dnceng/internal/_git/dotnet-runtime</Uri>
      <Sha>9cb3b725e3ad2b57ddc9fb2dd48d2d170563a8f5</Sha>
    </Dependency>
    <Dependency Name="System.Formats.Asn1" Version="8.0.1">
      <Uri>https://dev.azure.com/dnceng/internal/_git/dotnet-runtime</Uri>
      <Sha>2aade6beb02ea367fd97c4070a4198802fe61c03</Sha>
    </Dependency>
    <Dependency Name="System.CodeDom" Version="8.0.0">
      <Uri>https://dev.azure.com/dnceng/internal/_git/dotnet-runtime</Uri>
      <Sha>5535e31a712343a63f5d7d796cd874e563e5ac14</Sha>
    </Dependency>
    <Dependency Name="System.Diagnostics.EventLog" Version="8.0.1">
      <Uri>https://dev.azure.com/dnceng/internal/_git/dotnet-runtime</Uri>
      <Sha>81cabf2857a01351e5ab578947c7403a5b128ad1</Sha>
    </Dependency>
    <Dependency Name="System.Security.Cryptography.ProtectedData" Version="8.0.0">
      <Uri>https://dev.azure.com/dnceng/internal/_git/dotnet-runtime</Uri>
      <Sha>5535e31a712343a63f5d7d796cd874e563e5ac14</Sha>
    </Dependency>
    <Dependency Name="System.Text.Encoding.CodePages" Version="8.0.0">
      <Uri>https://dev.azure.com/dnceng/internal/_git/dotnet-runtime</Uri>
      <Sha>5535e31a712343a63f5d7d796cd874e563e5ac14</Sha>
    </Dependency>
    <Dependency Name="System.Resources.Extensions" Version="8.0.0">
      <Uri>https://dev.azure.com/dnceng/internal/_git/dotnet-runtime</Uri>
      <Sha>5535e31a712343a63f5d7d796cd874e563e5ac14</Sha>
    </Dependency>
    <Dependency Name="Microsoft.WindowsDesktop.App.Runtime.win-x64" Version="8.0.11">
      <Uri>https://dev.azure.com/dnceng/internal/_git/dotnet-windowsdesktop</Uri>
      <Sha>d3e7d292233dc8a3d2df128698239b078d13cdb0</Sha>
    </Dependency>
    <Dependency Name="VS.Redist.Common.WindowsDesktop.SharedFramework.x64.8.0" Version="8.0.11-servicing.24521.5">
      <Uri>https://dev.azure.com/dnceng/internal/_git/dotnet-windowsdesktop</Uri>
      <Sha>d3e7d292233dc8a3d2df128698239b078d13cdb0</Sha>
    </Dependency>
    <Dependency Name="Microsoft.WindowsDesktop.App.Ref" Version="8.0.11">
      <Uri>https://dev.azure.com/dnceng/internal/_git/dotnet-windowsdesktop</Uri>
      <Sha>d3e7d292233dc8a3d2df128698239b078d13cdb0</Sha>
    </Dependency>
    <Dependency Name="VS.Redist.Common.WindowsDesktop.TargetingPack.x64.8.0" Version="8.0.11-servicing.24521.5">
      <Uri>https://dev.azure.com/dnceng/internal/_git/dotnet-windowsdesktop</Uri>
      <Sha>d3e7d292233dc8a3d2df128698239b078d13cdb0</Sha>
    </Dependency>
    <Dependency Name="Microsoft.NET.Sdk.WindowsDesktop" Version="8.0.11-servicing.24521.7" CoherentParentDependency="Microsoft.WindowsDesktop.App.Ref">
      <Uri>https://dev.azure.com/dnceng/internal/_git/dotnet-wpf</Uri>
      <Sha>42a83a56d421ac71312453e53dbacc3d2ae6d432</Sha>
    </Dependency>
    <Dependency Name="Microsoft.AspNetCore.App.Ref" Version="8.0.11">
      <Uri>https://dev.azure.com/dnceng/internal/_git/dotnet-aspnetcore</Uri>
      <Sha>47576478939fdd59b4400ad135f47938af486ab3</Sha>
    </Dependency>
    <Dependency Name="Microsoft.AspNetCore.App.Ref.Internal" Version="8.0.11-servicing.24521.16">
      <Uri>https://dev.azure.com/dnceng/internal/_git/dotnet-aspnetcore</Uri>
      <Sha>47576478939fdd59b4400ad135f47938af486ab3</Sha>
    </Dependency>
    <Dependency Name="Microsoft.AspNetCore.App.Runtime.win-x64" Version="8.0.11">
      <Uri>https://dev.azure.com/dnceng/internal/_git/dotnet-aspnetcore</Uri>
      <Sha>47576478939fdd59b4400ad135f47938af486ab3</Sha>
    </Dependency>
    <Dependency Name="VS.Redist.Common.AspNetCore.SharedFramework.x64.8.0" Version="8.0.11-servicing.24521.16">
      <Uri>https://dev.azure.com/dnceng/internal/_git/dotnet-aspnetcore</Uri>
      <Sha>47576478939fdd59b4400ad135f47938af486ab3</Sha>
      <SourceBuild RepoName="aspnetcore" ManagedOnly="true" />
    </Dependency>
    <Dependency Name="dotnet-dev-certs" Version="8.0.11-servicing.24521.16">
      <Uri>https://dev.azure.com/dnceng/internal/_git/dotnet-aspnetcore</Uri>
      <Sha>47576478939fdd59b4400ad135f47938af486ab3</Sha>
    </Dependency>
    <Dependency Name="dotnet-user-jwts" Version="8.0.11-servicing.24521.16">
      <Uri>https://dev.azure.com/dnceng/internal/_git/dotnet-aspnetcore</Uri>
      <Sha>47576478939fdd59b4400ad135f47938af486ab3</Sha>
    </Dependency>
    <Dependency Name="dotnet-user-secrets" Version="8.0.11-servicing.24521.16">
      <Uri>https://dev.azure.com/dnceng/internal/_git/dotnet-aspnetcore</Uri>
      <Sha>47576478939fdd59b4400ad135f47938af486ab3</Sha>
    </Dependency>
    <Dependency Name="Microsoft.AspNetCore.Analyzers" Version="8.0.11-servicing.24521.16">
      <Uri>https://dev.azure.com/dnceng/internal/_git/dotnet-aspnetcore</Uri>
      <Sha>47576478939fdd59b4400ad135f47938af486ab3</Sha>
    </Dependency>
    <Dependency Name="Microsoft.AspNetCore.Components.SdkAnalyzers" Version="8.0.11-servicing.24521.16">
      <Uri>https://dev.azure.com/dnceng/internal/_git/dotnet-aspnetcore</Uri>
      <Sha>47576478939fdd59b4400ad135f47938af486ab3</Sha>
    </Dependency>
    <Dependency Name="Microsoft.AspNetCore.Mvc.Analyzers" Version="8.0.11-servicing.24521.16">
      <Uri>https://dev.azure.com/dnceng/internal/_git/dotnet-aspnetcore</Uri>
      <Sha>47576478939fdd59b4400ad135f47938af486ab3</Sha>
    </Dependency>
    <Dependency Name="Microsoft.AspNetCore.Mvc.Api.Analyzers" Version="8.0.11-servicing.24521.16">
      <Uri>https://dev.azure.com/dnceng/internal/_git/dotnet-aspnetcore</Uri>
      <Sha>47576478939fdd59b4400ad135f47938af486ab3</Sha>
    </Dependency>
    <Dependency Name="Microsoft.CodeAnalysis.Razor.Tooling.Internal" Version="9.0.0-preview.24577.3">
      <Uri>https://github.com/dotnet/razor</Uri>
      <Sha>c937db618f8c8739c6fa66ab4ca541344a468fdc</Sha>
      <SourceBuild RepoName="razor" ManagedOnly="true" />
    </Dependency>
    <Dependency Name="Microsoft.AspNetCore.Mvc.Razor.Extensions.Tooling.Internal" Version="9.0.0-preview.24577.3">
      <Uri>https://github.com/dotnet/razor</Uri>
      <Sha>c937db618f8c8739c6fa66ab4ca541344a468fdc</Sha>
    </Dependency>
    <Dependency Name="Microsoft.NET.Sdk.Razor.SourceGenerators.Transport" Version="9.0.0-preview.24577.3">
      <Uri>https://github.com/dotnet/razor</Uri>
      <Sha>c937db618f8c8739c6fa66ab4ca541344a468fdc</Sha>
    </Dependency>
    <Dependency Name="Microsoft.Extensions.FileProviders.Embedded" Version="8.0.11">
      <Uri>https://dev.azure.com/dnceng/internal/_git/dotnet-aspnetcore</Uri>
      <Sha>47576478939fdd59b4400ad135f47938af486ab3</Sha>
    </Dependency>
    <Dependency Name="Microsoft.AspNetCore.Authorization" Version="8.0.11">
      <Uri>https://dev.azure.com/dnceng/internal/_git/dotnet-aspnetcore</Uri>
      <Sha>47576478939fdd59b4400ad135f47938af486ab3</Sha>
    </Dependency>
    <Dependency Name="Microsoft.AspNetCore.Components.Web" Version="8.0.11">
      <Uri>https://dev.azure.com/dnceng/internal/_git/dotnet-aspnetcore</Uri>
      <Sha>47576478939fdd59b4400ad135f47938af486ab3</Sha>
    </Dependency>
    <Dependency Name="Microsoft.JSInterop" Version="8.0.11">
      <Uri>https://dev.azure.com/dnceng/internal/_git/dotnet-aspnetcore</Uri>
      <Sha>47576478939fdd59b4400ad135f47938af486ab3</Sha>
    </Dependency>
    <Dependency Name="Microsoft.Web.Xdt" Version="7.0.0-preview.22423.2" Pinned="true">
      <Uri>https://github.com/dotnet/xdt</Uri>
      <Sha>9a1c3e1b7f0c8763d4c96e593961a61a72679a7b</Sha>
      <SourceBuild RepoName="xdt" ManagedOnly="true" />
    </Dependency>
    <Dependency Name="Microsoft.CodeAnalysis.NetAnalyzers" Version="8.0.0-preview.23614.1">
      <Uri>https://github.com/dotnet/roslyn-analyzers</Uri>
      <Sha>abef8ced132657943b7150f01a308e2199a17d5d</Sha>
    </Dependency>
    <Dependency Name="Microsoft.CodeAnalysis.PublicApiAnalyzers" Version="3.11.0-beta1.23614.1">
      <Uri>https://github.com/dotnet/roslyn-analyzers</Uri>
      <Sha>abef8ced132657943b7150f01a308e2199a17d5d</Sha>
    </Dependency>
    <Dependency Name="Microsoft.SourceBuild.Intermediate.roslyn-analyzers" Version="3.11.0-beta1.23614.1">
      <Uri>https://github.com/dotnet/roslyn-analyzers</Uri>
      <Sha>abef8ced132657943b7150f01a308e2199a17d5d</Sha>
      <SourceBuild RepoName="roslyn-analyzers" ManagedOnly="true" />
    </Dependency>
    <Dependency Name="System.CommandLine" Version="2.0.0-beta4.23307.1">
      <Uri>https://github.com/dotnet/command-line-api</Uri>
      <Sha>02fe27cd6a9b001c8feb7938e6ef4b3799745759</Sha>
    </Dependency>
    <Dependency Name="Microsoft.SourceBuild.Intermediate.command-line-api" Version="0.1.430701">
      <Uri>https://github.com/dotnet/command-line-api</Uri>
      <Sha>02fe27cd6a9b001c8feb7938e6ef4b3799745759</Sha>
      <SourceBuild RepoName="command-line-api" ManagedOnly="true" />
    </Dependency>
    <Dependency Name="Microsoft.SourceBuild.Intermediate.source-build-externals" Version="8.0.0-alpha.1.24516.2">
      <Uri>https://github.com/dotnet/source-build-externals</Uri>
      <Sha>3b85d089311e89b47758ba6a84eeb79374476dc8</Sha>
      <SourceBuild RepoName="source-build-externals" ManagedOnly="true" />
    </Dependency>
    <Dependency Name="Microsoft.SourceBuild.Intermediate.source-build-reference-packages" Version="8.0.0-alpha.1.24415.1">
      <Uri>https://github.com/dotnet/source-build-reference-packages</Uri>
      <Sha>fe3794a68bd668d36d4d5014a9e6c9d22c0e6d86</Sha>
      <SourceBuild RepoName="source-build-reference-packages" ManagedOnly="true" />
    </Dependency>
    <Dependency Name="Microsoft.Deployment.DotNet.Releases" Version="2.0.0-preview.1.23463.1">
      <Uri>https://github.com/dotnet/deployment-tools</Uri>
      <Sha>5957c5c5f85f17c145e7fab4ece37ad6aafcded9</Sha>
    </Dependency>
    <Dependency Name="Microsoft.Build.Tasks.Git" Version="8.0.0-beta.23615.1">
      <Uri>https://github.com/dotnet/sourcelink</Uri>
      <Sha>94eaac3385cafff41094454966e1af1d1cf60f00</Sha>
      <SourceBuild RepoName="sourcelink" ManagedOnly="true" />
    </Dependency>
    <Dependency Name="Microsoft.SourceLink.Common" Version="8.0.0-beta.23615.1">
      <Uri>https://github.com/dotnet/sourcelink</Uri>
      <Sha>94eaac3385cafff41094454966e1af1d1cf60f00</Sha>
    </Dependency>
    <Dependency Name="Microsoft.SourceLink.AzureRepos.Git" Version="8.0.0-beta.23615.1">
      <Uri>https://github.com/dotnet/sourcelink</Uri>
      <Sha>94eaac3385cafff41094454966e1af1d1cf60f00</Sha>
    </Dependency>
    <Dependency Name="Microsoft.SourceLink.GitHub" Version="8.0.0-beta.23615.1">
      <Uri>https://github.com/dotnet/sourcelink</Uri>
      <Sha>94eaac3385cafff41094454966e1af1d1cf60f00</Sha>
    </Dependency>
    <Dependency Name="Microsoft.SourceLink.GitLab" Version="8.0.0-beta.23615.1">
      <Uri>https://github.com/dotnet/sourcelink</Uri>
      <Sha>94eaac3385cafff41094454966e1af1d1cf60f00</Sha>
    </Dependency>
    <Dependency Name="Microsoft.SourceLink.Bitbucket.Git" Version="8.0.0-beta.23615.1">
      <Uri>https://github.com/dotnet/sourcelink</Uri>
      <Sha>94eaac3385cafff41094454966e1af1d1cf60f00</Sha>
    </Dependency>
    <!-- Explicit dependency because Microsoft.Deployment.DotNet.Releases has different versioning
         than the SB intermediate -->
    <Dependency Name="Microsoft.SourceBuild.Intermediate.deployment-tools" Version="8.0.0-preview.6.23463.1">
      <Uri>https://github.com/dotnet/deployment-tools</Uri>
      <Sha>5957c5c5f85f17c145e7fab4ece37ad6aafcded9</Sha>
      <SourceBuild RepoName="deployment-tools" ManagedOnly="true" />
    </Dependency>
    <Dependency Name="Microsoft.SourceBuild.Intermediate.symreader" Version="2.0.0-beta-23228-03">
      <Uri>https://github.com/dotnet/symreader</Uri>
      <Sha>27e584661980ee6d82c419a2a471ae505b7d122e</Sha>
      <SourceBuild RepoName="symreader" ManagedOnly="true" />
    </Dependency>
    <!-- Dependency required for flowing correct package version in source-build, using PVP flow. -->
    <Dependency Name="Microsoft.Extensions.Logging" Version="8.0.1">
      <Uri>https://dev.azure.com/dnceng/internal/_git/dotnet-runtime</Uri>
      <Sha>81cabf2857a01351e5ab578947c7403a5b128ad1</Sha>
    </Dependency>
    <!-- Dependency required for flowing correct package version in source-build, using PVP flow. -->
    <Dependency Name="Microsoft.Extensions.Logging.Abstractions" Version="8.0.2">
      <Uri>https://dev.azure.com/dnceng/internal/_git/dotnet-runtime</Uri>
      <Sha>81cabf2857a01351e5ab578947c7403a5b128ad1</Sha>
    </Dependency>
    <!-- Dependency required for flowing correct package version in source-build, using PVP flow. -->
    <Dependency Name="Microsoft.Extensions.Logging.Console" Version="8.0.1">
      <Uri>https://dev.azure.com/dnceng/internal/_git/dotnet-runtime</Uri>
      <Sha>81cabf2857a01351e5ab578947c7403a5b128ad1</Sha>
    </Dependency>
    <!-- Dependency required for flowing correct package version in source-build, using PVP flow. -->
    <Dependency Name="Microsoft.Extensions.FileSystemGlobbing" Version="8.0.0">
      <Uri>https://dev.azure.com/dnceng/internal/_git/dotnet-runtime</Uri>
      <Sha>5535e31a712343a63f5d7d796cd874e563e5ac14</Sha>
    </Dependency>
    <!-- Dependency required for flowing correct package version in source-build, using PVP flow. -->
    <Dependency Name="System.ServiceProcess.ServiceController" Version="8.0.1">
      <Uri>https://dev.azure.com/dnceng/internal/_git/dotnet-runtime</Uri>
      <Sha>81cabf2857a01351e5ab578947c7403a5b128ad1</Sha>
    </Dependency>
    <Dependency Name="System.Text.Json" Version="8.0.5">
      <Uri>https://dev.azure.com/dnceng/internal/_git/dotnet-runtime</Uri>
      <Sha>81cabf2857a01351e5ab578947c7403a5b128ad1</Sha>
    </Dependency>
    <Dependency Name="Microsoft.Bcl.AsyncInterfaces" Version="8.0.0">
      <Uri>https://dev.azure.com/dnceng/internal/_git/dotnet-runtime</Uri>
      <Sha>5535e31a712343a63f5d7d796cd874e563e5ac14</Sha>
    </Dependency>
    <Dependency Name="Microsoft.Extensions.FileProviders.Abstractions" Version="8.0.0">
      <Uri>https://dev.azure.com/dnceng/internal/_git/dotnet-runtime</Uri>
      <Sha>5535e31a712343a63f5d7d796cd874e563e5ac14</Sha>
    </Dependency>
    <Dependency Name="Microsoft.Extensions.ObjectPool" Version="8.0.11">
      <Uri>https://dev.azure.com/dnceng/internal/_git/dotnet-aspnetcore</Uri>
      <Sha>47576478939fdd59b4400ad135f47938af486ab3</Sha>
    </Dependency>
    <Dependency Name="Microsoft.Win32.SystemEvents" Version="8.0.0">
      <Uri>https://dev.azure.com/dnceng/internal/_git/dotnet-runtime</Uri>
      <Sha>5535e31a712343a63f5d7d796cd874e563e5ac14</Sha>
    </Dependency>
    <Dependency Name="System.Composition.AttributedModel" Version="8.0.0">
      <Uri>https://dev.azure.com/dnceng/internal/_git/dotnet-runtime</Uri>
      <Sha>5535e31a712343a63f5d7d796cd874e563e5ac14</Sha>
    </Dependency>
    <Dependency Name="System.Composition.Convention" Version="8.0.0">
      <Uri>https://dev.azure.com/dnceng/internal/_git/dotnet-runtime</Uri>
      <Sha>5535e31a712343a63f5d7d796cd874e563e5ac14</Sha>
    </Dependency>
    <Dependency Name="System.Composition.Hosting" Version="8.0.0">
      <Uri>https://dev.azure.com/dnceng/internal/_git/dotnet-runtime</Uri>
      <Sha>5535e31a712343a63f5d7d796cd874e563e5ac14</Sha>
    </Dependency>
    <Dependency Name="System.Composition.Runtime" Version="8.0.0">
      <Uri>https://dev.azure.com/dnceng/internal/_git/dotnet-runtime</Uri>
      <Sha>5535e31a712343a63f5d7d796cd874e563e5ac14</Sha>
    </Dependency>
    <Dependency Name="System.Composition.TypedParts" Version="8.0.0">
      <Uri>https://dev.azure.com/dnceng/internal/_git/dotnet-runtime</Uri>
      <Sha>5535e31a712343a63f5d7d796cd874e563e5ac14</Sha>
    </Dependency>
    <Dependency Name="System.Configuration.ConfigurationManager" Version="8.0.1">
      <Uri>https://dev.azure.com/dnceng/internal/_git/dotnet-runtime</Uri>
      <Sha>81cabf2857a01351e5ab578947c7403a5b128ad1</Sha>
    </Dependency>
    <Dependency Name="System.Drawing.Common" Version="8.0.7">
      <Uri>https://dev.azure.com/dnceng/internal/_git/dotnet-winforms</Uri>
      <Sha>fdc20074cf1e48b8cf11fe6ac78f255b1fbfe611</Sha>
    </Dependency>
    <Dependency Name="System.Security.Cryptography.Pkcs" Version="8.0.1">
      <Uri>https://dev.azure.com/dnceng/internal/_git/dotnet-runtime</Uri>
      <Sha>81cabf2857a01351e5ab578947c7403a5b128ad1</Sha>
    </Dependency>
    <Dependency Name="System.Security.Cryptography.Xml" Version="8.0.2">
      <Uri>https://dev.azure.com/dnceng/internal/_git/dotnet-runtime</Uri>
      <Sha>81cabf2857a01351e5ab578947c7403a5b128ad1</Sha>
    </Dependency>
    <Dependency Name="System.Security.Permissions" Version="8.0.0">
      <Uri>https://dev.azure.com/dnceng/internal/_git/dotnet-runtime</Uri>
      <Sha>5535e31a712343a63f5d7d796cd874e563e5ac14</Sha>
    </Dependency>
    <Dependency Name="System.Windows.Extensions" Version="8.0.0">
      <Uri>https://dev.azure.com/dnceng/internal/_git/dotnet-runtime</Uri>
      <Sha>5535e31a712343a63f5d7d796cd874e563e5ac14</Sha>
    </Dependency>
  </ProductDependencies>
  <ToolsetDependencies>
    <Dependency Name="Microsoft.DotNet.Arcade.Sdk" Version="8.0.0-beta.24623.2">
      <Uri>https://github.com/dotnet/arcade</Uri>
      <Sha>278b1dda181ab18a9fbed73da998e50d128eae21</Sha>
      <SourceBuild RepoName="arcade" ManagedOnly="true" />
    </Dependency>
    <Dependency Name="Microsoft.DotNet.Helix.Sdk" Version="8.0.0-beta.24623.2">
      <Uri>https://github.com/dotnet/arcade</Uri>
      <Sha>278b1dda181ab18a9fbed73da998e50d128eae21</Sha>
    </Dependency>
    <Dependency Name="Microsoft.DotNet.SignTool" Version="8.0.0-beta.24623.2">
      <Uri>https://github.com/dotnet/arcade</Uri>
      <Sha>278b1dda181ab18a9fbed73da998e50d128eae21</Sha>
    </Dependency>
    <Dependency Name="Microsoft.DotNet.XUnitExtensions" Version="8.0.0-beta.24623.2">
      <Uri>https://github.com/dotnet/arcade</Uri>
      <Sha>278b1dda181ab18a9fbed73da998e50d128eae21</Sha>
    </Dependency>
    <Dependency Name="System.Reflection.MetadataLoadContext" Version="8.0.1">
      <Uri>https://dev.azure.com/dnceng/internal/_git/dotnet-runtime</Uri>
      <Sha>81cabf2857a01351e5ab578947c7403a5b128ad1</Sha>
    </Dependency>
    <Dependency Name="Microsoft.DotNet.XliffTasks" Version="1.0.0-beta.23475.1" CoherentParentDependency="Microsoft.DotNet.Arcade.Sdk">
      <Uri>https://github.com/dotnet/xliff-tasks</Uri>
      <Sha>73f0850939d96131c28cf6ea6ee5aacb4da0083a</Sha>
      <SourceBuild RepoName="xliff-tasks" ManagedOnly="true" />
    </Dependency>
    <Dependency Name="Microsoft.IO.Redist" Version="6.0.1">
      <Uri>https://github.com/dotnet/runtime</Uri>
      <Sha>e77011b31a3e5c47d931248a64b47f9b2d47853d</Sha>
    </Dependency>
  </ToolsetDependencies>
</Dependencies><|MERGE_RESOLUTION|>--- conflicted
+++ resolved
@@ -3,17 +3,6 @@
   <ProductDependencies>
     <Dependency Name="Microsoft.TemplateEngine.Abstractions" Version="8.0.406">
       <Uri>https://github.com/dotnet/templating</Uri>
-<<<<<<< HEAD
-      <Sha>18a72400977fc008e7e8f1dfa933c5fedb2d9729</Sha>
-    </Dependency>
-    <Dependency Name="Microsoft.TemplateEngine.Mocks" Version="8.0.309-servicing.25059.1">
-      <Uri>https://github.com/dotnet/templating</Uri>
-      <Sha>18a72400977fc008e7e8f1dfa933c5fedb2d9729</Sha>
-    </Dependency>
-    <Dependency Name="Microsoft.SourceBuild.Intermediate.templating" Version="8.0.309-servicing.25059.1">
-      <Uri>https://github.com/dotnet/templating</Uri>
-      <Sha>18a72400977fc008e7e8f1dfa933c5fedb2d9729</Sha>
-=======
       <Sha>8316f1a2eea1fcb164b622c3a863a16e67c342f5</Sha>
     </Dependency>
     <Dependency Name="Microsoft.TemplateEngine.Mocks" Version="8.0.406-servicing.25059.3">
@@ -23,7 +12,6 @@
     <Dependency Name="Microsoft.SourceBuild.Intermediate.templating" Version="8.0.406-servicing.25059.3">
       <Uri>https://github.com/dotnet/templating</Uri>
       <Sha>8316f1a2eea1fcb164b622c3a863a16e67c342f5</Sha>
->>>>>>> 35efc19c
       <SourceBuild RepoName="templating" ManagedOnly="true" />
     </Dependency>
     <Dependency Name="Microsoft.NETCore.App.Ref" Version="8.0.11">
