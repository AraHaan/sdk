<?xml version="1.0" encoding="utf-8"?>
<Dependencies>
  <ProductDependencies>
<<<<<<< HEAD
    <Dependency Name="Microsoft.Net.Compilers.Toolset" Version="4.6.0-3.23259.8">
      <Uri>https://github.com/dotnet/roslyn</Uri>
      <Sha>c3cc1d0ceeab1a65da0217e403851a1e8a30086a</Sha>
=======
    <Dependency Name="Microsoft.Net.Compilers.Toolset" Version="4.7.0-2.23268.17">
      <Uri>https://github.com/dotnet/roslyn</Uri>
      <Sha>32b915695fcc2ab975cd91fdfd294c5451785c26</Sha>
>>>>>>> e97f0e0e
    </Dependency>
    <Dependency Name="System.CommandLine" Version="2.0.0-beta4.22504.1">
      <Uri>https://github.com/dotnet/command-line-api</Uri>
      <Sha>c776cd4e906b669b9cce1017fee7d0ba9845d163</Sha>
    </Dependency>
    <Dependency Name="System.CommandLine.Rendering" Version="0.4.0-alpha.22504.1">
      <Uri>https://github.com/dotnet/command-line-api</Uri>
      <Sha>c776cd4e906b669b9cce1017fee7d0ba9845d163</Sha>
    </Dependency>
  </ProductDependencies>
  <ToolsetDependencies>
    <Dependency Name="Microsoft.DotNet.Arcade.Sdk" Version="7.0.0-beta.23254.2">
      <Uri>https://github.com/dotnet/arcade</Uri>
      <Sha>23a23b5025d64557329b638329c136ebbc20989b</Sha>
    </Dependency>
  </ToolsetDependencies>
</Dependencies><|MERGE_RESOLUTION|>--- conflicted
+++ resolved
@@ -1,15 +1,9 @@
 <?xml version="1.0" encoding="utf-8"?>
 <Dependencies>
   <ProductDependencies>
-<<<<<<< HEAD
-    <Dependency Name="Microsoft.Net.Compilers.Toolset" Version="4.6.0-3.23259.8">
-      <Uri>https://github.com/dotnet/roslyn</Uri>
-      <Sha>c3cc1d0ceeab1a65da0217e403851a1e8a30086a</Sha>
-=======
     <Dependency Name="Microsoft.Net.Compilers.Toolset" Version="4.7.0-2.23268.17">
       <Uri>https://github.com/dotnet/roslyn</Uri>
       <Sha>32b915695fcc2ab975cd91fdfd294c5451785c26</Sha>
->>>>>>> e97f0e0e
     </Dependency>
     <Dependency Name="System.CommandLine" Version="2.0.0-beta4.22504.1">
       <Uri>https://github.com/dotnet/command-line-api</Uri>
