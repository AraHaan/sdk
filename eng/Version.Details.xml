--- conflicted
+++ resolved
@@ -293,28 +293,16 @@
       <Uri>https://dev.azure.com/dnceng/internal/_git/dotnet-aspnetcore</Uri>
       <Sha>47576478939fdd59b4400ad135f47938af486ab3</Sha>
     </Dependency>
-<<<<<<< HEAD
     <Dependency Name="Microsoft.CodeAnalysis.Razor.Tooling.Internal" Version="7.0.0-preview.24629.6">
-=======
-    <Dependency Name="Microsoft.CodeAnalysis.Razor.Tooling.Internal" Version="7.0.0-preview.24612.4">
->>>>>>> 59498475
       <Uri>https://github.com/dotnet/razor</Uri>
       <Sha>90608b56d9ba975bd83dd7527071ffac6c1ac7d3</Sha>
       <SourceBuild RepoName="razor" ManagedOnly="true" />
     </Dependency>
-<<<<<<< HEAD
     <Dependency Name="Microsoft.AspNetCore.Mvc.Razor.Extensions.Tooling.Internal" Version="7.0.0-preview.24629.6">
       <Uri>https://github.com/dotnet/razor</Uri>
       <Sha>90608b56d9ba975bd83dd7527071ffac6c1ac7d3</Sha>
     </Dependency>
     <Dependency Name="Microsoft.NET.Sdk.Razor.SourceGenerators.Transport" Version="7.0.0-preview.24629.6">
-=======
-    <Dependency Name="Microsoft.AspNetCore.Mvc.Razor.Extensions.Tooling.Internal" Version="7.0.0-preview.24612.4">
-      <Uri>https://github.com/dotnet/razor</Uri>
-      <Sha>90608b56d9ba975bd83dd7527071ffac6c1ac7d3</Sha>
-    </Dependency>
-    <Dependency Name="Microsoft.NET.Sdk.Razor.SourceGenerators.Transport" Version="7.0.0-preview.24612.4">
->>>>>>> 59498475
       <Uri>https://github.com/dotnet/razor</Uri>
       <Sha>90608b56d9ba975bd83dd7527071ffac6c1ac7d3</Sha>
     </Dependency>
