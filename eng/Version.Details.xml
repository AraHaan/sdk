--- conflicted
+++ resolved
@@ -82,41 +82,11 @@
       <Sha>7bb270d0f3380ff4adcb5e917fb5a2111d50bbad</Sha>
       <SourceBuild RepoName="format" ManagedOnly="true" />
     </Dependency>
-<<<<<<< HEAD
-    <Dependency Name="Microsoft.Net.Compilers.Toolset" Version="4.8.0-7.24501.6">
-      <Uri>https://github.com/dotnet/roslyn</Uri>
-      <Sha>c65862cffb293b67f95dc7e0d773d634feb3211d</Sha>
+    <Dependency Name="Microsoft.Net.Compilers.Toolset" Version="4.10.0-3.24453.2">
+      <Uri>https://github.com/dotnet/roslyn</Uri>
+      <Sha>6602e40818222de350436248d796d43abde37ddb</Sha>
       <SourceBuild RepoName="roslyn" ManagedOnly="true" />
     </Dependency>
-    <Dependency Name="Microsoft.CodeAnalysis" Version="4.8.0-7.24501.6">
-      <Uri>https://github.com/dotnet/roslyn</Uri>
-      <Sha>c65862cffb293b67f95dc7e0d773d634feb3211d</Sha>
-    </Dependency>
-    <Dependency Name="Microsoft.CodeAnalysis.CSharp" Version="4.8.0-7.24501.6">
-      <Uri>https://github.com/dotnet/roslyn</Uri>
-      <Sha>c65862cffb293b67f95dc7e0d773d634feb3211d</Sha>
-    </Dependency>
-    <Dependency Name="Microsoft.CodeAnalysis.CSharp.CodeStyle" Version="4.8.0-7.24501.6">
-      <Uri>https://github.com/dotnet/roslyn</Uri>
-      <Sha>c65862cffb293b67f95dc7e0d773d634feb3211d</Sha>
-    </Dependency>
-    <Dependency Name="Microsoft.CodeAnalysis.CSharp.Features" Version="4.8.0-7.24501.6">
-      <Uri>https://github.com/dotnet/roslyn</Uri>
-      <Sha>c65862cffb293b67f95dc7e0d773d634feb3211d</Sha>
-    </Dependency>
-    <Dependency Name="Microsoft.CodeAnalysis.CSharp.Workspaces" Version="4.8.0-7.24501.6">
-      <Uri>https://github.com/dotnet/roslyn</Uri>
-      <Sha>c65862cffb293b67f95dc7e0d773d634feb3211d</Sha>
-    </Dependency>
-    <Dependency Name="Microsoft.CodeAnalysis.Workspaces.MSBuild" Version="4.8.0-7.24501.6">
-      <Uri>https://github.com/dotnet/roslyn</Uri>
-      <Sha>c65862cffb293b67f95dc7e0d773d634feb3211d</Sha>
-=======
-    <Dependency Name="Microsoft.Net.Compilers.Toolset" Version="4.10.0-3.24453.2">
-      <Uri>https://github.com/dotnet/roslyn</Uri>
-      <Sha>6602e40818222de350436248d796d43abde37ddb</Sha>
-      <SourceBuild RepoName="roslyn" ManagedOnly="true" />
-    </Dependency>
     <Dependency Name="Microsoft.CodeAnalysis" Version="4.10.0-3.24453.2">
       <Uri>https://github.com/dotnet/roslyn</Uri>
       <Sha>6602e40818222de350436248d796d43abde37ddb</Sha>
@@ -140,7 +110,6 @@
     <Dependency Name="Microsoft.CodeAnalysis.Workspaces.MSBuild" Version="4.10.0-3.24453.2">
       <Uri>https://github.com/dotnet/roslyn</Uri>
       <Sha>6602e40818222de350436248d796d43abde37ddb</Sha>
->>>>>>> d432cdbc
     </Dependency>
     <Dependency Name="Microsoft.AspNetCore.DeveloperCertificates.XPlat" Version="8.0.8-servicing.24369.8">
       <Uri>https://dev.azure.com/dnceng/internal/_git/dotnet-aspnetcore</Uri>
@@ -518,7 +487,6 @@
     </Dependency>
   </ProductDependencies>
   <ToolsetDependencies>
-<<<<<<< HEAD
     <Dependency Name="Microsoft.DotNet.Arcade.Sdk" Version="8.0.0-beta.24463.3">
       <Uri>https://github.com/dotnet/arcade</Uri>
       <Sha>8c08d889b3c0b3f19398faceaccd74d0f184a3fb</Sha>
@@ -535,24 +503,6 @@
     <Dependency Name="Microsoft.DotNet.XUnitExtensions" Version="8.0.0-beta.24463.3">
       <Uri>https://github.com/dotnet/arcade</Uri>
       <Sha>8c08d889b3c0b3f19398faceaccd74d0f184a3fb</Sha>
-=======
-    <Dependency Name="Microsoft.DotNet.Arcade.Sdk" Version="8.0.0-beta.24461.2">
-      <Uri>https://github.com/dotnet/arcade</Uri>
-      <Sha>0028fccccc2181a64c5c4a283ac0baae3913284b</Sha>
-      <SourceBuild RepoName="arcade" ManagedOnly="true" />
-    </Dependency>
-    <Dependency Name="Microsoft.DotNet.Helix.Sdk" Version="8.0.0-beta.24461.2">
-      <Uri>https://github.com/dotnet/arcade</Uri>
-      <Sha>0028fccccc2181a64c5c4a283ac0baae3913284b</Sha>
-    </Dependency>
-    <Dependency Name="Microsoft.DotNet.SignTool" Version="8.0.0-beta.24461.2">
-      <Uri>https://github.com/dotnet/arcade</Uri>
-      <Sha>0028fccccc2181a64c5c4a283ac0baae3913284b</Sha>
-    </Dependency>
-    <Dependency Name="Microsoft.DotNet.XUnitExtensions" Version="8.0.0-beta.24461.2">
-      <Uri>https://github.com/dotnet/arcade</Uri>
-      <Sha>0028fccccc2181a64c5c4a283ac0baae3913284b</Sha>
->>>>>>> d432cdbc
     </Dependency>
     <Dependency Name="System.Reflection.MetadataLoadContext" Version="8.0.0">
       <Uri>https://dev.azure.com/dnceng/internal/_git/dotnet-runtime</Uri>
