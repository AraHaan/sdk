--- conflicted
+++ resolved
@@ -15,15 +15,9 @@
       <Uri>https://github.com/dotnet/core-setup</Uri>
       <Sha>5672978d912db81b4b677fddff264907a47ec9a8</Sha>
     </Dependency>
-<<<<<<< HEAD
-    <Dependency Name="NuGet.Build.Tasks" Version="5.3.1-rtm.6268">
-      <Uri>https://github.com/NuGet/NuGet.Client</Uri>
-      <Sha>f2c670b0b7cdc018dc708666b2d58699d9654e42</Sha>
-=======
     <Dependency Name="NuGet.Build.Tasks" Version="5.4.0-preview.3.6271">
       <Uri>https://github.com/NuGet/NuGet.Client</Uri>
       <Sha>c1f6915918b82c096bbd666bd9c18528f1f70630</Sha>
->>>>>>> 33481244
     </Dependency>
   </ToolsetDependencies>
 </Dependencies>