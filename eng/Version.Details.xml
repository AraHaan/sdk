<?xml version="1.0" encoding="utf-8"?>
<Dependencies>
  <ProductDependencies>
    <Dependency Name="Microsoft.TemplateEngine.Abstractions" Version="9.0.300-preview.25111.7">
      <Uri>https://github.com/dotnet/templating</Uri>
<<<<<<< HEAD
      <Sha>18284132b745ea1dddd65889bfd45ea97872322e</Sha>
    </Dependency>
    <Dependency Name="Microsoft.TemplateEngine.Mocks" Version="9.0.201-servicing.25111.3">
      <Uri>https://github.com/dotnet/templating</Uri>
      <Sha>18284132b745ea1dddd65889bfd45ea97872322e</Sha>
    </Dependency>
    <!-- Intermediate is necessary for source build. -->
    <Dependency Name="Microsoft.SourceBuild.Intermediate.templating" Version="9.0.201-servicing.25111.3">
      <Uri>https://github.com/dotnet/templating</Uri>
      <Sha>18284132b745ea1dddd65889bfd45ea97872322e</Sha>
=======
      <Sha>dd65d3cb86a76d6a1fd46e15303565f139a4642a</Sha>
    </Dependency>
    <Dependency Name="Microsoft.TemplateEngine.Mocks" Version="9.0.300-preview.25111.7">
      <Uri>https://github.com/dotnet/templating</Uri>
      <Sha>dd65d3cb86a76d6a1fd46e15303565f139a4642a</Sha>
    </Dependency>
    <!-- Intermediate is necessary for source build. -->
    <Dependency Name="Microsoft.SourceBuild.Intermediate.templating" Version="9.0.300-preview.25111.7">
      <Uri>https://github.com/dotnet/templating</Uri>
      <Sha>dd65d3cb86a76d6a1fd46e15303565f139a4642a</Sha>
>>>>>>> 1b662ef8
      <SourceBuild RepoName="templating" ManagedOnly="true" />
    </Dependency>
    <Dependency Name="Microsoft.NETCore.App.Ref" Version="9.0.0">
      <Uri>https://dev.azure.com/dnceng/internal/_git/dotnet-runtime</Uri>
      <Sha>9d5a6a9aa463d6d10b0b0ba6d5982cc82f363dc3</Sha>
    </Dependency>
    <Dependency Name="VS.Redist.Common.NetCore.SharedFramework.x64.9.0" Version="9.0.0-rtm.24528.9">
      <Uri>https://dev.azure.com/dnceng/internal/_git/dotnet-runtime</Uri>
      <Sha>9d5a6a9aa463d6d10b0b0ba6d5982cc82f363dc3</Sha>
    </Dependency>
    <Dependency Name="VS.Redist.Common.NetCore.TargetingPack.x64.9.0" Version="9.0.0-rtm.24528.9">
      <Uri>https://dev.azure.com/dnceng/internal/_git/dotnet-runtime</Uri>
      <Sha>9d5a6a9aa463d6d10b0b0ba6d5982cc82f363dc3</Sha>
    </Dependency>
    <Dependency Name="Microsoft.NETCore.App.Runtime.win-x64" Version="9.0.0">
      <Uri>https://dev.azure.com/dnceng/internal/_git/dotnet-runtime</Uri>
      <Sha>9d5a6a9aa463d6d10b0b0ba6d5982cc82f363dc3</Sha>
    </Dependency>
    <Dependency Name="Microsoft.NETCore.App.Host.win-x64" Version="9.0.0">
      <Uri>https://dev.azure.com/dnceng/internal/_git/dotnet-runtime</Uri>
      <Sha>9d5a6a9aa463d6d10b0b0ba6d5982cc82f363dc3</Sha>
    </Dependency>
    <Dependency Name="Microsoft.NETCore.Platforms" Version="9.0.0-rtm.24528.9">
      <Uri>https://dev.azure.com/dnceng/internal/_git/dotnet-runtime</Uri>
      <Sha>9d5a6a9aa463d6d10b0b0ba6d5982cc82f363dc3</Sha>
    </Dependency>
    <Dependency Name="Microsoft.NET.HostModel" Version="9.0.0-rtm.24528.9">
      <Uri>https://dev.azure.com/dnceng/internal/_git/dotnet-runtime</Uri>
      <Sha>9d5a6a9aa463d6d10b0b0ba6d5982cc82f363dc3</Sha>
    </Dependency>
    <Dependency Name="Microsoft.Extensions.DependencyModel" Version="9.0.0">
      <Uri>https://dev.azure.com/dnceng/internal/_git/dotnet-runtime</Uri>
      <Sha>9d5a6a9aa463d6d10b0b0ba6d5982cc82f363dc3</Sha>
    </Dependency>
    <!-- Intermediate is necessary for source build. -->
    <Dependency Name="Microsoft.SourceBuild.Intermediate.runtime.linux-x64" Version="9.0.0-rtm.24528.9">
      <Uri>https://dev.azure.com/dnceng/internal/_git/dotnet-runtime</Uri>
      <Sha>9d5a6a9aa463d6d10b0b0ba6d5982cc82f363dc3</Sha>
      <SourceBuild RepoName="runtime" ManagedOnly="false" />
    </Dependency>
    <!-- Change blob version in GenerateLayout.targets if this is unpinned to service targeting pack -->
    <!-- No new netstandard.library planned for 3.1 timeframe at this time. -->
    <Dependency Name="NETStandard.Library.Ref" Version="2.1.0" Pinned="true">
      <Uri>https://github.com/dotnet/core-setup</Uri>
      <Sha>7d57652f33493fa022125b7f63aad0d70c52d810</Sha>
    </Dependency>
    <Dependency Name="Microsoft.NET.Workload.Emscripten.Current.Manifest-9.0.100" Version="9.0.0" CoherentParentDependency="Microsoft.NETCore.App.Runtime.win-x64">
      <Uri>https://github.com/dotnet/emsdk</Uri>
      <Sha>763d10a1a251be35337ee736832bfde3f9200672</Sha>
    </Dependency>
    <!-- Intermediate is necessary for source build. -->
    <Dependency Name="Microsoft.SourceBuild.Intermediate.emsdk" Version="9.0.0-rtm.24528.2" CoherentParentDependency="Microsoft.NETCore.App.Runtime.win-x64">
      <Uri>https://github.com/dotnet/emsdk</Uri>
      <Sha>763d10a1a251be35337ee736832bfde3f9200672</Sha>
      <SourceBuild RepoName="emsdk" ManagedOnly="true" />
    </Dependency>
    <Dependency Name="Microsoft.Build" Version="17.14.0-preview-25111-16">
      <Uri>https://github.com/dotnet/msbuild</Uri>
      <Sha>04b6e1b59df1004aeedc4703757a5c407c06c139</Sha>
    </Dependency>
    <Dependency Name="Microsoft.Build.Localization" Version="17.14.0-preview-25111-16">
      <Uri>https://github.com/dotnet/msbuild</Uri>
      <Sha>04b6e1b59df1004aeedc4703757a5c407c06c139</Sha>
    </Dependency>
    <!-- Intermediate is necessary for source build. -->
    <Dependency Name="Microsoft.SourceBuild.Intermediate.msbuild" Version="17.14.0-preview-25111-16">
      <Uri>https://github.com/dotnet/msbuild</Uri>
      <Sha>04b6e1b59df1004aeedc4703757a5c407c06c139</Sha>
      <SourceBuild RepoName="msbuild" ManagedOnly="true" />
    </Dependency>
    <Dependency Name="Microsoft.FSharp.Compiler" Version="13.9.300-beta.25079.4">
      <Uri>https://github.com/dotnet/fsharp</Uri>
      <Sha>387f04cb6675c984036a64c9bb768ac6f00e06f9</Sha>
    </Dependency>
    <!-- Intermediate is necessary for source build. -->
    <Dependency Name="Microsoft.SourceBuild.Intermediate.fsharp" Version="9.0.300-beta.25079.4">
      <Uri>https://github.com/dotnet/fsharp</Uri>
      <Sha>387f04cb6675c984036a64c9bb768ac6f00e06f9</Sha>
      <SourceBuild RepoName="fsharp" ManagedOnly="true" />
    </Dependency>
    <Dependency Name="Microsoft.Net.Compilers.Toolset" Version="4.14.0-2.25110.8">
      <Uri>https://github.com/dotnet/roslyn</Uri>
      <Sha>d3972005ce081b597a9dab72761d281e57acdc5a</Sha>
    </Dependency>
    <!-- Intermediate is necessary for source build. -->
    <Dependency Name="Microsoft.SourceBuild.Intermediate.roslyn" Version="4.14.0-2.25110.8">
      <Uri>https://github.com/dotnet/roslyn</Uri>
      <Sha>d3972005ce081b597a9dab72761d281e57acdc5a</Sha>
      <SourceBuild RepoName="roslyn" ManagedOnly="true" />
    </Dependency>
    <Dependency Name="Microsoft.Net.Compilers.Toolset.Framework" Version="4.14.0-2.25110.8">
      <Uri>https://github.com/dotnet/roslyn</Uri>
      <Sha>d3972005ce081b597a9dab72761d281e57acdc5a</Sha>
    </Dependency>
    <Dependency Name="Microsoft.CodeAnalysis" Version="4.14.0-2.25110.8">
      <Uri>https://github.com/dotnet/roslyn</Uri>
      <Sha>d3972005ce081b597a9dab72761d281e57acdc5a</Sha>
    </Dependency>
    <Dependency Name="Microsoft.CodeAnalysis.CSharp" Version="4.14.0-2.25110.8">
      <Uri>https://github.com/dotnet/roslyn</Uri>
      <Sha>d3972005ce081b597a9dab72761d281e57acdc5a</Sha>
    </Dependency>
    <Dependency Name="Microsoft.CodeAnalysis.CSharp.CodeStyle" Version="4.14.0-2.25110.8">
      <Uri>https://github.com/dotnet/roslyn</Uri>
      <Sha>d3972005ce081b597a9dab72761d281e57acdc5a</Sha>
    </Dependency>
    <Dependency Name="Microsoft.CodeAnalysis.CSharp.Features" Version="4.14.0-2.25110.8">
      <Uri>https://github.com/dotnet/roslyn</Uri>
      <Sha>d3972005ce081b597a9dab72761d281e57acdc5a</Sha>
    </Dependency>
    <Dependency Name="Microsoft.CodeAnalysis.CSharp.Workspaces" Version="4.14.0-2.25110.8">
      <Uri>https://github.com/dotnet/roslyn</Uri>
      <Sha>d3972005ce081b597a9dab72761d281e57acdc5a</Sha>
    </Dependency>
    <Dependency Name="Microsoft.CodeAnalysis.Workspaces.MSBuild" Version="4.14.0-2.25110.8">
      <Uri>https://github.com/dotnet/roslyn</Uri>
      <Sha>d3972005ce081b597a9dab72761d281e57acdc5a</Sha>
    </Dependency>
    <Dependency Name="Microsoft.AspNetCore.DeveloperCertificates.XPlat" Version="9.0.0-rtm.24529.3">
      <Uri>https://dev.azure.com/dnceng/internal/_git/dotnet-aspnetcore</Uri>
      <Sha>af22effae4069a5dfb9b0735859de48820104f5b</Sha>
    </Dependency>
    <Dependency Name="Microsoft.AspNetCore.TestHost" Version="9.0.0">
      <Uri>https://dev.azure.com/dnceng/internal/_git/dotnet-aspnetcore</Uri>
      <Sha>af22effae4069a5dfb9b0735859de48820104f5b</Sha>
    </Dependency>
    <Dependency Name="Microsoft.Build.NuGetSdkResolver" Version="6.13.0-rc.113">
      <Uri>https://github.com/nuget/nuget.client</Uri>
      <Sha>c4b26195ee5a77e70b2ea5fd50db87d6a9194c24</Sha>
    </Dependency>
    <Dependency Name="NuGet.Build.Tasks" Version="6.13.0-rc.113">
      <Uri>https://github.com/nuget/nuget.client</Uri>
      <Sha>c4b26195ee5a77e70b2ea5fd50db87d6a9194c24</Sha>
      <SourceBuildTarball RepoName="nuget-client" ManagedOnly="true" />
    </Dependency>
    <Dependency Name="NuGet.Build.Tasks.Console" Version="6.13.0-rc.113">
      <Uri>https://github.com/nuget/nuget.client</Uri>
      <Sha>c4b26195ee5a77e70b2ea5fd50db87d6a9194c24</Sha>
    </Dependency>
    <Dependency Name="NuGet.Build.Tasks.Pack" Version="6.13.0-rc.113">
      <Uri>https://github.com/nuget/nuget.client</Uri>
      <Sha>c4b26195ee5a77e70b2ea5fd50db87d6a9194c24</Sha>
    </Dependency>
    <Dependency Name="NuGet.Commands" Version="6.13.0-rc.113">
      <Uri>https://github.com/nuget/nuget.client</Uri>
      <Sha>c4b26195ee5a77e70b2ea5fd50db87d6a9194c24</Sha>
    </Dependency>
    <Dependency Name="NuGet.CommandLine.XPlat" Version="6.13.0-rc.113">
      <Uri>https://github.com/nuget/nuget.client</Uri>
      <Sha>c4b26195ee5a77e70b2ea5fd50db87d6a9194c24</Sha>
    </Dependency>
    <Dependency Name="NuGet.Common" Version="6.13.0-rc.113">
      <Uri>https://github.com/nuget/nuget.client</Uri>
      <Sha>c4b26195ee5a77e70b2ea5fd50db87d6a9194c24</Sha>
    </Dependency>
    <Dependency Name="NuGet.Configuration" Version="6.13.0-rc.113">
      <Uri>https://github.com/nuget/nuget.client</Uri>
      <Sha>c4b26195ee5a77e70b2ea5fd50db87d6a9194c24</Sha>
    </Dependency>
    <Dependency Name="NuGet.Credentials" Version="6.13.0-rc.113">
      <Uri>https://github.com/nuget/nuget.client</Uri>
      <Sha>c4b26195ee5a77e70b2ea5fd50db87d6a9194c24</Sha>
    </Dependency>
    <Dependency Name="NuGet.DependencyResolver.Core" Version="6.13.0-rc.113">
      <Uri>https://github.com/nuget/nuget.client</Uri>
      <Sha>c4b26195ee5a77e70b2ea5fd50db87d6a9194c24</Sha>
    </Dependency>
    <Dependency Name="NuGet.Frameworks" Version="6.13.0-rc.113">
      <Uri>https://github.com/nuget/nuget.client</Uri>
      <Sha>c4b26195ee5a77e70b2ea5fd50db87d6a9194c24</Sha>
    </Dependency>
    <Dependency Name="NuGet.LibraryModel" Version="6.13.0-rc.113">
      <Uri>https://github.com/nuget/nuget.client</Uri>
      <Sha>c4b26195ee5a77e70b2ea5fd50db87d6a9194c24</Sha>
    </Dependency>
    <Dependency Name="NuGet.ProjectModel" Version="6.13.0-rc.113">
      <Uri>https://github.com/nuget/nuget.client</Uri>
      <Sha>c4b26195ee5a77e70b2ea5fd50db87d6a9194c24</Sha>
    </Dependency>
    <Dependency Name="NuGet.Protocol" Version="6.13.0-rc.113">
      <Uri>https://github.com/nuget/nuget.client</Uri>
      <Sha>c4b26195ee5a77e70b2ea5fd50db87d6a9194c24</Sha>
    </Dependency>
    <Dependency Name="NuGet.Packaging" Version="6.13.0-rc.113">
      <Uri>https://github.com/nuget/nuget.client</Uri>
      <Sha>c4b26195ee5a77e70b2ea5fd50db87d6a9194c24</Sha>
    </Dependency>
    <Dependency Name="NuGet.Versioning" Version="6.13.0-rc.113">
      <Uri>https://github.com/nuget/nuget.client</Uri>
      <Sha>c4b26195ee5a77e70b2ea5fd50db87d6a9194c24</Sha>
    </Dependency>
    <Dependency Name="NuGet.Localization" Version="6.13.0-rc.113">
      <Uri>https://github.com/nuget/nuget.client</Uri>
      <Sha>c4b26195ee5a77e70b2ea5fd50db87d6a9194c24</Sha>
    </Dependency>
    <Dependency Name="Microsoft.NET.Test.Sdk" Version="17.14.0-preview-25107-01">
      <Uri>https://github.com/microsoft/vstest</Uri>
      <Sha>4b7642501171db13c4a942fbf5dbe443dffd0fd7</Sha>
    </Dependency>
    <Dependency Name="Microsoft.TestPlatform.CLI" Version="17.14.0-preview-25107-01">
      <Uri>https://github.com/microsoft/vstest</Uri>
      <Sha>4b7642501171db13c4a942fbf5dbe443dffd0fd7</Sha>
    </Dependency>
    <Dependency Name="Microsoft.TestPlatform.Build" Version="17.14.0-preview-25107-01">
      <Uri>https://github.com/microsoft/vstest</Uri>
      <Sha>4b7642501171db13c4a942fbf5dbe443dffd0fd7</Sha>
    </Dependency>
    <!-- Intermediate is necessary for source build. -->
    <Dependency Name="Microsoft.SourceBuild.Intermediate.vstest" Version="17.14.0-preview-25107-01">
      <Uri>https://github.com/microsoft/vstest</Uri>
      <Sha>4b7642501171db13c4a942fbf5dbe443dffd0fd7</Sha>
      <SourceBuild RepoName="vstest" ManagedOnly="true" />
    </Dependency>
    <Dependency Name="Microsoft.NET.ILLink.Tasks" Version="9.0.0">
      <Uri>https://dev.azure.com/dnceng/internal/_git/dotnet-runtime</Uri>
      <Sha>9d5a6a9aa463d6d10b0b0ba6d5982cc82f363dc3</Sha>
    </Dependency>
    <Dependency Name="System.CodeDom" Version="9.0.0">
      <Uri>https://dev.azure.com/dnceng/internal/_git/dotnet-runtime</Uri>
      <Sha>9d5a6a9aa463d6d10b0b0ba6d5982cc82f363dc3</Sha>
    </Dependency>
    <Dependency Name="System.Formats.Asn1" Version="9.0.0">
      <Uri>https://dev.azure.com/dnceng/internal/_git/dotnet-runtime</Uri>
      <Sha>9d5a6a9aa463d6d10b0b0ba6d5982cc82f363dc3</Sha>
    </Dependency>
    <Dependency Name="System.Security.Cryptography.ProtectedData" Version="9.0.0">
      <Uri>https://dev.azure.com/dnceng/internal/_git/dotnet-runtime</Uri>
      <Sha>9d5a6a9aa463d6d10b0b0ba6d5982cc82f363dc3</Sha>
    </Dependency>
    <Dependency Name="System.Text.Encoding.CodePages" Version="9.0.0">
      <Uri>https://dev.azure.com/dnceng/internal/_git/dotnet-runtime</Uri>
      <Sha>9d5a6a9aa463d6d10b0b0ba6d5982cc82f363dc3</Sha>
    </Dependency>
    <Dependency Name="System.Resources.Extensions" Version="9.0.0">
      <Uri>https://dev.azure.com/dnceng/internal/_git/dotnet-runtime</Uri>
      <Sha>9d5a6a9aa463d6d10b0b0ba6d5982cc82f363dc3</Sha>
    </Dependency>
    <Dependency Name="Microsoft.WindowsDesktop.App.Runtime.win-x64" Version="9.0.0">
      <Uri>https://dev.azure.com/dnceng/internal/_git/dotnet-windowsdesktop</Uri>
      <Sha>308dc7955704be60afc72ec00902cc18e028c3c2</Sha>
      <SourceBuildTarball RepoName="windowsdesktop" ManagedOnly="true" />
    </Dependency>
    <Dependency Name="VS.Redist.Common.WindowsDesktop.SharedFramework.x64.9.0" Version="9.0.0-rtm.24529.2">
      <Uri>https://dev.azure.com/dnceng/internal/_git/dotnet-windowsdesktop</Uri>
      <Sha>308dc7955704be60afc72ec00902cc18e028c3c2</Sha>
    </Dependency>
    <Dependency Name="Microsoft.WindowsDesktop.App.Ref" Version="9.0.0">
      <Uri>https://dev.azure.com/dnceng/internal/_git/dotnet-windowsdesktop</Uri>
      <Sha>308dc7955704be60afc72ec00902cc18e028c3c2</Sha>
    </Dependency>
    <Dependency Name="VS.Redist.Common.WindowsDesktop.TargetingPack.x64.9.0" Version="9.0.0-rtm.24529.2">
      <Uri>https://dev.azure.com/dnceng/internal/_git/dotnet-windowsdesktop</Uri>
      <Sha>308dc7955704be60afc72ec00902cc18e028c3c2</Sha>
    </Dependency>
    <Dependency Name="Microsoft.NET.Sdk.WindowsDesktop" Version="9.0.0-rtm.24529.2" CoherentParentDependency="Microsoft.WindowsDesktop.App.Ref">
      <Uri>https://dev.azure.com/dnceng/internal/_git/dotnet-wpf</Uri>
      <Sha>a04736acb8edb533756131d3d5fc55f15cd03d6a</Sha>
    </Dependency>
    <Dependency Name="Microsoft.AspNetCore.App.Ref" Version="9.0.0">
      <Uri>https://dev.azure.com/dnceng/internal/_git/dotnet-aspnetcore</Uri>
      <Sha>af22effae4069a5dfb9b0735859de48820104f5b</Sha>
    </Dependency>
    <Dependency Name="Microsoft.AspNetCore.App.Ref.Internal" Version="9.0.0-rtm.24529.3">
      <Uri>https://dev.azure.com/dnceng/internal/_git/dotnet-aspnetcore</Uri>
      <Sha>af22effae4069a5dfb9b0735859de48820104f5b</Sha>
    </Dependency>
    <Dependency Name="Microsoft.AspNetCore.App.Runtime.win-x64" Version="9.0.0">
      <Uri>https://dev.azure.com/dnceng/internal/_git/dotnet-aspnetcore</Uri>
      <Sha>af22effae4069a5dfb9b0735859de48820104f5b</Sha>
    </Dependency>
    <Dependency Name="VS.Redist.Common.AspNetCore.SharedFramework.x64.9.0" Version="9.0.0-rtm.24529.3">
      <Uri>https://dev.azure.com/dnceng/internal/_git/dotnet-aspnetcore</Uri>
      <Sha>af22effae4069a5dfb9b0735859de48820104f5b</Sha>
    </Dependency>
    <Dependency Name="dotnet-dev-certs" Version="9.0.0-rtm.24529.3">
      <Uri>https://dev.azure.com/dnceng/internal/_git/dotnet-aspnetcore</Uri>
      <Sha>af22effae4069a5dfb9b0735859de48820104f5b</Sha>
    </Dependency>
    <Dependency Name="dotnet-user-jwts" Version="9.0.0-rtm.24529.3">
      <Uri>https://dev.azure.com/dnceng/internal/_git/dotnet-aspnetcore</Uri>
      <Sha>af22effae4069a5dfb9b0735859de48820104f5b</Sha>
    </Dependency>
    <Dependency Name="dotnet-user-secrets" Version="9.0.0-rtm.24529.3">
      <Uri>https://dev.azure.com/dnceng/internal/_git/dotnet-aspnetcore</Uri>
      <Sha>af22effae4069a5dfb9b0735859de48820104f5b</Sha>
    </Dependency>
    <Dependency Name="Microsoft.AspNetCore.Analyzers" Version="9.0.0-rtm.24529.3">
      <Uri>https://dev.azure.com/dnceng/internal/_git/dotnet-aspnetcore</Uri>
      <Sha>af22effae4069a5dfb9b0735859de48820104f5b</Sha>
    </Dependency>
    <Dependency Name="Microsoft.AspNetCore.Components.SdkAnalyzers" Version="9.0.0-rtm.24529.3">
      <Uri>https://dev.azure.com/dnceng/internal/_git/dotnet-aspnetcore</Uri>
      <Sha>af22effae4069a5dfb9b0735859de48820104f5b</Sha>
    </Dependency>
    <Dependency Name="Microsoft.AspNetCore.Mvc.Analyzers" Version="9.0.0-rtm.24529.3">
      <Uri>https://dev.azure.com/dnceng/internal/_git/dotnet-aspnetcore</Uri>
      <Sha>af22effae4069a5dfb9b0735859de48820104f5b</Sha>
    </Dependency>
    <Dependency Name="Microsoft.AspNetCore.Mvc.Api.Analyzers" Version="9.0.0-rtm.24529.3">
      <Uri>https://dev.azure.com/dnceng/internal/_git/dotnet-aspnetcore</Uri>
      <Sha>af22effae4069a5dfb9b0735859de48820104f5b</Sha>
    </Dependency>
    <!-- Intermediate is necessary for source build. -->
    <Dependency Name="Microsoft.SourceBuild.Intermediate.aspnetcore" Version="9.0.0-rtm.24529.3">
      <Uri>https://dev.azure.com/dnceng/internal/_git/dotnet-aspnetcore</Uri>
      <Sha>af22effae4069a5dfb9b0735859de48820104f5b</Sha>
      <SourceBuild RepoName="aspnetcore" ManagedOnly="true" />
    </Dependency>
    <Dependency Name="Microsoft.CodeAnalysis.Razor.Tooling.Internal" Version="9.0.0-preview.25110.3">
      <Uri>https://github.com/dotnet/razor</Uri>
      <Sha>ddad4c8d949980d5b289f716439a34a3a0a28b83</Sha>
    </Dependency>
    <Dependency Name="Microsoft.AspNetCore.Mvc.Razor.Extensions.Tooling.Internal" Version="9.0.0-preview.25110.3">
      <Uri>https://github.com/dotnet/razor</Uri>
      <Sha>ddad4c8d949980d5b289f716439a34a3a0a28b83</Sha>
    </Dependency>
    <Dependency Name="Microsoft.NET.Sdk.Razor.SourceGenerators.Transport" Version="9.0.0-preview.25110.3">
      <Uri>https://github.com/dotnet/razor</Uri>
      <Sha>ddad4c8d949980d5b289f716439a34a3a0a28b83</Sha>
    </Dependency>
    <!-- Intermediate is necessary for source build. -->
    <Dependency Name="Microsoft.SourceBuild.Intermediate.razor" Version="9.0.0-preview.25110.3">
      <Uri>https://github.com/dotnet/razor</Uri>
      <Sha>ddad4c8d949980d5b289f716439a34a3a0a28b83</Sha>
      <SourceBuild RepoName="razor" ManagedOnly="true" />
    </Dependency>
    <Dependency Name="Microsoft.Extensions.FileProviders.Embedded" Version="9.0.0">
      <Uri>https://dev.azure.com/dnceng/internal/_git/dotnet-aspnetcore</Uri>
      <Sha>af22effae4069a5dfb9b0735859de48820104f5b</Sha>
    </Dependency>
    <Dependency Name="Microsoft.AspNetCore.Authorization" Version="9.0.0">
      <Uri>https://dev.azure.com/dnceng/internal/_git/dotnet-aspnetcore</Uri>
      <Sha>af22effae4069a5dfb9b0735859de48820104f5b</Sha>
    </Dependency>
    <Dependency Name="Microsoft.AspNetCore.Components.Web" Version="9.0.0">
      <Uri>https://dev.azure.com/dnceng/internal/_git/dotnet-aspnetcore</Uri>
      <Sha>af22effae4069a5dfb9b0735859de48820104f5b</Sha>
    </Dependency>
    <Dependency Name="Microsoft.JSInterop" Version="9.0.0">
      <Uri>https://dev.azure.com/dnceng/internal/_git/dotnet-aspnetcore</Uri>
      <Sha>af22effae4069a5dfb9b0735859de48820104f5b</Sha>
    </Dependency>
    <!-- For coherency purposes, these versions should be gated by the versions of winforms and wpf routed via windowsdesktop -->
    <Dependency Name="Microsoft.Dotnet.WinForms.ProjectTemplates" Version="9.0.0-rtm.24529.1" CoherentParentDependency="Microsoft.WindowsDesktop.App.Runtime.win-x64">
      <Uri>https://dev.azure.com/dnceng/internal/_git/dotnet-winforms</Uri>
      <Sha>62ebdb4b0d5cc7e163b8dc9331dc196e576bf162</Sha>
    </Dependency>
    <Dependency Name="Microsoft.DotNet.Wpf.ProjectTemplates" Version="9.0.0-rtm.24529.2" CoherentParentDependency="Microsoft.WindowsDesktop.App.Runtime.win-x64">
      <Uri>https://dev.azure.com/dnceng/internal/_git/dotnet-wpf</Uri>
      <Sha>a04736acb8edb533756131d3d5fc55f15cd03d6a</Sha>
    </Dependency>
    <Dependency Name="Microsoft.Web.Xdt" Version="10.0.0-preview.24609.2">
      <Uri>https://github.com/dotnet/xdt</Uri>
      <Sha>63ae81154c50a1cf9287cc47d8351d55b4289e6d</Sha>
    </Dependency>
    <!-- Intermediate is necessary for source build. -->
    <Dependency Name="Microsoft.SourceBuild.Intermediate.xdt" Version="10.0.0-preview.24609.2">
      <Uri>https://github.com/dotnet/xdt</Uri>
      <Sha>63ae81154c50a1cf9287cc47d8351d55b4289e6d</Sha>
      <SourceBuild RepoName="xdt" ManagedOnly="true" />
    </Dependency>
    <Dependency Name="Microsoft.CodeAnalysis.NetAnalyzers" Version="9.0.0-preview.25076.1">
      <Uri>https://github.com/dotnet/roslyn-analyzers</Uri>
      <Sha>16865ea61910500f1022ad2b96c499e5df02c228</Sha>
    </Dependency>
    <Dependency Name="Microsoft.CodeAnalysis.PublicApiAnalyzers" Version="3.11.0-beta1.25076.1">
      <Uri>https://github.com/dotnet/roslyn-analyzers</Uri>
      <Sha>16865ea61910500f1022ad2b96c499e5df02c228</Sha>
    </Dependency>
    <!-- Intermediate is necessary for source build. -->
    <Dependency Name="Microsoft.SourceBuild.Intermediate.roslyn-analyzers" Version="3.11.0-beta1.25076.1">
      <Uri>https://github.com/dotnet/roslyn-analyzers</Uri>
      <Sha>16865ea61910500f1022ad2b96c499e5df02c228</Sha>
      <SourceBuild RepoName="roslyn-analyzers" ManagedOnly="true" />
    </Dependency>
    <Dependency Name="System.CommandLine" Version="2.0.0-beta4.24324.3">
      <Uri>https://github.com/dotnet/command-line-api</Uri>
      <Sha>803d8598f98fb4efd94604b32627ee9407f246db</Sha>
    </Dependency>
    <Dependency Name="System.CommandLine.Rendering" Version="0.4.0-alpha.24324.3">
      <Uri>https://github.com/dotnet/command-line-api</Uri>
      <Sha>803d8598f98fb4efd94604b32627ee9407f246db</Sha>
    </Dependency>
    <!-- Microsoft.CodeAnalysis.Workspaces.MSBuild transitively references M.Bcl.AsyncInterfaces.
         Adding an explicit dependency to make sure the latest version is used instead of the SBRP
         one under source build. -->
    <!-- Intermediate is necessary for source build. -->
    <Dependency Name="Microsoft.DiaSymReader" Version="2.2.0-beta.24327.2">
      <Uri>https://github.com/dotnet/symreader</Uri>
      <Sha>0710a7892d89999956e8808c28e9dd0512bd53f3</Sha>
    </Dependency>
    <!-- Intermediate is necessary for source build. -->
    <Dependency Name="Microsoft.SourceBuild.Intermediate.command-line-api" Version="0.1.532403">
      <Uri>https://github.com/dotnet/command-line-api</Uri>
      <Sha>803d8598f98fb4efd94604b32627ee9407f246db</Sha>
      <SourceBuild RepoName="command-line-api" ManagedOnly="true" />
    </Dependency>
    <!-- Intermediate is necessary for source build. -->
    <Dependency Name="Microsoft.SourceBuild.Intermediate.source-build-externals" Version="9.0.0-alpha.1.24631.1">
      <Uri>https://github.com/dotnet/source-build-externals</Uri>
      <Sha>3243189116c52a27506cc019f49a92038ae6b5f8</Sha>
      <SourceBuild RepoName="source-build-externals" ManagedOnly="true" />
    </Dependency>
    <!-- Intermediate is necessary for source build. -->
    <Dependency Name="Microsoft.SourceBuild.Intermediate.source-build-reference-packages" Version="9.0.0-alpha.1.24511.3">
      <Uri>https://github.com/dotnet/source-build-reference-packages</Uri>
      <Sha>c43ee853e96528e2f2eb0f6d8c151ddc07b6a844</Sha>
      <SourceBuild RepoName="source-build-reference-packages" ManagedOnly="true" />
    </Dependency>
    <Dependency Name="Microsoft.Deployment.DotNet.Releases" Version="2.0.0-rtm.1.25059.4">
      <Uri>https://github.com/dotnet/deployment-tools</Uri>
      <Sha>b2d5c0c5841de4bc036ef4c84b5db3532504e5f3</Sha>
    </Dependency>
    <Dependency Name="Microsoft.Build.Tasks.Git" Version="9.0.0-beta.24617.1">
      <Uri>https://github.com/dotnet/sourcelink</Uri>
      <Sha>4e176206614b345352885b55491aeb51bf77526b</Sha>
    </Dependency>
    <Dependency Name="Microsoft.SourceLink.Common" Version="9.0.0-beta.24617.1">
      <Uri>https://github.com/dotnet/sourcelink</Uri>
      <Sha>4e176206614b345352885b55491aeb51bf77526b</Sha>
    </Dependency>
    <Dependency Name="Microsoft.SourceLink.AzureRepos.Git" Version="9.0.0-beta.24617.1">
      <Uri>https://github.com/dotnet/sourcelink</Uri>
      <Sha>4e176206614b345352885b55491aeb51bf77526b</Sha>
    </Dependency>
    <Dependency Name="Microsoft.SourceLink.GitHub" Version="9.0.0-beta.24617.1">
      <Uri>https://github.com/dotnet/sourcelink</Uri>
      <Sha>4e176206614b345352885b55491aeb51bf77526b</Sha>
    </Dependency>
    <Dependency Name="Microsoft.SourceLink.GitLab" Version="9.0.0-beta.24617.1">
      <Uri>https://github.com/dotnet/sourcelink</Uri>
      <Sha>4e176206614b345352885b55491aeb51bf77526b</Sha>
    </Dependency>
    <Dependency Name="Microsoft.SourceLink.Bitbucket.Git" Version="9.0.0-beta.24617.1">
      <Uri>https://github.com/dotnet/sourcelink</Uri>
      <Sha>4e176206614b345352885b55491aeb51bf77526b</Sha>
    </Dependency>
    <!-- Intermediate is necessary for source build. -->
    <Dependency Name="Microsoft.SourceBuild.Intermediate.sourcelink" Version="9.0.0-beta.24617.1">
      <Uri>https://github.com/dotnet/sourcelink</Uri>
      <Sha>4e176206614b345352885b55491aeb51bf77526b</Sha>
      <SourceBuild RepoName="sourcelink" ManagedOnly="true" />
    </Dependency>
    <!-- Intermediate is necessary for source build. -->
    <Dependency Name="Microsoft.SourceBuild.Intermediate.deployment-tools" Version="9.0.0-rtm.25059.4">
      <Uri>https://github.com/dotnet/deployment-tools</Uri>
      <Sha>b2d5c0c5841de4bc036ef4c84b5db3532504e5f3</Sha>
      <SourceBuild RepoName="deployment-tools" ManagedOnly="true" />
    </Dependency>
    <!-- Intermediate is necessary for source build. -->
    <Dependency Name="Microsoft.SourceBuild.Intermediate.symreader" Version="2.2.0-beta.24327.2">
      <Uri>https://github.com/dotnet/symreader</Uri>
      <Sha>0710a7892d89999956e8808c28e9dd0512bd53f3</Sha>
      <SourceBuild RepoName="symreader" ManagedOnly="true" />
    </Dependency>
    <!-- Dependency required for flowing correct package version in source-build, using PVP flow. -->
    <Dependency Name="Microsoft.Extensions.Logging" Version="9.0.0">
      <Uri>https://dev.azure.com/dnceng/internal/_git/dotnet-runtime</Uri>
      <Sha>9d5a6a9aa463d6d10b0b0ba6d5982cc82f363dc3</Sha>
    </Dependency>
    <!-- Dependency required for flowing correct package version in source-build, using PVP flow. -->
    <Dependency Name="Microsoft.Extensions.Logging.Abstractions" Version="9.0.0">
      <Uri>https://dev.azure.com/dnceng/internal/_git/dotnet-runtime</Uri>
      <Sha>9d5a6a9aa463d6d10b0b0ba6d5982cc82f363dc3</Sha>
    </Dependency>
    <!-- Dependency required for flowing correct package version in source-build, using PVP flow. -->
    <Dependency Name="Microsoft.Extensions.Logging.Console" Version="9.0.0">
      <Uri>https://dev.azure.com/dnceng/internal/_git/dotnet-runtime</Uri>
      <Sha>9d5a6a9aa463d6d10b0b0ba6d5982cc82f363dc3</Sha>
    </Dependency>
    <!-- Dependency required for flowing correct package version in source-build, using PVP flow. -->
    <Dependency Name="Microsoft.Extensions.FileSystemGlobbing" Version="9.0.0">
      <Uri>https://dev.azure.com/dnceng/internal/_git/dotnet-runtime</Uri>
      <Sha>9d5a6a9aa463d6d10b0b0ba6d5982cc82f363dc3</Sha>
    </Dependency>
    <!-- Dependency required for flowing correct package version in source-build, using PVP flow. -->
    <Dependency Name="System.ServiceProcess.ServiceController" Version="9.0.0">
      <Uri>https://dev.azure.com/dnceng/internal/_git/dotnet-runtime</Uri>
      <Sha>9d5a6a9aa463d6d10b0b0ba6d5982cc82f363dc3</Sha>
    </Dependency>
    <Dependency Name="System.Text.Json" Version="9.0.0">
      <Uri>https://dev.azure.com/dnceng/internal/_git/dotnet-runtime</Uri>
      <Sha>9d5a6a9aa463d6d10b0b0ba6d5982cc82f363dc3</Sha>
    </Dependency>
    <Dependency Name="Microsoft.Bcl.AsyncInterfaces" Version="9.0.0">
      <Uri>https://dev.azure.com/dnceng/internal/_git/dotnet-runtime</Uri>
      <Sha>9d5a6a9aa463d6d10b0b0ba6d5982cc82f363dc3</Sha>
    </Dependency>
    <Dependency Name="Microsoft.Extensions.FileProviders.Abstractions" Version="9.0.0">
      <Uri>https://dev.azure.com/dnceng/internal/_git/dotnet-runtime</Uri>
      <Sha>9d5a6a9aa463d6d10b0b0ba6d5982cc82f363dc3</Sha>
    </Dependency>
    <Dependency Name="Microsoft.Extensions.ObjectPool" Version="9.0.0">
      <Uri>https://dev.azure.com/dnceng/internal/_git/dotnet-aspnetcore</Uri>
      <Sha>af22effae4069a5dfb9b0735859de48820104f5b</Sha>
    </Dependency>
    <Dependency Name="Microsoft.Win32.SystemEvents" Version="9.0.0">
      <Uri>https://dev.azure.com/dnceng/internal/_git/dotnet-runtime</Uri>
      <Sha>9d5a6a9aa463d6d10b0b0ba6d5982cc82f363dc3</Sha>
    </Dependency>
    <Dependency Name="System.Composition.AttributedModel" Version="9.0.0">
      <Uri>https://dev.azure.com/dnceng/internal/_git/dotnet-runtime</Uri>
      <Sha>9d5a6a9aa463d6d10b0b0ba6d5982cc82f363dc3</Sha>
    </Dependency>
    <Dependency Name="System.Composition.Convention" Version="9.0.0">
      <Uri>https://dev.azure.com/dnceng/internal/_git/dotnet-runtime</Uri>
      <Sha>9d5a6a9aa463d6d10b0b0ba6d5982cc82f363dc3</Sha>
    </Dependency>
    <Dependency Name="System.Composition.Hosting" Version="9.0.0">
      <Uri>https://dev.azure.com/dnceng/internal/_git/dotnet-runtime</Uri>
      <Sha>9d5a6a9aa463d6d10b0b0ba6d5982cc82f363dc3</Sha>
    </Dependency>
    <Dependency Name="System.Composition.Runtime" Version="9.0.0">
      <Uri>https://dev.azure.com/dnceng/internal/_git/dotnet-runtime</Uri>
      <Sha>9d5a6a9aa463d6d10b0b0ba6d5982cc82f363dc3</Sha>
    </Dependency>
    <Dependency Name="System.Composition.TypedParts" Version="9.0.0">
      <Uri>https://dev.azure.com/dnceng/internal/_git/dotnet-runtime</Uri>
      <Sha>9d5a6a9aa463d6d10b0b0ba6d5982cc82f363dc3</Sha>
    </Dependency>
    <Dependency Name="System.Configuration.ConfigurationManager" Version="9.0.0">
      <Uri>https://dev.azure.com/dnceng/internal/_git/dotnet-runtime</Uri>
      <Sha>9d5a6a9aa463d6d10b0b0ba6d5982cc82f363dc3</Sha>
    </Dependency>
    <Dependency Name="System.Security.Cryptography.Pkcs" Version="9.0.0">
      <Uri>https://dev.azure.com/dnceng/internal/_git/dotnet-runtime</Uri>
      <Sha>9d5a6a9aa463d6d10b0b0ba6d5982cc82f363dc3</Sha>
    </Dependency>
    <Dependency Name="System.Security.Cryptography.Xml" Version="9.0.0">
      <Uri>https://dev.azure.com/dnceng/internal/_git/dotnet-runtime</Uri>
      <Sha>9d5a6a9aa463d6d10b0b0ba6d5982cc82f363dc3</Sha>
    </Dependency>
    <Dependency Name="System.Security.Permissions" Version="9.0.0">
      <Uri>https://dev.azure.com/dnceng/internal/_git/dotnet-runtime</Uri>
      <Sha>9d5a6a9aa463d6d10b0b0ba6d5982cc82f363dc3</Sha>
    </Dependency>
    <Dependency Name="System.Windows.Extensions" Version="9.0.0">
      <Uri>https://dev.azure.com/dnceng/internal/_git/dotnet-runtime</Uri>
      <Sha>9d5a6a9aa463d6d10b0b0ba6d5982cc82f363dc3</Sha>
    </Dependency>
  </ProductDependencies>
  <ToolsetDependencies>
    <Dependency Name="Microsoft.DotNet.Arcade.Sdk" Version="9.0.0-beta.25111.5">
      <Uri>https://github.com/dotnet/arcade</Uri>
      <Sha>5da211e1c42254cb35e7ef3d5a8428fb24853169</Sha>
    </Dependency>
    <Dependency Name="Microsoft.DotNet.Build.Tasks.Installers" Version="9.0.0-beta.25111.5">
      <Uri>https://github.com/dotnet/arcade</Uri>
      <Sha>5da211e1c42254cb35e7ef3d5a8428fb24853169</Sha>
    </Dependency>
    <Dependency Name="Microsoft.DotNet.Helix.Sdk" Version="9.0.0-beta.25111.5">
      <Uri>https://github.com/dotnet/arcade</Uri>
      <Sha>5da211e1c42254cb35e7ef3d5a8428fb24853169</Sha>
    </Dependency>
    <Dependency Name="Microsoft.DotNet.SignTool" Version="9.0.0-beta.25111.5">
      <Uri>https://github.com/dotnet/arcade</Uri>
      <Sha>5da211e1c42254cb35e7ef3d5a8428fb24853169</Sha>
    </Dependency>
    <Dependency Name="Microsoft.DotNet.XUnitExtensions" Version="9.0.0-beta.25111.5">
      <Uri>https://github.com/dotnet/arcade</Uri>
      <Sha>5da211e1c42254cb35e7ef3d5a8428fb24853169</Sha>
    </Dependency>
    <Dependency Name="Microsoft.DotNet.XliffTasks" Version="9.0.0-beta.25111.5">
      <Uri>https://github.com/dotnet/arcade</Uri>
      <Sha>5da211e1c42254cb35e7ef3d5a8428fb24853169</Sha>
    </Dependency>
    <!-- Intermediate is necessary for source build. -->
    <Dependency Name="Microsoft.SourceBuild.Intermediate.arcade" Version="9.0.0-beta.25111.5">
      <Uri>https://github.com/dotnet/arcade</Uri>
      <Sha>5da211e1c42254cb35e7ef3d5a8428fb24853169</Sha>
      <SourceBuild RepoName="arcade" ManagedOnly="true" />
    </Dependency>
    <Dependency Name="System.Reflection.MetadataLoadContext" Version="9.0.0">
      <Uri>https://dev.azure.com/dnceng/internal/_git/dotnet-runtime</Uri>
      <Sha>9d5a6a9aa463d6d10b0b0ba6d5982cc82f363dc3</Sha>
    </Dependency>
    <Dependency Name="Microsoft.DotNet.Darc" Version="1.1.0-beta.24367.3">
      <Uri>https://github.com/dotnet/arcade-services</Uri>
      <Sha>47e3672c762970073e4282bd563233da86bcca3e</Sha>
    </Dependency>
    <Dependency Name="Microsoft.DotNet.DarcLib" Version="1.1.0-beta.24367.3">
      <Uri>https://github.com/dotnet/arcade-services</Uri>
      <Sha>47e3672c762970073e4282bd563233da86bcca3e</Sha>
    </Dependency>
    <Dependency Name="Microsoft.DotNet.ScenarioTests.SdkTemplateTests" Version="9.0.0-preview.25102.1">
      <Uri>https://github.com/dotnet/scenario-tests</Uri>
      <Sha>008b3a357044b102ec30e15ac381c2e880f573af</Sha>
    </Dependency>
    <!-- Intermediate is necessary for source build. -->
    <Dependency Name="Microsoft.SourceBuild.Intermediate.scenario-tests" Version="9.0.0-preview.25102.1">
      <Uri>https://github.com/dotnet/scenario-tests</Uri>
      <Sha>008b3a357044b102ec30e15ac381c2e880f573af</Sha>
      <SourceBuild RepoName="scenario-tests" ManagedOnly="true" />
    </Dependency>
    <!--
      Aspire isn't really a toolset dependency. However, it only inserts a baseline manifest in sdk,
      and if you squint at it, this means we can say that its specific dependency versions don't matter to sdk.
      It also doesn't currently ship 9.0 preview versions, meaning the version is locked to the latest shipped from 8.0 era.
      Avoiding this as a product dependency avoids a long coherency path (aspnetcore->extensions->aspire->sdk).
      **It is** of course possible that an incoherent aspire means that aspire depends on versions of extensions that
      aren't shipping, or those extensions packages depend on aspnetcore packages that won't ship. However, given the cost
      of maintaining this coherency path is high. This being toolset means that aspire is responsible for its own coherency.
    -->
    <Dependency Name="Microsoft.NET.Sdk.Aspire.Manifest-8.0.100" Version="8.2.2">
      <Uri>https://github.com/dotnet/aspire</Uri>
      <Sha>5fa9337a84a52e9bd185d04d156eccbdcf592f74</Sha>
    </Dependency>
    <!-- Intermediate is necessary for source build. -->
    <Dependency Name="Microsoft.SourceBuild.Intermediate.aspire" Version="8.2.2-preview.1.24521.5">
      <Uri>https://github.com/dotnet/aspire</Uri>
      <Sha>5fa9337a84a52e9bd185d04d156eccbdcf592f74</Sha>
      <SourceBuild RepoName="aspire" ManagedOnly="true" />
    </Dependency>
    <Dependency Name="Microsoft.IO.Redist" Version="6.0.1">
      <Uri>https://github.com/dotnet/runtime</Uri>
      <Sha>e77011b31a3e5c47d931248a64b47f9b2d47853d</Sha>
    </Dependency>
  </ToolsetDependencies>
</Dependencies><|MERGE_RESOLUTION|>--- conflicted
+++ resolved
@@ -3,18 +3,6 @@
   <ProductDependencies>
     <Dependency Name="Microsoft.TemplateEngine.Abstractions" Version="9.0.300-preview.25111.7">
       <Uri>https://github.com/dotnet/templating</Uri>
-<<<<<<< HEAD
-      <Sha>18284132b745ea1dddd65889bfd45ea97872322e</Sha>
-    </Dependency>
-    <Dependency Name="Microsoft.TemplateEngine.Mocks" Version="9.0.201-servicing.25111.3">
-      <Uri>https://github.com/dotnet/templating</Uri>
-      <Sha>18284132b745ea1dddd65889bfd45ea97872322e</Sha>
-    </Dependency>
-    <!-- Intermediate is necessary for source build. -->
-    <Dependency Name="Microsoft.SourceBuild.Intermediate.templating" Version="9.0.201-servicing.25111.3">
-      <Uri>https://github.com/dotnet/templating</Uri>
-      <Sha>18284132b745ea1dddd65889bfd45ea97872322e</Sha>
-=======
       <Sha>dd65d3cb86a76d6a1fd46e15303565f139a4642a</Sha>
     </Dependency>
     <Dependency Name="Microsoft.TemplateEngine.Mocks" Version="9.0.300-preview.25111.7">
@@ -25,7 +13,6 @@
     <Dependency Name="Microsoft.SourceBuild.Intermediate.templating" Version="9.0.300-preview.25111.7">
       <Uri>https://github.com/dotnet/templating</Uri>
       <Sha>dd65d3cb86a76d6a1fd46e15303565f139a4642a</Sha>
->>>>>>> 1b662ef8
       <SourceBuild RepoName="templating" ManagedOnly="true" />
     </Dependency>
     <Dependency Name="Microsoft.NETCore.App.Ref" Version="9.0.0">
