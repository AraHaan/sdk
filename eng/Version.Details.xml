<?xml version="1.0" encoding="utf-8"?>
<Dependencies>
  <ProductDependencies>
    <Dependency Name="Microsoft.TemplateEngine.Abstractions" Version="8.0.412">
      <Uri>https://github.com/dotnet/templating</Uri>
      <Sha>62bbe0ac8fc5bb955e8d5f3ed0c930037edc3172</Sha>
    </Dependency>
    <Dependency Name="Microsoft.TemplateEngine.Mocks" Version="8.0.412-servicing.25311.3">
      <Uri>https://github.com/dotnet/templating</Uri>
      <Sha>62bbe0ac8fc5bb955e8d5f3ed0c930037edc3172</Sha>
    </Dependency>
    <Dependency Name="Microsoft.SourceBuild.Intermediate.templating" Version="8.0.412-servicing.25311.3">
      <Uri>https://github.com/dotnet/templating</Uri>
      <Sha>62bbe0ac8fc5bb955e8d5f3ed0c930037edc3172</Sha>
      <SourceBuild RepoName="templating" ManagedOnly="true" />
    </Dependency>
    <Dependency Name="Microsoft.NETCore.App.Ref" Version="8.0.17">
      <Uri>https://dev.azure.com/dnceng/internal/_git/dotnet-runtime</Uri>
      <Sha>77545d6fd5ca79bc08198fd6d8037c14843f14ad</Sha>
    </Dependency>
    <Dependency Name="VS.Redist.Common.NetCore.SharedFramework.x64.8.0" Version="8.0.17-servicing.25266.2">
      <Uri>https://dev.azure.com/dnceng/internal/_git/dotnet-runtime</Uri>
      <Sha>77545d6fd5ca79bc08198fd6d8037c14843f14ad</Sha>
      <SourceBuild RepoName="runtime" ManagedOnly="false" />
    </Dependency>
    <Dependency Name="VS.Redist.Common.NetCore.TargetingPack.x64.8.0" Version="8.0.17-servicing.25266.2">
      <Uri>https://dev.azure.com/dnceng/internal/_git/dotnet-runtime</Uri>
      <Sha>77545d6fd5ca79bc08198fd6d8037c14843f14ad</Sha>
    </Dependency>
    <Dependency Name="Microsoft.NETCore.App.Runtime.win-x64" Version="8.0.17">
      <Uri>https://dev.azure.com/dnceng/internal/_git/dotnet-runtime</Uri>
      <Sha>77545d6fd5ca79bc08198fd6d8037c14843f14ad</Sha>
    </Dependency>
    <Dependency Name="Microsoft.NETCore.App.Host.win-x64" Version="8.0.17">
      <Uri>https://dev.azure.com/dnceng/internal/_git/dotnet-runtime</Uri>
      <Sha>77545d6fd5ca79bc08198fd6d8037c14843f14ad</Sha>
    </Dependency>
    <Dependency Name="Microsoft.NETCore.Platforms" Version="8.0.17-servicing.25266.2">
      <Uri>https://dev.azure.com/dnceng/internal/_git/dotnet-runtime</Uri>
      <Sha>77545d6fd5ca79bc08198fd6d8037c14843f14ad</Sha>
    </Dependency>
    <Dependency Name="Microsoft.NET.HostModel" Version="8.0.17-servicing.25266.2">
      <Uri>https://dev.azure.com/dnceng/internal/_git/dotnet-runtime</Uri>
      <Sha>77545d6fd5ca79bc08198fd6d8037c14843f14ad</Sha>
    </Dependency>
    <Dependency Name="Microsoft.Extensions.DependencyModel" Version="8.0.2">
      <Uri>https://dev.azure.com/dnceng/internal/_git/dotnet-runtime</Uri>
      <Sha>81cabf2857a01351e5ab578947c7403a5b128ad1</Sha>
    </Dependency>
    <Dependency Name="Microsoft.NETCore.DotNetHostResolver" Version="8.0.17">
      <Uri>https://dev.azure.com/dnceng/internal/_git/dotnet-runtime</Uri>
      <Sha>77545d6fd5ca79bc08198fd6d8037c14843f14ad</Sha>
    </Dependency>
    <Dependency Name="Microsoft.NET.Workload.Emscripten.Current.Manifest-8.0.100" Version="8.0.17" CoherentParentDependency="Microsoft.NETCore.App.Runtime.win-x64">
      <Uri>https://github.com/dotnet/emsdk</Uri>
      <Sha>2b0cca8ad3a88e02fe0878139009ffffde071f1f</Sha>
    </Dependency>
<<<<<<< HEAD
    <Dependency Name="Microsoft.Build" Version="17.10.29">
      <Uri>https://dev.azure.com/devdiv/DevDiv/_git/DotNet-msbuild-Trusted</Uri>
      <Sha>27f9d42f6ea83c5aa7dddcab38a17806bfa50bc3</Sha>
    </Dependency>
    <Dependency Name="Microsoft.Build.Localization" Version="17.10.29-servicing-25223-08">
      <Uri>https://dev.azure.com/devdiv/DevDiv/_git/DotNet-msbuild-Trusted</Uri>
      <Sha>27f9d42f6ea83c5aa7dddcab38a17806bfa50bc3</Sha>
    </Dependency>
    <Dependency Name="Microsoft.SourceBuild.Intermediate.msbuild" Version="17.10.29-servicing-25223-08">
      <Uri>https://dev.azure.com/devdiv/DevDiv/_git/DotNet-msbuild-Trusted</Uri>
      <Sha>27f9d42f6ea83c5aa7dddcab38a17806bfa50bc3</Sha>
=======
    <Dependency Name="Microsoft.Build" Version="17.11.31">
      <Uri>https://dev.azure.com/devdiv/DevDiv/_git/DotNet-msbuild-Trusted</Uri>
      <Sha>933b72e36e86c22ba73e8b8148488f8298bb73c7</Sha>
    </Dependency>
    <Dependency Name="Microsoft.Build.Localization" Version="17.11.31-servicing-25210-17">
      <Uri>https://dev.azure.com/devdiv/DevDiv/_git/DotNet-msbuild-Trusted</Uri>
      <Sha>933b72e36e86c22ba73e8b8148488f8298bb73c7</Sha>
    </Dependency>
    <Dependency Name="Microsoft.SourceBuild.Intermediate.msbuild" Version="17.11.31-servicing-25210-17">
      <Uri>https://dev.azure.com/devdiv/DevDiv/_git/DotNet-msbuild-Trusted</Uri>
      <Sha>933b72e36e86c22ba73e8b8148488f8298bb73c7</Sha>
>>>>>>> 0abe621f
      <SourceBuild RepoName="msbuild" ManagedOnly="true" />
    </Dependency>
    <Dependency Name="Microsoft.FSharp.Compiler" Version="12.8.403-beta.24526.2">
      <Uri>https://github.com/dotnet/fsharp</Uri>
      <Sha>e11d7079bebc6f101c5313fe0d1de9e3d38a7c02</Sha>
    </Dependency>
    <Dependency Name="Microsoft.SourceBuild.Intermediate.fsharp" Version="8.0.403-beta.24526.2">
      <Uri>https://github.com/dotnet/fsharp</Uri>
      <Sha>e11d7079bebc6f101c5313fe0d1de9e3d38a7c02</Sha>
      <SourceBuild RepoName="fsharp" ManagedOnly="true" />
    </Dependency>
<<<<<<< HEAD
    <Dependency Name="dotnet-format" Version="8.3.631206">
      <Uri>https://github.com/dotnet/format</Uri>
      <Sha>c7e5d39bdc5e4a2fedd4fb4f46e35a9843ddff4a</Sha>
=======
    <Dependency Name="dotnet-format" Version="8.3.631204">
      <Uri>https://github.com/dotnet/format</Uri>
      <Sha>64cbc6c3f71ff573a72b0c83c407612ad07d5c6e</Sha>
>>>>>>> 0abe621f
      <SourceBuild RepoName="format" ManagedOnly="true" />
    </Dependency>
    <Dependency Name="Microsoft.Net.Compilers.Toolset" Version="4.11.0-3.24554.2">
      <Uri>https://github.com/dotnet/roslyn</Uri>
      <Sha>bc1c3011064a493b0ca527df6fb7215e2e5cfa96</Sha>
      <SourceBuild RepoName="roslyn" ManagedOnly="true" />
    </Dependency>
    <Dependency Name="Microsoft.CodeAnalysis" Version="4.11.0-3.24554.2">
      <Uri>https://github.com/dotnet/roslyn</Uri>
      <Sha>bc1c3011064a493b0ca527df6fb7215e2e5cfa96</Sha>
    </Dependency>
    <Dependency Name="Microsoft.CodeAnalysis.CSharp" Version="4.11.0-3.24554.2">
      <Uri>https://github.com/dotnet/roslyn</Uri>
      <Sha>bc1c3011064a493b0ca527df6fb7215e2e5cfa96</Sha>
    </Dependency>
    <Dependency Name="Microsoft.CodeAnalysis.CSharp.CodeStyle" Version="4.11.0-3.24554.2">
      <Uri>https://github.com/dotnet/roslyn</Uri>
      <Sha>bc1c3011064a493b0ca527df6fb7215e2e5cfa96</Sha>
    </Dependency>
    <Dependency Name="Microsoft.CodeAnalysis.CSharp.Features" Version="4.11.0-3.24554.2">
      <Uri>https://github.com/dotnet/roslyn</Uri>
      <Sha>bc1c3011064a493b0ca527df6fb7215e2e5cfa96</Sha>
    </Dependency>
    <Dependency Name="Microsoft.CodeAnalysis.CSharp.Workspaces" Version="4.11.0-3.24554.2">
      <Uri>https://github.com/dotnet/roslyn</Uri>
      <Sha>bc1c3011064a493b0ca527df6fb7215e2e5cfa96</Sha>
    </Dependency>
    <Dependency Name="Microsoft.CodeAnalysis.Workspaces.MSBuild" Version="4.11.0-3.24554.2">
      <Uri>https://github.com/dotnet/roslyn</Uri>
      <Sha>bc1c3011064a493b0ca527df6fb7215e2e5cfa96</Sha>
    </Dependency>
    <Dependency Name="Microsoft.AspNetCore.DeveloperCertificates.XPlat" Version="8.0.17-servicing.25266.9">
      <Uri>https://dev.azure.com/dnceng/internal/_git/dotnet-aspnetcore</Uri>
      <Sha>fa4d80b76c2431a825be026f6bbabca63e1f42ef</Sha>
    </Dependency>
    <Dependency Name="Microsoft.AspNetCore.TestHost" Version="8.0.17">
      <Uri>https://dev.azure.com/dnceng/internal/_git/dotnet-aspnetcore</Uri>
      <Sha>fa4d80b76c2431a825be026f6bbabca63e1f42ef</Sha>
    </Dependency>
    <Dependency Name="Microsoft.Build.NuGetSdkResolver" Version="6.11.1-rc.2">
      <Uri>https://github.com/nuget/nuget.client</Uri>
      <Sha>5469bd0d9de8108f15f21644759773b85471366c</Sha>
    </Dependency>
    <Dependency Name="NuGet.Build.Tasks" Version="6.11.1-rc.2">
      <Uri>https://github.com/nuget/nuget.client</Uri>
      <Sha>5469bd0d9de8108f15f21644759773b85471366c</Sha>
    </Dependency>
    <Dependency Name="NuGet.Build.Tasks.Console" Version="6.11.1-rc.2">
      <Uri>https://github.com/nuget/nuget.client</Uri>
      <Sha>5469bd0d9de8108f15f21644759773b85471366c</Sha>
    </Dependency>
    <Dependency Name="NuGet.Build.Tasks.Pack" Version="6.11.1-rc.2">
      <Uri>https://github.com/nuget/nuget.client</Uri>
      <Sha>5469bd0d9de8108f15f21644759773b85471366c</Sha>
    </Dependency>
    <Dependency Name="NuGet.Commands" Version="6.11.1-rc.2">
      <Uri>https://github.com/nuget/nuget.client</Uri>
      <Sha>5469bd0d9de8108f15f21644759773b85471366c</Sha>
    </Dependency>
    <Dependency Name="NuGet.CommandLine.XPlat" Version="6.11.1-rc.2">
      <Uri>https://github.com/nuget/nuget.client</Uri>
      <Sha>5469bd0d9de8108f15f21644759773b85471366c</Sha>
    </Dependency>
    <Dependency Name="NuGet.Common" Version="6.11.1-rc.2">
      <Uri>https://github.com/nuget/nuget.client</Uri>
      <Sha>5469bd0d9de8108f15f21644759773b85471366c</Sha>
    </Dependency>
    <Dependency Name="NuGet.Configuration" Version="6.11.1-rc.2">
      <Uri>https://github.com/nuget/nuget.client</Uri>
      <Sha>5469bd0d9de8108f15f21644759773b85471366c</Sha>
    </Dependency>
    <Dependency Name="NuGet.Credentials" Version="6.11.1-rc.2">
      <Uri>https://github.com/nuget/nuget.client</Uri>
      <Sha>5469bd0d9de8108f15f21644759773b85471366c</Sha>
    </Dependency>
    <Dependency Name="NuGet.DependencyResolver.Core" Version="6.11.1-rc.2">
      <Uri>https://github.com/nuget/nuget.client</Uri>
      <Sha>5469bd0d9de8108f15f21644759773b85471366c</Sha>
    </Dependency>
    <Dependency Name="NuGet.Frameworks" Version="6.11.1-rc.2">
      <Uri>https://github.com/nuget/nuget.client</Uri>
      <Sha>5469bd0d9de8108f15f21644759773b85471366c</Sha>
    </Dependency>
    <Dependency Name="NuGet.LibraryModel" Version="6.11.1-rc.2">
      <Uri>https://github.com/nuget/nuget.client</Uri>
      <Sha>5469bd0d9de8108f15f21644759773b85471366c</Sha>
    </Dependency>
    <Dependency Name="NuGet.ProjectModel" Version="6.11.1-rc.2">
      <Uri>https://github.com/nuget/nuget.client</Uri>
      <Sha>5469bd0d9de8108f15f21644759773b85471366c</Sha>
    </Dependency>
    <Dependency Name="NuGet.Protocol" Version="6.11.1-rc.2">
      <Uri>https://github.com/nuget/nuget.client</Uri>
      <Sha>5469bd0d9de8108f15f21644759773b85471366c</Sha>
    </Dependency>
    <Dependency Name="NuGet.Packaging" Version="6.11.1-rc.2">
      <Uri>https://github.com/nuget/nuget.client</Uri>
      <Sha>5469bd0d9de8108f15f21644759773b85471366c</Sha>
    </Dependency>
    <Dependency Name="NuGet.Versioning" Version="6.11.1-rc.2">
      <Uri>https://github.com/nuget/nuget.client</Uri>
      <Sha>5469bd0d9de8108f15f21644759773b85471366c</Sha>
    </Dependency>
    <Dependency Name="NuGet.Localization" Version="6.11.1-rc.2">
      <Uri>https://github.com/nuget/nuget.client</Uri>
      <Sha>5469bd0d9de8108f15f21644759773b85471366c</Sha>
    </Dependency>
    <Dependency Name="Microsoft.NET.Test.Sdk" Version="17.11.1-release-24455-02">
      <Uri>https://github.com/microsoft/vstest</Uri>
      <Sha>7855c9b221686104532ebf3380f2d45b3613b369</Sha>
      <SourceBuild RepoName="vstest" ManagedOnly="true" />
    </Dependency>
    <Dependency Name="Microsoft.TestPlatform.CLI" Version="17.11.1-release-24455-02">
      <Uri>https://github.com/microsoft/vstest</Uri>
      <Sha>7855c9b221686104532ebf3380f2d45b3613b369</Sha>
    </Dependency>
    <Dependency Name="Microsoft.TestPlatform.Build" Version="17.11.1-release-24455-02">
      <Uri>https://github.com/microsoft/vstest</Uri>
      <Sha>7855c9b221686104532ebf3380f2d45b3613b369</Sha>
    </Dependency>
    <Dependency Name="Microsoft.NET.ILLink.Tasks" Version="8.0.17">
      <Uri>https://dev.azure.com/dnceng/internal/_git/dotnet-runtime</Uri>
      <Sha>77545d6fd5ca79bc08198fd6d8037c14843f14ad</Sha>
    </Dependency>
    <Dependency Name="System.Formats.Asn1" Version="8.0.2">
      <Uri>https://dev.azure.com/dnceng/internal/_git/dotnet-runtime</Uri>
      <Sha>50c4cb9fc31c47f03eac865d7bc518af173b74b7</Sha>
    </Dependency>
    <Dependency Name="System.CodeDom" Version="8.0.0">
      <Uri>https://dev.azure.com/dnceng/internal/_git/dotnet-runtime</Uri>
      <Sha>5535e31a712343a63f5d7d796cd874e563e5ac14</Sha>
    </Dependency>
    <Dependency Name="System.Diagnostics.EventLog" Version="8.0.2">
      <Uri>https://dev.azure.com/dnceng/internal/_git/dotnet-runtime</Uri>
      <Sha>50c4cb9fc31c47f03eac865d7bc518af173b74b7</Sha>
    </Dependency>
    <Dependency Name="System.Security.Cryptography.ProtectedData" Version="8.0.0">
      <Uri>https://dev.azure.com/dnceng/internal/_git/dotnet-runtime</Uri>
      <Sha>5535e31a712343a63f5d7d796cd874e563e5ac14</Sha>
    </Dependency>
    <Dependency Name="System.Text.Encoding.CodePages" Version="8.0.0">
      <Uri>https://dev.azure.com/dnceng/internal/_git/dotnet-runtime</Uri>
      <Sha>5535e31a712343a63f5d7d796cd874e563e5ac14</Sha>
    </Dependency>
    <Dependency Name="System.Resources.Extensions" Version="8.0.0">
      <Uri>https://dev.azure.com/dnceng/internal/_git/dotnet-runtime</Uri>
      <Sha>5535e31a712343a63f5d7d796cd874e563e5ac14</Sha>
    </Dependency>
    <Dependency Name="Microsoft.WindowsDesktop.App.Runtime.win-x64" Version="8.0.17">
      <Uri>https://dev.azure.com/dnceng/internal/_git/dotnet-windowsdesktop</Uri>
      <Sha>5ce68f29d66fae8adb0e78b44afbb09dc3cdfbb7</Sha>
    </Dependency>
    <Dependency Name="VS.Redist.Common.WindowsDesktop.SharedFramework.x64.8.0" Version="8.0.17-servicing.25267.1">
      <Uri>https://dev.azure.com/dnceng/internal/_git/dotnet-windowsdesktop</Uri>
      <Sha>5ce68f29d66fae8adb0e78b44afbb09dc3cdfbb7</Sha>
    </Dependency>
    <Dependency Name="Microsoft.WindowsDesktop.App.Ref" Version="8.0.17">
      <Uri>https://dev.azure.com/dnceng/internal/_git/dotnet-windowsdesktop</Uri>
      <Sha>5ce68f29d66fae8adb0e78b44afbb09dc3cdfbb7</Sha>
    </Dependency>
    <Dependency Name="VS.Redist.Common.WindowsDesktop.TargetingPack.x64.8.0" Version="8.0.17-servicing.25267.1">
      <Uri>https://dev.azure.com/dnceng/internal/_git/dotnet-windowsdesktop</Uri>
      <Sha>5ce68f29d66fae8adb0e78b44afbb09dc3cdfbb7</Sha>
    </Dependency>
    <Dependency Name="Microsoft.NET.Sdk.WindowsDesktop" Version="8.0.17-servicing.25266.9" CoherentParentDependency="Microsoft.WindowsDesktop.App.Ref">
      <Uri>https://dev.azure.com/dnceng/internal/_git/dotnet-wpf</Uri>
      <Sha>3385cf1d42f4e488140452369a247a4a16183ce4</Sha>
    </Dependency>
    <Dependency Name="Microsoft.AspNetCore.App.Ref" Version="8.0.17">
      <Uri>https://dev.azure.com/dnceng/internal/_git/dotnet-aspnetcore</Uri>
      <Sha>fa4d80b76c2431a825be026f6bbabca63e1f42ef</Sha>
    </Dependency>
    <Dependency Name="Microsoft.AspNetCore.App.Ref.Internal" Version="8.0.17-servicing.25266.9">
      <Uri>https://dev.azure.com/dnceng/internal/_git/dotnet-aspnetcore</Uri>
      <Sha>fa4d80b76c2431a825be026f6bbabca63e1f42ef</Sha>
    </Dependency>
    <Dependency Name="Microsoft.AspNetCore.App.Runtime.win-x64" Version="8.0.17">
      <Uri>https://dev.azure.com/dnceng/internal/_git/dotnet-aspnetcore</Uri>
      <Sha>fa4d80b76c2431a825be026f6bbabca63e1f42ef</Sha>
    </Dependency>
    <Dependency Name="VS.Redist.Common.AspNetCore.SharedFramework.x64.8.0" Version="8.0.17-servicing.25266.9">
      <Uri>https://dev.azure.com/dnceng/internal/_git/dotnet-aspnetcore</Uri>
      <Sha>fa4d80b76c2431a825be026f6bbabca63e1f42ef</Sha>
      <SourceBuild RepoName="aspnetcore" ManagedOnly="true" />
    </Dependency>
    <Dependency Name="dotnet-dev-certs" Version="8.0.17-servicing.25266.9">
      <Uri>https://dev.azure.com/dnceng/internal/_git/dotnet-aspnetcore</Uri>
      <Sha>fa4d80b76c2431a825be026f6bbabca63e1f42ef</Sha>
    </Dependency>
    <Dependency Name="dotnet-user-jwts" Version="8.0.17-servicing.25266.9">
      <Uri>https://dev.azure.com/dnceng/internal/_git/dotnet-aspnetcore</Uri>
      <Sha>fa4d80b76c2431a825be026f6bbabca63e1f42ef</Sha>
    </Dependency>
    <Dependency Name="dotnet-user-secrets" Version="8.0.17-servicing.25266.9">
      <Uri>https://dev.azure.com/dnceng/internal/_git/dotnet-aspnetcore</Uri>
      <Sha>fa4d80b76c2431a825be026f6bbabca63e1f42ef</Sha>
    </Dependency>
    <Dependency Name="Microsoft.AspNetCore.Analyzers" Version="8.0.17-servicing.25266.9">
      <Uri>https://dev.azure.com/dnceng/internal/_git/dotnet-aspnetcore</Uri>
      <Sha>fa4d80b76c2431a825be026f6bbabca63e1f42ef</Sha>
    </Dependency>
    <Dependency Name="Microsoft.AspNetCore.Components.SdkAnalyzers" Version="8.0.17-servicing.25266.9">
      <Uri>https://dev.azure.com/dnceng/internal/_git/dotnet-aspnetcore</Uri>
      <Sha>fa4d80b76c2431a825be026f6bbabca63e1f42ef</Sha>
    </Dependency>
    <Dependency Name="Microsoft.AspNetCore.Mvc.Analyzers" Version="8.0.17-servicing.25266.9">
      <Uri>https://dev.azure.com/dnceng/internal/_git/dotnet-aspnetcore</Uri>
      <Sha>fa4d80b76c2431a825be026f6bbabca63e1f42ef</Sha>
    </Dependency>
    <Dependency Name="Microsoft.AspNetCore.Mvc.Api.Analyzers" Version="8.0.17-servicing.25266.9">
      <Uri>https://dev.azure.com/dnceng/internal/_git/dotnet-aspnetcore</Uri>
      <Sha>fa4d80b76c2431a825be026f6bbabca63e1f42ef</Sha>
    </Dependency>
    <Dependency Name="Microsoft.CodeAnalysis.Razor.Tooling.Internal" Version="9.0.0-preview.24577.3">
      <Uri>https://github.com/dotnet/razor</Uri>
      <Sha>c937db618f8c8739c6fa66ab4ca541344a468fdc</Sha>
      <SourceBuild RepoName="razor" ManagedOnly="true" />
    </Dependency>
    <Dependency Name="Microsoft.AspNetCore.Mvc.Razor.Extensions.Tooling.Internal" Version="9.0.0-preview.24577.3">
      <Uri>https://github.com/dotnet/razor</Uri>
      <Sha>c937db618f8c8739c6fa66ab4ca541344a468fdc</Sha>
    </Dependency>
    <Dependency Name="Microsoft.NET.Sdk.Razor.SourceGenerators.Transport" Version="9.0.0-preview.24577.3">
      <Uri>https://github.com/dotnet/razor</Uri>
      <Sha>c937db618f8c8739c6fa66ab4ca541344a468fdc</Sha>
    </Dependency>
    <Dependency Name="Microsoft.Extensions.FileProviders.Embedded" Version="8.0.17">
      <Uri>https://dev.azure.com/dnceng/internal/_git/dotnet-aspnetcore</Uri>
      <Sha>fa4d80b76c2431a825be026f6bbabca63e1f42ef</Sha>
    </Dependency>
    <Dependency Name="Microsoft.AspNetCore.Authorization" Version="8.0.17">
      <Uri>https://dev.azure.com/dnceng/internal/_git/dotnet-aspnetcore</Uri>
      <Sha>fa4d80b76c2431a825be026f6bbabca63e1f42ef</Sha>
    </Dependency>
    <Dependency Name="Microsoft.AspNetCore.Components.Web" Version="8.0.17">
      <Uri>https://dev.azure.com/dnceng/internal/_git/dotnet-aspnetcore</Uri>
      <Sha>fa4d80b76c2431a825be026f6bbabca63e1f42ef</Sha>
    </Dependency>
    <Dependency Name="Microsoft.JSInterop" Version="8.0.17">
      <Uri>https://dev.azure.com/dnceng/internal/_git/dotnet-aspnetcore</Uri>
      <Sha>fa4d80b76c2431a825be026f6bbabca63e1f42ef</Sha>
    </Dependency>
    <Dependency Name="Microsoft.Web.Xdt" Version="7.0.0-preview.22423.2" Pinned="true">
      <Uri>https://github.com/dotnet/xdt</Uri>
      <Sha>9a1c3e1b7f0c8763d4c96e593961a61a72679a7b</Sha>
      <SourceBuild RepoName="xdt" ManagedOnly="true" />
    </Dependency>
    <Dependency Name="Microsoft.CodeAnalysis.NetAnalyzers" Version="8.0.0-preview.23614.1">
      <Uri>https://github.com/dotnet/roslyn-analyzers</Uri>
      <Sha>abef8ced132657943b7150f01a308e2199a17d5d</Sha>
    </Dependency>
    <Dependency Name="Microsoft.CodeAnalysis.PublicApiAnalyzers" Version="3.11.0-beta1.23614.1">
      <Uri>https://github.com/dotnet/roslyn-analyzers</Uri>
      <Sha>abef8ced132657943b7150f01a308e2199a17d5d</Sha>
    </Dependency>
    <Dependency Name="Microsoft.SourceBuild.Intermediate.roslyn-analyzers" Version="3.11.0-beta1.23614.1">
      <Uri>https://github.com/dotnet/roslyn-analyzers</Uri>
      <Sha>abef8ced132657943b7150f01a308e2199a17d5d</Sha>
      <SourceBuild RepoName="roslyn-analyzers" ManagedOnly="true" />
    </Dependency>
    <Dependency Name="System.CommandLine" Version="2.0.0-beta4.23307.1">
      <Uri>https://github.com/dotnet/command-line-api</Uri>
      <Sha>02fe27cd6a9b001c8feb7938e6ef4b3799745759</Sha>
    </Dependency>
    <Dependency Name="Microsoft.SourceBuild.Intermediate.command-line-api" Version="0.1.430701">
      <Uri>https://github.com/dotnet/command-line-api</Uri>
      <Sha>02fe27cd6a9b001c8feb7938e6ef4b3799745759</Sha>
      <SourceBuild RepoName="command-line-api" ManagedOnly="true" />
    </Dependency>
    <Dependency Name="Microsoft.SourceBuild.Intermediate.source-build-externals" Version="8.0.0-alpha.1.25202.2">
      <Uri>https://github.com/dotnet/source-build-externals</Uri>
      <Sha>16bcad1c13be082bd52ce178896d1119a73081a9</Sha>
      <SourceBuild RepoName="source-build-externals" ManagedOnly="true" />
    </Dependency>
    <Dependency Name="Microsoft.SourceBuild.Intermediate.source-build-reference-packages" Version="8.0.0-alpha.1.25269.2">
      <Uri>https://github.com/dotnet/source-build-reference-packages</Uri>
      <Sha>cee2d057118e3ad3c58a72a23271ad88b87d4d4d</Sha>
      <SourceBuild RepoName="source-build-reference-packages" ManagedOnly="true" />
    </Dependency>
    <Dependency Name="Microsoft.Deployment.DotNet.Releases" Version="2.0.0-rtm.1.25064.1">
      <Uri>https://github.com/dotnet/deployment-tools</Uri>
      <Sha>5255d40e228ea1d4b624781b5b97ec16484a3b4b</Sha>
    </Dependency>
    <Dependency Name="Microsoft.Build.Tasks.Git" Version="8.0.0-beta.23615.1">
      <Uri>https://github.com/dotnet/sourcelink</Uri>
      <Sha>94eaac3385cafff41094454966e1af1d1cf60f00</Sha>
      <SourceBuild RepoName="sourcelink" ManagedOnly="true" />
    </Dependency>
    <Dependency Name="Microsoft.SourceLink.Common" Version="8.0.0-beta.23615.1">
      <Uri>https://github.com/dotnet/sourcelink</Uri>
      <Sha>94eaac3385cafff41094454966e1af1d1cf60f00</Sha>
    </Dependency>
    <Dependency Name="Microsoft.SourceLink.AzureRepos.Git" Version="8.0.0-beta.23615.1">
      <Uri>https://github.com/dotnet/sourcelink</Uri>
      <Sha>94eaac3385cafff41094454966e1af1d1cf60f00</Sha>
    </Dependency>
    <Dependency Name="Microsoft.SourceLink.GitHub" Version="8.0.0-beta.23615.1">
      <Uri>https://github.com/dotnet/sourcelink</Uri>
      <Sha>94eaac3385cafff41094454966e1af1d1cf60f00</Sha>
    </Dependency>
    <Dependency Name="Microsoft.SourceLink.GitLab" Version="8.0.0-beta.23615.1">
      <Uri>https://github.com/dotnet/sourcelink</Uri>
      <Sha>94eaac3385cafff41094454966e1af1d1cf60f00</Sha>
    </Dependency>
    <Dependency Name="Microsoft.SourceLink.Bitbucket.Git" Version="8.0.0-beta.23615.1">
      <Uri>https://github.com/dotnet/sourcelink</Uri>
      <Sha>94eaac3385cafff41094454966e1af1d1cf60f00</Sha>
    </Dependency>
    <!-- Explicit dependency because Microsoft.Deployment.DotNet.Releases has different versioning
         than the SB intermediate -->
    <Dependency Name="Microsoft.SourceBuild.Intermediate.deployment-tools" Version="8.0.0-rtm.25064.1">
      <Uri>https://github.com/dotnet/deployment-tools</Uri>
      <Sha>5255d40e228ea1d4b624781b5b97ec16484a3b4b</Sha>
      <SourceBuild RepoName="deployment-tools" ManagedOnly="true" />
    </Dependency>
    <Dependency Name="Microsoft.SourceBuild.Intermediate.symreader" Version="2.0.0-beta-23228-03">
      <Uri>https://github.com/dotnet/symreader</Uri>
      <Sha>27e584661980ee6d82c419a2a471ae505b7d122e</Sha>
      <SourceBuild RepoName="symreader" ManagedOnly="true" />
    </Dependency>
    <!-- Dependency required for flowing correct package version in source-build, using PVP flow. -->
    <Dependency Name="Microsoft.Extensions.Logging" Version="8.0.1">
      <Uri>https://dev.azure.com/dnceng/internal/_git/dotnet-runtime</Uri>
      <Sha>81cabf2857a01351e5ab578947c7403a5b128ad1</Sha>
    </Dependency>
    <!-- Dependency required for flowing correct package version in source-build, using PVP flow. -->
    <Dependency Name="Microsoft.Extensions.Logging.Abstractions" Version="8.0.3">
      <Uri>https://dev.azure.com/dnceng/internal/_git/dotnet-runtime</Uri>
      <Sha>50c4cb9fc31c47f03eac865d7bc518af173b74b7</Sha>
    </Dependency>
    <!-- Dependency required for flowing correct package version in source-build, using PVP flow. -->
    <Dependency Name="Microsoft.Extensions.Logging.Console" Version="8.0.1">
      <Uri>https://dev.azure.com/dnceng/internal/_git/dotnet-runtime</Uri>
      <Sha>81cabf2857a01351e5ab578947c7403a5b128ad1</Sha>
    </Dependency>
    <!-- Dependency required for flowing correct package version in source-build, using PVP flow. -->
    <Dependency Name="Microsoft.Extensions.FileSystemGlobbing" Version="8.0.0">
      <Uri>https://dev.azure.com/dnceng/internal/_git/dotnet-runtime</Uri>
      <Sha>5535e31a712343a63f5d7d796cd874e563e5ac14</Sha>
    </Dependency>
    <!-- Dependency required for flowing correct package version in source-build, using PVP flow. -->
    <Dependency Name="System.ServiceProcess.ServiceController" Version="8.0.1">
      <Uri>https://dev.azure.com/dnceng/internal/_git/dotnet-runtime</Uri>
      <Sha>81cabf2857a01351e5ab578947c7403a5b128ad1</Sha>
    </Dependency>
    <Dependency Name="System.Text.Json" Version="8.0.5">
      <Uri>https://dev.azure.com/dnceng/internal/_git/dotnet-runtime</Uri>
      <Sha>81cabf2857a01351e5ab578947c7403a5b128ad1</Sha>
    </Dependency>
    <Dependency Name="Microsoft.Bcl.AsyncInterfaces" Version="8.0.0">
      <Uri>https://dev.azure.com/dnceng/internal/_git/dotnet-runtime</Uri>
      <Sha>5535e31a712343a63f5d7d796cd874e563e5ac14</Sha>
    </Dependency>
    <Dependency Name="Microsoft.Extensions.FileProviders.Abstractions" Version="8.0.0">
      <Uri>https://dev.azure.com/dnceng/internal/_git/dotnet-runtime</Uri>
      <Sha>5535e31a712343a63f5d7d796cd874e563e5ac14</Sha>
    </Dependency>
    <Dependency Name="Microsoft.Extensions.ObjectPool" Version="8.0.17">
      <Uri>https://dev.azure.com/dnceng/internal/_git/dotnet-aspnetcore</Uri>
      <Sha>fa4d80b76c2431a825be026f6bbabca63e1f42ef</Sha>
    </Dependency>
    <Dependency Name="Microsoft.Win32.SystemEvents" Version="8.0.0">
      <Uri>https://dev.azure.com/dnceng/internal/_git/dotnet-runtime</Uri>
      <Sha>5535e31a712343a63f5d7d796cd874e563e5ac14</Sha>
    </Dependency>
    <Dependency Name="System.Composition.AttributedModel" Version="8.0.0">
      <Uri>https://dev.azure.com/dnceng/internal/_git/dotnet-runtime</Uri>
      <Sha>5535e31a712343a63f5d7d796cd874e563e5ac14</Sha>
    </Dependency>
    <Dependency Name="System.Composition.Convention" Version="8.0.0">
      <Uri>https://dev.azure.com/dnceng/internal/_git/dotnet-runtime</Uri>
      <Sha>5535e31a712343a63f5d7d796cd874e563e5ac14</Sha>
    </Dependency>
    <Dependency Name="System.Composition.Hosting" Version="8.0.0">
      <Uri>https://dev.azure.com/dnceng/internal/_git/dotnet-runtime</Uri>
      <Sha>5535e31a712343a63f5d7d796cd874e563e5ac14</Sha>
    </Dependency>
    <Dependency Name="System.Composition.Runtime" Version="8.0.0">
      <Uri>https://dev.azure.com/dnceng/internal/_git/dotnet-runtime</Uri>
      <Sha>5535e31a712343a63f5d7d796cd874e563e5ac14</Sha>
    </Dependency>
    <Dependency Name="System.Composition.TypedParts" Version="8.0.0">
      <Uri>https://dev.azure.com/dnceng/internal/_git/dotnet-runtime</Uri>
      <Sha>5535e31a712343a63f5d7d796cd874e563e5ac14</Sha>
    </Dependency>
    <Dependency Name="System.Configuration.ConfigurationManager" Version="8.0.1">
      <Uri>https://dev.azure.com/dnceng/internal/_git/dotnet-runtime</Uri>
      <Sha>81cabf2857a01351e5ab578947c7403a5b128ad1</Sha>
    </Dependency>
    <Dependency Name="System.Drawing.Common" Version="8.0.7">
      <Uri>https://dev.azure.com/dnceng/internal/_git/dotnet-winforms</Uri>
      <Sha>fdc20074cf1e48b8cf11fe6ac78f255b1fbfe611</Sha>
    </Dependency>
    <Dependency Name="System.Security.Cryptography.Pkcs" Version="8.0.1">
      <Uri>https://dev.azure.com/dnceng/internal/_git/dotnet-runtime</Uri>
      <Sha>81cabf2857a01351e5ab578947c7403a5b128ad1</Sha>
    </Dependency>
    <Dependency Name="System.Security.Cryptography.Xml" Version="8.0.2">
      <Uri>https://dev.azure.com/dnceng/internal/_git/dotnet-runtime</Uri>
      <Sha>81cabf2857a01351e5ab578947c7403a5b128ad1</Sha>
    </Dependency>
    <Dependency Name="System.Security.Permissions" Version="8.0.0">
      <Uri>https://dev.azure.com/dnceng/internal/_git/dotnet-runtime</Uri>
      <Sha>5535e31a712343a63f5d7d796cd874e563e5ac14</Sha>
    </Dependency>
    <Dependency Name="System.Windows.Extensions" Version="8.0.0">
      <Uri>https://dev.azure.com/dnceng/internal/_git/dotnet-runtime</Uri>
      <Sha>5535e31a712343a63f5d7d796cd874e563e5ac14</Sha>
    </Dependency>
  </ProductDependencies>
  <ToolsetDependencies>
    <Dependency Name="Microsoft.DotNet.Arcade.Sdk" Version="8.0.0-beta.25310.3">
      <Uri>https://github.com/dotnet/arcade</Uri>
      <Sha>2ce3f8c7b2614c2b19985b669ffcd934bc39ffd1</Sha>
      <SourceBuild RepoName="arcade" ManagedOnly="true" />
    </Dependency>
    <Dependency Name="Microsoft.DotNet.Helix.Sdk" Version="8.0.0-beta.25310.3">
      <Uri>https://github.com/dotnet/arcade</Uri>
      <Sha>2ce3f8c7b2614c2b19985b669ffcd934bc39ffd1</Sha>
    </Dependency>
    <Dependency Name="Microsoft.DotNet.SignTool" Version="8.0.0-beta.25310.3">
      <Uri>https://github.com/dotnet/arcade</Uri>
      <Sha>2ce3f8c7b2614c2b19985b669ffcd934bc39ffd1</Sha>
    </Dependency>
    <Dependency Name="Microsoft.DotNet.XUnitExtensions" Version="8.0.0-beta.25310.3">
      <Uri>https://github.com/dotnet/arcade</Uri>
      <Sha>2ce3f8c7b2614c2b19985b669ffcd934bc39ffd1</Sha>
    </Dependency>
    <Dependency Name="System.Reflection.MetadataLoadContext" Version="8.0.1">
      <Uri>https://dev.azure.com/dnceng/internal/_git/dotnet-runtime</Uri>
      <Sha>81cabf2857a01351e5ab578947c7403a5b128ad1</Sha>
    </Dependency>
    <Dependency Name="Microsoft.DotNet.XliffTasks" Version="1.0.0-beta.23475.1" CoherentParentDependency="Microsoft.DotNet.Arcade.Sdk">
      <Uri>https://github.com/dotnet/xliff-tasks</Uri>
      <Sha>73f0850939d96131c28cf6ea6ee5aacb4da0083a</Sha>
      <SourceBuild RepoName="xliff-tasks" ManagedOnly="true" />
    </Dependency>
    <Dependency Name="Microsoft.IO.Redist" Version="6.0.1">
      <Uri>https://github.com/dotnet/runtime</Uri>
      <Sha>e77011b31a3e5c47d931248a64b47f9b2d47853d</Sha>
    </Dependency>
  </ToolsetDependencies>
</Dependencies><|MERGE_RESOLUTION|>--- conflicted
+++ resolved
@@ -55,19 +55,6 @@
       <Uri>https://github.com/dotnet/emsdk</Uri>
       <Sha>2b0cca8ad3a88e02fe0878139009ffffde071f1f</Sha>
     </Dependency>
-<<<<<<< HEAD
-    <Dependency Name="Microsoft.Build" Version="17.10.29">
-      <Uri>https://dev.azure.com/devdiv/DevDiv/_git/DotNet-msbuild-Trusted</Uri>
-      <Sha>27f9d42f6ea83c5aa7dddcab38a17806bfa50bc3</Sha>
-    </Dependency>
-    <Dependency Name="Microsoft.Build.Localization" Version="17.10.29-servicing-25223-08">
-      <Uri>https://dev.azure.com/devdiv/DevDiv/_git/DotNet-msbuild-Trusted</Uri>
-      <Sha>27f9d42f6ea83c5aa7dddcab38a17806bfa50bc3</Sha>
-    </Dependency>
-    <Dependency Name="Microsoft.SourceBuild.Intermediate.msbuild" Version="17.10.29-servicing-25223-08">
-      <Uri>https://dev.azure.com/devdiv/DevDiv/_git/DotNet-msbuild-Trusted</Uri>
-      <Sha>27f9d42f6ea83c5aa7dddcab38a17806bfa50bc3</Sha>
-=======
     <Dependency Name="Microsoft.Build" Version="17.11.31">
       <Uri>https://dev.azure.com/devdiv/DevDiv/_git/DotNet-msbuild-Trusted</Uri>
       <Sha>933b72e36e86c22ba73e8b8148488f8298bb73c7</Sha>
@@ -79,7 +66,6 @@
     <Dependency Name="Microsoft.SourceBuild.Intermediate.msbuild" Version="17.11.31-servicing-25210-17">
       <Uri>https://dev.azure.com/devdiv/DevDiv/_git/DotNet-msbuild-Trusted</Uri>
       <Sha>933b72e36e86c22ba73e8b8148488f8298bb73c7</Sha>
->>>>>>> 0abe621f
       <SourceBuild RepoName="msbuild" ManagedOnly="true" />
     </Dependency>
     <Dependency Name="Microsoft.FSharp.Compiler" Version="12.8.403-beta.24526.2">
@@ -91,15 +77,9 @@
       <Sha>e11d7079bebc6f101c5313fe0d1de9e3d38a7c02</Sha>
       <SourceBuild RepoName="fsharp" ManagedOnly="true" />
     </Dependency>
-<<<<<<< HEAD
-    <Dependency Name="dotnet-format" Version="8.3.631206">
-      <Uri>https://github.com/dotnet/format</Uri>
-      <Sha>c7e5d39bdc5e4a2fedd4fb4f46e35a9843ddff4a</Sha>
-=======
     <Dependency Name="dotnet-format" Version="8.3.631204">
       <Uri>https://github.com/dotnet/format</Uri>
       <Sha>64cbc6c3f71ff573a72b0c83c407612ad07d5c6e</Sha>
->>>>>>> 0abe621f
       <SourceBuild RepoName="format" ManagedOnly="true" />
     </Dependency>
     <Dependency Name="Microsoft.Net.Compilers.Toolset" Version="4.11.0-3.24554.2">
