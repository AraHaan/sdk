--- conflicted
+++ resolved
@@ -69,20 +69,6 @@
       <Sha>e3d8e8ea6df192d864698cdd76984d74135d0d13</Sha>
       <SourceBuild RepoName="emsdk" ManagedOnly="true" />
     </Dependency>
-<<<<<<< HEAD
-    <Dependency Name="Microsoft.Build" Version="17.12.39">
-      <Uri>https://github.com/dotnet/msbuild</Uri>
-      <Sha>590305fc69a6af024c9d868d557be3efd5e42ddf</Sha>
-    </Dependency>
-    <Dependency Name="Microsoft.Build.Localization" Version="17.12.39-preview-25312-03">
-      <Uri>https://github.com/dotnet/msbuild</Uri>
-      <Sha>590305fc69a6af024c9d868d557be3efd5e42ddf</Sha>
-    </Dependency>
-    <!-- Intermediate is necessary for source build. -->
-    <Dependency Name="Microsoft.SourceBuild.Intermediate.msbuild" Version="17.12.39-preview-25312-03">
-      <Uri>https://github.com/dotnet/msbuild</Uri>
-      <Sha>590305fc69a6af024c9d868d557be3efd5e42ddf</Sha>
-=======
     <Dependency Name="Microsoft.Build" Version="17.14.12">
       <Uri>https://github.com/dotnet/msbuild</Uri>
       <Sha>c95bb4f600d1a6e1afa99869f302820d4c114053</Sha>
@@ -95,7 +81,6 @@
     <Dependency Name="Microsoft.SourceBuild.Intermediate.msbuild" Version="17.14.12-servicing-25278-08">
       <Uri>https://github.com/dotnet/msbuild</Uri>
       <Sha>c95bb4f600d1a6e1afa99869f302820d4c114053</Sha>
->>>>>>> 957591bf
       <SourceBuild RepoName="msbuild" ManagedOnly="true" />
     </Dependency>
     <Dependency Name="Microsoft.FSharp.Compiler" Version="13.9.300-beta.25228.3">
