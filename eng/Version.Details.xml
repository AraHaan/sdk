--- conflicted
+++ resolved
@@ -77,17 +77,10 @@
       <Sha>fc5e9eda234e2b69aa479f4f83faddc31fdd4da7</Sha>
       <SourceBuild RepoName="fsharp" ManagedOnly="true" />
     </Dependency>
-<<<<<<< HEAD
-    <Dependency Name="dotnet-format" Version="6.4.551001">
-      <Uri>https://github.com/dotnet/format</Uri>
-      <Sha>889b6b0638fa9529a6a0120e9363c401b9e5846f</Sha>
-      <SourceBuildTarball RepoName="format" ManagedOnly="true" />
-=======
     <Dependency Name="dotnet-format" Version="8.1.546807">
       <Uri>https://dev.azure.com/dnceng/internal/_git/dotnet-format</Uri>
       <Sha>27f18656aab37d71839f562c0653afce07a2d2fd</Sha>
       <SourceBuild RepoName="format" ManagedOnly="true" />
->>>>>>> e0c4a752
     </Dependency>
     <Dependency Name="Microsoft.Net.Compilers.Toolset" Version="4.8.0-7.24510.4">
       <Uri>https://github.com/dotnet/roslyn</Uri>
@@ -498,24 +491,6 @@
     </Dependency>
   </ProductDependencies>
   <ToolsetDependencies>
-<<<<<<< HEAD
-    <Dependency Name="Microsoft.DotNet.Arcade.Sdk" Version="6.0.0-beta.24508.2">
-      <Uri>https://github.com/dotnet/arcade</Uri>
-      <Sha>bb06ac242cf3faf5cef64127bdd11c3a4f060c06</Sha>
-      <SourceBuild RepoName="arcade" ManagedOnly="true" />
-    </Dependency>
-    <Dependency Name="Microsoft.DotNet.Helix.Sdk" Version="6.0.0-beta.24508.2">
-      <Uri>https://github.com/dotnet/arcade</Uri>
-      <Sha>bb06ac242cf3faf5cef64127bdd11c3a4f060c06</Sha>
-    </Dependency>
-    <Dependency Name="Microsoft.DotNet.SignTool" Version="6.0.0-beta.24508.2">
-      <Uri>https://github.com/dotnet/arcade</Uri>
-      <Sha>bb06ac242cf3faf5cef64127bdd11c3a4f060c06</Sha>
-    </Dependency>
-    <Dependency Name="Microsoft.DotNet.XUnitExtensions" Version="6.0.0-beta.24508.2">
-      <Uri>https://github.com/dotnet/arcade</Uri>
-      <Sha>bb06ac242cf3faf5cef64127bdd11c3a4f060c06</Sha>
-=======
     <Dependency Name="Microsoft.DotNet.Arcade.Sdk" Version="8.0.0-beta.24508.1">
       <Uri>https://github.com/dotnet/arcade</Uri>
       <Sha>e5b13e054339e41d422212a0ecaf24fec20cb5a1</Sha>
@@ -532,7 +507,6 @@
     <Dependency Name="Microsoft.DotNet.XUnitExtensions" Version="8.0.0-beta.24508.1">
       <Uri>https://github.com/dotnet/arcade</Uri>
       <Sha>e5b13e054339e41d422212a0ecaf24fec20cb5a1</Sha>
->>>>>>> e0c4a752
     </Dependency>
     <Dependency Name="System.Reflection.MetadataLoadContext" Version="8.0.1">
       <Uri>https://dev.azure.com/dnceng/internal/_git/dotnet-runtime</Uri>
