--- conflicted
+++ resolved
@@ -70,7 +70,6 @@
       <Sha>3357df4ce6777df98962749818625612778b53af</Sha>
       <SourceBuild RepoName="format" ManagedOnly="true" />
     </Dependency>
-<<<<<<< HEAD
     <Dependency Name="Microsoft.Net.Compilers.Toolset" Version="4.7.0-2.23227.4">
       <Uri>https://github.com/dotnet/roslyn</Uri>
       <Sha>6d4997fd890e7a5b5e911935baed06d55de45616</Sha>
@@ -99,36 +98,6 @@
     <Dependency Name="Microsoft.CodeAnalysis.Workspaces.MSBuild" Version="4.7.0-2.23227.4">
       <Uri>https://github.com/dotnet/roslyn</Uri>
       <Sha>6d4997fd890e7a5b5e911935baed06d55de45616</Sha>
-=======
-    <Dependency Name="Microsoft.Net.Compilers.Toolset" Version="4.7.0-2.23226.2">
-      <Uri>https://github.com/dotnet/roslyn</Uri>
-      <Sha>2531dd287a40a66deaeb80b444ef6faa7fe0a999</Sha>
-      <SourceBuild RepoName="roslyn" ManagedOnly="true" />
-    </Dependency>
-    <Dependency Name="Microsoft.CodeAnalysis" Version="4.7.0-2.23226.2">
-      <Uri>https://github.com/dotnet/roslyn</Uri>
-      <Sha>2531dd287a40a66deaeb80b444ef6faa7fe0a999</Sha>
-    </Dependency>
-    <Dependency Name="Microsoft.CodeAnalysis.CSharp" Version="4.7.0-2.23226.2">
-      <Uri>https://github.com/dotnet/roslyn</Uri>
-      <Sha>2531dd287a40a66deaeb80b444ef6faa7fe0a999</Sha>
-    </Dependency>
-    <Dependency Name="Microsoft.CodeAnalysis.CSharp.CodeStyle" Version="4.7.0-2.23226.2">
-      <Uri>https://github.com/dotnet/roslyn</Uri>
-      <Sha>2531dd287a40a66deaeb80b444ef6faa7fe0a999</Sha>
-    </Dependency>
-    <Dependency Name="Microsoft.CodeAnalysis.CSharp.Features" Version="4.7.0-2.23226.2">
-      <Uri>https://github.com/dotnet/roslyn</Uri>
-      <Sha>2531dd287a40a66deaeb80b444ef6faa7fe0a999</Sha>
-    </Dependency>
-    <Dependency Name="Microsoft.CodeAnalysis.CSharp.Workspaces" Version="4.7.0-2.23226.2">
-      <Uri>https://github.com/dotnet/roslyn</Uri>
-      <Sha>2531dd287a40a66deaeb80b444ef6faa7fe0a999</Sha>
-    </Dependency>
-    <Dependency Name="Microsoft.CodeAnalysis.Workspaces.MSBuild" Version="4.7.0-2.23226.2">
-      <Uri>https://github.com/dotnet/roslyn</Uri>
-      <Sha>2531dd287a40a66deaeb80b444ef6faa7fe0a999</Sha>
->>>>>>> 843587ba
     </Dependency>
     <Dependency Name="Microsoft.AspNetCore.DeveloperCertificates.XPlat" Version="8.0.0-preview.5.23226.1">
       <Uri>https://github.com/dotnet/aspnetcore</Uri>
