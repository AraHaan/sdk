--- conflicted
+++ resolved
@@ -15,36 +15,6 @@
       <Sha>693a4fd2526759d8408ec1388970143e666b03e2</Sha>
       <SourceBuild RepoName="templating" ManagedOnly="true" />
     </Dependency>
-<<<<<<< HEAD
-    <Dependency Name="Microsoft.NETCore.App.Ref" Version="8.0.14">
-      <Uri>https://dev.azure.com/dnceng/internal/_git/dotnet-runtime</Uri>
-      <Sha>1584e493603cfc4e9b36b77d6d4afe97de6363f9</Sha>
-    </Dependency>
-    <Dependency Name="VS.Redist.Common.NetCore.SharedFramework.x64.8.0" Version="8.0.14-servicing.25111.18">
-      <Uri>https://dev.azure.com/dnceng/internal/_git/dotnet-runtime</Uri>
-      <Sha>1584e493603cfc4e9b36b77d6d4afe97de6363f9</Sha>
-      <SourceBuild RepoName="runtime" ManagedOnly="false" />
-    </Dependency>
-    <Dependency Name="VS.Redist.Common.NetCore.TargetingPack.x64.8.0" Version="8.0.14-servicing.25111.18">
-      <Uri>https://dev.azure.com/dnceng/internal/_git/dotnet-runtime</Uri>
-      <Sha>1584e493603cfc4e9b36b77d6d4afe97de6363f9</Sha>
-    </Dependency>
-    <Dependency Name="Microsoft.NETCore.App.Runtime.win-x64" Version="8.0.14">
-      <Uri>https://dev.azure.com/dnceng/internal/_git/dotnet-runtime</Uri>
-      <Sha>1584e493603cfc4e9b36b77d6d4afe97de6363f9</Sha>
-    </Dependency>
-    <Dependency Name="Microsoft.NETCore.App.Host.win-x64" Version="8.0.14">
-      <Uri>https://dev.azure.com/dnceng/internal/_git/dotnet-runtime</Uri>
-      <Sha>1584e493603cfc4e9b36b77d6d4afe97de6363f9</Sha>
-    </Dependency>
-    <Dependency Name="Microsoft.NETCore.Platforms" Version="8.0.14-servicing.25111.18">
-      <Uri>https://dev.azure.com/dnceng/internal/_git/dotnet-runtime</Uri>
-      <Sha>1584e493603cfc4e9b36b77d6d4afe97de6363f9</Sha>
-    </Dependency>
-    <Dependency Name="Microsoft.NET.HostModel" Version="8.0.14-servicing.25111.18">
-      <Uri>https://dev.azure.com/dnceng/internal/_git/dotnet-runtime</Uri>
-      <Sha>1584e493603cfc4e9b36b77d6d4afe97de6363f9</Sha>
-=======
     <Dependency Name="Microsoft.NETCore.App.Ref" Version="9.0.3">
       <Uri>https://dev.azure.com/dnceng/internal/_git/dotnet-runtime</Uri>
       <Sha>831d23e56149cd59c40fc00c7feb7c5334bd19c4</Sha>
@@ -72,21 +42,11 @@
     <Dependency Name="Microsoft.NET.HostModel" Version="9.0.3-servicing.25111.13">
       <Uri>https://dev.azure.com/dnceng/internal/_git/dotnet-runtime</Uri>
       <Sha>831d23e56149cd59c40fc00c7feb7c5334bd19c4</Sha>
->>>>>>> 1b40c2ac
     </Dependency>
     <Dependency Name="Microsoft.Extensions.DependencyModel" Version="9.0.3">
       <Uri>https://dev.azure.com/dnceng/internal/_git/dotnet-runtime</Uri>
       <Sha>831d23e56149cd59c40fc00c7feb7c5334bd19c4</Sha>
     </Dependency>
-<<<<<<< HEAD
-    <Dependency Name="Microsoft.NETCore.DotNetHostResolver" Version="8.0.14">
-      <Uri>https://dev.azure.com/dnceng/internal/_git/dotnet-runtime</Uri>
-      <Sha>1584e493603cfc4e9b36b77d6d4afe97de6363f9</Sha>
-    </Dependency>
-    <Dependency Name="Microsoft.NET.Workload.Emscripten.Current.Manifest-8.0.100" Version="8.0.14" CoherentParentDependency="Microsoft.NETCore.App.Runtime.win-x64">
-      <Uri>https://github.com/dotnet/emsdk</Uri>
-      <Sha>ec84e775d21d3b7a6698ec30f7b2a5a9e3acd314</Sha>
-=======
     <!-- Intermediate is necessary for source build. -->
     <Dependency Name="Microsoft.SourceBuild.Intermediate.runtime.linux-x64" Version="9.0.3-servicing.25111.13">
       <Uri>https://dev.azure.com/dnceng/internal/_git/dotnet-runtime</Uri>
@@ -112,7 +72,6 @@
       <Uri>https://github.com/dotnet/emsdk</Uri>
       <Sha>dad5528e5bdf92a05a5a404c5f7939523390b96d</Sha>
       <SourceBuild RepoName="emsdk" ManagedOnly="true" />
->>>>>>> 1b40c2ac
     </Dependency>
     <Dependency Name="Microsoft.Build" Version="17.12.32">
       <Uri>https://github.com/dotnet/msbuild</Uri>
@@ -176,15 +135,6 @@
       <Uri>https://github.com/dotnet/roslyn</Uri>
       <Sha>3f5cf9fbbd91f2047e988801a5142ca1cb6bab45</Sha>
     </Dependency>
-<<<<<<< HEAD
-    <Dependency Name="Microsoft.AspNetCore.DeveloperCertificates.XPlat" Version="8.0.14-servicing.25112.21">
-      <Uri>https://dev.azure.com/dnceng/internal/_git/dotnet-aspnetcore</Uri>
-      <Sha>25ef4aa38b77974263cb10f6e9cbd10135f17b59</Sha>
-    </Dependency>
-    <Dependency Name="Microsoft.AspNetCore.TestHost" Version="8.0.14">
-      <Uri>https://dev.azure.com/dnceng/internal/_git/dotnet-aspnetcore</Uri>
-      <Sha>25ef4aa38b77974263cb10f6e9cbd10135f17b59</Sha>
-=======
     <Dependency Name="Microsoft.AspNetCore.DeveloperCertificates.XPlat" Version="9.0.3-servicing.25112.20">
       <Uri>https://dev.azure.com/dnceng/internal/_git/dotnet-aspnetcore</Uri>
       <Sha>b96167fbfe8bd45d94e4dcda42c7d09eb5745459</Sha>
@@ -192,7 +142,6 @@
     <Dependency Name="Microsoft.AspNetCore.TestHost" Version="9.0.3">
       <Uri>https://dev.azure.com/dnceng/internal/_git/dotnet-aspnetcore</Uri>
       <Sha>b96167fbfe8bd45d94e4dcda42c7d09eb5745459</Sha>
->>>>>>> 1b40c2ac
     </Dependency>
     <Dependency Name="Microsoft.Build.NuGetSdkResolver" Version="6.12.2-rc.1">
       <Uri>https://github.com/nuget/nuget.client</Uri>
@@ -275,25 +224,15 @@
       <Uri>https://github.com/microsoft/vstest</Uri>
       <Sha>bc9161306b23641b0364b8f93d546da4d48da1eb</Sha>
     </Dependency>
-<<<<<<< HEAD
-    <Dependency Name="Microsoft.NET.ILLink.Tasks" Version="8.0.14">
-      <Uri>https://dev.azure.com/dnceng/internal/_git/dotnet-runtime</Uri>
-      <Sha>1584e493603cfc4e9b36b77d6d4afe97de6363f9</Sha>
-=======
     <!-- Intermediate is necessary for source build. -->
     <Dependency Name="Microsoft.SourceBuild.Intermediate.vstest" Version="17.12.0-release-24508-01">
       <Uri>https://github.com/microsoft/vstest</Uri>
       <Sha>bc9161306b23641b0364b8f93d546da4d48da1eb</Sha>
       <SourceBuild RepoName="vstest" ManagedOnly="true" />
->>>>>>> 1b40c2ac
     </Dependency>
     <Dependency Name="Microsoft.NET.ILLink.Tasks" Version="9.0.3">
       <Uri>https://dev.azure.com/dnceng/internal/_git/dotnet-runtime</Uri>
-<<<<<<< HEAD
-      <Sha>1584e493603cfc4e9b36b77d6d4afe97de6363f9</Sha>
-=======
-      <Sha>831d23e56149cd59c40fc00c7feb7c5334bd19c4</Sha>
->>>>>>> 1b40c2ac
+      <Sha>831d23e56149cd59c40fc00c7feb7c5334bd19c4</Sha>
     </Dependency>
     <Dependency Name="System.CodeDom" Version="9.0.3">
       <Uri>https://dev.azure.com/dnceng/internal/_git/dotnet-runtime</Uri>
@@ -315,72 +254,6 @@
       <Uri>https://dev.azure.com/dnceng/internal/_git/dotnet-runtime</Uri>
       <Sha>831d23e56149cd59c40fc00c7feb7c5334bd19c4</Sha>
     </Dependency>
-<<<<<<< HEAD
-    <Dependency Name="Microsoft.WindowsDesktop.App.Runtime.win-x64" Version="8.0.14">
-      <Uri>https://dev.azure.com/dnceng/internal/_git/dotnet-windowsdesktop</Uri>
-      <Sha>8506c0d82a3737ab3e7edce3976f11065bb57fd2</Sha>
-    </Dependency>
-    <Dependency Name="VS.Redist.Common.WindowsDesktop.SharedFramework.x64.8.0" Version="8.0.14-servicing.25113.1">
-      <Uri>https://dev.azure.com/dnceng/internal/_git/dotnet-windowsdesktop</Uri>
-      <Sha>8506c0d82a3737ab3e7edce3976f11065bb57fd2</Sha>
-    </Dependency>
-    <Dependency Name="Microsoft.WindowsDesktop.App.Ref" Version="8.0.14">
-      <Uri>https://dev.azure.com/dnceng/internal/_git/dotnet-windowsdesktop</Uri>
-      <Sha>8506c0d82a3737ab3e7edce3976f11065bb57fd2</Sha>
-    </Dependency>
-    <Dependency Name="VS.Redist.Common.WindowsDesktop.TargetingPack.x64.8.0" Version="8.0.14-servicing.25113.1">
-      <Uri>https://dev.azure.com/dnceng/internal/_git/dotnet-windowsdesktop</Uri>
-      <Sha>8506c0d82a3737ab3e7edce3976f11065bb57fd2</Sha>
-    </Dependency>
-    <Dependency Name="Microsoft.NET.Sdk.WindowsDesktop" Version="8.0.14-servicing.25113.2" CoherentParentDependency="Microsoft.WindowsDesktop.App.Ref">
-      <Uri>https://dev.azure.com/dnceng/internal/_git/dotnet-wpf</Uri>
-      <Sha>af059f93ea0cd5b695d098162f0d9b1651adb6a3</Sha>
-    </Dependency>
-    <Dependency Name="Microsoft.AspNetCore.App.Ref" Version="8.0.14">
-      <Uri>https://dev.azure.com/dnceng/internal/_git/dotnet-aspnetcore</Uri>
-      <Sha>25ef4aa38b77974263cb10f6e9cbd10135f17b59</Sha>
-    </Dependency>
-    <Dependency Name="Microsoft.AspNetCore.App.Ref.Internal" Version="8.0.14-servicing.25112.21">
-      <Uri>https://dev.azure.com/dnceng/internal/_git/dotnet-aspnetcore</Uri>
-      <Sha>25ef4aa38b77974263cb10f6e9cbd10135f17b59</Sha>
-    </Dependency>
-    <Dependency Name="Microsoft.AspNetCore.App.Runtime.win-x64" Version="8.0.14">
-      <Uri>https://dev.azure.com/dnceng/internal/_git/dotnet-aspnetcore</Uri>
-      <Sha>25ef4aa38b77974263cb10f6e9cbd10135f17b59</Sha>
-    </Dependency>
-    <Dependency Name="VS.Redist.Common.AspNetCore.SharedFramework.x64.8.0" Version="8.0.14-servicing.25112.21">
-      <Uri>https://dev.azure.com/dnceng/internal/_git/dotnet-aspnetcore</Uri>
-      <Sha>25ef4aa38b77974263cb10f6e9cbd10135f17b59</Sha>
-      <SourceBuild RepoName="aspnetcore" ManagedOnly="true" />
-    </Dependency>
-    <Dependency Name="dotnet-dev-certs" Version="8.0.14-servicing.25112.21">
-      <Uri>https://dev.azure.com/dnceng/internal/_git/dotnet-aspnetcore</Uri>
-      <Sha>25ef4aa38b77974263cb10f6e9cbd10135f17b59</Sha>
-    </Dependency>
-    <Dependency Name="dotnet-user-jwts" Version="8.0.14-servicing.25112.21">
-      <Uri>https://dev.azure.com/dnceng/internal/_git/dotnet-aspnetcore</Uri>
-      <Sha>25ef4aa38b77974263cb10f6e9cbd10135f17b59</Sha>
-    </Dependency>
-    <Dependency Name="dotnet-user-secrets" Version="8.0.14-servicing.25112.21">
-      <Uri>https://dev.azure.com/dnceng/internal/_git/dotnet-aspnetcore</Uri>
-      <Sha>25ef4aa38b77974263cb10f6e9cbd10135f17b59</Sha>
-    </Dependency>
-    <Dependency Name="Microsoft.AspNetCore.Analyzers" Version="8.0.14-servicing.25112.21">
-      <Uri>https://dev.azure.com/dnceng/internal/_git/dotnet-aspnetcore</Uri>
-      <Sha>25ef4aa38b77974263cb10f6e9cbd10135f17b59</Sha>
-    </Dependency>
-    <Dependency Name="Microsoft.AspNetCore.Components.SdkAnalyzers" Version="8.0.14-servicing.25112.21">
-      <Uri>https://dev.azure.com/dnceng/internal/_git/dotnet-aspnetcore</Uri>
-      <Sha>25ef4aa38b77974263cb10f6e9cbd10135f17b59</Sha>
-    </Dependency>
-    <Dependency Name="Microsoft.AspNetCore.Mvc.Analyzers" Version="8.0.14-servicing.25112.21">
-      <Uri>https://dev.azure.com/dnceng/internal/_git/dotnet-aspnetcore</Uri>
-      <Sha>25ef4aa38b77974263cb10f6e9cbd10135f17b59</Sha>
-    </Dependency>
-    <Dependency Name="Microsoft.AspNetCore.Mvc.Api.Analyzers" Version="8.0.14-servicing.25112.21">
-      <Uri>https://dev.azure.com/dnceng/internal/_git/dotnet-aspnetcore</Uri>
-      <Sha>25ef4aa38b77974263cb10f6e9cbd10135f17b59</Sha>
-=======
     <Dependency Name="Microsoft.WindowsDesktop.App.Runtime.win-x64" Version="9.0.3">
       <Uri>https://dev.azure.com/dnceng/internal/_git/dotnet-windowsdesktop</Uri>
       <Sha>1c33258cdd6220239735d6a7a18ef6adc082038c</Sha>
@@ -451,7 +324,6 @@
       <Uri>https://dev.azure.com/dnceng/internal/_git/dotnet-aspnetcore</Uri>
       <Sha>b96167fbfe8bd45d94e4dcda42c7d09eb5745459</Sha>
       <SourceBuild RepoName="aspnetcore" ManagedOnly="true" />
->>>>>>> 1b40c2ac
     </Dependency>
     <Dependency Name="Microsoft.CodeAnalysis.Razor.Tooling.Internal" Version="9.0.0-preview.25123.4">
       <Uri>https://github.com/dotnet/razor</Uri>
@@ -465,23 +337,6 @@
       <Uri>https://github.com/dotnet/razor</Uri>
       <Sha>d0fbb0748128955a5c5e5dd4289b3859d7d70600</Sha>
     </Dependency>
-<<<<<<< HEAD
-    <Dependency Name="Microsoft.Extensions.FileProviders.Embedded" Version="8.0.14">
-      <Uri>https://dev.azure.com/dnceng/internal/_git/dotnet-aspnetcore</Uri>
-      <Sha>25ef4aa38b77974263cb10f6e9cbd10135f17b59</Sha>
-    </Dependency>
-    <Dependency Name="Microsoft.AspNetCore.Authorization" Version="8.0.14">
-      <Uri>https://dev.azure.com/dnceng/internal/_git/dotnet-aspnetcore</Uri>
-      <Sha>25ef4aa38b77974263cb10f6e9cbd10135f17b59</Sha>
-    </Dependency>
-    <Dependency Name="Microsoft.AspNetCore.Components.Web" Version="8.0.14">
-      <Uri>https://dev.azure.com/dnceng/internal/_git/dotnet-aspnetcore</Uri>
-      <Sha>25ef4aa38b77974263cb10f6e9cbd10135f17b59</Sha>
-    </Dependency>
-    <Dependency Name="Microsoft.JSInterop" Version="8.0.14">
-      <Uri>https://dev.azure.com/dnceng/internal/_git/dotnet-aspnetcore</Uri>
-      <Sha>25ef4aa38b77974263cb10f6e9cbd10135f17b59</Sha>
-=======
     <!-- Intermediate is necessary for source build. -->
     <Dependency Name="Microsoft.SourceBuild.Intermediate.razor" Version="9.0.0-preview.25123.4">
       <Uri>https://github.com/dotnet/razor</Uri>
@@ -523,7 +378,6 @@
     <Dependency Name="Microsoft.DotNet.Test.ProjectTemplates.8.0" Version="1.1.0-rc.24202.1">
       <Uri>https://github.com/dotnet/test-templates</Uri>
       <Sha>49c9ad01f057b3c6352bbec12b117acc2224493c</Sha>
->>>>>>> 1b40c2ac
     </Dependency>
     <Dependency Name="Microsoft.DotNet.Test.ProjectTemplates.9.0" Version="1.1.0-rtm.24606.1">
       <Uri>https://github.com/dotnet/test-templates</Uri>
@@ -656,11 +510,7 @@
     <!-- Dependency required for flowing correct package version in source-build, using PVP flow. -->
     <Dependency Name="Microsoft.Extensions.Logging.Abstractions" Version="9.0.3">
       <Uri>https://dev.azure.com/dnceng/internal/_git/dotnet-runtime</Uri>
-<<<<<<< HEAD
-      <Sha>1584e493603cfc4e9b36b77d6d4afe97de6363f9</Sha>
-=======
-      <Sha>831d23e56149cd59c40fc00c7feb7c5334bd19c4</Sha>
->>>>>>> 1b40c2ac
+      <Sha>831d23e56149cd59c40fc00c7feb7c5334bd19c4</Sha>
     </Dependency>
     <!-- Dependency required for flowing correct package version in source-build, using PVP flow. -->
     <Dependency Name="Microsoft.Extensions.Logging.Console" Version="9.0.3">
@@ -689,15 +539,9 @@
       <Uri>https://dev.azure.com/dnceng/internal/_git/dotnet-runtime</Uri>
       <Sha>831d23e56149cd59c40fc00c7feb7c5334bd19c4</Sha>
     </Dependency>
-<<<<<<< HEAD
-    <Dependency Name="Microsoft.Extensions.ObjectPool" Version="8.0.14">
-      <Uri>https://dev.azure.com/dnceng/internal/_git/dotnet-aspnetcore</Uri>
-      <Sha>25ef4aa38b77974263cb10f6e9cbd10135f17b59</Sha>
-=======
     <Dependency Name="Microsoft.Extensions.ObjectPool" Version="9.0.3">
       <Uri>https://dev.azure.com/dnceng/internal/_git/dotnet-aspnetcore</Uri>
       <Sha>b96167fbfe8bd45d94e4dcda42c7d09eb5745459</Sha>
->>>>>>> 1b40c2ac
     </Dependency>
     <Dependency Name="Microsoft.Win32.SystemEvents" Version="9.0.3">
       <Uri>https://dev.azure.com/dnceng/internal/_git/dotnet-runtime</Uri>
