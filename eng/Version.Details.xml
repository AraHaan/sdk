<?xml version="1.0" encoding="utf-8"?>
<Dependencies>
  <ProductDependencies>
    <Dependency Name="Microsoft.TemplateEngine.Abstractions" Version="7.0.310">
      <Uri>https://github.com/dotnet/templating</Uri>
      <Sha>5c42535607b846d5ebef471d00584d674e8d78bc</Sha>
    </Dependency>
    <Dependency Name="Microsoft.TemplateEngine.Mocks" Version="7.0.310-servicing.23512.8">
      <Uri>https://github.com/dotnet/templating</Uri>
      <Sha>5c42535607b846d5ebef471d00584d674e8d78bc</Sha>
      <SourceBuild RepoName="templating" ManagedOnly="true" />
    </Dependency>
    <Dependency Name="Microsoft.NETCore.App.Ref" Version="7.0.12">
      <Uri>https://dev.azure.com/dnceng/internal/_git/dotnet-runtime</Uri>
<<<<<<< HEAD
      <Sha>3bcb9f24805914a1a73d9b4ef0c82b28ede106b4</Sha>
    </Dependency>
    <Dependency Name="VS.Redist.Common.NetCore.SharedFramework.x64.7.0" Version="7.0.12-servicing.23463.5">
      <Uri>https://dev.azure.com/dnceng/internal/_git/dotnet-runtime</Uri>
      <Sha>3bcb9f24805914a1a73d9b4ef0c82b28ede106b4</Sha>
    </Dependency>
    <Dependency Name="VS.Redist.Common.NetCore.TargetingPack.x64.7.0" Version="7.0.12-servicing.23463.5">
      <Uri>https://dev.azure.com/dnceng/internal/_git/dotnet-runtime</Uri>
      <Sha>3bcb9f24805914a1a73d9b4ef0c82b28ede106b4</Sha>
    </Dependency>
    <Dependency Name="Microsoft.NETCore.App.Runtime.win-x64" Version="7.0.12">
      <Uri>https://dev.azure.com/dnceng/internal/_git/dotnet-runtime</Uri>
      <Sha>3bcb9f24805914a1a73d9b4ef0c82b28ede106b4</Sha>
    </Dependency>
    <Dependency Name="Microsoft.NETCore.App.Host.win-x64" Version="7.0.12">
      <Uri>https://dev.azure.com/dnceng/internal/_git/dotnet-runtime</Uri>
      <Sha>3bcb9f24805914a1a73d9b4ef0c82b28ede106b4</Sha>
=======
      <Sha>4a824ef37caa51072221584c64cbf15455f406ca</Sha>
    </Dependency>
    <Dependency Name="VS.Redist.Common.NetCore.SharedFramework.x64.7.0" Version="7.0.12-servicing.23477.20">
      <Uri>https://dev.azure.com/dnceng/internal/_git/dotnet-runtime</Uri>
      <Sha>4a824ef37caa51072221584c64cbf15455f406ca</Sha>
    </Dependency>
    <Dependency Name="VS.Redist.Common.NetCore.TargetingPack.x64.7.0" Version="7.0.12-servicing.23477.20">
      <Uri>https://dev.azure.com/dnceng/internal/_git/dotnet-runtime</Uri>
      <Sha>4a824ef37caa51072221584c64cbf15455f406ca</Sha>
    </Dependency>
    <Dependency Name="Microsoft.NETCore.App.Runtime.win-x64" Version="7.0.12">
      <Uri>https://dev.azure.com/dnceng/internal/_git/dotnet-runtime</Uri>
      <Sha>4a824ef37caa51072221584c64cbf15455f406ca</Sha>
    </Dependency>
    <Dependency Name="Microsoft.NETCore.App.Host.win-x64" Version="7.0.12">
      <Uri>https://dev.azure.com/dnceng/internal/_git/dotnet-runtime</Uri>
      <Sha>4a824ef37caa51072221584c64cbf15455f406ca</Sha>
>>>>>>> 43d74db7
    </Dependency>
    <Dependency Name="Microsoft.NETCore.Platforms" Version="7.0.4">
      <Uri>https://dev.azure.com/dnceng/internal/_git/dotnet-runtime</Uri>
      <Sha>8e9a17b2216f51a5788f8b1c467a4cf3b769e7d7</Sha>
    </Dependency>
<<<<<<< HEAD
    <Dependency Name="Microsoft.NET.HostModel" Version="7.0.12-servicing.23463.5">
      <Uri>https://dev.azure.com/dnceng/internal/_git/dotnet-runtime</Uri>
      <Sha>3bcb9f24805914a1a73d9b4ef0c82b28ede106b4</Sha>
=======
    <Dependency Name="Microsoft.NET.HostModel" Version="7.0.12-servicing.23477.20">
      <Uri>https://dev.azure.com/dnceng/internal/_git/dotnet-runtime</Uri>
      <Sha>4a824ef37caa51072221584c64cbf15455f406ca</Sha>
>>>>>>> 43d74db7
    </Dependency>
    <Dependency Name="Microsoft.Extensions.DependencyModel" Version="7.0.0">
      <Uri>https://dev.azure.com/dnceng/internal/_git/dotnet-runtime</Uri>
      <Sha>d099f075e45d2aa6007a22b71b45a08758559f80</Sha>
    </Dependency>
    <Dependency Name="Microsoft.NETCore.DotNetHostResolver" Version="7.0.12">
      <Uri>https://dev.azure.com/dnceng/internal/_git/dotnet-runtime</Uri>
<<<<<<< HEAD
      <Sha>3bcb9f24805914a1a73d9b4ef0c82b28ede106b4</Sha>
=======
      <Sha>4a824ef37caa51072221584c64cbf15455f406ca</Sha>
>>>>>>> 43d74db7
    </Dependency>
    <Dependency Name="Microsoft.Build" Version="17.6.10">
      <Uri>https://github.com/dotnet/msbuild</Uri>
      <Sha>2679cf5a9cbd13e6833ca8a59553716f3f2f2afa</Sha>
    </Dependency>
    <Dependency Name="Microsoft.Build.Localization" Version="17.6.10-preview-23329-03">
      <Uri>https://github.com/dotnet/msbuild</Uri>
      <Sha>2679cf5a9cbd13e6833ca8a59553716f3f2f2afa</Sha>
    </Dependency>
    <Dependency Name="Microsoft.SourceBuild.Intermediate.msbuild" Version="17.6.10-preview-23329-03">
      <Uri>https://github.com/dotnet/msbuild</Uri>
      <Sha>2679cf5a9cbd13e6833ca8a59553716f3f2f2afa</Sha>
    </Dependency>
    <Dependency Name="Microsoft.FSharp.Compiler" Version="12.5.0-beta.23203.7">
      <Uri>https://github.com/dotnet/fsharp</Uri>
      <Sha>5b37dd5fea143baefbef2bd83836188af0815a30</Sha>
    </Dependency>
    <Dependency Name="Microsoft.SourceBuild.Intermediate.fsharp" Version="7.0.300-beta.23203.7">
      <Uri>https://github.com/dotnet/fsharp</Uri>
      <Sha>5b37dd5fea143baefbef2bd83836188af0815a30</Sha>
      <SourceBuild RepoName="fsharp" ManagedOnly="true" />
    </Dependency>
    <Dependency Name="dotnet-format" Version="7.3.441803">
      <Uri>https://github.com/dotnet/format</Uri>
      <Sha>bcf9a5e237f9cc7263e971b5adc20ad046f89b90</Sha>
      <SourceBuildTarball RepoName="format" ManagedOnly="true" />
    </Dependency>
    <Dependency Name="Microsoft.Net.Compilers.Toolset" Version="4.6.0-3.23329.3">
      <Uri>https://github.com/dotnet/roslyn</Uri>
      <Sha>5db000294db8cc634e7d8fc004844338c9747dbc</Sha>
      <SourceBuild RepoName="roslyn" ManagedOnly="true" />
    </Dependency>
    <Dependency Name="Microsoft.CodeAnalysis" Version="4.6.0-3.23329.3">
      <Uri>https://github.com/dotnet/roslyn</Uri>
      <Sha>5db000294db8cc634e7d8fc004844338c9747dbc</Sha>
    </Dependency>
    <Dependency Name="Microsoft.CodeAnalysis.CSharp" Version="4.6.0-3.23329.3">
      <Uri>https://github.com/dotnet/roslyn</Uri>
      <Sha>5db000294db8cc634e7d8fc004844338c9747dbc</Sha>
    </Dependency>
    <Dependency Name="Microsoft.CodeAnalysis.CSharp.CodeStyle" Version="4.6.0-3.23329.3">
      <Uri>https://github.com/dotnet/roslyn</Uri>
      <Sha>5db000294db8cc634e7d8fc004844338c9747dbc</Sha>
    </Dependency>
    <Dependency Name="Microsoft.CodeAnalysis.CSharp.Features" Version="4.6.0-3.23329.3">
      <Uri>https://github.com/dotnet/roslyn</Uri>
      <Sha>5db000294db8cc634e7d8fc004844338c9747dbc</Sha>
    </Dependency>
    <Dependency Name="Microsoft.CodeAnalysis.CSharp.Workspaces" Version="4.6.0-3.23329.3">
      <Uri>https://github.com/dotnet/roslyn</Uri>
      <Sha>5db000294db8cc634e7d8fc004844338c9747dbc</Sha>
    </Dependency>
    <Dependency Name="Microsoft.CodeAnalysis.Workspaces.MSBuild" Version="4.6.0-3.23329.3">
      <Uri>https://github.com/dotnet/roslyn</Uri>
      <Sha>5db000294db8cc634e7d8fc004844338c9747dbc</Sha>
    </Dependency>
<<<<<<< HEAD
    <Dependency Name="Microsoft.AspNetCore.DeveloperCertificates.XPlat" Version="7.0.12-servicing.23465.12">
      <Uri>https://dev.azure.com/dnceng/internal/_git/dotnet-aspnetcore</Uri>
      <Sha>3b98a551683f4a78926f61dc1860f9ae89be2b3d</Sha>
    </Dependency>
    <Dependency Name="Microsoft.AspNetCore.TestHost" Version="7.0.12">
      <Uri>https://dev.azure.com/dnceng/internal/_git/dotnet-aspnetcore</Uri>
      <Sha>3b98a551683f4a78926f61dc1860f9ae89be2b3d</Sha>
=======
    <Dependency Name="Microsoft.AspNetCore.DeveloperCertificates.XPlat" Version="7.0.12-servicing.23479.22">
      <Uri>https://dev.azure.com/dnceng/internal/_git/dotnet-aspnetcore</Uri>
      <Sha>57512b49997283599b00a6b67d0ccebaec171daf</Sha>
    </Dependency>
    <Dependency Name="Microsoft.AspNetCore.TestHost" Version="7.0.12">
      <Uri>https://dev.azure.com/dnceng/internal/_git/dotnet-aspnetcore</Uri>
      <Sha>57512b49997283599b00a6b67d0ccebaec171daf</Sha>
>>>>>>> 43d74db7
    </Dependency>
    <Dependency Name="NuGet.Build.Tasks" Version="6.6.0-rc.66">
      <Uri>https://dev.azure.com/devdiv/DevDiv/_git/NuGet-NuGet.Client-Trusted</Uri>
      <Sha>a36edf3a2bf891d6aabfc83cc0b21d24a870ea1a</Sha>
    </Dependency>
    <Dependency Name="Microsoft.NET.Test.Sdk" Version="17.6.3">
      <Uri>https://github.com/microsoft/vstest</Uri>
      <Sha>e7ea853f64af5a4c240acaf9e54cdae3ae0eb7bb</Sha>
    </Dependency>
    <Dependency Name="Microsoft.NET.ILLink.Tasks" Version="7.0.100-1.23401.1">
      <Uri>https://github.com/dotnet/linker</Uri>
      <Sha>53b3303c57b3fe659500fb362a0eef12991c1197</Sha>
      <SourceBuild RepoName="linker" ManagedOnly="true" />
    </Dependency>
    <Dependency Name="Microsoft.DotNet.ILCompiler" Version="7.0.12">
      <Uri>https://dev.azure.com/dnceng/internal/_git/dotnet-runtime</Uri>
<<<<<<< HEAD
      <Sha>3bcb9f24805914a1a73d9b4ef0c82b28ede106b4</Sha>
=======
      <Sha>4a824ef37caa51072221584c64cbf15455f406ca</Sha>
>>>>>>> 43d74db7
      <SourceBuildTarball RepoName="runtime" ManagedOnly="true" />
    </Dependency>
    <Dependency Name="Microsoft.NET.ILLink.Analyzers" Version="7.0.100-1.23401.1">
      <Uri>https://github.com/dotnet/linker</Uri>
      <Sha>53b3303c57b3fe659500fb362a0eef12991c1197</Sha>
    </Dependency>
    <Dependency Name="System.CodeDom" Version="7.0.0">
      <Uri>https://dev.azure.com/dnceng/internal/_git/dotnet-runtime</Uri>
      <Sha>d099f075e45d2aa6007a22b71b45a08758559f80</Sha>
    </Dependency>
    <Dependency Name="System.Security.Cryptography.ProtectedData" Version="7.0.1">
      <Uri>https://dev.azure.com/dnceng/internal/_git/dotnet-runtime</Uri>
      <Sha>0a2bda10e81d901396c3cff95533529e3a93ad47</Sha>
    </Dependency>
    <Dependency Name="System.ServiceProcess.ServiceController" Version="7.0.1">
      <Uri>https://dev.azure.com/dnceng/internal/_git/dotnet-runtime</Uri>
      <Sha>5b20af47d99620150c53eaf5db8636fdf730b126</Sha>
    </Dependency>
    <Dependency Name="System.Text.Encoding.CodePages" Version="7.0.0">
      <Uri>https://dev.azure.com/dnceng/internal/_git/dotnet-runtime</Uri>
      <Sha>d099f075e45d2aa6007a22b71b45a08758559f80</Sha>
    </Dependency>
    <Dependency Name="System.Resources.Extensions" Version="7.0.0">
      <Uri>https://dev.azure.com/dnceng/internal/_git/dotnet-runtime</Uri>
      <Sha>d099f075e45d2aa6007a22b71b45a08758559f80</Sha>
    </Dependency>
    <Dependency Name="Microsoft.Extensions.FileSystemGlobbing" Version="7.0.0">
      <Uri>https://dev.azure.com/dnceng/internal/_git/dotnet-runtime</Uri>
      <Sha>d099f075e45d2aa6007a22b71b45a08758559f80</Sha>
    </Dependency>
    <Dependency Name="Microsoft.WindowsDesktop.App.Runtime.win-x64" Version="7.0.12">
      <Uri>https://dev.azure.com/dnceng/internal/_git/dotnet-windowsdesktop</Uri>
<<<<<<< HEAD
      <Sha>68b041da8346b082f4c458ccb4aea79c0fdf9491</Sha>
    </Dependency>
    <Dependency Name="VS.Redist.Common.WindowsDesktop.SharedFramework.x64.7.0" Version="7.0.12-servicing.23465.4">
      <Uri>https://dev.azure.com/dnceng/internal/_git/dotnet-windowsdesktop</Uri>
      <Sha>68b041da8346b082f4c458ccb4aea79c0fdf9491</Sha>
    </Dependency>
    <Dependency Name="Microsoft.WindowsDesktop.App.Ref" Version="7.0.12">
      <Uri>https://dev.azure.com/dnceng/internal/_git/dotnet-windowsdesktop</Uri>
      <Sha>68b041da8346b082f4c458ccb4aea79c0fdf9491</Sha>
    </Dependency>
    <Dependency Name="VS.Redist.Common.WindowsDesktop.TargetingPack.x64.7.0" Version="7.0.12-servicing.23465.4">
      <Uri>https://dev.azure.com/dnceng/internal/_git/dotnet-windowsdesktop</Uri>
      <Sha>68b041da8346b082f4c458ccb4aea79c0fdf9491</Sha>
    </Dependency>
    <Dependency Name="Microsoft.NET.Sdk.WindowsDesktop" Version="7.0.12-servicing.23465.3" CoherentParentDependency="Microsoft.WindowsDesktop.App.Ref">
      <Uri>https://dev.azure.com/dnceng/internal/_git/dotnet-wpf</Uri>
      <Sha>52e852eeeba7d94815f4aa698081af53fe313543</Sha>
    </Dependency>
    <Dependency Name="Microsoft.AspNetCore.App.Ref" Version="7.0.12">
      <Uri>https://dev.azure.com/dnceng/internal/_git/dotnet-aspnetcore</Uri>
      <Sha>3b98a551683f4a78926f61dc1860f9ae89be2b3d</Sha>
    </Dependency>
    <Dependency Name="Microsoft.AspNetCore.App.Ref.Internal" Version="7.0.12-servicing.23465.12">
      <Uri>https://dev.azure.com/dnceng/internal/_git/dotnet-aspnetcore</Uri>
      <Sha>3b98a551683f4a78926f61dc1860f9ae89be2b3d</Sha>
    </Dependency>
    <Dependency Name="Microsoft.AspNetCore.App.Runtime.win-x64" Version="7.0.12">
      <Uri>https://dev.azure.com/dnceng/internal/_git/dotnet-aspnetcore</Uri>
      <Sha>3b98a551683f4a78926f61dc1860f9ae89be2b3d</Sha>
    </Dependency>
    <Dependency Name="VS.Redist.Common.AspNetCore.SharedFramework.x64.7.0" Version="7.0.12-servicing.23465.12">
      <Uri>https://dev.azure.com/dnceng/internal/_git/dotnet-aspnetcore</Uri>
      <Sha>3b98a551683f4a78926f61dc1860f9ae89be2b3d</Sha>
      <SourceBuild RepoName="aspnetcore" ManagedOnly="true" />
    </Dependency>
    <Dependency Name="dotnet-dev-certs" Version="7.0.12-servicing.23465.12">
      <Uri>https://dev.azure.com/dnceng/internal/_git/dotnet-aspnetcore</Uri>
      <Sha>3b98a551683f4a78926f61dc1860f9ae89be2b3d</Sha>
    </Dependency>
    <Dependency Name="dotnet-user-jwts" Version="7.0.12-servicing.23465.12">
      <Uri>https://dev.azure.com/dnceng/internal/_git/dotnet-aspnetcore</Uri>
      <Sha>3b98a551683f4a78926f61dc1860f9ae89be2b3d</Sha>
    </Dependency>
    <Dependency Name="dotnet-user-secrets" Version="7.0.12-servicing.23465.12">
      <Uri>https://dev.azure.com/dnceng/internal/_git/dotnet-aspnetcore</Uri>
      <Sha>3b98a551683f4a78926f61dc1860f9ae89be2b3d</Sha>
    </Dependency>
    <Dependency Name="Microsoft.AspNetCore.Analyzers" Version="7.0.12-servicing.23465.12">
      <Uri>https://dev.azure.com/dnceng/internal/_git/dotnet-aspnetcore</Uri>
      <Sha>3b98a551683f4a78926f61dc1860f9ae89be2b3d</Sha>
    </Dependency>
    <Dependency Name="Microsoft.AspNetCore.Components.SdkAnalyzers" Version="7.0.12-servicing.23465.12">
      <Uri>https://dev.azure.com/dnceng/internal/_git/dotnet-aspnetcore</Uri>
      <Sha>3b98a551683f4a78926f61dc1860f9ae89be2b3d</Sha>
    </Dependency>
    <Dependency Name="Microsoft.AspNetCore.Mvc.Analyzers" Version="7.0.12-servicing.23465.12">
      <Uri>https://dev.azure.com/dnceng/internal/_git/dotnet-aspnetcore</Uri>
      <Sha>3b98a551683f4a78926f61dc1860f9ae89be2b3d</Sha>
    </Dependency>
    <Dependency Name="Microsoft.AspNetCore.Mvc.Api.Analyzers" Version="7.0.12-servicing.23465.12">
      <Uri>https://dev.azure.com/dnceng/internal/_git/dotnet-aspnetcore</Uri>
      <Sha>3b98a551683f4a78926f61dc1860f9ae89be2b3d</Sha>
=======
      <Sha>018db428575093156be75c5bc20d33aebae33be4</Sha>
    </Dependency>
    <Dependency Name="VS.Redist.Common.WindowsDesktop.SharedFramework.x64.7.0" Version="7.0.12-servicing.23478.2">
      <Uri>https://dev.azure.com/dnceng/internal/_git/dotnet-windowsdesktop</Uri>
      <Sha>018db428575093156be75c5bc20d33aebae33be4</Sha>
    </Dependency>
    <Dependency Name="Microsoft.WindowsDesktop.App.Ref" Version="7.0.12">
      <Uri>https://dev.azure.com/dnceng/internal/_git/dotnet-windowsdesktop</Uri>
      <Sha>018db428575093156be75c5bc20d33aebae33be4</Sha>
    </Dependency>
    <Dependency Name="VS.Redist.Common.WindowsDesktop.TargetingPack.x64.7.0" Version="7.0.12-servicing.23478.2">
      <Uri>https://dev.azure.com/dnceng/internal/_git/dotnet-windowsdesktop</Uri>
      <Sha>018db428575093156be75c5bc20d33aebae33be4</Sha>
    </Dependency>
    <Dependency Name="Microsoft.NET.Sdk.WindowsDesktop" Version="7.0.12-servicing.23478.2" CoherentParentDependency="Microsoft.WindowsDesktop.App.Ref">
      <Uri>https://dev.azure.com/dnceng/internal/_git/dotnet-wpf</Uri>
      <Sha>c94bac748138456f4feef271b3dc18e4b46453e6</Sha>
    </Dependency>
    <Dependency Name="Microsoft.AspNetCore.App.Ref" Version="7.0.12">
      <Uri>https://dev.azure.com/dnceng/internal/_git/dotnet-aspnetcore</Uri>
      <Sha>57512b49997283599b00a6b67d0ccebaec171daf</Sha>
    </Dependency>
    <Dependency Name="Microsoft.AspNetCore.App.Ref.Internal" Version="7.0.12-servicing.23479.22">
      <Uri>https://dev.azure.com/dnceng/internal/_git/dotnet-aspnetcore</Uri>
      <Sha>57512b49997283599b00a6b67d0ccebaec171daf</Sha>
    </Dependency>
    <Dependency Name="Microsoft.AspNetCore.App.Runtime.win-x64" Version="7.0.12">
      <Uri>https://dev.azure.com/dnceng/internal/_git/dotnet-aspnetcore</Uri>
      <Sha>57512b49997283599b00a6b67d0ccebaec171daf</Sha>
    </Dependency>
    <Dependency Name="VS.Redist.Common.AspNetCore.SharedFramework.x64.7.0" Version="7.0.12-servicing.23479.22">
      <Uri>https://dev.azure.com/dnceng/internal/_git/dotnet-aspnetcore</Uri>
      <Sha>57512b49997283599b00a6b67d0ccebaec171daf</Sha>
      <SourceBuild RepoName="aspnetcore" ManagedOnly="true" />
    </Dependency>
    <Dependency Name="dotnet-dev-certs" Version="7.0.12-servicing.23479.22">
      <Uri>https://dev.azure.com/dnceng/internal/_git/dotnet-aspnetcore</Uri>
      <Sha>57512b49997283599b00a6b67d0ccebaec171daf</Sha>
    </Dependency>
    <Dependency Name="dotnet-user-jwts" Version="7.0.12-servicing.23479.22">
      <Uri>https://dev.azure.com/dnceng/internal/_git/dotnet-aspnetcore</Uri>
      <Sha>57512b49997283599b00a6b67d0ccebaec171daf</Sha>
    </Dependency>
    <Dependency Name="dotnet-user-secrets" Version="7.0.12-servicing.23479.22">
      <Uri>https://dev.azure.com/dnceng/internal/_git/dotnet-aspnetcore</Uri>
      <Sha>57512b49997283599b00a6b67d0ccebaec171daf</Sha>
    </Dependency>
    <Dependency Name="Microsoft.AspNetCore.Analyzers" Version="7.0.12-servicing.23479.22">
      <Uri>https://dev.azure.com/dnceng/internal/_git/dotnet-aspnetcore</Uri>
      <Sha>57512b49997283599b00a6b67d0ccebaec171daf</Sha>
    </Dependency>
    <Dependency Name="Microsoft.AspNetCore.Components.SdkAnalyzers" Version="7.0.12-servicing.23479.22">
      <Uri>https://dev.azure.com/dnceng/internal/_git/dotnet-aspnetcore</Uri>
      <Sha>57512b49997283599b00a6b67d0ccebaec171daf</Sha>
    </Dependency>
    <Dependency Name="Microsoft.AspNetCore.Mvc.Analyzers" Version="7.0.12-servicing.23479.22">
      <Uri>https://dev.azure.com/dnceng/internal/_git/dotnet-aspnetcore</Uri>
      <Sha>57512b49997283599b00a6b67d0ccebaec171daf</Sha>
    </Dependency>
    <Dependency Name="Microsoft.AspNetCore.Mvc.Api.Analyzers" Version="7.0.12-servicing.23479.22">
      <Uri>https://dev.azure.com/dnceng/internal/_git/dotnet-aspnetcore</Uri>
      <Sha>57512b49997283599b00a6b67d0ccebaec171daf</Sha>
>>>>>>> 43d74db7
    </Dependency>
    <Dependency Name="Microsoft.CodeAnalysis.Razor.Tooling.Internal" Version="7.0.0-preview.23272.1">
      <Uri>https://github.com/dotnet/razor</Uri>
      <Sha>a6a61fdfa748eaa65aab53dab583276e26af4a3e</Sha>
      <SourceBuild RepoName="razor" ManagedOnly="true" />
    </Dependency>
    <Dependency Name="Microsoft.AspNetCore.Mvc.Razor.Extensions.Tooling.Internal" Version="7.0.0-preview.23272.1">
      <Uri>https://github.com/dotnet/razor</Uri>
      <Sha>a6a61fdfa748eaa65aab53dab583276e26af4a3e</Sha>
    </Dependency>
    <Dependency Name="Microsoft.AspNetCore.Razor.SourceGenerator.Tooling.Internal" Version="7.0.0-preview.23167.3">
      <Uri>https://github.com/dotnet/razor</Uri>
      <Sha>6d470d921df7c2244786e157397efb2082b4ad9d</Sha>
    </Dependency>
    <Dependency Name="Microsoft.NET.Sdk.Razor.SourceGenerators.Transport" Version="7.0.0-preview.23272.1">
      <Uri>https://github.com/dotnet/razor</Uri>
      <Sha>a6a61fdfa748eaa65aab53dab583276e26af4a3e</Sha>
    </Dependency>
    <Dependency Name="Microsoft.Extensions.FileProviders.Embedded" Version="7.0.12">
      <Uri>https://dev.azure.com/dnceng/internal/_git/dotnet-aspnetcore</Uri>
<<<<<<< HEAD
      <Sha>3b98a551683f4a78926f61dc1860f9ae89be2b3d</Sha>
    </Dependency>
    <Dependency Name="Microsoft.AspNetCore.Authorization" Version="7.0.12">
      <Uri>https://dev.azure.com/dnceng/internal/_git/dotnet-aspnetcore</Uri>
      <Sha>3b98a551683f4a78926f61dc1860f9ae89be2b3d</Sha>
    </Dependency>
    <Dependency Name="Microsoft.AspNetCore.Components.Web" Version="7.0.12">
      <Uri>https://dev.azure.com/dnceng/internal/_git/dotnet-aspnetcore</Uri>
      <Sha>3b98a551683f4a78926f61dc1860f9ae89be2b3d</Sha>
    </Dependency>
    <Dependency Name="Microsoft.JSInterop" Version="7.0.12">
      <Uri>https://dev.azure.com/dnceng/internal/_git/dotnet-aspnetcore</Uri>
      <Sha>3b98a551683f4a78926f61dc1860f9ae89be2b3d</Sha>
=======
      <Sha>57512b49997283599b00a6b67d0ccebaec171daf</Sha>
    </Dependency>
    <Dependency Name="Microsoft.AspNetCore.Authorization" Version="7.0.12">
      <Uri>https://dev.azure.com/dnceng/internal/_git/dotnet-aspnetcore</Uri>
      <Sha>57512b49997283599b00a6b67d0ccebaec171daf</Sha>
    </Dependency>
    <Dependency Name="Microsoft.AspNetCore.Components.Web" Version="7.0.12">
      <Uri>https://dev.azure.com/dnceng/internal/_git/dotnet-aspnetcore</Uri>
      <Sha>57512b49997283599b00a6b67d0ccebaec171daf</Sha>
    </Dependency>
    <Dependency Name="Microsoft.JSInterop" Version="7.0.12">
      <Uri>https://dev.azure.com/dnceng/internal/_git/dotnet-aspnetcore</Uri>
      <Sha>57512b49997283599b00a6b67d0ccebaec171daf</Sha>
>>>>>>> 43d74db7
    </Dependency>
    <Dependency Name="Microsoft.Web.Xdt" Version="7.0.0-preview.22423.2" Pinned="true">
      <Uri>https://github.com/dotnet/xdt</Uri>
      <Sha>9a1c3e1b7f0c8763d4c96e593961a61a72679a7b</Sha>
      <SourceBuild RepoName="xdt" ManagedOnly="true" />
    </Dependency>
    <Dependency Name="Microsoft.CodeAnalysis.NetAnalyzers" Version="7.0.3-preview1.23267.1">
      <Uri>https://github.com/dotnet/roslyn-analyzers</Uri>
      <Sha>ab98c00c751ca85a3f69816dfc1070bac3128476</Sha>
    </Dependency>
    <Dependency Name="Microsoft.SourceBuild.Intermediate.roslyn-analyzers" Version="3.3.4-beta1.23267.1">
      <Uri>https://github.com/dotnet/roslyn-analyzers</Uri>
      <Sha>ab98c00c751ca85a3f69816dfc1070bac3128476</Sha>
      <SourceBuild RepoName="roslyn-analyzers" ManagedOnly="true" />
    </Dependency>
    <Dependency Name="System.CommandLine" Version="2.0.0-beta4.22526.1">
      <Uri>https://github.com/dotnet/command-line-api</Uri>
      <Sha>605dd1d76ddfea34aa42b4337dfb3f7b467acb0d</Sha>
    </Dependency>
    <Dependency Name="Microsoft.SourceBuild.Intermediate.command-line-api" Version="0.1.352601">
      <Uri>https://github.com/dotnet/command-line-api</Uri>
      <Sha>605dd1d76ddfea34aa42b4337dfb3f7b467acb0d</Sha>
      <SourceBuild RepoName="command-line-api" ManagedOnly="true" />
    </Dependency>
    <Dependency Name="Microsoft.SourceBuild.Intermediate.source-build-externals" Version="7.0.0-alpha.1.22505.1">
      <Uri>https://github.com/dotnet/source-build-externals</Uri>
      <Sha>c47ba6c19d50081f90008da8bc61b3ac20348f20</Sha>
      <SourceBuild RepoName="source-build-externals" ManagedOnly="true" />
    </Dependency>
  </ProductDependencies>
  <ToolsetDependencies>
    <Dependency Name="Microsoft.DotNet.Arcade.Sdk" Version="7.0.0-beta.23511.9">
      <Uri>https://github.com/dotnet/arcade</Uri>
      <Sha>acb831a5b31a3cc4a744a8944b6bd172e6969234</Sha>
      <SourceBuild RepoName="arcade" ManagedOnly="true" />
    </Dependency>
    <Dependency Name="Microsoft.DotNet.Helix.Sdk" Version="7.0.0-beta.23511.9">
      <Uri>https://github.com/dotnet/arcade</Uri>
      <Sha>acb831a5b31a3cc4a744a8944b6bd172e6969234</Sha>
    </Dependency>
    <Dependency Name="Microsoft.DotNet.SignTool" Version="7.0.0-beta.23511.9">
      <Uri>https://github.com/dotnet/arcade</Uri>
      <Sha>acb831a5b31a3cc4a744a8944b6bd172e6969234</Sha>
    </Dependency>
    <Dependency Name="Microsoft.DotNet.XUnitExtensions" Version="7.0.0-beta.23511.9">
      <Uri>https://github.com/dotnet/arcade</Uri>
      <Sha>acb831a5b31a3cc4a744a8944b6bd172e6969234</Sha>
    </Dependency>
    <Dependency Name="System.Reflection.MetadataLoadContext" Version="7.0.0">
      <Uri>https://dev.azure.com/dnceng/internal/_git/dotnet-runtime</Uri>
      <Sha>d099f075e45d2aa6007a22b71b45a08758559f80</Sha>
    </Dependency>
    <Dependency Name="Microsoft.DotNet.XliffTasks" Version="1.0.0-beta.22427.1" CoherentParentDependency="Microsoft.DotNet.Arcade.Sdk">
      <Uri>https://github.com/dotnet/xliff-tasks</Uri>
      <Sha>740189d758fb3bbdc118c5b6171ef1a7351a8c44</Sha>
      <SourceBuild RepoName="xliff-tasks" ManagedOnly="true" />
    </Dependency>
    <Dependency Name="Microsoft.TemplateEngine.TestHelper" Version="7.0.310-servicing.23512.8">
      <Uri>https://github.com/dotnet/templating</Uri>
      <Sha>5c42535607b846d5ebef471d00584d674e8d78bc</Sha>
    </Dependency>
  </ToolsetDependencies>
</Dependencies><|MERGE_RESOLUTION|>--- conflicted
+++ resolved
@@ -12,57 +12,31 @@
     </Dependency>
     <Dependency Name="Microsoft.NETCore.App.Ref" Version="7.0.12">
       <Uri>https://dev.azure.com/dnceng/internal/_git/dotnet-runtime</Uri>
-<<<<<<< HEAD
-      <Sha>3bcb9f24805914a1a73d9b4ef0c82b28ede106b4</Sha>
-    </Dependency>
-    <Dependency Name="VS.Redist.Common.NetCore.SharedFramework.x64.7.0" Version="7.0.12-servicing.23463.5">
-      <Uri>https://dev.azure.com/dnceng/internal/_git/dotnet-runtime</Uri>
-      <Sha>3bcb9f24805914a1a73d9b4ef0c82b28ede106b4</Sha>
-    </Dependency>
-    <Dependency Name="VS.Redist.Common.NetCore.TargetingPack.x64.7.0" Version="7.0.12-servicing.23463.5">
-      <Uri>https://dev.azure.com/dnceng/internal/_git/dotnet-runtime</Uri>
-      <Sha>3bcb9f24805914a1a73d9b4ef0c82b28ede106b4</Sha>
+      <Sha>4a824ef37caa51072221584c64cbf15455f406ca</Sha>
+    </Dependency>
+    <Dependency Name="VS.Redist.Common.NetCore.SharedFramework.x64.7.0" Version="7.0.12-servicing.23477.20">
+      <Uri>https://dev.azure.com/dnceng/internal/_git/dotnet-runtime</Uri>
+      <Sha>4a824ef37caa51072221584c64cbf15455f406ca</Sha>
+    </Dependency>
+    <Dependency Name="VS.Redist.Common.NetCore.TargetingPack.x64.7.0" Version="7.0.12-servicing.23477.20">
+      <Uri>https://dev.azure.com/dnceng/internal/_git/dotnet-runtime</Uri>
+      <Sha>4a824ef37caa51072221584c64cbf15455f406ca</Sha>
     </Dependency>
     <Dependency Name="Microsoft.NETCore.App.Runtime.win-x64" Version="7.0.12">
       <Uri>https://dev.azure.com/dnceng/internal/_git/dotnet-runtime</Uri>
-      <Sha>3bcb9f24805914a1a73d9b4ef0c82b28ede106b4</Sha>
+      <Sha>4a824ef37caa51072221584c64cbf15455f406ca</Sha>
     </Dependency>
     <Dependency Name="Microsoft.NETCore.App.Host.win-x64" Version="7.0.12">
       <Uri>https://dev.azure.com/dnceng/internal/_git/dotnet-runtime</Uri>
-      <Sha>3bcb9f24805914a1a73d9b4ef0c82b28ede106b4</Sha>
-=======
-      <Sha>4a824ef37caa51072221584c64cbf15455f406ca</Sha>
-    </Dependency>
-    <Dependency Name="VS.Redist.Common.NetCore.SharedFramework.x64.7.0" Version="7.0.12-servicing.23477.20">
-      <Uri>https://dev.azure.com/dnceng/internal/_git/dotnet-runtime</Uri>
-      <Sha>4a824ef37caa51072221584c64cbf15455f406ca</Sha>
-    </Dependency>
-    <Dependency Name="VS.Redist.Common.NetCore.TargetingPack.x64.7.0" Version="7.0.12-servicing.23477.20">
-      <Uri>https://dev.azure.com/dnceng/internal/_git/dotnet-runtime</Uri>
-      <Sha>4a824ef37caa51072221584c64cbf15455f406ca</Sha>
-    </Dependency>
-    <Dependency Name="Microsoft.NETCore.App.Runtime.win-x64" Version="7.0.12">
-      <Uri>https://dev.azure.com/dnceng/internal/_git/dotnet-runtime</Uri>
-      <Sha>4a824ef37caa51072221584c64cbf15455f406ca</Sha>
-    </Dependency>
-    <Dependency Name="Microsoft.NETCore.App.Host.win-x64" Version="7.0.12">
-      <Uri>https://dev.azure.com/dnceng/internal/_git/dotnet-runtime</Uri>
-      <Sha>4a824ef37caa51072221584c64cbf15455f406ca</Sha>
->>>>>>> 43d74db7
+      <Sha>4a824ef37caa51072221584c64cbf15455f406ca</Sha>
     </Dependency>
     <Dependency Name="Microsoft.NETCore.Platforms" Version="7.0.4">
       <Uri>https://dev.azure.com/dnceng/internal/_git/dotnet-runtime</Uri>
       <Sha>8e9a17b2216f51a5788f8b1c467a4cf3b769e7d7</Sha>
     </Dependency>
-<<<<<<< HEAD
-    <Dependency Name="Microsoft.NET.HostModel" Version="7.0.12-servicing.23463.5">
-      <Uri>https://dev.azure.com/dnceng/internal/_git/dotnet-runtime</Uri>
-      <Sha>3bcb9f24805914a1a73d9b4ef0c82b28ede106b4</Sha>
-=======
     <Dependency Name="Microsoft.NET.HostModel" Version="7.0.12-servicing.23477.20">
       <Uri>https://dev.azure.com/dnceng/internal/_git/dotnet-runtime</Uri>
       <Sha>4a824ef37caa51072221584c64cbf15455f406ca</Sha>
->>>>>>> 43d74db7
     </Dependency>
     <Dependency Name="Microsoft.Extensions.DependencyModel" Version="7.0.0">
       <Uri>https://dev.azure.com/dnceng/internal/_git/dotnet-runtime</Uri>
@@ -70,11 +44,7 @@
     </Dependency>
     <Dependency Name="Microsoft.NETCore.DotNetHostResolver" Version="7.0.12">
       <Uri>https://dev.azure.com/dnceng/internal/_git/dotnet-runtime</Uri>
-<<<<<<< HEAD
-      <Sha>3bcb9f24805914a1a73d9b4ef0c82b28ede106b4</Sha>
-=======
-      <Sha>4a824ef37caa51072221584c64cbf15455f406ca</Sha>
->>>>>>> 43d74db7
+      <Sha>4a824ef37caa51072221584c64cbf15455f406ca</Sha>
     </Dependency>
     <Dependency Name="Microsoft.Build" Version="17.6.10">
       <Uri>https://github.com/dotnet/msbuild</Uri>
@@ -131,23 +101,13 @@
       <Uri>https://github.com/dotnet/roslyn</Uri>
       <Sha>5db000294db8cc634e7d8fc004844338c9747dbc</Sha>
     </Dependency>
-<<<<<<< HEAD
-    <Dependency Name="Microsoft.AspNetCore.DeveloperCertificates.XPlat" Version="7.0.12-servicing.23465.12">
-      <Uri>https://dev.azure.com/dnceng/internal/_git/dotnet-aspnetcore</Uri>
-      <Sha>3b98a551683f4a78926f61dc1860f9ae89be2b3d</Sha>
+    <Dependency Name="Microsoft.AspNetCore.DeveloperCertificates.XPlat" Version="7.0.12-servicing.23479.22">
+      <Uri>https://dev.azure.com/dnceng/internal/_git/dotnet-aspnetcore</Uri>
+      <Sha>57512b49997283599b00a6b67d0ccebaec171daf</Sha>
     </Dependency>
     <Dependency Name="Microsoft.AspNetCore.TestHost" Version="7.0.12">
       <Uri>https://dev.azure.com/dnceng/internal/_git/dotnet-aspnetcore</Uri>
-      <Sha>3b98a551683f4a78926f61dc1860f9ae89be2b3d</Sha>
-=======
-    <Dependency Name="Microsoft.AspNetCore.DeveloperCertificates.XPlat" Version="7.0.12-servicing.23479.22">
-      <Uri>https://dev.azure.com/dnceng/internal/_git/dotnet-aspnetcore</Uri>
-      <Sha>57512b49997283599b00a6b67d0ccebaec171daf</Sha>
-    </Dependency>
-    <Dependency Name="Microsoft.AspNetCore.TestHost" Version="7.0.12">
-      <Uri>https://dev.azure.com/dnceng/internal/_git/dotnet-aspnetcore</Uri>
-      <Sha>57512b49997283599b00a6b67d0ccebaec171daf</Sha>
->>>>>>> 43d74db7
+      <Sha>57512b49997283599b00a6b67d0ccebaec171daf</Sha>
     </Dependency>
     <Dependency Name="NuGet.Build.Tasks" Version="6.6.0-rc.66">
       <Uri>https://dev.azure.com/devdiv/DevDiv/_git/NuGet-NuGet.Client-Trusted</Uri>
@@ -164,11 +124,7 @@
     </Dependency>
     <Dependency Name="Microsoft.DotNet.ILCompiler" Version="7.0.12">
       <Uri>https://dev.azure.com/dnceng/internal/_git/dotnet-runtime</Uri>
-<<<<<<< HEAD
-      <Sha>3bcb9f24805914a1a73d9b4ef0c82b28ede106b4</Sha>
-=======
-      <Sha>4a824ef37caa51072221584c64cbf15455f406ca</Sha>
->>>>>>> 43d74db7
+      <Sha>4a824ef37caa51072221584c64cbf15455f406ca</Sha>
       <SourceBuildTarball RepoName="runtime" ManagedOnly="true" />
     </Dependency>
     <Dependency Name="Microsoft.NET.ILLink.Analyzers" Version="7.0.100-1.23401.1">
@@ -201,70 +157,6 @@
     </Dependency>
     <Dependency Name="Microsoft.WindowsDesktop.App.Runtime.win-x64" Version="7.0.12">
       <Uri>https://dev.azure.com/dnceng/internal/_git/dotnet-windowsdesktop</Uri>
-<<<<<<< HEAD
-      <Sha>68b041da8346b082f4c458ccb4aea79c0fdf9491</Sha>
-    </Dependency>
-    <Dependency Name="VS.Redist.Common.WindowsDesktop.SharedFramework.x64.7.0" Version="7.0.12-servicing.23465.4">
-      <Uri>https://dev.azure.com/dnceng/internal/_git/dotnet-windowsdesktop</Uri>
-      <Sha>68b041da8346b082f4c458ccb4aea79c0fdf9491</Sha>
-    </Dependency>
-    <Dependency Name="Microsoft.WindowsDesktop.App.Ref" Version="7.0.12">
-      <Uri>https://dev.azure.com/dnceng/internal/_git/dotnet-windowsdesktop</Uri>
-      <Sha>68b041da8346b082f4c458ccb4aea79c0fdf9491</Sha>
-    </Dependency>
-    <Dependency Name="VS.Redist.Common.WindowsDesktop.TargetingPack.x64.7.0" Version="7.0.12-servicing.23465.4">
-      <Uri>https://dev.azure.com/dnceng/internal/_git/dotnet-windowsdesktop</Uri>
-      <Sha>68b041da8346b082f4c458ccb4aea79c0fdf9491</Sha>
-    </Dependency>
-    <Dependency Name="Microsoft.NET.Sdk.WindowsDesktop" Version="7.0.12-servicing.23465.3" CoherentParentDependency="Microsoft.WindowsDesktop.App.Ref">
-      <Uri>https://dev.azure.com/dnceng/internal/_git/dotnet-wpf</Uri>
-      <Sha>52e852eeeba7d94815f4aa698081af53fe313543</Sha>
-    </Dependency>
-    <Dependency Name="Microsoft.AspNetCore.App.Ref" Version="7.0.12">
-      <Uri>https://dev.azure.com/dnceng/internal/_git/dotnet-aspnetcore</Uri>
-      <Sha>3b98a551683f4a78926f61dc1860f9ae89be2b3d</Sha>
-    </Dependency>
-    <Dependency Name="Microsoft.AspNetCore.App.Ref.Internal" Version="7.0.12-servicing.23465.12">
-      <Uri>https://dev.azure.com/dnceng/internal/_git/dotnet-aspnetcore</Uri>
-      <Sha>3b98a551683f4a78926f61dc1860f9ae89be2b3d</Sha>
-    </Dependency>
-    <Dependency Name="Microsoft.AspNetCore.App.Runtime.win-x64" Version="7.0.12">
-      <Uri>https://dev.azure.com/dnceng/internal/_git/dotnet-aspnetcore</Uri>
-      <Sha>3b98a551683f4a78926f61dc1860f9ae89be2b3d</Sha>
-    </Dependency>
-    <Dependency Name="VS.Redist.Common.AspNetCore.SharedFramework.x64.7.0" Version="7.0.12-servicing.23465.12">
-      <Uri>https://dev.azure.com/dnceng/internal/_git/dotnet-aspnetcore</Uri>
-      <Sha>3b98a551683f4a78926f61dc1860f9ae89be2b3d</Sha>
-      <SourceBuild RepoName="aspnetcore" ManagedOnly="true" />
-    </Dependency>
-    <Dependency Name="dotnet-dev-certs" Version="7.0.12-servicing.23465.12">
-      <Uri>https://dev.azure.com/dnceng/internal/_git/dotnet-aspnetcore</Uri>
-      <Sha>3b98a551683f4a78926f61dc1860f9ae89be2b3d</Sha>
-    </Dependency>
-    <Dependency Name="dotnet-user-jwts" Version="7.0.12-servicing.23465.12">
-      <Uri>https://dev.azure.com/dnceng/internal/_git/dotnet-aspnetcore</Uri>
-      <Sha>3b98a551683f4a78926f61dc1860f9ae89be2b3d</Sha>
-    </Dependency>
-    <Dependency Name="dotnet-user-secrets" Version="7.0.12-servicing.23465.12">
-      <Uri>https://dev.azure.com/dnceng/internal/_git/dotnet-aspnetcore</Uri>
-      <Sha>3b98a551683f4a78926f61dc1860f9ae89be2b3d</Sha>
-    </Dependency>
-    <Dependency Name="Microsoft.AspNetCore.Analyzers" Version="7.0.12-servicing.23465.12">
-      <Uri>https://dev.azure.com/dnceng/internal/_git/dotnet-aspnetcore</Uri>
-      <Sha>3b98a551683f4a78926f61dc1860f9ae89be2b3d</Sha>
-    </Dependency>
-    <Dependency Name="Microsoft.AspNetCore.Components.SdkAnalyzers" Version="7.0.12-servicing.23465.12">
-      <Uri>https://dev.azure.com/dnceng/internal/_git/dotnet-aspnetcore</Uri>
-      <Sha>3b98a551683f4a78926f61dc1860f9ae89be2b3d</Sha>
-    </Dependency>
-    <Dependency Name="Microsoft.AspNetCore.Mvc.Analyzers" Version="7.0.12-servicing.23465.12">
-      <Uri>https://dev.azure.com/dnceng/internal/_git/dotnet-aspnetcore</Uri>
-      <Sha>3b98a551683f4a78926f61dc1860f9ae89be2b3d</Sha>
-    </Dependency>
-    <Dependency Name="Microsoft.AspNetCore.Mvc.Api.Analyzers" Version="7.0.12-servicing.23465.12">
-      <Uri>https://dev.azure.com/dnceng/internal/_git/dotnet-aspnetcore</Uri>
-      <Sha>3b98a551683f4a78926f61dc1860f9ae89be2b3d</Sha>
-=======
       <Sha>018db428575093156be75c5bc20d33aebae33be4</Sha>
     </Dependency>
     <Dependency Name="VS.Redist.Common.WindowsDesktop.SharedFramework.x64.7.0" Version="7.0.12-servicing.23478.2">
@@ -327,7 +219,6 @@
     <Dependency Name="Microsoft.AspNetCore.Mvc.Api.Analyzers" Version="7.0.12-servicing.23479.22">
       <Uri>https://dev.azure.com/dnceng/internal/_git/dotnet-aspnetcore</Uri>
       <Sha>57512b49997283599b00a6b67d0ccebaec171daf</Sha>
->>>>>>> 43d74db7
     </Dependency>
     <Dependency Name="Microsoft.CodeAnalysis.Razor.Tooling.Internal" Version="7.0.0-preview.23272.1">
       <Uri>https://github.com/dotnet/razor</Uri>
@@ -348,35 +239,19 @@
     </Dependency>
     <Dependency Name="Microsoft.Extensions.FileProviders.Embedded" Version="7.0.12">
       <Uri>https://dev.azure.com/dnceng/internal/_git/dotnet-aspnetcore</Uri>
-<<<<<<< HEAD
-      <Sha>3b98a551683f4a78926f61dc1860f9ae89be2b3d</Sha>
+      <Sha>57512b49997283599b00a6b67d0ccebaec171daf</Sha>
     </Dependency>
     <Dependency Name="Microsoft.AspNetCore.Authorization" Version="7.0.12">
       <Uri>https://dev.azure.com/dnceng/internal/_git/dotnet-aspnetcore</Uri>
-      <Sha>3b98a551683f4a78926f61dc1860f9ae89be2b3d</Sha>
+      <Sha>57512b49997283599b00a6b67d0ccebaec171daf</Sha>
     </Dependency>
     <Dependency Name="Microsoft.AspNetCore.Components.Web" Version="7.0.12">
       <Uri>https://dev.azure.com/dnceng/internal/_git/dotnet-aspnetcore</Uri>
-      <Sha>3b98a551683f4a78926f61dc1860f9ae89be2b3d</Sha>
+      <Sha>57512b49997283599b00a6b67d0ccebaec171daf</Sha>
     </Dependency>
     <Dependency Name="Microsoft.JSInterop" Version="7.0.12">
       <Uri>https://dev.azure.com/dnceng/internal/_git/dotnet-aspnetcore</Uri>
-      <Sha>3b98a551683f4a78926f61dc1860f9ae89be2b3d</Sha>
-=======
-      <Sha>57512b49997283599b00a6b67d0ccebaec171daf</Sha>
-    </Dependency>
-    <Dependency Name="Microsoft.AspNetCore.Authorization" Version="7.0.12">
-      <Uri>https://dev.azure.com/dnceng/internal/_git/dotnet-aspnetcore</Uri>
-      <Sha>57512b49997283599b00a6b67d0ccebaec171daf</Sha>
-    </Dependency>
-    <Dependency Name="Microsoft.AspNetCore.Components.Web" Version="7.0.12">
-      <Uri>https://dev.azure.com/dnceng/internal/_git/dotnet-aspnetcore</Uri>
-      <Sha>57512b49997283599b00a6b67d0ccebaec171daf</Sha>
-    </Dependency>
-    <Dependency Name="Microsoft.JSInterop" Version="7.0.12">
-      <Uri>https://dev.azure.com/dnceng/internal/_git/dotnet-aspnetcore</Uri>
-      <Sha>57512b49997283599b00a6b67d0ccebaec171daf</Sha>
->>>>>>> 43d74db7
+      <Sha>57512b49997283599b00a6b67d0ccebaec171daf</Sha>
     </Dependency>
     <Dependency Name="Microsoft.Web.Xdt" Version="7.0.0-preview.22423.2" Pinned="true">
       <Uri>https://github.com/dotnet/xdt</Uri>
