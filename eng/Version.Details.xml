<?xml version="1.0" encoding="utf-8"?>
<Dependencies>
  <ProductDependencies>
    <Dependency Name="Microsoft.TemplateEngine.Abstractions" Version="9.0.306">
      <Uri>https://github.com/dotnet/templating</Uri>
      <Sha>79d6a45326074dbdc78f2ba288502618a09f893c</Sha>
    </Dependency>
    <Dependency Name="Microsoft.TemplateEngine.Mocks" Version="9.0.111-servicing.25465.7">
      <Uri>https://github.com/dotnet/templating</Uri>
      <Sha>79d6a45326074dbdc78f2ba288502618a09f893c</Sha>
    </Dependency>
    <!-- Intermediate is necessary for source build. -->
    <Dependency Name="Microsoft.SourceBuild.Intermediate.templating" Version="9.0.111-servicing.25465.7">
      <Uri>https://github.com/dotnet/templating</Uri>
      <Sha>79d6a45326074dbdc78f2ba288502618a09f893c</Sha>
      <SourceBuild RepoName="templating" ManagedOnly="true" />
    </Dependency>
    <Dependency Name="Microsoft.NETCore.App.Ref" Version="9.0.9">
      <Uri>https://dev.azure.com/dnceng/internal/_git/dotnet-runtime</Uri>
      <Sha>893c2ebbd49952ca49e93298148af2d95a61a0a4</Sha>
    </Dependency>
    <Dependency Name="VS.Redist.Common.NetCore.SharedFramework.x64.9.0" Version="9.0.9-servicing.25419.16">
      <Uri>https://dev.azure.com/dnceng/internal/_git/dotnet-runtime</Uri>
      <Sha>893c2ebbd49952ca49e93298148af2d95a61a0a4</Sha>
    </Dependency>
    <Dependency Name="VS.Redist.Common.NetCore.TargetingPack.x64.9.0" Version="9.0.9-servicing.25419.16">
      <Uri>https://dev.azure.com/dnceng/internal/_git/dotnet-runtime</Uri>
      <Sha>893c2ebbd49952ca49e93298148af2d95a61a0a4</Sha>
    </Dependency>
    <Dependency Name="Microsoft.NETCore.App.Runtime.win-x64" Version="9.0.9">
      <Uri>https://dev.azure.com/dnceng/internal/_git/dotnet-runtime</Uri>
      <Sha>893c2ebbd49952ca49e93298148af2d95a61a0a4</Sha>
    </Dependency>
    <Dependency Name="Microsoft.NETCore.App.Host.win-x64" Version="9.0.9">
      <Uri>https://dev.azure.com/dnceng/internal/_git/dotnet-runtime</Uri>
      <Sha>893c2ebbd49952ca49e93298148af2d95a61a0a4</Sha>
    </Dependency>
    <Dependency Name="Microsoft.NETCore.Platforms" Version="9.0.9-servicing.25419.16">
      <Uri>https://dev.azure.com/dnceng/internal/_git/dotnet-runtime</Uri>
      <Sha>893c2ebbd49952ca49e93298148af2d95a61a0a4</Sha>
    </Dependency>
    <Dependency Name="Microsoft.NET.HostModel" Version="9.0.9-servicing.25419.16">
      <Uri>https://dev.azure.com/dnceng/internal/_git/dotnet-runtime</Uri>
      <Sha>893c2ebbd49952ca49e93298148af2d95a61a0a4</Sha>
    </Dependency>
    <Dependency Name="Microsoft.Extensions.DependencyModel" Version="9.0.9">
      <Uri>https://dev.azure.com/dnceng/internal/_git/dotnet-runtime</Uri>
      <Sha>893c2ebbd49952ca49e93298148af2d95a61a0a4</Sha>
    </Dependency>
    <!-- Intermediate is necessary for source build. -->
    <Dependency Name="Microsoft.SourceBuild.Intermediate.runtime.linux-x64" Version="9.0.9-servicing.25419.16">
      <Uri>https://dev.azure.com/dnceng/internal/_git/dotnet-runtime</Uri>
      <Sha>893c2ebbd49952ca49e93298148af2d95a61a0a4</Sha>
      <SourceBuild RepoName="runtime" ManagedOnly="false" />
    </Dependency>
    <!-- Change blob version in GenerateLayout.targets if this is unpinned to service targeting pack -->
    <!-- No new netstandard.library planned for 3.1 timeframe at this time. -->
    <Dependency Name="NETStandard.Library.Ref" Version="2.1.0" Pinned="true">
      <Uri>https://github.com/dotnet/core-setup</Uri>
      <Sha>7d57652f33493fa022125b7f63aad0d70c52d810</Sha>
    </Dependency>
    <Dependency Name="Microsoft.NET.Workload.Emscripten.Current.Manifest-9.0.100" Version="9.0.9" CoherentParentDependency="Microsoft.NETCore.App.Runtime.win-x64">
      <Uri>https://github.com/dotnet/emsdk</Uri>
      <Sha>dc8e3478c4aa5f6a103329333c2bdbcd07a07741</Sha>
    </Dependency>
    <!-- Intermediate is necessary for source build. -->
    <Dependency Name="Microsoft.SourceBuild.Intermediate.emsdk" Version="9.0.9-servicing.25418.4" CoherentParentDependency="Microsoft.NETCore.App.Runtime.win-x64">
      <Uri>https://github.com/dotnet/emsdk</Uri>
      <Sha>dc8e3478c4aa5f6a103329333c2bdbcd07a07741</Sha>
      <SourceBuild RepoName="emsdk" ManagedOnly="true" />
    </Dependency>
    <Dependency Name="Microsoft.Build" Version="17.14.27">
      <Uri>https://github.com/dotnet/msbuild</Uri>
      <Sha>c9a53703f91b363f770f8334b5671848b6427043</Sha>
    </Dependency>
    <Dependency Name="Microsoft.Build.Localization" Version="17.14.27-servicing-25458-02">
      <Uri>https://github.com/dotnet/msbuild</Uri>
      <Sha>c9a53703f91b363f770f8334b5671848b6427043</Sha>
    </Dependency>
    <!-- Intermediate is necessary for source build. -->
    <Dependency Name="Microsoft.SourceBuild.Intermediate.msbuild" Version="17.14.27-servicing-25458-02">
      <Uri>https://github.com/dotnet/msbuild</Uri>
      <Sha>c9a53703f91b363f770f8334b5671848b6427043</Sha>
      <SourceBuild RepoName="msbuild" ManagedOnly="true" />
    </Dependency>
    <Dependency Name="Microsoft.FSharp.Compiler" Version="13.9.303-beta.25361.1">
      <Uri>https://github.com/dotnet/fsharp</Uri>
      <Sha>14987c804f33917bf15f4c25e0cd16ecd01807f4</Sha>
    </Dependency>
    <!-- Intermediate is necessary for source build. -->
    <Dependency Name="Microsoft.SourceBuild.Intermediate.fsharp" Version="9.0.303-beta.25361.1">
      <Uri>https://github.com/dotnet/fsharp</Uri>
      <Sha>14987c804f33917bf15f4c25e0cd16ecd01807f4</Sha>
      <SourceBuild RepoName="fsharp" ManagedOnly="true" />
    </Dependency>
<<<<<<< HEAD
    <Dependency Name="Microsoft.Net.Compilers.Toolset" Version="4.12.0-3.25467.18">
      <Uri>https://github.com/dotnet/roslyn</Uri>
      <Sha>dcf9af2b54e4469b94697b1b92d31354ce698f66</Sha>
    </Dependency>
    <!-- Intermediate is necessary for source build. -->
    <Dependency Name="Microsoft.SourceBuild.Intermediate.roslyn" Version="4.12.0-3.25467.18">
      <Uri>https://github.com/dotnet/roslyn</Uri>
      <Sha>dcf9af2b54e4469b94697b1b92d31354ce698f66</Sha>
      <SourceBuild RepoName="roslyn" ManagedOnly="true" />
    </Dependency>
    <Dependency Name="Microsoft.Net.Compilers.Toolset.Framework" Version="4.12.0-3.25467.18">
      <Uri>https://github.com/dotnet/roslyn</Uri>
      <Sha>dcf9af2b54e4469b94697b1b92d31354ce698f66</Sha>
    </Dependency>
    <Dependency Name="Microsoft.CodeAnalysis" Version="4.12.0-3.25467.18">
      <Uri>https://github.com/dotnet/roslyn</Uri>
      <Sha>dcf9af2b54e4469b94697b1b92d31354ce698f66</Sha>
    </Dependency>
    <Dependency Name="Microsoft.CodeAnalysis.CSharp" Version="4.12.0-3.25467.18">
      <Uri>https://github.com/dotnet/roslyn</Uri>
      <Sha>dcf9af2b54e4469b94697b1b92d31354ce698f66</Sha>
    </Dependency>
    <Dependency Name="Microsoft.CodeAnalysis.CSharp.CodeStyle" Version="4.12.0-3.25467.18">
      <Uri>https://github.com/dotnet/roslyn</Uri>
      <Sha>dcf9af2b54e4469b94697b1b92d31354ce698f66</Sha>
    </Dependency>
    <Dependency Name="Microsoft.CodeAnalysis.CSharp.Features" Version="4.12.0-3.25467.18">
      <Uri>https://github.com/dotnet/roslyn</Uri>
      <Sha>dcf9af2b54e4469b94697b1b92d31354ce698f66</Sha>
    </Dependency>
    <Dependency Name="Microsoft.CodeAnalysis.CSharp.Workspaces" Version="4.12.0-3.25467.18">
      <Uri>https://github.com/dotnet/roslyn</Uri>
      <Sha>dcf9af2b54e4469b94697b1b92d31354ce698f66</Sha>
    </Dependency>
    <Dependency Name="Microsoft.CodeAnalysis.Workspaces.MSBuild" Version="4.12.0-3.25467.18">
      <Uri>https://github.com/dotnet/roslyn</Uri>
      <Sha>dcf9af2b54e4469b94697b1b92d31354ce698f66</Sha>
=======
    <Dependency Name="Microsoft.Net.Compilers.Toolset" Version="4.14.0-3.25465.8">
      <Uri>https://github.com/dotnet/roslyn</Uri>
      <Sha>b0a9adbf61d6fb6ef4e53e09555fa6b6f189fcef</Sha>
    </Dependency>
    <!-- Intermediate is necessary for source build. -->
    <Dependency Name="Microsoft.SourceBuild.Intermediate.roslyn" Version="4.14.0-3.25465.8">
      <Uri>https://github.com/dotnet/roslyn</Uri>
      <Sha>b0a9adbf61d6fb6ef4e53e09555fa6b6f189fcef</Sha>
      <SourceBuild RepoName="roslyn" ManagedOnly="true" />
    </Dependency>
    <Dependency Name="Microsoft.Net.Compilers.Toolset.Framework" Version="4.14.0-3.25465.8">
      <Uri>https://github.com/dotnet/roslyn</Uri>
      <Sha>b0a9adbf61d6fb6ef4e53e09555fa6b6f189fcef</Sha>
    </Dependency>
    <Dependency Name="Microsoft.CodeAnalysis" Version="4.14.0-3.25465.8">
      <Uri>https://github.com/dotnet/roslyn</Uri>
      <Sha>b0a9adbf61d6fb6ef4e53e09555fa6b6f189fcef</Sha>
    </Dependency>
    <Dependency Name="Microsoft.CodeAnalysis.CSharp" Version="4.14.0-3.25465.8">
      <Uri>https://github.com/dotnet/roslyn</Uri>
      <Sha>b0a9adbf61d6fb6ef4e53e09555fa6b6f189fcef</Sha>
    </Dependency>
    <Dependency Name="Microsoft.CodeAnalysis.CSharp.CodeStyle" Version="4.14.0-3.25465.8">
      <Uri>https://github.com/dotnet/roslyn</Uri>
      <Sha>b0a9adbf61d6fb6ef4e53e09555fa6b6f189fcef</Sha>
    </Dependency>
    <Dependency Name="Microsoft.CodeAnalysis.CSharp.Features" Version="4.14.0-3.25465.8">
      <Uri>https://github.com/dotnet/roslyn</Uri>
      <Sha>b0a9adbf61d6fb6ef4e53e09555fa6b6f189fcef</Sha>
    </Dependency>
    <Dependency Name="Microsoft.CodeAnalysis.CSharp.Workspaces" Version="4.14.0-3.25465.8">
      <Uri>https://github.com/dotnet/roslyn</Uri>
      <Sha>b0a9adbf61d6fb6ef4e53e09555fa6b6f189fcef</Sha>
    </Dependency>
    <Dependency Name="Microsoft.CodeAnalysis.Workspaces.MSBuild" Version="4.14.0-3.25465.8">
      <Uri>https://github.com/dotnet/roslyn</Uri>
      <Sha>b0a9adbf61d6fb6ef4e53e09555fa6b6f189fcef</Sha>
>>>>>>> 19a8de6d
    </Dependency>
    <Dependency Name="Microsoft.AspNetCore.DeveloperCertificates.XPlat" Version="9.0.9-servicing.25420.3">
      <Uri>https://dev.azure.com/dnceng/internal/_git/dotnet-aspnetcore</Uri>
      <Sha>ff66c263be7ed395794bdaf616322977b8ec897c</Sha>
    </Dependency>
    <Dependency Name="Microsoft.AspNetCore.TestHost" Version="9.0.9">
      <Uri>https://dev.azure.com/dnceng/internal/_git/dotnet-aspnetcore</Uri>
      <Sha>ff66c263be7ed395794bdaf616322977b8ec897c</Sha>
    </Dependency>
    <Dependency Name="Microsoft.Build.NuGetSdkResolver" Version="6.14.0-rc.116">
      <Uri>https://github.com/nuget/nuget.client</Uri>
      <Sha>0da03caba83448ee887f0f1846dd05e1f1705d45</Sha>
    </Dependency>
    <Dependency Name="NuGet.Build.Tasks" Version="6.14.0-rc.116">
      <Uri>https://github.com/nuget/nuget.client</Uri>
      <Sha>0da03caba83448ee887f0f1846dd05e1f1705d45</Sha>
      <SourceBuildTarball RepoName="nuget-client" ManagedOnly="true" />
    </Dependency>
    <Dependency Name="NuGet.Build.Tasks.Console" Version="6.14.0-rc.116">
      <Uri>https://github.com/nuget/nuget.client</Uri>
      <Sha>0da03caba83448ee887f0f1846dd05e1f1705d45</Sha>
    </Dependency>
    <Dependency Name="NuGet.Build.Tasks.Pack" Version="6.14.0-rc.116">
      <Uri>https://github.com/nuget/nuget.client</Uri>
      <Sha>0da03caba83448ee887f0f1846dd05e1f1705d45</Sha>
    </Dependency>
    <Dependency Name="NuGet.Commands" Version="6.14.0-rc.116">
      <Uri>https://github.com/nuget/nuget.client</Uri>
      <Sha>0da03caba83448ee887f0f1846dd05e1f1705d45</Sha>
    </Dependency>
    <Dependency Name="NuGet.CommandLine.XPlat" Version="6.14.0-rc.116">
      <Uri>https://github.com/nuget/nuget.client</Uri>
      <Sha>0da03caba83448ee887f0f1846dd05e1f1705d45</Sha>
    </Dependency>
    <Dependency Name="NuGet.Common" Version="6.14.0-rc.116">
      <Uri>https://github.com/nuget/nuget.client</Uri>
      <Sha>0da03caba83448ee887f0f1846dd05e1f1705d45</Sha>
    </Dependency>
    <Dependency Name="NuGet.Configuration" Version="6.14.0-rc.116">
      <Uri>https://github.com/nuget/nuget.client</Uri>
      <Sha>0da03caba83448ee887f0f1846dd05e1f1705d45</Sha>
    </Dependency>
    <Dependency Name="NuGet.Credentials" Version="6.14.0-rc.116">
      <Uri>https://github.com/nuget/nuget.client</Uri>
      <Sha>0da03caba83448ee887f0f1846dd05e1f1705d45</Sha>
    </Dependency>
    <Dependency Name="NuGet.DependencyResolver.Core" Version="6.14.0-rc.116">
      <Uri>https://github.com/nuget/nuget.client</Uri>
      <Sha>0da03caba83448ee887f0f1846dd05e1f1705d45</Sha>
    </Dependency>
    <Dependency Name="NuGet.Frameworks" Version="6.14.0-rc.116">
      <Uri>https://github.com/nuget/nuget.client</Uri>
      <Sha>0da03caba83448ee887f0f1846dd05e1f1705d45</Sha>
    </Dependency>
    <Dependency Name="NuGet.LibraryModel" Version="6.14.0-rc.116">
      <Uri>https://github.com/nuget/nuget.client</Uri>
      <Sha>0da03caba83448ee887f0f1846dd05e1f1705d45</Sha>
    </Dependency>
    <Dependency Name="NuGet.ProjectModel" Version="6.14.0-rc.116">
      <Uri>https://github.com/nuget/nuget.client</Uri>
      <Sha>0da03caba83448ee887f0f1846dd05e1f1705d45</Sha>
    </Dependency>
    <Dependency Name="NuGet.Protocol" Version="6.14.0-rc.116">
      <Uri>https://github.com/nuget/nuget.client</Uri>
      <Sha>0da03caba83448ee887f0f1846dd05e1f1705d45</Sha>
    </Dependency>
    <Dependency Name="NuGet.Packaging" Version="6.14.0-rc.116">
      <Uri>https://github.com/nuget/nuget.client</Uri>
      <Sha>0da03caba83448ee887f0f1846dd05e1f1705d45</Sha>
    </Dependency>
    <Dependency Name="NuGet.Versioning" Version="6.14.0-rc.116">
      <Uri>https://github.com/nuget/nuget.client</Uri>
      <Sha>0da03caba83448ee887f0f1846dd05e1f1705d45</Sha>
    </Dependency>
    <Dependency Name="NuGet.Localization" Version="6.14.0-rc.116">
      <Uri>https://github.com/nuget/nuget.client</Uri>
      <Sha>0da03caba83448ee887f0f1846dd05e1f1705d45</Sha>
    </Dependency>
    <Dependency Name="Microsoft.NET.Test.Sdk" Version="17.14.1-release-25428-01">
      <Uri>https://github.com/microsoft/vstest</Uri>
      <Sha>51441adcd6c424ae7315d66ce7e96baf34d70369</Sha>
    </Dependency>
    <Dependency Name="Microsoft.TestPlatform.CLI" Version="17.14.1-release-25428-01">
      <Uri>https://github.com/microsoft/vstest</Uri>
      <Sha>51441adcd6c424ae7315d66ce7e96baf34d70369</Sha>
    </Dependency>
    <Dependency Name="Microsoft.TestPlatform.Build" Version="17.14.1-release-25428-01">
      <Uri>https://github.com/microsoft/vstest</Uri>
      <Sha>51441adcd6c424ae7315d66ce7e96baf34d70369</Sha>
    </Dependency>
    <!-- Intermediate is necessary for source build. -->
    <Dependency Name="Microsoft.SourceBuild.Intermediate.vstest" Version="17.14.1-release-25428-01">
      <Uri>https://github.com/microsoft/vstest</Uri>
      <Sha>51441adcd6c424ae7315d66ce7e96baf34d70369</Sha>
      <SourceBuild RepoName="vstest" ManagedOnly="true" />
    </Dependency>
    <Dependency Name="Microsoft.NET.ILLink.Tasks" Version="9.0.9">
      <Uri>https://dev.azure.com/dnceng/internal/_git/dotnet-runtime</Uri>
      <Sha>893c2ebbd49952ca49e93298148af2d95a61a0a4</Sha>
    </Dependency>
    <Dependency Name="System.CodeDom" Version="9.0.9">
      <Uri>https://dev.azure.com/dnceng/internal/_git/dotnet-runtime</Uri>
      <Sha>893c2ebbd49952ca49e93298148af2d95a61a0a4</Sha>
    </Dependency>
    <Dependency Name="System.Formats.Asn1" Version="9.0.9">
      <Uri>https://dev.azure.com/dnceng/internal/_git/dotnet-runtime</Uri>
      <Sha>893c2ebbd49952ca49e93298148af2d95a61a0a4</Sha>
    </Dependency>
    <Dependency Name="System.Security.Cryptography.ProtectedData" Version="9.0.9">
      <Uri>https://dev.azure.com/dnceng/internal/_git/dotnet-runtime</Uri>
      <Sha>893c2ebbd49952ca49e93298148af2d95a61a0a4</Sha>
    </Dependency>
    <Dependency Name="System.Text.Encoding.CodePages" Version="9.0.9">
      <Uri>https://dev.azure.com/dnceng/internal/_git/dotnet-runtime</Uri>
      <Sha>893c2ebbd49952ca49e93298148af2d95a61a0a4</Sha>
    </Dependency>
    <Dependency Name="System.Resources.Extensions" Version="9.0.9">
      <Uri>https://dev.azure.com/dnceng/internal/_git/dotnet-runtime</Uri>
      <Sha>893c2ebbd49952ca49e93298148af2d95a61a0a4</Sha>
    </Dependency>
    <Dependency Name="Microsoft.WindowsDesktop.App.Runtime.win-x64" Version="9.0.9">
      <Uri>https://dev.azure.com/dnceng/internal/_git/dotnet-windowsdesktop</Uri>
      <Sha>36322cf85c30a14acb5da40397df03216c44bced</Sha>
      <SourceBuildTarball RepoName="windowsdesktop" ManagedOnly="true" />
    </Dependency>
    <Dependency Name="VS.Redist.Common.WindowsDesktop.SharedFramework.x64.9.0" Version="9.0.9-servicing.25421.5">
      <Uri>https://dev.azure.com/dnceng/internal/_git/dotnet-windowsdesktop</Uri>
      <Sha>36322cf85c30a14acb5da40397df03216c44bced</Sha>
    </Dependency>
    <Dependency Name="Microsoft.WindowsDesktop.App.Ref" Version="9.0.9">
      <Uri>https://dev.azure.com/dnceng/internal/_git/dotnet-windowsdesktop</Uri>
      <Sha>36322cf85c30a14acb5da40397df03216c44bced</Sha>
    </Dependency>
    <Dependency Name="VS.Redist.Common.WindowsDesktop.TargetingPack.x64.9.0" Version="9.0.9-servicing.25421.5">
      <Uri>https://dev.azure.com/dnceng/internal/_git/dotnet-windowsdesktop</Uri>
      <Sha>36322cf85c30a14acb5da40397df03216c44bced</Sha>
    </Dependency>
    <Dependency Name="Microsoft.NET.Sdk.WindowsDesktop" Version="9.0.9-rtm.25421.1" CoherentParentDependency="Microsoft.WindowsDesktop.App.Ref">
      <Uri>https://dev.azure.com/dnceng/internal/_git/dotnet-wpf</Uri>
      <Sha>56176690719670a63582850619ed7d33e13083e3</Sha>
    </Dependency>
    <Dependency Name="Microsoft.AspNetCore.App.Ref" Version="9.0.9">
      <Uri>https://dev.azure.com/dnceng/internal/_git/dotnet-aspnetcore</Uri>
      <Sha>ff66c263be7ed395794bdaf616322977b8ec897c</Sha>
    </Dependency>
    <Dependency Name="Microsoft.AspNetCore.App.Ref.Internal" Version="9.0.9-servicing.25420.3">
      <Uri>https://dev.azure.com/dnceng/internal/_git/dotnet-aspnetcore</Uri>
      <Sha>ff66c263be7ed395794bdaf616322977b8ec897c</Sha>
    </Dependency>
    <Dependency Name="Microsoft.AspNetCore.App.Runtime.win-x64" Version="9.0.9">
      <Uri>https://dev.azure.com/dnceng/internal/_git/dotnet-aspnetcore</Uri>
      <Sha>ff66c263be7ed395794bdaf616322977b8ec897c</Sha>
    </Dependency>
    <Dependency Name="VS.Redist.Common.AspNetCore.SharedFramework.x64.9.0" Version="9.0.9-servicing.25420.3">
      <Uri>https://dev.azure.com/dnceng/internal/_git/dotnet-aspnetcore</Uri>
      <Sha>ff66c263be7ed395794bdaf616322977b8ec897c</Sha>
    </Dependency>
    <Dependency Name="dotnet-dev-certs" Version="9.0.9-servicing.25420.3">
      <Uri>https://dev.azure.com/dnceng/internal/_git/dotnet-aspnetcore</Uri>
      <Sha>ff66c263be7ed395794bdaf616322977b8ec897c</Sha>
    </Dependency>
    <Dependency Name="dotnet-user-jwts" Version="9.0.9-servicing.25420.3">
      <Uri>https://dev.azure.com/dnceng/internal/_git/dotnet-aspnetcore</Uri>
      <Sha>ff66c263be7ed395794bdaf616322977b8ec897c</Sha>
    </Dependency>
    <Dependency Name="dotnet-user-secrets" Version="9.0.9-servicing.25420.3">
      <Uri>https://dev.azure.com/dnceng/internal/_git/dotnet-aspnetcore</Uri>
      <Sha>ff66c263be7ed395794bdaf616322977b8ec897c</Sha>
    </Dependency>
    <Dependency Name="Microsoft.AspNetCore.Analyzers" Version="9.0.9-servicing.25420.3">
      <Uri>https://dev.azure.com/dnceng/internal/_git/dotnet-aspnetcore</Uri>
      <Sha>ff66c263be7ed395794bdaf616322977b8ec897c</Sha>
    </Dependency>
    <Dependency Name="Microsoft.AspNetCore.Components.SdkAnalyzers" Version="9.0.9-servicing.25420.3">
      <Uri>https://dev.azure.com/dnceng/internal/_git/dotnet-aspnetcore</Uri>
      <Sha>ff66c263be7ed395794bdaf616322977b8ec897c</Sha>
    </Dependency>
    <Dependency Name="Microsoft.AspNetCore.Mvc.Analyzers" Version="9.0.9-servicing.25420.3">
      <Uri>https://dev.azure.com/dnceng/internal/_git/dotnet-aspnetcore</Uri>
      <Sha>ff66c263be7ed395794bdaf616322977b8ec897c</Sha>
    </Dependency>
    <Dependency Name="Microsoft.AspNetCore.Mvc.Api.Analyzers" Version="9.0.9-servicing.25420.3">
      <Uri>https://dev.azure.com/dnceng/internal/_git/dotnet-aspnetcore</Uri>
      <Sha>ff66c263be7ed395794bdaf616322977b8ec897c</Sha>
    </Dependency>
    <!-- Intermediate is necessary for source build. -->
    <Dependency Name="Microsoft.SourceBuild.Intermediate.aspnetcore" Version="9.0.9-servicing.25420.3">
      <Uri>https://dev.azure.com/dnceng/internal/_git/dotnet-aspnetcore</Uri>
      <Sha>ff66c263be7ed395794bdaf616322977b8ec897c</Sha>
      <SourceBuild RepoName="aspnetcore" ManagedOnly="true" />
    </Dependency>
    <Dependency Name="Microsoft.CodeAnalysis.Razor.Tooling.Internal" Version="9.0.0-preview.25425.6">
      <Uri>https://github.com/dotnet/razor</Uri>
      <Sha>eda26e9dbac1519b60c4477bfb221a4be88b8d20</Sha>
    </Dependency>
    <Dependency Name="Microsoft.AspNetCore.Mvc.Razor.Extensions.Tooling.Internal" Version="9.0.0-preview.25425.6">
      <Uri>https://github.com/dotnet/razor</Uri>
      <Sha>eda26e9dbac1519b60c4477bfb221a4be88b8d20</Sha>
    </Dependency>
    <Dependency Name="Microsoft.NET.Sdk.Razor.SourceGenerators.Transport" Version="9.0.0-preview.25425.6">
      <Uri>https://github.com/dotnet/razor</Uri>
      <Sha>eda26e9dbac1519b60c4477bfb221a4be88b8d20</Sha>
    </Dependency>
    <!-- Intermediate is necessary for source build. -->
    <Dependency Name="Microsoft.SourceBuild.Intermediate.razor" Version="9.0.0-preview.25425.6">
      <Uri>https://github.com/dotnet/razor</Uri>
      <Sha>eda26e9dbac1519b60c4477bfb221a4be88b8d20</Sha>
      <SourceBuild RepoName="razor" ManagedOnly="true" />
    </Dependency>
    <Dependency Name="Microsoft.Extensions.FileProviders.Embedded" Version="9.0.9">
      <Uri>https://dev.azure.com/dnceng/internal/_git/dotnet-aspnetcore</Uri>
      <Sha>ff66c263be7ed395794bdaf616322977b8ec897c</Sha>
    </Dependency>
    <Dependency Name="Microsoft.AspNetCore.Authorization" Version="9.0.9">
      <Uri>https://dev.azure.com/dnceng/internal/_git/dotnet-aspnetcore</Uri>
      <Sha>ff66c263be7ed395794bdaf616322977b8ec897c</Sha>
    </Dependency>
    <Dependency Name="Microsoft.AspNetCore.Components.Web" Version="9.0.9">
      <Uri>https://dev.azure.com/dnceng/internal/_git/dotnet-aspnetcore</Uri>
      <Sha>ff66c263be7ed395794bdaf616322977b8ec897c</Sha>
    </Dependency>
    <Dependency Name="Microsoft.JSInterop" Version="9.0.9">
      <Uri>https://dev.azure.com/dnceng/internal/_git/dotnet-aspnetcore</Uri>
      <Sha>ff66c263be7ed395794bdaf616322977b8ec897c</Sha>
    </Dependency>
    <!-- For coherency purposes, these versions should be gated by the versions of winforms and wpf routed via windowsdesktop -->
    <Dependency Name="Microsoft.Dotnet.WinForms.ProjectTemplates" Version="9.0.9-servicing.25419.3" CoherentParentDependency="Microsoft.WindowsDesktop.App.Runtime.win-x64">
      <Uri>https://dev.azure.com/dnceng/internal/_git/dotnet-winforms</Uri>
      <Sha>9dc841c74ab937e3a19c3d81590136067b3a15ed</Sha>
    </Dependency>
    <Dependency Name="Microsoft.DotNet.Wpf.ProjectTemplates" Version="9.0.9-rtm.25421.1" CoherentParentDependency="Microsoft.WindowsDesktop.App.Runtime.win-x64">
      <Uri>https://dev.azure.com/dnceng/internal/_git/dotnet-wpf</Uri>
      <Sha>56176690719670a63582850619ed7d33e13083e3</Sha>
    </Dependency>
    <Dependency Name="Microsoft.Web.Xdt" Version="10.0.0-preview.24609.2">
      <Uri>https://github.com/dotnet/xdt</Uri>
      <Sha>63ae81154c50a1cf9287cc47d8351d55b4289e6d</Sha>
    </Dependency>
    <!-- Intermediate is necessary for source build. -->
    <Dependency Name="Microsoft.SourceBuild.Intermediate.xdt" Version="10.0.0-preview.24609.2">
      <Uri>https://github.com/dotnet/xdt</Uri>
      <Sha>63ae81154c50a1cf9287cc47d8351d55b4289e6d</Sha>
      <SourceBuild RepoName="xdt" ManagedOnly="true" />
    </Dependency>
    <Dependency Name="Microsoft.CodeAnalysis.NetAnalyzers" Version="9.0.0-preview.25424.3">
      <Uri>https://github.com/dotnet/roslyn-analyzers</Uri>
      <Sha>433fa3e4a54010fcac6e8843460e29d33ba07eb7</Sha>
    </Dependency>
    <Dependency Name="Microsoft.CodeAnalysis.PublicApiAnalyzers" Version="3.12.0-beta1.25465.8">
      <Uri>https://github.com/dotnet/roslyn</Uri>
      <Sha>b0a9adbf61d6fb6ef4e53e09555fa6b6f189fcef</Sha>
    </Dependency>
    <!-- Intermediate is necessary for source build. -->
    <Dependency Name="Microsoft.SourceBuild.Intermediate.roslyn-analyzers" Version="9.0.0-preview.25424.3">
      <Uri>https://github.com/dotnet/roslyn-analyzers</Uri>
      <Sha>433fa3e4a54010fcac6e8843460e29d33ba07eb7</Sha>
      <SourceBuild RepoName="roslyn-analyzers" ManagedOnly="true" />
    </Dependency>
    <Dependency Name="System.CommandLine" Version="2.0.0-beta4.24324.3">
      <Uri>https://github.com/dotnet/command-line-api</Uri>
      <Sha>803d8598f98fb4efd94604b32627ee9407f246db</Sha>
    </Dependency>
    <Dependency Name="System.CommandLine.Rendering" Version="0.4.0-alpha.24324.3">
      <Uri>https://github.com/dotnet/command-line-api</Uri>
      <Sha>803d8598f98fb4efd94604b32627ee9407f246db</Sha>
    </Dependency>
    <!-- Microsoft.CodeAnalysis.Workspaces.MSBuild transitively references M.Bcl.AsyncInterfaces.
         Adding an explicit dependency to make sure the latest version is used instead of the SBRP
         one under source build. -->
    <!-- Intermediate is necessary for source build. -->
    <Dependency Name="Microsoft.DiaSymReader" Version="2.2.0-beta.24327.2">
      <Uri>https://github.com/dotnet/symreader</Uri>
      <Sha>0710a7892d89999956e8808c28e9dd0512bd53f3</Sha>
    </Dependency>
    <!-- Intermediate is necessary for source build. -->
    <Dependency Name="Microsoft.SourceBuild.Intermediate.command-line-api" Version="0.1.532403">
      <Uri>https://github.com/dotnet/command-line-api</Uri>
      <Sha>803d8598f98fb4efd94604b32627ee9407f246db</Sha>
      <SourceBuild RepoName="command-line-api" ManagedOnly="true" />
    </Dependency>
    <!-- Intermediate is necessary for source build. -->
    <Dependency Name="Microsoft.SourceBuild.Intermediate.source-build-externals" Version="9.0.0-alpha.1.25157.1">
      <Uri>https://github.com/dotnet/source-build-externals</Uri>
      <Sha>71dbdccd13f28cfd1a35649263b55ebbeab26ee7</Sha>
      <SourceBuild RepoName="source-build-externals" ManagedOnly="true" />
    </Dependency>
    <!-- Intermediate is necessary for source build. -->
    <Dependency Name="Microsoft.SourceBuild.Intermediate.source-build-reference-packages" Version="9.0.0-alpha.1.25462.1">
      <Uri>https://github.com/dotnet/source-build-reference-packages</Uri>
      <Sha>c0c87c3c3c8a5bf00101b729dc27f34bc7f0ce73</Sha>
      <SourceBuild RepoName="source-build-reference-packages" ManagedOnly="true" />
    </Dependency>
    <Dependency Name="Microsoft.Deployment.DotNet.Releases" Version="2.0.0-rtm.1.25059.4">
      <Uri>https://github.com/dotnet/deployment-tools</Uri>
      <Sha>b2d5c0c5841de4bc036ef4c84b5db3532504e5f3</Sha>
    </Dependency>
    <Dependency Name="Microsoft.Build.Tasks.Git" Version="9.0.0-beta.24617.1">
      <Uri>https://github.com/dotnet/sourcelink</Uri>
      <Sha>4e176206614b345352885b55491aeb51bf77526b</Sha>
    </Dependency>
    <Dependency Name="Microsoft.SourceLink.Common" Version="9.0.0-beta.24617.1">
      <Uri>https://github.com/dotnet/sourcelink</Uri>
      <Sha>4e176206614b345352885b55491aeb51bf77526b</Sha>
    </Dependency>
    <Dependency Name="Microsoft.SourceLink.AzureRepos.Git" Version="9.0.0-beta.24617.1">
      <Uri>https://github.com/dotnet/sourcelink</Uri>
      <Sha>4e176206614b345352885b55491aeb51bf77526b</Sha>
    </Dependency>
    <Dependency Name="Microsoft.SourceLink.GitHub" Version="9.0.0-beta.24617.1">
      <Uri>https://github.com/dotnet/sourcelink</Uri>
      <Sha>4e176206614b345352885b55491aeb51bf77526b</Sha>
    </Dependency>
    <Dependency Name="Microsoft.SourceLink.GitLab" Version="9.0.0-beta.24617.1">
      <Uri>https://github.com/dotnet/sourcelink</Uri>
      <Sha>4e176206614b345352885b55491aeb51bf77526b</Sha>
    </Dependency>
    <Dependency Name="Microsoft.SourceLink.Bitbucket.Git" Version="9.0.0-beta.24617.1">
      <Uri>https://github.com/dotnet/sourcelink</Uri>
      <Sha>4e176206614b345352885b55491aeb51bf77526b</Sha>
    </Dependency>
    <!-- Intermediate is necessary for source build. -->
    <Dependency Name="Microsoft.SourceBuild.Intermediate.sourcelink" Version="9.0.0-beta.24617.1">
      <Uri>https://github.com/dotnet/sourcelink</Uri>
      <Sha>4e176206614b345352885b55491aeb51bf77526b</Sha>
      <SourceBuild RepoName="sourcelink" ManagedOnly="true" />
    </Dependency>
    <!-- Intermediate is necessary for source build. -->
    <Dependency Name="Microsoft.SourceBuild.Intermediate.deployment-tools" Version="9.0.0-rtm.25059.4">
      <Uri>https://github.com/dotnet/deployment-tools</Uri>
      <Sha>b2d5c0c5841de4bc036ef4c84b5db3532504e5f3</Sha>
      <SourceBuild RepoName="deployment-tools" ManagedOnly="true" />
    </Dependency>
    <!-- Intermediate is necessary for source build. -->
    <Dependency Name="Microsoft.SourceBuild.Intermediate.symreader" Version="2.2.0-beta.24327.2">
      <Uri>https://github.com/dotnet/symreader</Uri>
      <Sha>0710a7892d89999956e8808c28e9dd0512bd53f3</Sha>
      <SourceBuild RepoName="symreader" ManagedOnly="true" />
    </Dependency>
    <!-- Dependency required for flowing correct package version in source-build, using PVP flow. -->
    <Dependency Name="Microsoft.Extensions.Logging" Version="9.0.9">
      <Uri>https://dev.azure.com/dnceng/internal/_git/dotnet-runtime</Uri>
      <Sha>893c2ebbd49952ca49e93298148af2d95a61a0a4</Sha>
    </Dependency>
    <!-- Dependency required for flowing correct package version in source-build, using PVP flow. -->
    <Dependency Name="Microsoft.Extensions.Logging.Abstractions" Version="9.0.9">
      <Uri>https://dev.azure.com/dnceng/internal/_git/dotnet-runtime</Uri>
      <Sha>893c2ebbd49952ca49e93298148af2d95a61a0a4</Sha>
    </Dependency>
    <!-- Dependency required for flowing correct package version in source-build, using PVP flow. -->
    <Dependency Name="Microsoft.Extensions.Logging.Console" Version="9.0.9">
      <Uri>https://dev.azure.com/dnceng/internal/_git/dotnet-runtime</Uri>
      <Sha>893c2ebbd49952ca49e93298148af2d95a61a0a4</Sha>
    </Dependency>
    <!-- Dependency required for flowing correct package version in source-build, using PVP flow. -->
    <Dependency Name="Microsoft.Extensions.FileSystemGlobbing" Version="9.0.9">
      <Uri>https://dev.azure.com/dnceng/internal/_git/dotnet-runtime</Uri>
      <Sha>893c2ebbd49952ca49e93298148af2d95a61a0a4</Sha>
    </Dependency>
    <!-- Dependency required for flowing correct package version in source-build, using PVP flow. -->
    <Dependency Name="System.ServiceProcess.ServiceController" Version="9.0.9">
      <Uri>https://dev.azure.com/dnceng/internal/_git/dotnet-runtime</Uri>
      <Sha>893c2ebbd49952ca49e93298148af2d95a61a0a4</Sha>
    </Dependency>
    <Dependency Name="System.Text.Json" Version="9.0.9">
      <Uri>https://dev.azure.com/dnceng/internal/_git/dotnet-runtime</Uri>
      <Sha>893c2ebbd49952ca49e93298148af2d95a61a0a4</Sha>
    </Dependency>
    <Dependency Name="Microsoft.Bcl.AsyncInterfaces" Version="9.0.9">
      <Uri>https://dev.azure.com/dnceng/internal/_git/dotnet-runtime</Uri>
      <Sha>893c2ebbd49952ca49e93298148af2d95a61a0a4</Sha>
    </Dependency>
    <Dependency Name="Microsoft.Extensions.FileProviders.Abstractions" Version="9.0.9">
      <Uri>https://dev.azure.com/dnceng/internal/_git/dotnet-runtime</Uri>
      <Sha>893c2ebbd49952ca49e93298148af2d95a61a0a4</Sha>
    </Dependency>
    <Dependency Name="Microsoft.Extensions.ObjectPool" Version="9.0.9">
      <Uri>https://dev.azure.com/dnceng/internal/_git/dotnet-aspnetcore</Uri>
      <Sha>ff66c263be7ed395794bdaf616322977b8ec897c</Sha>
    </Dependency>
    <Dependency Name="Microsoft.Win32.SystemEvents" Version="9.0.9">
      <Uri>https://dev.azure.com/dnceng/internal/_git/dotnet-runtime</Uri>
      <Sha>893c2ebbd49952ca49e93298148af2d95a61a0a4</Sha>
    </Dependency>
    <Dependency Name="System.Composition.AttributedModel" Version="9.0.9">
      <Uri>https://dev.azure.com/dnceng/internal/_git/dotnet-runtime</Uri>
      <Sha>893c2ebbd49952ca49e93298148af2d95a61a0a4</Sha>
    </Dependency>
    <Dependency Name="System.Composition.Convention" Version="9.0.9">
      <Uri>https://dev.azure.com/dnceng/internal/_git/dotnet-runtime</Uri>
      <Sha>893c2ebbd49952ca49e93298148af2d95a61a0a4</Sha>
    </Dependency>
    <Dependency Name="System.Composition.Hosting" Version="9.0.9">
      <Uri>https://dev.azure.com/dnceng/internal/_git/dotnet-runtime</Uri>
      <Sha>893c2ebbd49952ca49e93298148af2d95a61a0a4</Sha>
    </Dependency>
    <Dependency Name="System.Composition.Runtime" Version="9.0.9">
      <Uri>https://dev.azure.com/dnceng/internal/_git/dotnet-runtime</Uri>
      <Sha>893c2ebbd49952ca49e93298148af2d95a61a0a4</Sha>
    </Dependency>
    <Dependency Name="System.Composition.TypedParts" Version="9.0.9">
      <Uri>https://dev.azure.com/dnceng/internal/_git/dotnet-runtime</Uri>
      <Sha>893c2ebbd49952ca49e93298148af2d95a61a0a4</Sha>
    </Dependency>
    <Dependency Name="System.Configuration.ConfigurationManager" Version="9.0.9">
      <Uri>https://dev.azure.com/dnceng/internal/_git/dotnet-runtime</Uri>
      <Sha>893c2ebbd49952ca49e93298148af2d95a61a0a4</Sha>
    </Dependency>
    <Dependency Name="System.Security.Cryptography.Pkcs" Version="9.0.9">
      <Uri>https://dev.azure.com/dnceng/internal/_git/dotnet-runtime</Uri>
      <Sha>893c2ebbd49952ca49e93298148af2d95a61a0a4</Sha>
    </Dependency>
    <Dependency Name="System.Security.Cryptography.Xml" Version="9.0.9">
      <Uri>https://dev.azure.com/dnceng/internal/_git/dotnet-runtime</Uri>
      <Sha>893c2ebbd49952ca49e93298148af2d95a61a0a4</Sha>
    </Dependency>
    <Dependency Name="System.Security.Permissions" Version="9.0.9">
      <Uri>https://dev.azure.com/dnceng/internal/_git/dotnet-runtime</Uri>
      <Sha>893c2ebbd49952ca49e93298148af2d95a61a0a4</Sha>
    </Dependency>
    <Dependency Name="System.Windows.Extensions" Version="9.0.9">
      <Uri>https://dev.azure.com/dnceng/internal/_git/dotnet-runtime</Uri>
      <Sha>893c2ebbd49952ca49e93298148af2d95a61a0a4</Sha>
    </Dependency>
  </ProductDependencies>
  <ToolsetDependencies>
    <Dependency Name="Microsoft.DotNet.Arcade.Sdk" Version="9.0.0-beta.25503.3">
      <Uri>https://github.com/dotnet/arcade</Uri>
      <Sha>f8c9a6d12e5a3b281661924da22d7de1cc6ab27d</Sha>
    </Dependency>
    <Dependency Name="Microsoft.DotNet.Build.Tasks.Installers" Version="9.0.0-beta.25503.3">
      <Uri>https://github.com/dotnet/arcade</Uri>
      <Sha>f8c9a6d12e5a3b281661924da22d7de1cc6ab27d</Sha>
    </Dependency>
    <Dependency Name="Microsoft.DotNet.Helix.Sdk" Version="9.0.0-beta.25503.3">
      <Uri>https://github.com/dotnet/arcade</Uri>
      <Sha>f8c9a6d12e5a3b281661924da22d7de1cc6ab27d</Sha>
    </Dependency>
    <Dependency Name="Microsoft.DotNet.SignTool" Version="9.0.0-beta.25503.3">
      <Uri>https://github.com/dotnet/arcade</Uri>
      <Sha>f8c9a6d12e5a3b281661924da22d7de1cc6ab27d</Sha>
    </Dependency>
    <Dependency Name="Microsoft.DotNet.XUnitExtensions" Version="9.0.0-beta.25503.3">
      <Uri>https://github.com/dotnet/arcade</Uri>
      <Sha>f8c9a6d12e5a3b281661924da22d7de1cc6ab27d</Sha>
    </Dependency>
    <Dependency Name="Microsoft.DotNet.XliffTasks" Version="9.0.0-beta.25503.3">
      <Uri>https://github.com/dotnet/arcade</Uri>
      <Sha>f8c9a6d12e5a3b281661924da22d7de1cc6ab27d</Sha>
    </Dependency>
    <!-- Intermediate is necessary for source build. -->
    <Dependency Name="Microsoft.SourceBuild.Intermediate.arcade" Version="9.0.0-beta.25503.3">
      <Uri>https://github.com/dotnet/arcade</Uri>
      <Sha>f8c9a6d12e5a3b281661924da22d7de1cc6ab27d</Sha>
      <SourceBuild RepoName="arcade" ManagedOnly="true" />
    </Dependency>
    <Dependency Name="System.Reflection.MetadataLoadContext" Version="9.0.9">
      <Uri>https://dev.azure.com/dnceng/internal/_git/dotnet-runtime</Uri>
      <Sha>893c2ebbd49952ca49e93298148af2d95a61a0a4</Sha>
    </Dependency>
    <Dependency Name="Microsoft.DotNet.Darc" Version="1.1.0-beta.25317.4">
      <Uri>https://github.com/dotnet/arcade-services</Uri>
      <Sha>e156e649f28395d9d0ee1e848225a689b59e0fd3</Sha>
    </Dependency>
    <Dependency Name="Microsoft.DotNet.DarcLib" Version="1.1.0-beta.25317.4">
      <Uri>https://github.com/dotnet/arcade-services</Uri>
      <Sha>e156e649f28395d9d0ee1e848225a689b59e0fd3</Sha>
    </Dependency>
    <Dependency Name="Microsoft.DotNet.ScenarioTests.SdkTemplateTests" Version="9.0.0-preview.25381.1">
      <Uri>https://github.com/dotnet/scenario-tests</Uri>
      <Sha>0898abbb5899ef400b8372913c2320295798a687</Sha>
    </Dependency>
    <!-- Intermediate is necessary for source build. -->
    <Dependency Name="Microsoft.SourceBuild.Intermediate.scenario-tests" Version="9.0.0-preview.25381.1">
      <Uri>https://github.com/dotnet/scenario-tests</Uri>
      <Sha>0898abbb5899ef400b8372913c2320295798a687</Sha>
      <SourceBuild RepoName="scenario-tests" ManagedOnly="true" />
    </Dependency>
    <!--
      Aspire isn't really a toolset dependency. However, it only inserts a baseline manifest in sdk,
      and if you squint at it, this means we can say that its specific dependency versions don't matter to sdk.
      It also doesn't currently ship 9.0 preview versions, meaning the version is locked to the latest shipped from 8.0 era.
      Avoiding this as a product dependency avoids a long coherency path (aspnetcore->extensions->aspire->sdk).
      **It is** of course possible that an incoherent aspire means that aspire depends on versions of extensions that
      aren't shipping, or those extensions packages depend on aspnetcore packages that won't ship. However, given the cost
      of maintaining this coherency path is high. This being toolset means that aspire is responsible for its own coherency.
    -->
    <Dependency Name="Microsoft.NET.Sdk.Aspire.Manifest-8.0.100" Version="8.2.2">
      <Uri>https://github.com/dotnet/aspire</Uri>
      <Sha>5fa9337a84a52e9bd185d04d156eccbdcf592f74</Sha>
    </Dependency>
    <!-- Intermediate is necessary for source build. -->
    <Dependency Name="Microsoft.SourceBuild.Intermediate.aspire" Version="8.2.2-preview.1.24521.5">
      <Uri>https://github.com/dotnet/aspire</Uri>
      <Sha>5fa9337a84a52e9bd185d04d156eccbdcf592f74</Sha>
      <SourceBuild RepoName="aspire" ManagedOnly="true" />
    </Dependency>
    <Dependency Name="Microsoft.IO.Redist" Version="6.0.1">
      <Uri>https://github.com/dotnet/runtime</Uri>
      <Sha>e77011b31a3e5c47d931248a64b47f9b2d47853d</Sha>
    </Dependency>
  </ToolsetDependencies>
</Dependencies><|MERGE_RESOLUTION|>--- conflicted
+++ resolved
@@ -93,55 +93,16 @@
       <Sha>14987c804f33917bf15f4c25e0cd16ecd01807f4</Sha>
       <SourceBuild RepoName="fsharp" ManagedOnly="true" />
     </Dependency>
-<<<<<<< HEAD
-    <Dependency Name="Microsoft.Net.Compilers.Toolset" Version="4.12.0-3.25467.18">
-      <Uri>https://github.com/dotnet/roslyn</Uri>
-      <Sha>dcf9af2b54e4469b94697b1b92d31354ce698f66</Sha>
-    </Dependency>
-    <!-- Intermediate is necessary for source build. -->
-    <Dependency Name="Microsoft.SourceBuild.Intermediate.roslyn" Version="4.12.0-3.25467.18">
-      <Uri>https://github.com/dotnet/roslyn</Uri>
-      <Sha>dcf9af2b54e4469b94697b1b92d31354ce698f66</Sha>
+    <Dependency Name="Microsoft.Net.Compilers.Toolset" Version="4.14.0-3.25465.8">
+      <Uri>https://github.com/dotnet/roslyn</Uri>
+      <Sha>b0a9adbf61d6fb6ef4e53e09555fa6b6f189fcef</Sha>
+    </Dependency>
+    <!-- Intermediate is necessary for source build. -->
+    <Dependency Name="Microsoft.SourceBuild.Intermediate.roslyn" Version="4.14.0-3.25465.8">
+      <Uri>https://github.com/dotnet/roslyn</Uri>
+      <Sha>b0a9adbf61d6fb6ef4e53e09555fa6b6f189fcef</Sha>
       <SourceBuild RepoName="roslyn" ManagedOnly="true" />
     </Dependency>
-    <Dependency Name="Microsoft.Net.Compilers.Toolset.Framework" Version="4.12.0-3.25467.18">
-      <Uri>https://github.com/dotnet/roslyn</Uri>
-      <Sha>dcf9af2b54e4469b94697b1b92d31354ce698f66</Sha>
-    </Dependency>
-    <Dependency Name="Microsoft.CodeAnalysis" Version="4.12.0-3.25467.18">
-      <Uri>https://github.com/dotnet/roslyn</Uri>
-      <Sha>dcf9af2b54e4469b94697b1b92d31354ce698f66</Sha>
-    </Dependency>
-    <Dependency Name="Microsoft.CodeAnalysis.CSharp" Version="4.12.0-3.25467.18">
-      <Uri>https://github.com/dotnet/roslyn</Uri>
-      <Sha>dcf9af2b54e4469b94697b1b92d31354ce698f66</Sha>
-    </Dependency>
-    <Dependency Name="Microsoft.CodeAnalysis.CSharp.CodeStyle" Version="4.12.0-3.25467.18">
-      <Uri>https://github.com/dotnet/roslyn</Uri>
-      <Sha>dcf9af2b54e4469b94697b1b92d31354ce698f66</Sha>
-    </Dependency>
-    <Dependency Name="Microsoft.CodeAnalysis.CSharp.Features" Version="4.12.0-3.25467.18">
-      <Uri>https://github.com/dotnet/roslyn</Uri>
-      <Sha>dcf9af2b54e4469b94697b1b92d31354ce698f66</Sha>
-    </Dependency>
-    <Dependency Name="Microsoft.CodeAnalysis.CSharp.Workspaces" Version="4.12.0-3.25467.18">
-      <Uri>https://github.com/dotnet/roslyn</Uri>
-      <Sha>dcf9af2b54e4469b94697b1b92d31354ce698f66</Sha>
-    </Dependency>
-    <Dependency Name="Microsoft.CodeAnalysis.Workspaces.MSBuild" Version="4.12.0-3.25467.18">
-      <Uri>https://github.com/dotnet/roslyn</Uri>
-      <Sha>dcf9af2b54e4469b94697b1b92d31354ce698f66</Sha>
-=======
-    <Dependency Name="Microsoft.Net.Compilers.Toolset" Version="4.14.0-3.25465.8">
-      <Uri>https://github.com/dotnet/roslyn</Uri>
-      <Sha>b0a9adbf61d6fb6ef4e53e09555fa6b6f189fcef</Sha>
-    </Dependency>
-    <!-- Intermediate is necessary for source build. -->
-    <Dependency Name="Microsoft.SourceBuild.Intermediate.roslyn" Version="4.14.0-3.25465.8">
-      <Uri>https://github.com/dotnet/roslyn</Uri>
-      <Sha>b0a9adbf61d6fb6ef4e53e09555fa6b6f189fcef</Sha>
-      <SourceBuild RepoName="roslyn" ManagedOnly="true" />
-    </Dependency>
     <Dependency Name="Microsoft.Net.Compilers.Toolset.Framework" Version="4.14.0-3.25465.8">
       <Uri>https://github.com/dotnet/roslyn</Uri>
       <Sha>b0a9adbf61d6fb6ef4e53e09555fa6b6f189fcef</Sha>
@@ -169,7 +130,6 @@
     <Dependency Name="Microsoft.CodeAnalysis.Workspaces.MSBuild" Version="4.14.0-3.25465.8">
       <Uri>https://github.com/dotnet/roslyn</Uri>
       <Sha>b0a9adbf61d6fb6ef4e53e09555fa6b6f189fcef</Sha>
->>>>>>> 19a8de6d
     </Dependency>
     <Dependency Name="Microsoft.AspNetCore.DeveloperCertificates.XPlat" Version="9.0.9-servicing.25420.3">
       <Uri>https://dev.azure.com/dnceng/internal/_git/dotnet-aspnetcore</Uri>
