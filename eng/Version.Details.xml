--- conflicted
+++ resolved
@@ -450,16 +450,10 @@
       <Sha>71dbdccd13f28cfd1a35649263b55ebbeab26ee7</Sha>
       <SourceBuild RepoName="source-build-externals" ManagedOnly="true" />
     </Dependency>
-<<<<<<< HEAD
-    <Dependency Name="Microsoft.SourceBuild.Intermediate.source-build-reference-packages" Version="8.0.0-alpha.1.25428.6">
-      <Uri>https://github.com/dotnet/source-build-reference-packages</Uri>
-      <Sha>0b4984f8ee945e02a39ef0f72dc9f7ceab65c14f</Sha>
-=======
     <!-- Intermediate is necessary for source build. -->
     <Dependency Name="Microsoft.SourceBuild.Intermediate.source-build-reference-packages" Version="9.0.0-alpha.1.25452.2">
       <Uri>https://github.com/dotnet/source-build-reference-packages</Uri>
       <Sha>745de7d839fdd3b5884d72e953badcfb15493d13</Sha>
->>>>>>> 856679e9
       <SourceBuild RepoName="source-build-reference-packages" ManagedOnly="true" />
     </Dependency>
     <Dependency Name="Microsoft.Deployment.DotNet.Releases" Version="2.0.0-rtm.1.25059.4">
