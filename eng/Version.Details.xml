--- conflicted
+++ resolved
@@ -2,61 +2,6 @@
 <Dependencies>
   <Source Uri="https://github.com/dotnet/dotnet" Mapping="sdk" Sha="362a4227bd38985f75f6a6d7f6733c7d62414569" BarId="268099" />
   <ProductDependencies>
-<<<<<<< HEAD
-    <Dependency Name="Microsoft.TemplateEngine.Abstractions" Version="9.0.301">
-      <Uri>https://github.com/dotnet/templating</Uri>
-      <Sha>2f45130ffbe8819b9751b2a58d4fc8a4586746b0</Sha>
-    </Dependency>
-    <Dependency Name="Microsoft.TemplateEngine.Mocks" Version="9.0.301-servicing.25265.8">
-      <Uri>https://github.com/dotnet/templating</Uri>
-      <Sha>2f45130ffbe8819b9751b2a58d4fc8a4586746b0</Sha>
-    </Dependency>
-    <!-- Intermediate is necessary for source build. -->
-    <Dependency Name="Microsoft.SourceBuild.Intermediate.templating" Version="9.0.300-preview.25209.5">
-      <Uri>https://github.com/dotnet/templating</Uri>
-      <Sha>b73682307aa0128c5edbec94c2e6a070d13ae6bb</Sha>
-      <SourceBuild RepoName="templating" ManagedOnly="true" />
-    </Dependency>
-    <Dependency Name="Microsoft.NETCore.App.Ref" Version="9.0.5">
-      <Uri>https://dev.azure.com/dnceng/internal/_git/dotnet-runtime</Uri>
-      <Sha>e36e4d1a8f8dfb08d7e3a6041459c9791d732c01</Sha>
-    </Dependency>
-    <Dependency Name="VS.Redist.Common.NetCore.SharedFramework.x64.9.0" Version="9.0.5-servicing.25215.9">
-      <Uri>https://dev.azure.com/dnceng/internal/_git/dotnet-runtime</Uri>
-      <Sha>e36e4d1a8f8dfb08d7e3a6041459c9791d732c01</Sha>
-    </Dependency>
-    <Dependency Name="VS.Redist.Common.NetCore.TargetingPack.x64.9.0" Version="9.0.5-servicing.25215.9">
-      <Uri>https://dev.azure.com/dnceng/internal/_git/dotnet-runtime</Uri>
-      <Sha>e36e4d1a8f8dfb08d7e3a6041459c9791d732c01</Sha>
-    </Dependency>
-    <Dependency Name="Microsoft.NETCore.App.Runtime.win-x64" Version="9.0.5">
-      <Uri>https://dev.azure.com/dnceng/internal/_git/dotnet-runtime</Uri>
-      <Sha>e36e4d1a8f8dfb08d7e3a6041459c9791d732c01</Sha>
-    </Dependency>
-    <Dependency Name="Microsoft.NETCore.App.Host.win-x64" Version="9.0.5">
-      <Uri>https://dev.azure.com/dnceng/internal/_git/dotnet-runtime</Uri>
-      <Sha>e36e4d1a8f8dfb08d7e3a6041459c9791d732c01</Sha>
-    </Dependency>
-    <Dependency Name="Microsoft.NETCore.Platforms" Version="9.0.5-servicing.25215.9">
-      <Uri>https://dev.azure.com/dnceng/internal/_git/dotnet-runtime</Uri>
-      <Sha>e36e4d1a8f8dfb08d7e3a6041459c9791d732c01</Sha>
-    </Dependency>
-    <Dependency Name="Microsoft.NET.HostModel" Version="9.0.5-servicing.25215.9">
-      <Uri>https://dev.azure.com/dnceng/internal/_git/dotnet-runtime</Uri>
-      <Sha>e36e4d1a8f8dfb08d7e3a6041459c9791d732c01</Sha>
-    </Dependency>
-    <Dependency Name="Microsoft.Extensions.DependencyModel" Version="9.0.5">
-      <Uri>https://dev.azure.com/dnceng/internal/_git/dotnet-runtime</Uri>
-      <Sha>e36e4d1a8f8dfb08d7e3a6041459c9791d732c01</Sha>
-    </Dependency>
-    <!-- Intermediate is necessary for source build. -->
-    <Dependency Name="Microsoft.SourceBuild.Intermediate.runtime.linux-x64" Version="9.0.5-servicing.25215.9">
-      <Uri>https://dev.azure.com/dnceng/internal/_git/dotnet-runtime</Uri>
-      <Sha>e36e4d1a8f8dfb08d7e3a6041459c9791d732c01</Sha>
-      <SourceBuild RepoName="runtime" ManagedOnly="false" />
-    </Dependency>
-    <!-- Change blob version in GenerateLayout.targets if this is unpinned to service targeting pack -->
-=======
     <Dependency Name="Microsoft.TemplateEngine.Abstractions" Version="10.0.100-preview.5.25263.108">
       <Uri>https://github.com/dotnet/dotnet</Uri>
       <Sha>362a4227bd38985f75f6a6d7f6733c7d62414569</Sha>
@@ -130,100 +75,16 @@
       <Sha>362a4227bd38985f75f6a6d7f6733c7d62414569</Sha>
     </Dependency>
     <!-- Change blob version in GenerateInstallerLayout.targets if this is unpinned to service targeting pack -->
->>>>>>> 184eb43f
     <!-- No new netstandard.library planned for 3.1 timeframe at this time. -->
     <Dependency Name="NETStandard.Library.Ref" Version="2.1.0" Pinned="true">
       <Uri>https://github.com/dotnet/core-setup</Uri>
       <Sha>7d57652f33493fa022125b7f63aad0d70c52d810</Sha>
     </Dependency>
-<<<<<<< HEAD
-    <Dependency Name="Microsoft.NET.Workload.Emscripten.Current.Manifest-9.0.100" Version="9.0.5" CoherentParentDependency="Microsoft.NETCore.App.Runtime.win-x64">
-      <Uri>https://github.com/dotnet/emsdk</Uri>
-      <Sha>78f6f07d38e8755e573039a8aa04e131d3e59b76</Sha>
-    </Dependency>
-    <!-- Intermediate is necessary for source build. -->
-    <Dependency Name="Microsoft.SourceBuild.Intermediate.emsdk" Version="9.0.5-servicing.25212.1" CoherentParentDependency="Microsoft.NETCore.App.Runtime.win-x64">
-      <Uri>https://github.com/dotnet/emsdk</Uri>
-      <Sha>78f6f07d38e8755e573039a8aa04e131d3e59b76</Sha>
+    <Dependency Name="Microsoft.NET.Runtime.Emscripten.Sdk.Internal" Version="10.0.0-preview.5.25263.108">
+      <Uri>https://github.com/dotnet/dotnet</Uri>
+      <Sha>362a4227bd38985f75f6a6d7f6733c7d62414569</Sha>
       <SourceBuild RepoName="emsdk" ManagedOnly="true" />
     </Dependency>
-    <Dependency Name="Microsoft.Build" Version="17.14.5">
-      <Uri>https://dev.azure.com/devdiv/DevDiv/_git/DotNet-msbuild-Trusted</Uri>
-      <Sha>edd3bbf37a721b8f44e79fb27f9c51fa80557971</Sha>
-    </Dependency>
-    <Dependency Name="Microsoft.Build.Localization" Version="17.14.5-preview-25211-07">
-      <Uri>https://dev.azure.com/devdiv/DevDiv/_git/DotNet-msbuild-Trusted</Uri>
-      <Sha>edd3bbf37a721b8f44e79fb27f9c51fa80557971</Sha>
-    </Dependency>
-    <!-- Intermediate is necessary for source build. -->
-    <Dependency Name="Microsoft.SourceBuild.Intermediate.msbuild" Version="17.14.5-preview-25211-07">
-      <Uri>https://dev.azure.com/devdiv/DevDiv/_git/DotNet-msbuild-Trusted</Uri>
-      <Sha>edd3bbf37a721b8f44e79fb27f9c51fa80557971</Sha>
-      <SourceBuild RepoName="msbuild" ManagedOnly="true" />
-    </Dependency>
-    <Dependency Name="Microsoft.FSharp.Compiler" Version="13.9.300-beta.25228.3">
-      <Uri>https://github.com/dotnet/fsharp</Uri>
-      <Sha>c1ce3cebbbf5e46205dd5c60a0d379a412703eae</Sha>
-    </Dependency>
-    <!-- Intermediate is necessary for source build. -->
-    <Dependency Name="Microsoft.SourceBuild.Intermediate.fsharp" Version="9.0.300-beta.25228.3">
-      <Uri>https://github.com/dotnet/fsharp</Uri>
-      <Sha>c1ce3cebbbf5e46205dd5c60a0d379a412703eae</Sha>
-      <SourceBuild RepoName="fsharp" ManagedOnly="true" />
-    </Dependency>
-    <Dependency Name="Microsoft.Net.Compilers.Toolset" Version="4.14.0-3.25262.10">
-      <Uri>https://github.com/dotnet/roslyn</Uri>
-      <Sha>8edf7bcd4f1594c3d68a6a567469f41dbd33dd1b</Sha>
-    </Dependency>
-    <!-- Intermediate is necessary for source build. -->
-    <Dependency Name="Microsoft.SourceBuild.Intermediate.roslyn" Version="4.14.0-3.25262.10">
-      <Uri>https://github.com/dotnet/roslyn</Uri>
-      <Sha>8edf7bcd4f1594c3d68a6a567469f41dbd33dd1b</Sha>
-      <SourceBuild RepoName="roslyn" ManagedOnly="true" />
-    </Dependency>
-    <Dependency Name="Microsoft.Net.Compilers.Toolset.Framework" Version="4.14.0-3.25262.10">
-      <Uri>https://github.com/dotnet/roslyn</Uri>
-      <Sha>8edf7bcd4f1594c3d68a6a567469f41dbd33dd1b</Sha>
-    </Dependency>
-    <Dependency Name="Microsoft.CodeAnalysis" Version="4.14.0-3.25262.10">
-      <Uri>https://github.com/dotnet/roslyn</Uri>
-      <Sha>8edf7bcd4f1594c3d68a6a567469f41dbd33dd1b</Sha>
-    </Dependency>
-    <Dependency Name="Microsoft.CodeAnalysis.CSharp" Version="4.14.0-3.25262.10">
-      <Uri>https://github.com/dotnet/roslyn</Uri>
-      <Sha>8edf7bcd4f1594c3d68a6a567469f41dbd33dd1b</Sha>
-    </Dependency>
-    <Dependency Name="Microsoft.CodeAnalysis.CSharp.CodeStyle" Version="4.14.0-3.25262.10">
-      <Uri>https://github.com/dotnet/roslyn</Uri>
-      <Sha>8edf7bcd4f1594c3d68a6a567469f41dbd33dd1b</Sha>
-    </Dependency>
-    <Dependency Name="Microsoft.CodeAnalysis.CSharp.Features" Version="4.14.0-3.25262.10">
-      <Uri>https://github.com/dotnet/roslyn</Uri>
-      <Sha>8edf7bcd4f1594c3d68a6a567469f41dbd33dd1b</Sha>
-    </Dependency>
-    <Dependency Name="Microsoft.CodeAnalysis.CSharp.Workspaces" Version="4.14.0-3.25262.10">
-      <Uri>https://github.com/dotnet/roslyn</Uri>
-      <Sha>8edf7bcd4f1594c3d68a6a567469f41dbd33dd1b</Sha>
-    </Dependency>
-    <Dependency Name="Microsoft.CodeAnalysis.Workspaces.MSBuild" Version="4.14.0-3.25262.10">
-      <Uri>https://github.com/dotnet/roslyn</Uri>
-      <Sha>8edf7bcd4f1594c3d68a6a567469f41dbd33dd1b</Sha>
-    </Dependency>
-    <Dependency Name="Microsoft.AspNetCore.DeveloperCertificates.XPlat" Version="9.0.5-servicing.25229.4">
-      <Uri>https://dev.azure.com/dnceng/internal/_git/dotnet-aspnetcore</Uri>
-      <Sha>ed74665e773dd1ebea3289c5662d71c590305932</Sha>
-    </Dependency>
-    <Dependency Name="Microsoft.AspNetCore.TestHost" Version="9.0.5">
-      <Uri>https://dev.azure.com/dnceng/internal/_git/dotnet-aspnetcore</Uri>
-      <Sha>ed74665e773dd1ebea3289c5662d71c590305932</Sha>
-    </Dependency>
-    <Dependency Name="Microsoft.Build.NuGetSdkResolver" Version="6.14.0-rc.116">
-=======
-    <Dependency Name="Microsoft.NET.Runtime.Emscripten.Sdk.Internal" Version="10.0.0-preview.5.25263.108">
-      <Uri>https://github.com/dotnet/dotnet</Uri>
-      <Sha>362a4227bd38985f75f6a6d7f6733c7d62414569</Sha>
-      <SourceBuild RepoName="emsdk" ManagedOnly="true" />
-    </Dependency>
     <Dependency Name="Microsoft.Build" Version="17.15.0-preview-25263-108">
       <Uri>https://github.com/dotnet/dotnet</Uri>
       <Sha>362a4227bd38985f75f6a6d7f6733c7d62414569</Sha>
@@ -273,7 +134,6 @@
       <Sha>362a4227bd38985f75f6a6d7f6733c7d62414569</Sha>
     </Dependency>
     <Dependency Name="Microsoft.Build.NuGetSdkResolver" Version="6.15.0-preview.1.55">
->>>>>>> 184eb43f
       <Uri>https://github.com/nuget/nuget.client</Uri>
       <Sha>4094d24566d019145b3f7ca594c4cce72d34f069</Sha>
     </Dependency>
@@ -358,177 +218,6 @@
       <Uri>https://github.com/dotnet/dotnet</Uri>
       <Sha>362a4227bd38985f75f6a6d7f6733c7d62414569</Sha>
     </Dependency>
-<<<<<<< HEAD
-    <Dependency Name="Microsoft.NET.ILLink.Tasks" Version="9.0.5">
-      <Uri>https://dev.azure.com/dnceng/internal/_git/dotnet-runtime</Uri>
-      <Sha>e36e4d1a8f8dfb08d7e3a6041459c9791d732c01</Sha>
-    </Dependency>
-    <Dependency Name="System.CodeDom" Version="9.0.5">
-      <Uri>https://dev.azure.com/dnceng/internal/_git/dotnet-runtime</Uri>
-      <Sha>e36e4d1a8f8dfb08d7e3a6041459c9791d732c01</Sha>
-    </Dependency>
-    <Dependency Name="System.Formats.Asn1" Version="9.0.5">
-      <Uri>https://dev.azure.com/dnceng/internal/_git/dotnet-runtime</Uri>
-      <Sha>e36e4d1a8f8dfb08d7e3a6041459c9791d732c01</Sha>
-    </Dependency>
-    <Dependency Name="System.Security.Cryptography.ProtectedData" Version="9.0.5">
-      <Uri>https://dev.azure.com/dnceng/internal/_git/dotnet-runtime</Uri>
-      <Sha>e36e4d1a8f8dfb08d7e3a6041459c9791d732c01</Sha>
-    </Dependency>
-    <Dependency Name="System.Text.Encoding.CodePages" Version="9.0.5">
-      <Uri>https://dev.azure.com/dnceng/internal/_git/dotnet-runtime</Uri>
-      <Sha>e36e4d1a8f8dfb08d7e3a6041459c9791d732c01</Sha>
-    </Dependency>
-    <Dependency Name="System.Resources.Extensions" Version="9.0.5">
-      <Uri>https://dev.azure.com/dnceng/internal/_git/dotnet-runtime</Uri>
-      <Sha>e36e4d1a8f8dfb08d7e3a6041459c9791d732c01</Sha>
-    </Dependency>
-    <Dependency Name="Microsoft.WindowsDesktop.App.Runtime.win-x64" Version="9.0.5">
-      <Uri>https://dev.azure.com/dnceng/internal/_git/dotnet-windowsdesktop</Uri>
-      <Sha>b141ff423da53a66cda0be31dad3059317be52f6</Sha>
-      <SourceBuildTarball RepoName="windowsdesktop" ManagedOnly="true" />
-    </Dependency>
-    <Dependency Name="VS.Redist.Common.WindowsDesktop.SharedFramework.x64.9.0" Version="9.0.5-servicing.25216.2">
-      <Uri>https://dev.azure.com/dnceng/internal/_git/dotnet-windowsdesktop</Uri>
-      <Sha>b141ff423da53a66cda0be31dad3059317be52f6</Sha>
-    </Dependency>
-    <Dependency Name="Microsoft.WindowsDesktop.App.Ref" Version="9.0.5">
-      <Uri>https://dev.azure.com/dnceng/internal/_git/dotnet-windowsdesktop</Uri>
-      <Sha>b141ff423da53a66cda0be31dad3059317be52f6</Sha>
-    </Dependency>
-    <Dependency Name="VS.Redist.Common.WindowsDesktop.TargetingPack.x64.9.0" Version="9.0.5-servicing.25216.2">
-      <Uri>https://dev.azure.com/dnceng/internal/_git/dotnet-windowsdesktop</Uri>
-      <Sha>b141ff423da53a66cda0be31dad3059317be52f6</Sha>
-    </Dependency>
-    <Dependency Name="Microsoft.NET.Sdk.WindowsDesktop" Version="9.0.5-rtm.25216.2" CoherentParentDependency="Microsoft.WindowsDesktop.App.Ref">
-      <Uri>https://dev.azure.com/dnceng/internal/_git/dotnet-wpf</Uri>
-      <Sha>6df813d45ebffd2739980b7f372767ac5fd68e2a</Sha>
-    </Dependency>
-    <Dependency Name="Microsoft.AspNetCore.App.Ref" Version="9.0.5">
-      <Uri>https://dev.azure.com/dnceng/internal/_git/dotnet-aspnetcore</Uri>
-      <Sha>ed74665e773dd1ebea3289c5662d71c590305932</Sha>
-    </Dependency>
-    <Dependency Name="Microsoft.AspNetCore.App.Ref.Internal" Version="9.0.5-servicing.25229.4">
-      <Uri>https://dev.azure.com/dnceng/internal/_git/dotnet-aspnetcore</Uri>
-      <Sha>ed74665e773dd1ebea3289c5662d71c590305932</Sha>
-    </Dependency>
-    <Dependency Name="Microsoft.AspNetCore.App.Runtime.win-x64" Version="9.0.5">
-      <Uri>https://dev.azure.com/dnceng/internal/_git/dotnet-aspnetcore</Uri>
-      <Sha>ed74665e773dd1ebea3289c5662d71c590305932</Sha>
-    </Dependency>
-    <Dependency Name="VS.Redist.Common.AspNetCore.SharedFramework.x64.9.0" Version="9.0.5-servicing.25229.4">
-      <Uri>https://dev.azure.com/dnceng/internal/_git/dotnet-aspnetcore</Uri>
-      <Sha>ed74665e773dd1ebea3289c5662d71c590305932</Sha>
-    </Dependency>
-    <Dependency Name="dotnet-dev-certs" Version="9.0.5-servicing.25229.4">
-      <Uri>https://dev.azure.com/dnceng/internal/_git/dotnet-aspnetcore</Uri>
-      <Sha>ed74665e773dd1ebea3289c5662d71c590305932</Sha>
-    </Dependency>
-    <Dependency Name="dotnet-user-jwts" Version="9.0.5-servicing.25229.4">
-      <Uri>https://dev.azure.com/dnceng/internal/_git/dotnet-aspnetcore</Uri>
-      <Sha>ed74665e773dd1ebea3289c5662d71c590305932</Sha>
-    </Dependency>
-    <Dependency Name="dotnet-user-secrets" Version="9.0.5-servicing.25229.4">
-      <Uri>https://dev.azure.com/dnceng/internal/_git/dotnet-aspnetcore</Uri>
-      <Sha>ed74665e773dd1ebea3289c5662d71c590305932</Sha>
-    </Dependency>
-    <Dependency Name="Microsoft.AspNetCore.Analyzers" Version="9.0.5-servicing.25229.4">
-      <Uri>https://dev.azure.com/dnceng/internal/_git/dotnet-aspnetcore</Uri>
-      <Sha>ed74665e773dd1ebea3289c5662d71c590305932</Sha>
-    </Dependency>
-    <Dependency Name="Microsoft.AspNetCore.Components.SdkAnalyzers" Version="9.0.5-servicing.25229.4">
-      <Uri>https://dev.azure.com/dnceng/internal/_git/dotnet-aspnetcore</Uri>
-      <Sha>ed74665e773dd1ebea3289c5662d71c590305932</Sha>
-    </Dependency>
-    <Dependency Name="Microsoft.AspNetCore.Mvc.Analyzers" Version="9.0.5-servicing.25229.4">
-      <Uri>https://dev.azure.com/dnceng/internal/_git/dotnet-aspnetcore</Uri>
-      <Sha>ed74665e773dd1ebea3289c5662d71c590305932</Sha>
-    </Dependency>
-    <Dependency Name="Microsoft.AspNetCore.Mvc.Api.Analyzers" Version="9.0.5-servicing.25229.4">
-      <Uri>https://dev.azure.com/dnceng/internal/_git/dotnet-aspnetcore</Uri>
-      <Sha>ed74665e773dd1ebea3289c5662d71c590305932</Sha>
-    </Dependency>
-    <!-- Intermediate is necessary for source build. -->
-    <Dependency Name="Microsoft.SourceBuild.Intermediate.aspnetcore" Version="9.0.5-servicing.25229.4">
-      <Uri>https://dev.azure.com/dnceng/internal/_git/dotnet-aspnetcore</Uri>
-      <Sha>ed74665e773dd1ebea3289c5662d71c590305932</Sha>
-      <SourceBuild RepoName="aspnetcore" ManagedOnly="true" />
-    </Dependency>
-    <Dependency Name="Microsoft.CodeAnalysis.Razor.Tooling.Internal" Version="9.0.0-preview.25264.2">
-      <Uri>https://github.com/dotnet/razor</Uri>
-      <Sha>3c473a9c859c092c89b23412cadc37fbcb8da1d9</Sha>
-    </Dependency>
-    <Dependency Name="Microsoft.AspNetCore.Mvc.Razor.Extensions.Tooling.Internal" Version="9.0.0-preview.25264.2">
-      <Uri>https://github.com/dotnet/razor</Uri>
-      <Sha>3c473a9c859c092c89b23412cadc37fbcb8da1d9</Sha>
-    </Dependency>
-    <Dependency Name="Microsoft.NET.Sdk.Razor.SourceGenerators.Transport" Version="9.0.0-preview.25264.2">
-      <Uri>https://github.com/dotnet/razor</Uri>
-      <Sha>3c473a9c859c092c89b23412cadc37fbcb8da1d9</Sha>
-    </Dependency>
-    <!-- Intermediate is necessary for source build. -->
-    <Dependency Name="Microsoft.SourceBuild.Intermediate.razor" Version="9.0.0-preview.25264.2">
-      <Uri>https://github.com/dotnet/razor</Uri>
-      <Sha>3c473a9c859c092c89b23412cadc37fbcb8da1d9</Sha>
-      <SourceBuild RepoName="razor" ManagedOnly="true" />
-    </Dependency>
-    <Dependency Name="Microsoft.Extensions.FileProviders.Embedded" Version="9.0.5">
-      <Uri>https://dev.azure.com/dnceng/internal/_git/dotnet-aspnetcore</Uri>
-      <Sha>ed74665e773dd1ebea3289c5662d71c590305932</Sha>
-    </Dependency>
-    <Dependency Name="Microsoft.AspNetCore.Authorization" Version="9.0.5">
-      <Uri>https://dev.azure.com/dnceng/internal/_git/dotnet-aspnetcore</Uri>
-      <Sha>ed74665e773dd1ebea3289c5662d71c590305932</Sha>
-    </Dependency>
-    <Dependency Name="Microsoft.AspNetCore.Components.Web" Version="9.0.5">
-      <Uri>https://dev.azure.com/dnceng/internal/_git/dotnet-aspnetcore</Uri>
-      <Sha>ed74665e773dd1ebea3289c5662d71c590305932</Sha>
-    </Dependency>
-    <Dependency Name="Microsoft.JSInterop" Version="9.0.5">
-      <Uri>https://dev.azure.com/dnceng/internal/_git/dotnet-aspnetcore</Uri>
-      <Sha>ed74665e773dd1ebea3289c5662d71c590305932</Sha>
-    </Dependency>
-    <!-- For coherency purposes, these versions should be gated by the versions of winforms and wpf routed via windowsdesktop -->
-    <Dependency Name="Microsoft.Dotnet.WinForms.ProjectTemplates" Version="9.0.5-servicing.25216.1" CoherentParentDependency="Microsoft.WindowsDesktop.App.Runtime.win-x64">
-      <Uri>https://dev.azure.com/dnceng/internal/_git/dotnet-winforms</Uri>
-      <Sha>711ee9fe3398d64b89f2ae70b94c66d9d495cf72</Sha>
-    </Dependency>
-    <Dependency Name="Microsoft.DotNet.Wpf.ProjectTemplates" Version="9.0.5-rtm.25216.2" CoherentParentDependency="Microsoft.WindowsDesktop.App.Runtime.win-x64">
-      <Uri>https://dev.azure.com/dnceng/internal/_git/dotnet-wpf</Uri>
-      <Sha>6df813d45ebffd2739980b7f372767ac5fd68e2a</Sha>
-    </Dependency>
-    <Dependency Name="Microsoft.Web.Xdt" Version="10.0.0-preview.24609.2">
-      <Uri>https://github.com/dotnet/xdt</Uri>
-      <Sha>63ae81154c50a1cf9287cc47d8351d55b4289e6d</Sha>
-    </Dependency>
-    <!-- Intermediate is necessary for source build. -->
-    <Dependency Name="Microsoft.SourceBuild.Intermediate.xdt" Version="10.0.0-preview.24609.2">
-      <Uri>https://github.com/dotnet/xdt</Uri>
-      <Sha>63ae81154c50a1cf9287cc47d8351d55b4289e6d</Sha>
-      <SourceBuild RepoName="xdt" ManagedOnly="true" />
-    </Dependency>
-    <Dependency Name="Microsoft.CodeAnalysis.NetAnalyzers" Version="9.0.0-preview.25202.1">
-      <Uri>https://github.com/dotnet/roslyn-analyzers</Uri>
-      <Sha>433fa3e4a54010fcac6e8843460e29d33ba07eb7</Sha>
-    </Dependency>
-    <Dependency Name="Microsoft.CodeAnalysis.PublicApiAnalyzers" Version="4.14.0-3.25262.10">
-      <Uri>https://github.com/dotnet/roslyn</Uri>
-      <Sha>8edf7bcd4f1594c3d68a6a567469f41dbd33dd1b</Sha>
-    </Dependency>
-    <!-- Intermediate is necessary for source build. -->
-    <Dependency Name="Microsoft.SourceBuild.Intermediate.roslyn-analyzers" Version="9.0.0-preview.25202.1">
-      <Uri>https://github.com/dotnet/roslyn-analyzers</Uri>
-      <Sha>433fa3e4a54010fcac6e8843460e29d33ba07eb7</Sha>
-      <SourceBuild RepoName="roslyn-analyzers" ManagedOnly="true" />
-    </Dependency>
-    <Dependency Name="System.CommandLine" Version="2.0.0-beta4.24324.3">
-      <Uri>https://github.com/dotnet/command-line-api</Uri>
-      <Sha>803d8598f98fb4efd94604b32627ee9407f246db</Sha>
-    </Dependency>
-    <Dependency Name="System.CommandLine.Rendering" Version="0.4.0-alpha.24324.3">
-      <Uri>https://github.com/dotnet/command-line-api</Uri>
-      <Sha>803d8598f98fb4efd94604b32627ee9407f246db</Sha>
-=======
     <Dependency Name="System.CodeDom" Version="10.0.0-preview.5.25263.108">
       <Uri>https://github.com/dotnet/dotnet</Uri>
       <Sha>362a4227bd38985f75f6a6d7f6733c7d62414569</Sha>
@@ -727,7 +416,6 @@
     <Dependency Name="System.CommandLine" Version="2.0.0-beta5.25263.108">
       <Uri>https://github.com/dotnet/dotnet</Uri>
       <Sha>362a4227bd38985f75f6a6d7f6733c7d62414569</Sha>
->>>>>>> 184eb43f
     </Dependency>
     <!-- Microsoft.CodeAnalysis.Workspaces.MSBuild transitively references M.Bcl.AsyncInterfaces.
          Adding an explicit dependency to make sure the latest version is used instead of the SBRP
@@ -736,128 +424,6 @@
       <Uri>https://github.com/dotnet/dotnet</Uri>
       <Sha>362a4227bd38985f75f6a6d7f6733c7d62414569</Sha>
     </Dependency>
-<<<<<<< HEAD
-    <!-- Dependency required for flowing correct package version in source-build, using PVP flow. -->
-    <Dependency Name="Microsoft.Extensions.Logging" Version="9.0.5">
-      <Uri>https://dev.azure.com/dnceng/internal/_git/dotnet-runtime</Uri>
-      <Sha>e36e4d1a8f8dfb08d7e3a6041459c9791d732c01</Sha>
-    </Dependency>
-    <!-- Dependency required for flowing correct package version in source-build, using PVP flow. -->
-    <Dependency Name="Microsoft.Extensions.Logging.Abstractions" Version="9.0.5">
-      <Uri>https://dev.azure.com/dnceng/internal/_git/dotnet-runtime</Uri>
-      <Sha>e36e4d1a8f8dfb08d7e3a6041459c9791d732c01</Sha>
-    </Dependency>
-    <!-- Dependency required for flowing correct package version in source-build, using PVP flow. -->
-    <Dependency Name="Microsoft.Extensions.Logging.Console" Version="9.0.5">
-      <Uri>https://dev.azure.com/dnceng/internal/_git/dotnet-runtime</Uri>
-      <Sha>e36e4d1a8f8dfb08d7e3a6041459c9791d732c01</Sha>
-    </Dependency>
-    <!-- Dependency required for flowing correct package version in source-build, using PVP flow. -->
-    <Dependency Name="Microsoft.Extensions.FileSystemGlobbing" Version="9.0.5">
-      <Uri>https://dev.azure.com/dnceng/internal/_git/dotnet-runtime</Uri>
-      <Sha>e36e4d1a8f8dfb08d7e3a6041459c9791d732c01</Sha>
-    </Dependency>
-    <!-- Dependency required for flowing correct package version in source-build, using PVP flow. -->
-    <Dependency Name="System.ServiceProcess.ServiceController" Version="9.0.5">
-      <Uri>https://dev.azure.com/dnceng/internal/_git/dotnet-runtime</Uri>
-      <Sha>e36e4d1a8f8dfb08d7e3a6041459c9791d732c01</Sha>
-    </Dependency>
-    <Dependency Name="System.Text.Json" Version="9.0.5">
-      <Uri>https://dev.azure.com/dnceng/internal/_git/dotnet-runtime</Uri>
-      <Sha>e36e4d1a8f8dfb08d7e3a6041459c9791d732c01</Sha>
-    </Dependency>
-    <Dependency Name="Microsoft.Bcl.AsyncInterfaces" Version="9.0.5">
-      <Uri>https://dev.azure.com/dnceng/internal/_git/dotnet-runtime</Uri>
-      <Sha>e36e4d1a8f8dfb08d7e3a6041459c9791d732c01</Sha>
-    </Dependency>
-    <Dependency Name="Microsoft.Extensions.FileProviders.Abstractions" Version="9.0.5">
-      <Uri>https://dev.azure.com/dnceng/internal/_git/dotnet-runtime</Uri>
-      <Sha>e36e4d1a8f8dfb08d7e3a6041459c9791d732c01</Sha>
-    </Dependency>
-    <Dependency Name="Microsoft.Extensions.ObjectPool" Version="9.0.5">
-      <Uri>https://dev.azure.com/dnceng/internal/_git/dotnet-aspnetcore</Uri>
-      <Sha>ed74665e773dd1ebea3289c5662d71c590305932</Sha>
-    </Dependency>
-    <Dependency Name="Microsoft.Win32.SystemEvents" Version="9.0.5">
-      <Uri>https://dev.azure.com/dnceng/internal/_git/dotnet-runtime</Uri>
-      <Sha>e36e4d1a8f8dfb08d7e3a6041459c9791d732c01</Sha>
-    </Dependency>
-    <Dependency Name="System.Composition.AttributedModel" Version="9.0.5">
-      <Uri>https://dev.azure.com/dnceng/internal/_git/dotnet-runtime</Uri>
-      <Sha>e36e4d1a8f8dfb08d7e3a6041459c9791d732c01</Sha>
-    </Dependency>
-    <Dependency Name="System.Composition.Convention" Version="9.0.5">
-      <Uri>https://dev.azure.com/dnceng/internal/_git/dotnet-runtime</Uri>
-      <Sha>e36e4d1a8f8dfb08d7e3a6041459c9791d732c01</Sha>
-    </Dependency>
-    <Dependency Name="System.Composition.Hosting" Version="9.0.5">
-      <Uri>https://dev.azure.com/dnceng/internal/_git/dotnet-runtime</Uri>
-      <Sha>e36e4d1a8f8dfb08d7e3a6041459c9791d732c01</Sha>
-    </Dependency>
-    <Dependency Name="System.Composition.Runtime" Version="9.0.5">
-      <Uri>https://dev.azure.com/dnceng/internal/_git/dotnet-runtime</Uri>
-      <Sha>e36e4d1a8f8dfb08d7e3a6041459c9791d732c01</Sha>
-    </Dependency>
-    <Dependency Name="System.Composition.TypedParts" Version="9.0.5">
-      <Uri>https://dev.azure.com/dnceng/internal/_git/dotnet-runtime</Uri>
-      <Sha>e36e4d1a8f8dfb08d7e3a6041459c9791d732c01</Sha>
-    </Dependency>
-    <Dependency Name="System.Configuration.ConfigurationManager" Version="9.0.5">
-      <Uri>https://dev.azure.com/dnceng/internal/_git/dotnet-runtime</Uri>
-      <Sha>e36e4d1a8f8dfb08d7e3a6041459c9791d732c01</Sha>
-    </Dependency>
-    <Dependency Name="System.Security.Cryptography.Pkcs" Version="9.0.5">
-      <Uri>https://dev.azure.com/dnceng/internal/_git/dotnet-runtime</Uri>
-      <Sha>e36e4d1a8f8dfb08d7e3a6041459c9791d732c01</Sha>
-    </Dependency>
-    <Dependency Name="System.Security.Cryptography.Xml" Version="9.0.5">
-      <Uri>https://dev.azure.com/dnceng/internal/_git/dotnet-runtime</Uri>
-      <Sha>e36e4d1a8f8dfb08d7e3a6041459c9791d732c01</Sha>
-    </Dependency>
-    <Dependency Name="System.Security.Permissions" Version="9.0.5">
-      <Uri>https://dev.azure.com/dnceng/internal/_git/dotnet-runtime</Uri>
-      <Sha>e36e4d1a8f8dfb08d7e3a6041459c9791d732c01</Sha>
-    </Dependency>
-    <Dependency Name="System.Windows.Extensions" Version="9.0.5">
-      <Uri>https://dev.azure.com/dnceng/internal/_git/dotnet-runtime</Uri>
-      <Sha>e36e4d1a8f8dfb08d7e3a6041459c9791d732c01</Sha>
-    </Dependency>
-  </ProductDependencies>
-  <ToolsetDependencies>
-    <Dependency Name="Microsoft.DotNet.Arcade.Sdk" Version="9.0.0-beta.25263.5">
-      <Uri>https://github.com/dotnet/arcade</Uri>
-      <Sha>93823d49ca01742464ad1c0b49ea940e693b1be3</Sha>
-    </Dependency>
-    <Dependency Name="Microsoft.DotNet.Build.Tasks.Installers" Version="9.0.0-beta.25263.5">
-      <Uri>https://github.com/dotnet/arcade</Uri>
-      <Sha>93823d49ca01742464ad1c0b49ea940e693b1be3</Sha>
-    </Dependency>
-    <Dependency Name="Microsoft.DotNet.Helix.Sdk" Version="9.0.0-beta.25263.5">
-      <Uri>https://github.com/dotnet/arcade</Uri>
-      <Sha>93823d49ca01742464ad1c0b49ea940e693b1be3</Sha>
-    </Dependency>
-    <Dependency Name="Microsoft.DotNet.SignTool" Version="9.0.0-beta.25263.5">
-      <Uri>https://github.com/dotnet/arcade</Uri>
-      <Sha>93823d49ca01742464ad1c0b49ea940e693b1be3</Sha>
-    </Dependency>
-    <Dependency Name="Microsoft.DotNet.XUnitExtensions" Version="9.0.0-beta.25263.5">
-      <Uri>https://github.com/dotnet/arcade</Uri>
-      <Sha>93823d49ca01742464ad1c0b49ea940e693b1be3</Sha>
-    </Dependency>
-    <Dependency Name="Microsoft.DotNet.XliffTasks" Version="9.0.0-beta.25263.5">
-      <Uri>https://github.com/dotnet/arcade</Uri>
-      <Sha>93823d49ca01742464ad1c0b49ea940e693b1be3</Sha>
-    </Dependency>
-    <!-- Intermediate is necessary for source build. -->
-    <Dependency Name="Microsoft.SourceBuild.Intermediate.arcade" Version="9.0.0-beta.25263.5">
-      <Uri>https://github.com/dotnet/arcade</Uri>
-      <Sha>93823d49ca01742464ad1c0b49ea940e693b1be3</Sha>
-      <SourceBuild RepoName="arcade" ManagedOnly="true" />
-    </Dependency>
-    <Dependency Name="System.Reflection.MetadataLoadContext" Version="9.0.5">
-      <Uri>https://dev.azure.com/dnceng/internal/_git/dotnet-runtime</Uri>
-      <Sha>e36e4d1a8f8dfb08d7e3a6041459c9791d732c01</Sha>
-=======
     <Dependency Name="Microsoft.Deployment.DotNet.Releases" Version="2.0.0-preview.1.25263.108">
       <Uri>https://github.com/dotnet/dotnet</Uri>
       <Sha>362a4227bd38985f75f6a6d7f6733c7d62414569</Sha>
@@ -1004,7 +570,6 @@
     <Dependency Name="System.Reflection.MetadataLoadContext" Version="10.0.0-preview.5.25263.108">
       <Uri>https://github.com/dotnet/dotnet</Uri>
       <Sha>362a4227bd38985f75f6a6d7f6733c7d62414569</Sha>
->>>>>>> 184eb43f
     </Dependency>
     <Dependency Name="Microsoft.DotNet.Darc" Version="1.1.0-beta.25264.3">
       <Uri>https://github.com/dotnet/arcade-services</Uri>
@@ -1012,42 +577,6 @@
     </Dependency>
     <Dependency Name="Microsoft.DotNet.DarcLib" Version="1.1.0-beta.25264.3">
       <Uri>https://github.com/dotnet/arcade-services</Uri>
-<<<<<<< HEAD
-      <Sha>47e3672c762970073e4282bd563233da86bcca3e</Sha>
-    </Dependency>
-    <Dependency Name="Microsoft.DotNet.ScenarioTests.SdkTemplateTests" Version="9.0.0-preview.25264.1">
-      <Uri>https://github.com/dotnet/scenario-tests</Uri>
-      <Sha>45b878678cfbde6c460450ed1699de75a20d6e87</Sha>
-    </Dependency>
-    <!-- Intermediate is necessary for source build. -->
-    <Dependency Name="Microsoft.SourceBuild.Intermediate.scenario-tests" Version="9.0.0-preview.25264.1">
-      <Uri>https://github.com/dotnet/scenario-tests</Uri>
-      <Sha>45b878678cfbde6c460450ed1699de75a20d6e87</Sha>
-      <SourceBuild RepoName="scenario-tests" ManagedOnly="true" />
-    </Dependency>
-    <!--
-      Aspire isn't really a toolset dependency. However, it only inserts a baseline manifest in sdk,
-      and if you squint at it, this means we can say that its specific dependency versions don't matter to sdk.
-      It also doesn't currently ship 9.0 preview versions, meaning the version is locked to the latest shipped from 8.0 era.
-      Avoiding this as a product dependency avoids a long coherency path (aspnetcore->extensions->aspire->sdk).
-      **It is** of course possible that an incoherent aspire means that aspire depends on versions of extensions that
-      aren't shipping, or those extensions packages depend on aspnetcore packages that won't ship. However, given the cost
-      of maintaining this coherency path is high. This being toolset means that aspire is responsible for its own coherency.
-    -->
-    <Dependency Name="Microsoft.NET.Sdk.Aspire.Manifest-8.0.100" Version="8.2.2">
-      <Uri>https://github.com/dotnet/aspire</Uri>
-      <Sha>5fa9337a84a52e9bd185d04d156eccbdcf592f74</Sha>
-    </Dependency>
-    <!-- Intermediate is necessary for source build. -->
-    <Dependency Name="Microsoft.SourceBuild.Intermediate.aspire" Version="8.2.2-preview.1.24521.5">
-      <Uri>https://github.com/dotnet/aspire</Uri>
-      <Sha>5fa9337a84a52e9bd185d04d156eccbdcf592f74</Sha>
-      <SourceBuild RepoName="aspire" ManagedOnly="true" />
-    </Dependency>
-    <Dependency Name="Microsoft.IO.Redist" Version="6.0.1">
-      <Uri>https://github.com/dotnet/runtime</Uri>
-      <Sha>e77011b31a3e5c47d931248a64b47f9b2d47853d</Sha>
-=======
       <Sha>7126d7cb6f801691b0dfcc4e8357471f8dc750a9</Sha>
     </Dependency>
     <Dependency Name="Microsoft.Testing.Platform" Version="1.8.0-preview.25262.2">
@@ -1061,7 +590,6 @@
     <Dependency Name="Microsoft.Extensions.Configuration.Ini" Version="10.0.0-preview.5.25263.108">
       <Uri>https://github.com/dotnet/dotnet</Uri>
       <Sha>362a4227bd38985f75f6a6d7f6733c7d62414569</Sha>
->>>>>>> 184eb43f
     </Dependency>
   </ToolsetDependencies>
 </Dependencies>