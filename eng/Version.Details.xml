<?xml version="1.0" encoding="utf-8"?>
<Dependencies>
  <Source Uri="https://github.com/dotnet/dotnet" Mapping="sdk" Sha="be28ec777bf12db631725399c442448d52093087" BarId="287454" />
  <ProductDependencies>
    <Dependency Name="Microsoft.TemplateEngine.Abstractions" Version="11.0.100-alpha.25567.101">
      <Uri>https://github.com/dotnet/dotnet</Uri>
      <Sha>f67b36f27be47c1fe753f85bfd86ba10fcdf4c4e</Sha>
    </Dependency>
    <Dependency Name="Microsoft.TemplateEngine.Edge" Version="11.0.100-alpha.25567.101">
      <Uri>https://github.com/dotnet/dotnet</Uri>
      <Sha>f67b36f27be47c1fe753f85bfd86ba10fcdf4c4e</Sha>
    </Dependency>
    <Dependency Name="Microsoft.TemplateEngine.Orchestrator.RunnableProjects" Version="11.0.100-alpha.25567.101">
      <Uri>https://github.com/dotnet/dotnet</Uri>
      <Sha>f67b36f27be47c1fe753f85bfd86ba10fcdf4c4e</Sha>
    </Dependency>
    <Dependency Name="Microsoft.TemplateEngine.Utils" Version="11.0.100-alpha.25567.101">
      <Uri>https://github.com/dotnet/dotnet</Uri>
      <Sha>f67b36f27be47c1fe753f85bfd86ba10fcdf4c4e</Sha>
    </Dependency>
    <Dependency Name="Microsoft.TemplateSearch.Common" Version="11.0.100-alpha.25567.101">
      <Uri>https://github.com/dotnet/dotnet</Uri>
      <Sha>f67b36f27be47c1fe753f85bfd86ba10fcdf4c4e</Sha>
    </Dependency>
    <Dependency Name="Microsoft.TemplateEngine.Mocks" Version="11.0.100-alpha.25567.101">
      <Uri>https://github.com/dotnet/dotnet</Uri>
      <Sha>f67b36f27be47c1fe753f85bfd86ba10fcdf4c4e</Sha>
    </Dependency>
    <Dependency Name="Microsoft.TemplateEngine.TestHelper" Version="11.0.100-alpha.25567.101">
      <Uri>https://github.com/dotnet/dotnet</Uri>
      <Sha>f67b36f27be47c1fe753f85bfd86ba10fcdf4c4e</Sha>
    </Dependency>
    <Dependency Name="Microsoft.TemplateEngine.Authoring.TemplateVerifier" Version="11.0.100-alpha.25567.101">
      <Uri>https://github.com/dotnet/dotnet</Uri>
      <Sha>f67b36f27be47c1fe753f85bfd86ba10fcdf4c4e</Sha>
    </Dependency>
    <Dependency Name="Microsoft.TemplateSearch.TemplateDiscovery" Version="11.0.100-alpha.25567.101">
      <Uri>https://github.com/dotnet/dotnet</Uri>
      <Sha>f67b36f27be47c1fe753f85bfd86ba10fcdf4c4e</Sha>
    </Dependency>
<<<<<<< HEAD
    <Dependency Name="Microsoft.NETCore.App.Ref" Version="10.0.0">
      <Uri>https://dev.azure.com/dnceng/internal/_git/dotnet-dotnet</Uri>
      <Sha>b0f34d51fccc69fd334253924abd8d6853fad7aa</Sha>
    </Dependency>
    <Dependency Name="Microsoft.NETCore.Platforms" Version="10.0.0-rtm.25523.111">
      <Uri>https://dev.azure.com/dnceng/internal/_git/dotnet-dotnet</Uri>
      <Sha>b0f34d51fccc69fd334253924abd8d6853fad7aa</Sha>
    </Dependency>
    <Dependency Name="Microsoft.NET.HostModel" Version="10.0.0-rtm.25523.111">
      <Uri>https://dev.azure.com/dnceng/internal/_git/dotnet-dotnet</Uri>
      <Sha>b0f34d51fccc69fd334253924abd8d6853fad7aa</Sha>
    </Dependency>
    <Dependency Name="System.IO.Hashing" Version="10.0.0">
      <Uri>https://dev.azure.com/dnceng/internal/_git/dotnet-dotnet</Uri>
      <Sha>b0f34d51fccc69fd334253924abd8d6853fad7aa</Sha>
    </Dependency>
    <Dependency Name="Microsoft.Extensions.DependencyModel" Version="10.0.0">
      <Uri>https://dev.azure.com/dnceng/internal/_git/dotnet-dotnet</Uri>
      <Sha>b0f34d51fccc69fd334253924abd8d6853fad7aa</Sha>
=======
    <Dependency Name="Microsoft.NETCore.App.Ref" Version="10.0.0-rc.3.25567.101">
      <Uri>https://github.com/dotnet/dotnet</Uri>
      <Sha>f67b36f27be47c1fe753f85bfd86ba10fcdf4c4e</Sha>
    </Dependency>
    <Dependency Name="Microsoft.NETCore.Platforms" Version="10.0.0-rc.3.25567.101">
      <Uri>https://github.com/dotnet/dotnet</Uri>
      <Sha>f67b36f27be47c1fe753f85bfd86ba10fcdf4c4e</Sha>
    </Dependency>
    <Dependency Name="Microsoft.NET.HostModel" Version="10.0.0-rc.3.25567.101">
      <Uri>https://github.com/dotnet/dotnet</Uri>
      <Sha>f67b36f27be47c1fe753f85bfd86ba10fcdf4c4e</Sha>
    </Dependency>
    <Dependency Name="System.IO.Hashing" Version="10.0.0-rc.3.25567.101">
      <Uri>https://github.com/dotnet/dotnet</Uri>
      <Sha>f67b36f27be47c1fe753f85bfd86ba10fcdf4c4e</Sha>
    </Dependency>
    <Dependency Name="Microsoft.Extensions.DependencyModel" Version="10.0.0-rc.3.25567.101">
      <Uri>https://github.com/dotnet/dotnet</Uri>
      <Sha>f67b36f27be47c1fe753f85bfd86ba10fcdf4c4e</Sha>
>>>>>>> 3c7cf99d
    </Dependency>
    <!-- Change blob version in GenerateInstallerLayout.targets if this is unpinned to service targeting pack -->
    <!-- No new netstandard.library planned for 3.1 timeframe at this time. -->
    <Dependency Name="NETStandard.Library.Ref" Version="2.1.0" Pinned="true">
      <Uri>https://github.com/dotnet/core-setup</Uri>
      <Sha>7d57652f33493fa022125b7f63aad0d70c52d810</Sha>
    </Dependency>
    <Dependency Name="Microsoft.NET.Runtime.Emscripten.Sdk.Internal" Version="10.0.0-preview.7.25377.103">
      <Uri>https://github.com/dotnet/dotnet</Uri>
      <Sha>6a953e76162f3f079405f80e28664fa51b136740</Sha>
    </Dependency>
<<<<<<< HEAD
    <Dependency Name="Microsoft.NET.Runtime.Emscripten.3.1.56.Cache.win-x64" Version="10.0.0">
      <Uri>https://dev.azure.com/dnceng/internal/_git/dotnet-dotnet</Uri>
      <Sha>b0f34d51fccc69fd334253924abd8d6853fad7aa</Sha>
    </Dependency>
    <Dependency Name="Microsoft.Build" Version="18.1.0-preview-25568-105">
=======
    <Dependency Name="Microsoft.NET.Runtime.Emscripten.3.1.56.Cache.win-x64" Version="10.0.0-rc.3.25567.101">
>>>>>>> 3c7cf99d
      <Uri>https://github.com/dotnet/dotnet</Uri>
      <Sha>f67b36f27be47c1fe753f85bfd86ba10fcdf4c4e</Sha>
    </Dependency>
    <Dependency Name="Microsoft.Build" Version="18.1.0-preview-25567-101">
      <Uri>https://github.com/dotnet/dotnet</Uri>
      <Sha>f67b36f27be47c1fe753f85bfd86ba10fcdf4c4e</Sha>
    </Dependency>
    <Dependency Name="Microsoft.Build.Localization" Version="18.1.0-preview-25567-101">
      <Uri>https://github.com/dotnet/dotnet</Uri>
      <Sha>f67b36f27be47c1fe753f85bfd86ba10fcdf4c4e</Sha>
    </Dependency>
    <Dependency Name="Microsoft.FSharp.Compiler" Version="15.0.0-alpha1.25567.101">
      <Uri>https://github.com/dotnet/dotnet</Uri>
      <Sha>f67b36f27be47c1fe753f85bfd86ba10fcdf4c4e</Sha>
    </Dependency>
    <Dependency Name="Microsoft.Net.Compilers.Toolset" Version="5.3.0-1.25567.101">
      <Uri>https://github.com/dotnet/dotnet</Uri>
      <Sha>f67b36f27be47c1fe753f85bfd86ba10fcdf4c4e</Sha>
    </Dependency>
    <Dependency Name="Microsoft.Net.Compilers.Toolset.Framework" Version="5.3.0-1.25567.101">
      <Uri>https://github.com/dotnet/dotnet</Uri>
      <Sha>f67b36f27be47c1fe753f85bfd86ba10fcdf4c4e</Sha>
    </Dependency>
    <Dependency Name="Microsoft.CodeAnalysis" Version="5.3.0-1.25567.101">
      <Uri>https://github.com/dotnet/dotnet</Uri>
      <Sha>f67b36f27be47c1fe753f85bfd86ba10fcdf4c4e</Sha>
    </Dependency>
    <Dependency Name="Microsoft.CodeAnalysis.BuildClient" Version="5.3.0-1.25567.101">
      <Uri>https://github.com/dotnet/dotnet</Uri>
      <Sha>f67b36f27be47c1fe753f85bfd86ba10fcdf4c4e</Sha>
    </Dependency>
    <Dependency Name="Microsoft.CodeAnalysis.CSharp" Version="5.3.0-1.25567.101">
      <Uri>https://github.com/dotnet/dotnet</Uri>
      <Sha>f67b36f27be47c1fe753f85bfd86ba10fcdf4c4e</Sha>
    </Dependency>
    <Dependency Name="Microsoft.CodeAnalysis.CSharp.CodeStyle" Version="5.3.0-1.25567.101">
      <Uri>https://github.com/dotnet/dotnet</Uri>
      <Sha>f67b36f27be47c1fe753f85bfd86ba10fcdf4c4e</Sha>
    </Dependency>
    <Dependency Name="Microsoft.CodeAnalysis.CSharp.Features" Version="5.3.0-1.25567.101">
      <Uri>https://github.com/dotnet/dotnet</Uri>
      <Sha>f67b36f27be47c1fe753f85bfd86ba10fcdf4c4e</Sha>
    </Dependency>
    <Dependency Name="Microsoft.CodeAnalysis.CSharp.Workspaces" Version="5.3.0-1.25567.101">
      <Uri>https://github.com/dotnet/dotnet</Uri>
      <Sha>f67b36f27be47c1fe753f85bfd86ba10fcdf4c4e</Sha>
    </Dependency>
    <Dependency Name="Microsoft.CodeAnalysis.Workspaces.Common" Version="5.3.0-1.25567.101">
      <Uri>https://github.com/dotnet/dotnet</Uri>
      <Sha>f67b36f27be47c1fe753f85bfd86ba10fcdf4c4e</Sha>
    </Dependency>
    <Dependency Name="Microsoft.CodeAnalysis.Workspaces.MSBuild" Version="5.3.0-1.25567.101">
      <Uri>https://github.com/dotnet/dotnet</Uri>
      <Sha>f67b36f27be47c1fe753f85bfd86ba10fcdf4c4e</Sha>
    </Dependency>
    <Dependency Name="Microsoft.Build.NuGetSdkResolver" Version="7.0.0-preview.2.256">
      <Uri>https://github.com/nuget/nuget.client</Uri>
      <Sha>97c64b5dfcc39b3babf6b3dfa828aa737860c145</Sha>
    </Dependency>
    <Dependency Name="NuGet.Build.Tasks" Version="7.0.0-preview.2.256">
      <Uri>https://github.com/nuget/nuget.client</Uri>
      <Sha>97c64b5dfcc39b3babf6b3dfa828aa737860c145</Sha>
      <SourceBuildTarball RepoName="nuget-client" ManagedOnly="true" />
    </Dependency>
    <Dependency Name="NuGet.Build.Tasks.Console" Version="7.0.0-preview.2.256">
      <Uri>https://github.com/nuget/nuget.client</Uri>
      <Sha>97c64b5dfcc39b3babf6b3dfa828aa737860c145</Sha>
    </Dependency>
    <Dependency Name="NuGet.Build.Tasks.Pack" Version="7.0.0-preview.2.256">
      <Uri>https://github.com/nuget/nuget.client</Uri>
      <Sha>97c64b5dfcc39b3babf6b3dfa828aa737860c145</Sha>
    </Dependency>
    <Dependency Name="NuGet.Commands" Version="7.0.0-preview.2.256">
      <Uri>https://github.com/nuget/nuget.client</Uri>
      <Sha>97c64b5dfcc39b3babf6b3dfa828aa737860c145</Sha>
    </Dependency>
    <Dependency Name="NuGet.CommandLine.XPlat" Version="7.0.0-preview.2.256">
      <Uri>https://github.com/nuget/nuget.client</Uri>
      <Sha>97c64b5dfcc39b3babf6b3dfa828aa737860c145</Sha>
    </Dependency>
    <Dependency Name="NuGet.Common" Version="7.0.0-preview.2.256">
      <Uri>https://github.com/nuget/nuget.client</Uri>
      <Sha>97c64b5dfcc39b3babf6b3dfa828aa737860c145</Sha>
    </Dependency>
    <Dependency Name="NuGet.Configuration" Version="7.0.0-preview.2.256">
      <Uri>https://github.com/nuget/nuget.client</Uri>
      <Sha>97c64b5dfcc39b3babf6b3dfa828aa737860c145</Sha>
    </Dependency>
    <Dependency Name="NuGet.Credentials" Version="7.0.0-preview.2.256">
      <Uri>https://github.com/nuget/nuget.client</Uri>
      <Sha>97c64b5dfcc39b3babf6b3dfa828aa737860c145</Sha>
    </Dependency>
    <Dependency Name="NuGet.DependencyResolver.Core" Version="7.0.0-preview.2.256">
      <Uri>https://github.com/nuget/nuget.client</Uri>
      <Sha>97c64b5dfcc39b3babf6b3dfa828aa737860c145</Sha>
    </Dependency>
    <Dependency Name="NuGet.Frameworks" Version="7.0.0-preview.2.256">
      <Uri>https://github.com/nuget/nuget.client</Uri>
      <Sha>97c64b5dfcc39b3babf6b3dfa828aa737860c145</Sha>
    </Dependency>
    <Dependency Name="NuGet.LibraryModel" Version="7.0.0-preview.2.256">
      <Uri>https://github.com/nuget/nuget.client</Uri>
      <Sha>97c64b5dfcc39b3babf6b3dfa828aa737860c145</Sha>
    </Dependency>
    <Dependency Name="NuGet.ProjectModel" Version="7.0.0-preview.2.256">
      <Uri>https://github.com/nuget/nuget.client</Uri>
      <Sha>97c64b5dfcc39b3babf6b3dfa828aa737860c145</Sha>
    </Dependency>
    <Dependency Name="NuGet.Protocol" Version="7.0.0-preview.2.256">
      <Uri>https://github.com/nuget/nuget.client</Uri>
      <Sha>97c64b5dfcc39b3babf6b3dfa828aa737860c145</Sha>
    </Dependency>
    <Dependency Name="NuGet.Packaging" Version="7.0.0-preview.2.256">
      <Uri>https://github.com/nuget/nuget.client</Uri>
      <Sha>97c64b5dfcc39b3babf6b3dfa828aa737860c145</Sha>
    </Dependency>
    <Dependency Name="NuGet.Versioning" Version="7.0.0-preview.2.256">
      <Uri>https://github.com/nuget/nuget.client</Uri>
      <Sha>97c64b5dfcc39b3babf6b3dfa828aa737860c145</Sha>
    </Dependency>
    <Dependency Name="NuGet.Localization" Version="7.0.0-preview.2.256">
      <Uri>https://github.com/nuget/nuget.client</Uri>
      <Sha>97c64b5dfcc39b3babf6b3dfa828aa737860c145</Sha>
    </Dependency>
    <Dependency Name="Microsoft.NET.Test.Sdk" Version="18.1.0-preview-25567-101">
      <Uri>https://github.com/dotnet/dotnet</Uri>
      <Sha>f67b36f27be47c1fe753f85bfd86ba10fcdf4c4e</Sha>
    </Dependency>
    <Dependency Name="Microsoft.TestPlatform.CLI" Version="18.1.0-preview-25567-101">
      <Uri>https://github.com/dotnet/dotnet</Uri>
      <Sha>f67b36f27be47c1fe753f85bfd86ba10fcdf4c4e</Sha>
    </Dependency>
    <Dependency Name="Microsoft.TestPlatform.Build" Version="18.1.0-preview-25567-101">
      <Uri>https://github.com/dotnet/dotnet</Uri>
      <Sha>f67b36f27be47c1fe753f85bfd86ba10fcdf4c4e</Sha>
    </Dependency>
<<<<<<< HEAD
    <Dependency Name="Microsoft.NET.ILLink.Tasks" Version="10.0.0">
      <Uri>https://dev.azure.com/dnceng/internal/_git/dotnet-dotnet</Uri>
      <Sha>b0f34d51fccc69fd334253924abd8d6853fad7aa</Sha>
    </Dependency>
    <Dependency Name="System.CodeDom" Version="10.0.0">
      <Uri>https://dev.azure.com/dnceng/internal/_git/dotnet-dotnet</Uri>
      <Sha>b0f34d51fccc69fd334253924abd8d6853fad7aa</Sha>
    </Dependency>
    <Dependency Name="System.ComponentModel.Composition" Version="10.0.0">
      <Uri>https://dev.azure.com/dnceng/internal/_git/dotnet-dotnet</Uri>
      <Sha>b0f34d51fccc69fd334253924abd8d6853fad7aa</Sha>
    </Dependency>
    <Dependency Name="System.Formats.Asn1" Version="10.0.0">
      <Uri>https://dev.azure.com/dnceng/internal/_git/dotnet-dotnet</Uri>
      <Sha>b0f34d51fccc69fd334253924abd8d6853fad7aa</Sha>
    </Dependency>
    <Dependency Name="System.Security.Cryptography.ProtectedData" Version="10.0.0">
      <Uri>https://dev.azure.com/dnceng/internal/_git/dotnet-dotnet</Uri>
      <Sha>b0f34d51fccc69fd334253924abd8d6853fad7aa</Sha>
    </Dependency>
    <Dependency Name="System.Text.Encoding.CodePages" Version="10.0.0">
      <Uri>https://dev.azure.com/dnceng/internal/_git/dotnet-dotnet</Uri>
      <Sha>b0f34d51fccc69fd334253924abd8d6853fad7aa</Sha>
    </Dependency>
    <Dependency Name="System.Resources.Extensions" Version="10.0.0">
      <Uri>https://dev.azure.com/dnceng/internal/_git/dotnet-dotnet</Uri>
      <Sha>b0f34d51fccc69fd334253924abd8d6853fad7aa</Sha>
=======
    <Dependency Name="Microsoft.NET.ILLink.Tasks" Version="10.0.0-rc.3.25567.101">
      <Uri>https://github.com/dotnet/dotnet</Uri>
      <Sha>f67b36f27be47c1fe753f85bfd86ba10fcdf4c4e</Sha>
    </Dependency>
    <Dependency Name="System.CodeDom" Version="10.0.0-rc.3.25567.101">
      <Uri>https://github.com/dotnet/dotnet</Uri>
      <Sha>f67b36f27be47c1fe753f85bfd86ba10fcdf4c4e</Sha>
    </Dependency>
    <Dependency Name="System.ComponentModel.Composition" Version="10.0.0-rc.3.25567.101">
      <Uri>https://github.com/dotnet/dotnet</Uri>
      <Sha>f67b36f27be47c1fe753f85bfd86ba10fcdf4c4e</Sha>
    </Dependency>
    <Dependency Name="System.Formats.Asn1" Version="10.0.0-rc.3.25567.101">
      <Uri>https://github.com/dotnet/dotnet</Uri>
      <Sha>f67b36f27be47c1fe753f85bfd86ba10fcdf4c4e</Sha>
    </Dependency>
    <Dependency Name="System.Security.Cryptography.ProtectedData" Version="10.0.0-rc.3.25567.101">
      <Uri>https://github.com/dotnet/dotnet</Uri>
      <Sha>f67b36f27be47c1fe753f85bfd86ba10fcdf4c4e</Sha>
    </Dependency>
    <Dependency Name="System.Text.Encoding.CodePages" Version="10.0.0-rc.3.25567.101">
      <Uri>https://github.com/dotnet/dotnet</Uri>
      <Sha>f67b36f27be47c1fe753f85bfd86ba10fcdf4c4e</Sha>
    </Dependency>
    <Dependency Name="System.Resources.Extensions" Version="10.0.0-rc.3.25567.101">
      <Uri>https://github.com/dotnet/dotnet</Uri>
      <Sha>f67b36f27be47c1fe753f85bfd86ba10fcdf4c4e</Sha>
>>>>>>> 3c7cf99d
    </Dependency>
    <!-- Do not use properties based on:
         - Microsoft.WindowsDesktop.App.Ref
         - Microsoft.WindowsDesktop.App.Internal
         - Microsoft.NET.Sdk.WindowsDesktop
         - Microsoft.Dotnet.WinForms.ProjectTemplates
         - Microsoft.DotNet.Wpf.ProjectTemplates
         In VMR builds on non-Windows, they aren't built. Instead, use the following:
         - Microsoft.WindowsDesktop.App.Ref - Microsoft.NETCore.App.Ref
         - Microsoft.WindowsDesktop.App.Internal - Microsoft.NETCore.Platforms
         - Microsoft.NET.Sdk.WindowsDesktop - Microsoft.NETCore.App.Ref
         - Microsoft.Dotnet.WinForms.ProjectTemplates - Microsoft.NETCore.Platforms
         - Microsoft.DotNet.Wpf.ProjectTemplates - Microsoft.NETCore.Platforms
    -->
<<<<<<< HEAD
    <Dependency Name="Microsoft.WindowsDesktop.App.Ref" Version="10.0.0">
      <Uri>https://dev.azure.com/dnceng/internal/_git/dotnet-dotnet</Uri>
      <Sha>b0f34d51fccc69fd334253924abd8d6853fad7aa</Sha>
    </Dependency>
    <Dependency Name="Microsoft.WindowsDesktop.App.Internal" Version="10.0.0-rtm.25523.111">
      <Uri>https://dev.azure.com/dnceng/internal/_git/dotnet-dotnet</Uri>
      <Sha>b0f34d51fccc69fd334253924abd8d6853fad7aa</Sha>
    </Dependency>
    <Dependency Name="Microsoft.NET.Sdk.WindowsDesktop" Version="10.0.0-rtm.25523.111">
      <Uri>https://dev.azure.com/dnceng/internal/_git/dotnet-dotnet</Uri>
      <Sha>b0f34d51fccc69fd334253924abd8d6853fad7aa</Sha>
    </Dependency>
    <Dependency Name="Microsoft.AspNetCore.App.Ref" Version="10.0.0">
      <Uri>https://dev.azure.com/dnceng/internal/_git/dotnet-dotnet</Uri>
      <Sha>b0f34d51fccc69fd334253924abd8d6853fad7aa</Sha>
    </Dependency>
    <Dependency Name="Microsoft.AspNetCore.App.Ref.Internal" Version="10.0.0-rtm.25523.111">
      <Uri>https://dev.azure.com/dnceng/internal/_git/dotnet-dotnet</Uri>
      <Sha>b0f34d51fccc69fd334253924abd8d6853fad7aa</Sha>
    </Dependency>
    <Dependency Name="dotnet-dev-certs" Version="10.0.0-rtm.25523.111">
      <Uri>https://dev.azure.com/dnceng/internal/_git/dotnet-dotnet</Uri>
      <Sha>b0f34d51fccc69fd334253924abd8d6853fad7aa</Sha>
    </Dependency>
    <Dependency Name="dotnet-user-jwts" Version="10.0.0-rtm.25523.111">
      <Uri>https://dev.azure.com/dnceng/internal/_git/dotnet-dotnet</Uri>
      <Sha>b0f34d51fccc69fd334253924abd8d6853fad7aa</Sha>
    </Dependency>
    <Dependency Name="dotnet-user-secrets" Version="10.0.0-rtm.25523.111">
      <Uri>https://dev.azure.com/dnceng/internal/_git/dotnet-dotnet</Uri>
      <Sha>b0f34d51fccc69fd334253924abd8d6853fad7aa</Sha>
    </Dependency>
    <Dependency Name="Microsoft.AspNetCore.Analyzers" Version="10.0.0-rtm.25523.111">
      <Uri>https://dev.azure.com/dnceng/internal/_git/dotnet-dotnet</Uri>
      <Sha>b0f34d51fccc69fd334253924abd8d6853fad7aa</Sha>
    </Dependency>
    <!-- Authentication and Components needed for dotnet/maui CoherentParentDependency -->
    <Dependency Name="Microsoft.AspNetCore.Authentication.Facebook" Version="10.0.0">
      <Uri>https://dev.azure.com/dnceng/internal/_git/dotnet-dotnet</Uri>
      <Sha>b0f34d51fccc69fd334253924abd8d6853fad7aa</Sha>
    </Dependency>
    <Dependency Name="Microsoft.AspNetCore.Authentication.Google" Version="10.0.0">
      <Uri>https://dev.azure.com/dnceng/internal/_git/dotnet-dotnet</Uri>
      <Sha>b0f34d51fccc69fd334253924abd8d6853fad7aa</Sha>
    </Dependency>
    <Dependency Name="Microsoft.AspNetCore.Authentication.MicrosoftAccount" Version="10.0.0">
      <Uri>https://dev.azure.com/dnceng/internal/_git/dotnet-dotnet</Uri>
      <Sha>b0f34d51fccc69fd334253924abd8d6853fad7aa</Sha>
    </Dependency>
    <Dependency Name="Microsoft.AspNetCore.Components" Version="10.0.0">
      <Uri>https://dev.azure.com/dnceng/internal/_git/dotnet-dotnet</Uri>
      <Sha>b0f34d51fccc69fd334253924abd8d6853fad7aa</Sha>
    </Dependency>
    <Dependency Name="Microsoft.AspNetCore.Components.Analyzers" Version="10.0.0">
      <Uri>https://dev.azure.com/dnceng/internal/_git/dotnet-dotnet</Uri>
      <Sha>b0f34d51fccc69fd334253924abd8d6853fad7aa</Sha>
    </Dependency>
    <Dependency Name="Microsoft.AspNetCore.Components.Forms" Version="10.0.0">
      <Uri>https://dev.azure.com/dnceng/internal/_git/dotnet-dotnet</Uri>
      <Sha>b0f34d51fccc69fd334253924abd8d6853fad7aa</Sha>
    </Dependency>
    <Dependency Name="Microsoft.AspNetCore.Components.WebAssembly" Version="10.0.0">
      <Uri>https://dev.azure.com/dnceng/internal/_git/dotnet-dotnet</Uri>
      <Sha>b0f34d51fccc69fd334253924abd8d6853fad7aa</Sha>
    </Dependency>
    <Dependency Name="Microsoft.AspNetCore.Components.WebAssembly.Server" Version="10.0.0">
      <Uri>https://dev.azure.com/dnceng/internal/_git/dotnet-dotnet</Uri>
      <Sha>b0f34d51fccc69fd334253924abd8d6853fad7aa</Sha>
    </Dependency>
    <Dependency Name="Microsoft.AspNetCore.Components.SdkAnalyzers" Version="10.0.0-rtm.25523.111">
      <Uri>https://dev.azure.com/dnceng/internal/_git/dotnet-dotnet</Uri>
      <Sha>b0f34d51fccc69fd334253924abd8d6853fad7aa</Sha>
    </Dependency>
    <Dependency Name="Microsoft.AspNetCore.Components.WebView" Version="10.0.0">
      <Uri>https://dev.azure.com/dnceng/internal/_git/dotnet-dotnet</Uri>
      <Sha>b0f34d51fccc69fd334253924abd8d6853fad7aa</Sha>
    </Dependency>
    <Dependency Name="Microsoft.AspNetCore.Metadata" Version="10.0.0">
      <Uri>https://dev.azure.com/dnceng/internal/_git/dotnet-dotnet</Uri>
      <Sha>b0f34d51fccc69fd334253924abd8d6853fad7aa</Sha>
    </Dependency>
    <Dependency Name="Microsoft.AspNetCore.Mvc.Analyzers" Version="10.0.0-rtm.25523.111">
      <Uri>https://dev.azure.com/dnceng/internal/_git/dotnet-dotnet</Uri>
      <Sha>b0f34d51fccc69fd334253924abd8d6853fad7aa</Sha>
    </Dependency>
    <Dependency Name="Microsoft.AspNetCore.Mvc.Api.Analyzers" Version="10.0.0-rtm.25523.111">
      <Uri>https://dev.azure.com/dnceng/internal/_git/dotnet-dotnet</Uri>
      <Sha>b0f34d51fccc69fd334253924abd8d6853fad7aa</Sha>
    </Dependency>
    <Dependency Name="Microsoft.Extensions.FileProviders.Embedded" Version="10.0.0">
      <Uri>https://dev.azure.com/dnceng/internal/_git/dotnet-dotnet</Uri>
      <Sha>b0f34d51fccc69fd334253924abd8d6853fad7aa</Sha>
    </Dependency>
    <Dependency Name="Microsoft.AspNetCore.Authorization" Version="10.0.0">
      <Uri>https://dev.azure.com/dnceng/internal/_git/dotnet-dotnet</Uri>
      <Sha>b0f34d51fccc69fd334253924abd8d6853fad7aa</Sha>
    </Dependency>
    <Dependency Name="Microsoft.AspNetCore.Components.Web" Version="10.0.0">
      <Uri>https://dev.azure.com/dnceng/internal/_git/dotnet-dotnet</Uri>
      <Sha>b0f34d51fccc69fd334253924abd8d6853fad7aa</Sha>
    </Dependency>
    <Dependency Name="Microsoft.JSInterop" Version="10.0.0">
      <Uri>https://dev.azure.com/dnceng/internal/_git/dotnet-dotnet</Uri>
      <Sha>b0f34d51fccc69fd334253924abd8d6853fad7aa</Sha>
    </Dependency>
    <Dependency Name="Microsoft.Extensions.ObjectPool" Version="10.0.0">
      <Uri>https://dev.azure.com/dnceng/internal/_git/dotnet-dotnet</Uri>
      <Sha>b0f34d51fccc69fd334253924abd8d6853fad7aa</Sha>
    </Dependency>
    <Dependency Name="Microsoft.AspNetCore.DeveloperCertificates.XPlat" Version="10.0.0-rtm.25523.111">
      <Uri>https://dev.azure.com/dnceng/internal/_git/dotnet-dotnet</Uri>
      <Sha>b0f34d51fccc69fd334253924abd8d6853fad7aa</Sha>
    </Dependency>
    <Dependency Name="Microsoft.AspNetCore.TestHost" Version="10.0.0">
      <Uri>https://dev.azure.com/dnceng/internal/_git/dotnet-dotnet</Uri>
      <Sha>b0f34d51fccc69fd334253924abd8d6853fad7aa</Sha>
    </Dependency>
    <Dependency Name="Microsoft.DotNet.Web.ItemTemplates.10.0" Version="10.0.0">
      <Uri>https://dev.azure.com/dnceng/internal/_git/dotnet-dotnet</Uri>
      <Sha>b0f34d51fccc69fd334253924abd8d6853fad7aa</Sha>
    </Dependency>
    <Dependency Name="Microsoft.DotNet.Web.ProjectTemplates.10.0" Version="10.0.0">
      <Uri>https://dev.azure.com/dnceng/internal/_git/dotnet-dotnet</Uri>
      <Sha>b0f34d51fccc69fd334253924abd8d6853fad7aa</Sha>
=======
    <Dependency Name="Microsoft.WindowsDesktop.App.Ref" Version="10.0.0-rc.3.25567.101">
      <Uri>https://github.com/dotnet/dotnet</Uri>
      <Sha>f67b36f27be47c1fe753f85bfd86ba10fcdf4c4e</Sha>
    </Dependency>
    <Dependency Name="Microsoft.WindowsDesktop.App.Internal" Version="10.0.0-rc.3.25567.101">
      <Uri>https://github.com/dotnet/dotnet</Uri>
      <Sha>f67b36f27be47c1fe753f85bfd86ba10fcdf4c4e</Sha>
    </Dependency>
    <Dependency Name="Microsoft.NET.Sdk.WindowsDesktop" Version="10.0.0-rc.3.25567.101">
      <Uri>https://github.com/dotnet/dotnet</Uri>
      <Sha>f67b36f27be47c1fe753f85bfd86ba10fcdf4c4e</Sha>
    </Dependency>
    <Dependency Name="Microsoft.AspNetCore.App.Ref" Version="10.0.0-rc.3.25567.101">
      <Uri>https://github.com/dotnet/dotnet</Uri>
      <Sha>f67b36f27be47c1fe753f85bfd86ba10fcdf4c4e</Sha>
    </Dependency>
    <Dependency Name="Microsoft.AspNetCore.App.Ref.Internal" Version="10.0.0-rc.3.25567.101">
      <Uri>https://github.com/dotnet/dotnet</Uri>
      <Sha>f67b36f27be47c1fe753f85bfd86ba10fcdf4c4e</Sha>
    </Dependency>
    <Dependency Name="dotnet-dev-certs" Version="10.0.0-rc.3.25567.101">
      <Uri>https://github.com/dotnet/dotnet</Uri>
      <Sha>f67b36f27be47c1fe753f85bfd86ba10fcdf4c4e</Sha>
    </Dependency>
    <Dependency Name="dotnet-user-jwts" Version="10.0.0-rc.3.25567.101">
      <Uri>https://github.com/dotnet/dotnet</Uri>
      <Sha>f67b36f27be47c1fe753f85bfd86ba10fcdf4c4e</Sha>
    </Dependency>
    <Dependency Name="dotnet-user-secrets" Version="10.0.0-rc.3.25567.101">
      <Uri>https://github.com/dotnet/dotnet</Uri>
      <Sha>f67b36f27be47c1fe753f85bfd86ba10fcdf4c4e</Sha>
    </Dependency>
    <Dependency Name="Microsoft.AspNetCore.Analyzers" Version="10.0.0-rc.3.25567.101">
      <Uri>https://github.com/dotnet/dotnet</Uri>
      <Sha>f67b36f27be47c1fe753f85bfd86ba10fcdf4c4e</Sha>
    </Dependency>
    <!-- Authentication and Components needed for dotnet/maui CoherentParentDependency -->
    <Dependency Name="Microsoft.AspNetCore.Authentication.Facebook" Version="10.0.0-rc.3.25567.101">
      <Uri>https://github.com/dotnet/dotnet</Uri>
      <Sha>f67b36f27be47c1fe753f85bfd86ba10fcdf4c4e</Sha>
    </Dependency>
    <Dependency Name="Microsoft.AspNetCore.Authentication.Google" Version="10.0.0-rc.3.25567.101">
      <Uri>https://github.com/dotnet/dotnet</Uri>
      <Sha>f67b36f27be47c1fe753f85bfd86ba10fcdf4c4e</Sha>
    </Dependency>
    <Dependency Name="Microsoft.AspNetCore.Authentication.MicrosoftAccount" Version="10.0.0-rc.3.25567.101">
      <Uri>https://github.com/dotnet/dotnet</Uri>
      <Sha>f67b36f27be47c1fe753f85bfd86ba10fcdf4c4e</Sha>
    </Dependency>
    <Dependency Name="Microsoft.AspNetCore.Components" Version="10.0.0-rc.3.25567.101">
      <Uri>https://github.com/dotnet/dotnet</Uri>
      <Sha>f67b36f27be47c1fe753f85bfd86ba10fcdf4c4e</Sha>
    </Dependency>
    <Dependency Name="Microsoft.AspNetCore.Components.Analyzers" Version="10.0.0-rc.3.25567.101">
      <Uri>https://github.com/dotnet/dotnet</Uri>
      <Sha>f67b36f27be47c1fe753f85bfd86ba10fcdf4c4e</Sha>
    </Dependency>
    <Dependency Name="Microsoft.AspNetCore.Components.Forms" Version="10.0.0-rc.3.25567.101">
      <Uri>https://github.com/dotnet/dotnet</Uri>
      <Sha>f67b36f27be47c1fe753f85bfd86ba10fcdf4c4e</Sha>
    </Dependency>
    <Dependency Name="Microsoft.AspNetCore.Components.WebAssembly" Version="10.0.0-rc.3.25567.101">
      <Uri>https://github.com/dotnet/dotnet</Uri>
      <Sha>f67b36f27be47c1fe753f85bfd86ba10fcdf4c4e</Sha>
    </Dependency>
    <Dependency Name="Microsoft.AspNetCore.Components.WebAssembly.Server" Version="10.0.0-rc.3.25567.101">
      <Uri>https://github.com/dotnet/dotnet</Uri>
      <Sha>f67b36f27be47c1fe753f85bfd86ba10fcdf4c4e</Sha>
    </Dependency>
    <Dependency Name="Microsoft.AspNetCore.Components.SdkAnalyzers" Version="10.0.0-rc.3.25567.101">
      <Uri>https://github.com/dotnet/dotnet</Uri>
      <Sha>f67b36f27be47c1fe753f85bfd86ba10fcdf4c4e</Sha>
    </Dependency>
    <Dependency Name="Microsoft.AspNetCore.Components.WebView" Version="10.0.0-rc.3.25567.101">
      <Uri>https://github.com/dotnet/dotnet</Uri>
      <Sha>f67b36f27be47c1fe753f85bfd86ba10fcdf4c4e</Sha>
    </Dependency>
    <Dependency Name="Microsoft.AspNetCore.Metadata" Version="10.0.0-rc.3.25567.101">
      <Uri>https://github.com/dotnet/dotnet</Uri>
      <Sha>f67b36f27be47c1fe753f85bfd86ba10fcdf4c4e</Sha>
    </Dependency>
    <Dependency Name="Microsoft.AspNetCore.Mvc.Analyzers" Version="10.0.0-rc.3.25567.101">
      <Uri>https://github.com/dotnet/dotnet</Uri>
      <Sha>f67b36f27be47c1fe753f85bfd86ba10fcdf4c4e</Sha>
    </Dependency>
    <Dependency Name="Microsoft.AspNetCore.Mvc.Api.Analyzers" Version="10.0.0-rc.3.25567.101">
      <Uri>https://github.com/dotnet/dotnet</Uri>
      <Sha>f67b36f27be47c1fe753f85bfd86ba10fcdf4c4e</Sha>
    </Dependency>
    <Dependency Name="Microsoft.Extensions.FileProviders.Embedded" Version="10.0.0-rc.3.25567.101">
      <Uri>https://github.com/dotnet/dotnet</Uri>
      <Sha>f67b36f27be47c1fe753f85bfd86ba10fcdf4c4e</Sha>
    </Dependency>
    <Dependency Name="Microsoft.AspNetCore.Authorization" Version="10.0.0-rc.3.25567.101">
      <Uri>https://github.com/dotnet/dotnet</Uri>
      <Sha>f67b36f27be47c1fe753f85bfd86ba10fcdf4c4e</Sha>
    </Dependency>
    <Dependency Name="Microsoft.AspNetCore.Components.Web" Version="10.0.0-rc.3.25567.101">
      <Uri>https://github.com/dotnet/dotnet</Uri>
      <Sha>f67b36f27be47c1fe753f85bfd86ba10fcdf4c4e</Sha>
    </Dependency>
    <Dependency Name="Microsoft.JSInterop" Version="10.0.0-rc.3.25567.101">
      <Uri>https://github.com/dotnet/dotnet</Uri>
      <Sha>f67b36f27be47c1fe753f85bfd86ba10fcdf4c4e</Sha>
    </Dependency>
    <Dependency Name="Microsoft.Extensions.ObjectPool" Version="10.0.0-rc.3.25567.101">
      <Uri>https://github.com/dotnet/dotnet</Uri>
      <Sha>f67b36f27be47c1fe753f85bfd86ba10fcdf4c4e</Sha>
    </Dependency>
    <Dependency Name="Microsoft.AspNetCore.DeveloperCertificates.XPlat" Version="10.0.0-rc.3.25567.101">
      <Uri>https://github.com/dotnet/dotnet</Uri>
      <Sha>f67b36f27be47c1fe753f85bfd86ba10fcdf4c4e</Sha>
    </Dependency>
    <Dependency Name="Microsoft.AspNetCore.TestHost" Version="10.0.0-rc.3.25567.101">
      <Uri>https://github.com/dotnet/dotnet</Uri>
      <Sha>f67b36f27be47c1fe753f85bfd86ba10fcdf4c4e</Sha>
    </Dependency>
    <Dependency Name="Microsoft.DotNet.Web.ItemTemplates.10.0" Version="10.0.0-rc.3.25567.101">
      <Uri>https://github.com/dotnet/dotnet</Uri>
      <Sha>f67b36f27be47c1fe753f85bfd86ba10fcdf4c4e</Sha>
    </Dependency>
    <Dependency Name="Microsoft.DotNet.Web.ProjectTemplates.10.0" Version="10.0.0-rc.3.25567.101">
      <Uri>https://github.com/dotnet/dotnet</Uri>
      <Sha>f67b36f27be47c1fe753f85bfd86ba10fcdf4c4e</Sha>
>>>>>>> 3c7cf99d
    </Dependency>
    <Dependency Name="Microsoft.CodeAnalysis.Razor.Tooling.Internal" Version="10.0.0-preview.25567.101">
      <Uri>https://github.com/dotnet/dotnet</Uri>
      <Sha>f67b36f27be47c1fe753f85bfd86ba10fcdf4c4e</Sha>
    </Dependency>
    <Dependency Name="Microsoft.AspNetCore.Mvc.Razor.Extensions.Tooling.Internal" Version="10.0.0-preview.25567.101">
      <Uri>https://github.com/dotnet/dotnet</Uri>
      <Sha>f67b36f27be47c1fe753f85bfd86ba10fcdf4c4e</Sha>
    </Dependency>
    <Dependency Name="Microsoft.NET.Sdk.Razor.SourceGenerators.Transport" Version="10.0.0-preview.25567.101">
      <Uri>https://github.com/dotnet/dotnet</Uri>
      <Sha>f67b36f27be47c1fe753f85bfd86ba10fcdf4c4e</Sha>
    </Dependency>
<<<<<<< HEAD
    <Dependency Name="Microsoft.Web.Xdt" Version="3.2.0-preview.25523.111">
      <Uri>https://dev.azure.com/dnceng/internal/_git/dotnet-dotnet</Uri>
      <Sha>b0f34d51fccc69fd334253924abd8d6853fad7aa</Sha>
    </Dependency>
    <Dependency Name="Microsoft.CodeAnalysis.PublicApiAnalyzers" Version="5.3.0-2.25560.14">
      <Uri>https://github.com/dotnet/roslyn</Uri>
      <Sha>87392e460f076923c0e3cb82e01529feea61b6f2</Sha>
    </Dependency>
    <Dependency Name="System.CommandLine" Version="2.0.0">
      <Uri>https://dev.azure.com/dnceng/internal/_git/dotnet-dotnet</Uri>
      <Sha>b0f34d51fccc69fd334253924abd8d6853fad7aa</Sha>
=======
    <Dependency Name="Microsoft.Web.Xdt" Version="3.2.0-preview.25567.101">
      <Uri>https://github.com/dotnet/dotnet</Uri>
      <Sha>f67b36f27be47c1fe753f85bfd86ba10fcdf4c4e</Sha>
    </Dependency>
    <Dependency Name="Microsoft.CodeAnalysis.PublicApiAnalyzers" Version="5.3.0-1.25567.101">
      <Uri>https://github.com/dotnet/dotnet</Uri>
      <Sha>f67b36f27be47c1fe753f85bfd86ba10fcdf4c4e</Sha>
    </Dependency>
    <Dependency Name="System.CommandLine" Version="3.0.0-alpha.1.25567.101">
      <Uri>https://github.com/dotnet/dotnet</Uri>
      <Sha>f67b36f27be47c1fe753f85bfd86ba10fcdf4c4e</Sha>
>>>>>>> 3c7cf99d
    </Dependency>
    <!-- Microsoft.CodeAnalysis.Workspaces.MSBuild transitively references M.Bcl.AsyncInterfaces.
         Adding an explicit dependency to make sure the latest version is used instead of the SBRP
         one under source build. -->
<<<<<<< HEAD
    <Dependency Name="Microsoft.DiaSymReader" Version="2.2.0-beta.25523.111">
      <Uri>https://dev.azure.com/dnceng/internal/_git/dotnet-dotnet</Uri>
      <Sha>b0f34d51fccc69fd334253924abd8d6853fad7aa</Sha>
    </Dependency>
    <Dependency Name="Microsoft.Deployment.DotNet.Releases" Version="2.0.0-preview.1.25527.1">
      <Uri>https://github.com/dotnet/deployment-tools</Uri>
      <Sha>84ccc0553245e90355f32ea8ddcf169d9bd8f640</Sha>
    </Dependency>
    <Dependency Name="Microsoft.Build.Tasks.Git" Version="10.0.0-beta.25523.111">
      <Uri>https://dev.azure.com/dnceng/internal/_git/dotnet-dotnet</Uri>
      <Sha>b0f34d51fccc69fd334253924abd8d6853fad7aa</Sha>
    </Dependency>
    <Dependency Name="Microsoft.SourceLink.Common" Version="10.0.0-beta.25523.111">
      <Uri>https://dev.azure.com/dnceng/internal/_git/dotnet-dotnet</Uri>
      <Sha>b0f34d51fccc69fd334253924abd8d6853fad7aa</Sha>
    </Dependency>
    <Dependency Name="Microsoft.SourceLink.AzureRepos.Git" Version="10.0.0-beta.25523.111">
      <Uri>https://dev.azure.com/dnceng/internal/_git/dotnet-dotnet</Uri>
      <Sha>b0f34d51fccc69fd334253924abd8d6853fad7aa</Sha>
    </Dependency>
    <Dependency Name="Microsoft.SourceLink.GitHub" Version="10.0.0-beta.25523.111">
      <Uri>https://dev.azure.com/dnceng/internal/_git/dotnet-dotnet</Uri>
      <Sha>b0f34d51fccc69fd334253924abd8d6853fad7aa</Sha>
    </Dependency>
    <Dependency Name="Microsoft.SourceLink.GitLab" Version="10.0.0-beta.25523.111">
      <Uri>https://dev.azure.com/dnceng/internal/_git/dotnet-dotnet</Uri>
      <Sha>b0f34d51fccc69fd334253924abd8d6853fad7aa</Sha>
    </Dependency>
    <Dependency Name="Microsoft.SourceLink.Bitbucket.Git" Version="10.0.0-beta.25523.111">
      <Uri>https://dev.azure.com/dnceng/internal/_git/dotnet-dotnet</Uri>
      <Sha>b0f34d51fccc69fd334253924abd8d6853fad7aa</Sha>
    </Dependency>
    <!-- Dependency required for flowing correct package version in source-build, using PVP flow. -->
    <Dependency Name="Microsoft.Extensions.Logging" Version="10.0.0">
      <Uri>https://dev.azure.com/dnceng/internal/_git/dotnet-dotnet</Uri>
      <Sha>b0f34d51fccc69fd334253924abd8d6853fad7aa</Sha>
    </Dependency>
    <!-- Dependency required for flowing correct package version in source-build, using PVP flow. -->
    <Dependency Name="Microsoft.Extensions.Logging.Abstractions" Version="10.0.0">
      <Uri>https://dev.azure.com/dnceng/internal/_git/dotnet-dotnet</Uri>
      <Sha>b0f34d51fccc69fd334253924abd8d6853fad7aa</Sha>
    </Dependency>
    <!-- Dependency required for flowing correct package version in source-build, using PVP flow. -->
    <Dependency Name="Microsoft.Extensions.Logging.Console" Version="10.0.0">
      <Uri>https://dev.azure.com/dnceng/internal/_git/dotnet-dotnet</Uri>
      <Sha>b0f34d51fccc69fd334253924abd8d6853fad7aa</Sha>
    </Dependency>
    <!-- Dependency required for flowing correct package version in source-build, using PVP flow. -->
    <Dependency Name="Microsoft.Extensions.FileSystemGlobbing" Version="10.0.0">
      <Uri>https://dev.azure.com/dnceng/internal/_git/dotnet-dotnet</Uri>
      <Sha>b0f34d51fccc69fd334253924abd8d6853fad7aa</Sha>
    </Dependency>
    <!-- Dependency required for flowing correct package version in source-build, using PVP flow. -->
    <Dependency Name="System.ServiceProcess.ServiceController" Version="10.0.0">
      <Uri>https://dev.azure.com/dnceng/internal/_git/dotnet-dotnet</Uri>
      <Sha>b0f34d51fccc69fd334253924abd8d6853fad7aa</Sha>
    </Dependency>
    <Dependency Name="System.Text.Json" Version="10.0.0">
      <Uri>https://dev.azure.com/dnceng/internal/_git/dotnet-dotnet</Uri>
      <Sha>b0f34d51fccc69fd334253924abd8d6853fad7aa</Sha>
    </Dependency>
    <Dependency Name="Microsoft.Bcl.AsyncInterfaces" Version="10.0.0">
      <Uri>https://dev.azure.com/dnceng/internal/_git/dotnet-dotnet</Uri>
      <Sha>b0f34d51fccc69fd334253924abd8d6853fad7aa</Sha>
    </Dependency>
    <Dependency Name="Microsoft.Extensions.FileProviders.Abstractions" Version="10.0.0">
      <Uri>https://dev.azure.com/dnceng/internal/_git/dotnet-dotnet</Uri>
      <Sha>b0f34d51fccc69fd334253924abd8d6853fad7aa</Sha>
    </Dependency>
    <Dependency Name="Microsoft.Win32.SystemEvents" Version="10.0.0">
      <Uri>https://dev.azure.com/dnceng/internal/_git/dotnet-dotnet</Uri>
      <Sha>b0f34d51fccc69fd334253924abd8d6853fad7aa</Sha>
    </Dependency>
    <Dependency Name="System.Composition.AttributedModel" Version="10.0.0">
      <Uri>https://dev.azure.com/dnceng/internal/_git/dotnet-dotnet</Uri>
      <Sha>b0f34d51fccc69fd334253924abd8d6853fad7aa</Sha>
    </Dependency>
    <Dependency Name="System.Composition.Convention" Version="10.0.0">
      <Uri>https://dev.azure.com/dnceng/internal/_git/dotnet-dotnet</Uri>
      <Sha>b0f34d51fccc69fd334253924abd8d6853fad7aa</Sha>
    </Dependency>
    <Dependency Name="System.Composition.Hosting" Version="10.0.0">
      <Uri>https://dev.azure.com/dnceng/internal/_git/dotnet-dotnet</Uri>
      <Sha>b0f34d51fccc69fd334253924abd8d6853fad7aa</Sha>
    </Dependency>
    <Dependency Name="System.Composition.Runtime" Version="10.0.0">
      <Uri>https://dev.azure.com/dnceng/internal/_git/dotnet-dotnet</Uri>
      <Sha>b0f34d51fccc69fd334253924abd8d6853fad7aa</Sha>
    </Dependency>
    <Dependency Name="System.Composition.TypedParts" Version="10.0.0">
      <Uri>https://dev.azure.com/dnceng/internal/_git/dotnet-dotnet</Uri>
      <Sha>b0f34d51fccc69fd334253924abd8d6853fad7aa</Sha>
    </Dependency>
    <Dependency Name="System.Configuration.ConfigurationManager" Version="10.0.0">
      <Uri>https://dev.azure.com/dnceng/internal/_git/dotnet-dotnet</Uri>
      <Sha>b0f34d51fccc69fd334253924abd8d6853fad7aa</Sha>
    </Dependency>
    <Dependency Name="System.Diagnostics.DiagnosticSource" Version="10.0.0">
      <Uri>https://dev.azure.com/dnceng/internal/_git/dotnet-dotnet</Uri>
      <Sha>b0f34d51fccc69fd334253924abd8d6853fad7aa</Sha>
    </Dependency>
    <Dependency Name="System.Security.Cryptography.Pkcs" Version="10.0.0">
      <Uri>https://dev.azure.com/dnceng/internal/_git/dotnet-dotnet</Uri>
      <Sha>b0f34d51fccc69fd334253924abd8d6853fad7aa</Sha>
    </Dependency>
    <Dependency Name="System.Security.Cryptography.Xml" Version="10.0.0">
      <Uri>https://dev.azure.com/dnceng/internal/_git/dotnet-dotnet</Uri>
      <Sha>b0f34d51fccc69fd334253924abd8d6853fad7aa</Sha>
    </Dependency>
    <Dependency Name="System.Security.Permissions" Version="10.0.0">
      <Uri>https://dev.azure.com/dnceng/internal/_git/dotnet-dotnet</Uri>
      <Sha>b0f34d51fccc69fd334253924abd8d6853fad7aa</Sha>
    </Dependency>
    <Dependency Name="System.Windows.Extensions" Version="10.0.0">
      <Uri>https://dev.azure.com/dnceng/internal/_git/dotnet-dotnet</Uri>
      <Sha>b0f34d51fccc69fd334253924abd8d6853fad7aa</Sha>
    </Dependency>
    <Dependency Name="Microsoft.CodeAnalysis.ExternalAccess.HotReload" Version="5.3.0-2.25560.14">
      <Uri>https://github.com/dotnet/roslyn</Uri>
      <Sha>87392e460f076923c0e3cb82e01529feea61b6f2</Sha>
=======
    <Dependency Name="Microsoft.DiaSymReader" Version="2.2.0-beta.25567.101">
      <Uri>https://github.com/dotnet/dotnet</Uri>
      <Sha>f67b36f27be47c1fe753f85bfd86ba10fcdf4c4e</Sha>
    </Dependency>
    <Dependency Name="Microsoft.Deployment.DotNet.Releases" Version="2.0.0-preview.1.25567.101">
      <Uri>https://github.com/dotnet/dotnet</Uri>
      <Sha>f67b36f27be47c1fe753f85bfd86ba10fcdf4c4e</Sha>
    </Dependency>
    <Dependency Name="Microsoft.Build.Tasks.Git" Version="11.0.0-beta.25567.101">
      <Uri>https://github.com/dotnet/dotnet</Uri>
      <Sha>f67b36f27be47c1fe753f85bfd86ba10fcdf4c4e</Sha>
    </Dependency>
    <Dependency Name="Microsoft.SourceLink.Common" Version="11.0.0-beta.25567.101">
      <Uri>https://github.com/dotnet/dotnet</Uri>
      <Sha>f67b36f27be47c1fe753f85bfd86ba10fcdf4c4e</Sha>
    </Dependency>
    <Dependency Name="Microsoft.SourceLink.AzureRepos.Git" Version="11.0.0-beta.25567.101">
      <Uri>https://github.com/dotnet/dotnet</Uri>
      <Sha>f67b36f27be47c1fe753f85bfd86ba10fcdf4c4e</Sha>
    </Dependency>
    <Dependency Name="Microsoft.SourceLink.GitHub" Version="11.0.0-beta.25567.101">
      <Uri>https://github.com/dotnet/dotnet</Uri>
      <Sha>f67b36f27be47c1fe753f85bfd86ba10fcdf4c4e</Sha>
    </Dependency>
    <Dependency Name="Microsoft.SourceLink.GitLab" Version="11.0.0-beta.25567.101">
      <Uri>https://github.com/dotnet/dotnet</Uri>
      <Sha>f67b36f27be47c1fe753f85bfd86ba10fcdf4c4e</Sha>
    </Dependency>
    <Dependency Name="Microsoft.SourceLink.Bitbucket.Git" Version="11.0.0-beta.25567.101">
      <Uri>https://github.com/dotnet/dotnet</Uri>
      <Sha>f67b36f27be47c1fe753f85bfd86ba10fcdf4c4e</Sha>
    </Dependency>
    <!-- Dependency required for flowing correct package version in source-build, using PVP flow. -->
    <Dependency Name="Microsoft.Extensions.Logging" Version="10.0.0-rc.3.25567.101">
      <Uri>https://github.com/dotnet/dotnet</Uri>
      <Sha>f67b36f27be47c1fe753f85bfd86ba10fcdf4c4e</Sha>
    </Dependency>
    <!-- Dependency required for flowing correct package version in source-build, using PVP flow. -->
    <Dependency Name="Microsoft.Extensions.Logging.Abstractions" Version="10.0.0-rc.3.25567.101">
      <Uri>https://github.com/dotnet/dotnet</Uri>
      <Sha>f67b36f27be47c1fe753f85bfd86ba10fcdf4c4e</Sha>
    </Dependency>
    <!-- Dependency required for flowing correct package version in source-build, using PVP flow. -->
    <Dependency Name="Microsoft.Extensions.Logging.Console" Version="10.0.0-rc.3.25567.101">
      <Uri>https://github.com/dotnet/dotnet</Uri>
      <Sha>f67b36f27be47c1fe753f85bfd86ba10fcdf4c4e</Sha>
    </Dependency>
    <!-- Dependency required for flowing correct package version in source-build, using PVP flow. -->
    <Dependency Name="Microsoft.Extensions.FileSystemGlobbing" Version="10.0.0-rc.3.25567.101">
      <Uri>https://github.com/dotnet/dotnet</Uri>
      <Sha>f67b36f27be47c1fe753f85bfd86ba10fcdf4c4e</Sha>
    </Dependency>
    <!-- Dependency required for flowing correct package version in source-build, using PVP flow. -->
    <Dependency Name="System.ServiceProcess.ServiceController" Version="10.0.0-rc.3.25567.101">
      <Uri>https://github.com/dotnet/dotnet</Uri>
      <Sha>f67b36f27be47c1fe753f85bfd86ba10fcdf4c4e</Sha>
    </Dependency>
    <Dependency Name="System.Text.Json" Version="10.0.0-rc.3.25567.101">
      <Uri>https://github.com/dotnet/dotnet</Uri>
      <Sha>f67b36f27be47c1fe753f85bfd86ba10fcdf4c4e</Sha>
    </Dependency>
    <Dependency Name="Microsoft.Bcl.AsyncInterfaces" Version="10.0.0-rc.3.25567.101">
      <Uri>https://github.com/dotnet/dotnet</Uri>
      <Sha>f67b36f27be47c1fe753f85bfd86ba10fcdf4c4e</Sha>
    </Dependency>
    <Dependency Name="Microsoft.Extensions.FileProviders.Abstractions" Version="10.0.0-rc.3.25567.101">
      <Uri>https://github.com/dotnet/dotnet</Uri>
      <Sha>f67b36f27be47c1fe753f85bfd86ba10fcdf4c4e</Sha>
    </Dependency>
    <Dependency Name="Microsoft.Win32.SystemEvents" Version="10.0.0-rc.3.25567.101">
      <Uri>https://github.com/dotnet/dotnet</Uri>
      <Sha>f67b36f27be47c1fe753f85bfd86ba10fcdf4c4e</Sha>
    </Dependency>
    <Dependency Name="System.Composition.AttributedModel" Version="10.0.0-rc.3.25567.101">
      <Uri>https://github.com/dotnet/dotnet</Uri>
      <Sha>f67b36f27be47c1fe753f85bfd86ba10fcdf4c4e</Sha>
    </Dependency>
    <Dependency Name="System.Composition.Convention" Version="10.0.0-rc.3.25567.101">
      <Uri>https://github.com/dotnet/dotnet</Uri>
      <Sha>f67b36f27be47c1fe753f85bfd86ba10fcdf4c4e</Sha>
    </Dependency>
    <Dependency Name="System.Composition.Hosting" Version="10.0.0-rc.3.25567.101">
      <Uri>https://github.com/dotnet/dotnet</Uri>
      <Sha>f67b36f27be47c1fe753f85bfd86ba10fcdf4c4e</Sha>
    </Dependency>
    <Dependency Name="System.Composition.Runtime" Version="10.0.0-rc.3.25567.101">
      <Uri>https://github.com/dotnet/dotnet</Uri>
      <Sha>f67b36f27be47c1fe753f85bfd86ba10fcdf4c4e</Sha>
    </Dependency>
    <Dependency Name="System.Composition.TypedParts" Version="10.0.0-rc.3.25567.101">
      <Uri>https://github.com/dotnet/dotnet</Uri>
      <Sha>f67b36f27be47c1fe753f85bfd86ba10fcdf4c4e</Sha>
    </Dependency>
    <Dependency Name="System.Configuration.ConfigurationManager" Version="10.0.0-rc.3.25567.101">
      <Uri>https://github.com/dotnet/dotnet</Uri>
      <Sha>f67b36f27be47c1fe753f85bfd86ba10fcdf4c4e</Sha>
    </Dependency>
    <Dependency Name="System.Diagnostics.DiagnosticSource" Version="10.0.0-rc.3.25567.101">
      <Uri>https://github.com/dotnet/dotnet</Uri>
      <Sha>f67b36f27be47c1fe753f85bfd86ba10fcdf4c4e</Sha>
    </Dependency>
    <Dependency Name="System.Security.Cryptography.Pkcs" Version="10.0.0-rc.3.25567.101">
      <Uri>https://github.com/dotnet/dotnet</Uri>
      <Sha>f67b36f27be47c1fe753f85bfd86ba10fcdf4c4e</Sha>
    </Dependency>
    <Dependency Name="System.Security.Cryptography.Xml" Version="10.0.0-rc.3.25567.101">
      <Uri>https://github.com/dotnet/dotnet</Uri>
      <Sha>f67b36f27be47c1fe753f85bfd86ba10fcdf4c4e</Sha>
    </Dependency>
    <Dependency Name="System.Security.Permissions" Version="10.0.0-rc.3.25567.101">
      <Uri>https://github.com/dotnet/dotnet</Uri>
      <Sha>f67b36f27be47c1fe753f85bfd86ba10fcdf4c4e</Sha>
    </Dependency>
    <Dependency Name="System.Windows.Extensions" Version="10.0.0-rc.3.25567.101">
      <Uri>https://github.com/dotnet/dotnet</Uri>
      <Sha>f67b36f27be47c1fe753f85bfd86ba10fcdf4c4e</Sha>
    </Dependency>
    <Dependency Name="Microsoft.CodeAnalysis.ExternalAccess.HotReload" Version="5.3.0-1.25567.101">
      <Uri>https://github.com/dotnet/dotnet</Uri>
      <Sha>f67b36f27be47c1fe753f85bfd86ba10fcdf4c4e</Sha>
>>>>>>> 3c7cf99d
    </Dependency>
  </ProductDependencies>
  <ToolsetDependencies>
    <Dependency Name="Microsoft.DotNet.Arcade.Sdk" Version="11.0.0-beta.25567.101">
      <Uri>https://github.com/dotnet/dotnet</Uri>
      <Sha>f67b36f27be47c1fe753f85bfd86ba10fcdf4c4e</Sha>
    </Dependency>
    <Dependency Name="Microsoft.DotNet.Build.Tasks.Installers" Version="11.0.0-beta.25567.101">
      <Uri>https://github.com/dotnet/dotnet</Uri>
      <Sha>f67b36f27be47c1fe753f85bfd86ba10fcdf4c4e</Sha>
    </Dependency>
    <Dependency Name="Microsoft.DotNet.Build.Tasks.Templating" Version="11.0.0-beta.25567.101">
      <Uri>https://github.com/dotnet/dotnet</Uri>
      <Sha>f67b36f27be47c1fe753f85bfd86ba10fcdf4c4e</Sha>
    </Dependency>
    <Dependency Name="Microsoft.DotNet.Build.Tasks.Workloads" Version="11.0.0-beta.25567.101">
      <Uri>https://github.com/dotnet/dotnet</Uri>
      <Sha>f67b36f27be47c1fe753f85bfd86ba10fcdf4c4e</Sha>
    </Dependency>
    <Dependency Name="Microsoft.DotNet.Helix.Sdk" Version="11.0.0-beta.25567.101">
      <Uri>https://github.com/dotnet/dotnet</Uri>
      <Sha>f67b36f27be47c1fe753f85bfd86ba10fcdf4c4e</Sha>
    </Dependency>
    <Dependency Name="Microsoft.DotNet.SignTool" Version="11.0.0-beta.25567.101">
      <Uri>https://github.com/dotnet/dotnet</Uri>
      <Sha>f67b36f27be47c1fe753f85bfd86ba10fcdf4c4e</Sha>
    </Dependency>
    <Dependency Name="Microsoft.DotNet.XUnitExtensions" Version="11.0.0-beta.25567.101">
      <Uri>https://github.com/dotnet/dotnet</Uri>
      <Sha>f67b36f27be47c1fe753f85bfd86ba10fcdf4c4e</Sha>
    </Dependency>
    <Dependency Name="Microsoft.DotNet.XliffTasks" Version="11.0.0-beta.25567.101">
      <Uri>https://github.com/dotnet/dotnet</Uri>
      <Sha>f67b36f27be47c1fe753f85bfd86ba10fcdf4c4e</Sha>
    </Dependency>
<<<<<<< HEAD
    <Dependency Name="System.Reflection.MetadataLoadContext" Version="10.0.0">
      <Uri>https://dev.azure.com/dnceng/internal/_git/dotnet-dotnet</Uri>
      <Sha>b0f34d51fccc69fd334253924abd8d6853fad7aa</Sha>
=======
    <Dependency Name="System.Reflection.MetadataLoadContext" Version="10.0.0-rc.3.25567.101">
      <Uri>https://github.com/dotnet/dotnet</Uri>
      <Sha>f67b36f27be47c1fe753f85bfd86ba10fcdf4c4e</Sha>
>>>>>>> 3c7cf99d
    </Dependency>
    <Dependency Name="Microsoft.Testing.Platform" Version="2.1.0-preview.25571.1">
      <Uri>https://github.com/microsoft/testfx</Uri>
      <Sha>43e592148ac1c7916908477bdffcf2a345affa6d</Sha>
    </Dependency>
    <Dependency Name="MSTest" Version="4.1.0-preview.25571.1">
      <Uri>https://github.com/microsoft/testfx</Uri>
      <Sha>43e592148ac1c7916908477bdffcf2a345affa6d</Sha>
    </Dependency>
<<<<<<< HEAD
    <Dependency Name="Microsoft.Extensions.Configuration.Ini" Version="10.0.0">
      <Uri>https://dev.azure.com/dnceng/internal/_git/dotnet-dotnet</Uri>
      <Sha>b0f34d51fccc69fd334253924abd8d6853fad7aa</Sha>
=======
    <Dependency Name="Microsoft.Extensions.Configuration.Ini" Version="10.0.0-rc.3.25567.101">
      <Uri>https://github.com/dotnet/dotnet</Uri>
      <Sha>f67b36f27be47c1fe753f85bfd86ba10fcdf4c4e</Sha>
>>>>>>> 3c7cf99d
    </Dependency>
  </ToolsetDependencies>
</Dependencies><|MERGE_RESOLUTION|>--- conflicted
+++ resolved
@@ -38,27 +38,6 @@
       <Uri>https://github.com/dotnet/dotnet</Uri>
       <Sha>f67b36f27be47c1fe753f85bfd86ba10fcdf4c4e</Sha>
     </Dependency>
-<<<<<<< HEAD
-    <Dependency Name="Microsoft.NETCore.App.Ref" Version="10.0.0">
-      <Uri>https://dev.azure.com/dnceng/internal/_git/dotnet-dotnet</Uri>
-      <Sha>b0f34d51fccc69fd334253924abd8d6853fad7aa</Sha>
-    </Dependency>
-    <Dependency Name="Microsoft.NETCore.Platforms" Version="10.0.0-rtm.25523.111">
-      <Uri>https://dev.azure.com/dnceng/internal/_git/dotnet-dotnet</Uri>
-      <Sha>b0f34d51fccc69fd334253924abd8d6853fad7aa</Sha>
-    </Dependency>
-    <Dependency Name="Microsoft.NET.HostModel" Version="10.0.0-rtm.25523.111">
-      <Uri>https://dev.azure.com/dnceng/internal/_git/dotnet-dotnet</Uri>
-      <Sha>b0f34d51fccc69fd334253924abd8d6853fad7aa</Sha>
-    </Dependency>
-    <Dependency Name="System.IO.Hashing" Version="10.0.0">
-      <Uri>https://dev.azure.com/dnceng/internal/_git/dotnet-dotnet</Uri>
-      <Sha>b0f34d51fccc69fd334253924abd8d6853fad7aa</Sha>
-    </Dependency>
-    <Dependency Name="Microsoft.Extensions.DependencyModel" Version="10.0.0">
-      <Uri>https://dev.azure.com/dnceng/internal/_git/dotnet-dotnet</Uri>
-      <Sha>b0f34d51fccc69fd334253924abd8d6853fad7aa</Sha>
-=======
     <Dependency Name="Microsoft.NETCore.App.Ref" Version="10.0.0-rc.3.25567.101">
       <Uri>https://github.com/dotnet/dotnet</Uri>
       <Sha>f67b36f27be47c1fe753f85bfd86ba10fcdf4c4e</Sha>
@@ -78,7 +57,6 @@
     <Dependency Name="Microsoft.Extensions.DependencyModel" Version="10.0.0-rc.3.25567.101">
       <Uri>https://github.com/dotnet/dotnet</Uri>
       <Sha>f67b36f27be47c1fe753f85bfd86ba10fcdf4c4e</Sha>
->>>>>>> 3c7cf99d
     </Dependency>
     <!-- Change blob version in GenerateInstallerLayout.targets if this is unpinned to service targeting pack -->
     <!-- No new netstandard.library planned for 3.1 timeframe at this time. -->
@@ -90,15 +68,7 @@
       <Uri>https://github.com/dotnet/dotnet</Uri>
       <Sha>6a953e76162f3f079405f80e28664fa51b136740</Sha>
     </Dependency>
-<<<<<<< HEAD
-    <Dependency Name="Microsoft.NET.Runtime.Emscripten.3.1.56.Cache.win-x64" Version="10.0.0">
-      <Uri>https://dev.azure.com/dnceng/internal/_git/dotnet-dotnet</Uri>
-      <Sha>b0f34d51fccc69fd334253924abd8d6853fad7aa</Sha>
-    </Dependency>
-    <Dependency Name="Microsoft.Build" Version="18.1.0-preview-25568-105">
-=======
     <Dependency Name="Microsoft.NET.Runtime.Emscripten.3.1.56.Cache.win-x64" Version="10.0.0-rc.3.25567.101">
->>>>>>> 3c7cf99d
       <Uri>https://github.com/dotnet/dotnet</Uri>
       <Sha>f67b36f27be47c1fe753f85bfd86ba10fcdf4c4e</Sha>
     </Dependency>
@@ -235,35 +205,6 @@
       <Uri>https://github.com/dotnet/dotnet</Uri>
       <Sha>f67b36f27be47c1fe753f85bfd86ba10fcdf4c4e</Sha>
     </Dependency>
-<<<<<<< HEAD
-    <Dependency Name="Microsoft.NET.ILLink.Tasks" Version="10.0.0">
-      <Uri>https://dev.azure.com/dnceng/internal/_git/dotnet-dotnet</Uri>
-      <Sha>b0f34d51fccc69fd334253924abd8d6853fad7aa</Sha>
-    </Dependency>
-    <Dependency Name="System.CodeDom" Version="10.0.0">
-      <Uri>https://dev.azure.com/dnceng/internal/_git/dotnet-dotnet</Uri>
-      <Sha>b0f34d51fccc69fd334253924abd8d6853fad7aa</Sha>
-    </Dependency>
-    <Dependency Name="System.ComponentModel.Composition" Version="10.0.0">
-      <Uri>https://dev.azure.com/dnceng/internal/_git/dotnet-dotnet</Uri>
-      <Sha>b0f34d51fccc69fd334253924abd8d6853fad7aa</Sha>
-    </Dependency>
-    <Dependency Name="System.Formats.Asn1" Version="10.0.0">
-      <Uri>https://dev.azure.com/dnceng/internal/_git/dotnet-dotnet</Uri>
-      <Sha>b0f34d51fccc69fd334253924abd8d6853fad7aa</Sha>
-    </Dependency>
-    <Dependency Name="System.Security.Cryptography.ProtectedData" Version="10.0.0">
-      <Uri>https://dev.azure.com/dnceng/internal/_git/dotnet-dotnet</Uri>
-      <Sha>b0f34d51fccc69fd334253924abd8d6853fad7aa</Sha>
-    </Dependency>
-    <Dependency Name="System.Text.Encoding.CodePages" Version="10.0.0">
-      <Uri>https://dev.azure.com/dnceng/internal/_git/dotnet-dotnet</Uri>
-      <Sha>b0f34d51fccc69fd334253924abd8d6853fad7aa</Sha>
-    </Dependency>
-    <Dependency Name="System.Resources.Extensions" Version="10.0.0">
-      <Uri>https://dev.azure.com/dnceng/internal/_git/dotnet-dotnet</Uri>
-      <Sha>b0f34d51fccc69fd334253924abd8d6853fad7aa</Sha>
-=======
     <Dependency Name="Microsoft.NET.ILLink.Tasks" Version="10.0.0-rc.3.25567.101">
       <Uri>https://github.com/dotnet/dotnet</Uri>
       <Sha>f67b36f27be47c1fe753f85bfd86ba10fcdf4c4e</Sha>
@@ -291,7 +232,6 @@
     <Dependency Name="System.Resources.Extensions" Version="10.0.0-rc.3.25567.101">
       <Uri>https://github.com/dotnet/dotnet</Uri>
       <Sha>f67b36f27be47c1fe753f85bfd86ba10fcdf4c4e</Sha>
->>>>>>> 3c7cf99d
     </Dependency>
     <!-- Do not use properties based on:
          - Microsoft.WindowsDesktop.App.Ref
@@ -306,132 +246,6 @@
          - Microsoft.Dotnet.WinForms.ProjectTemplates - Microsoft.NETCore.Platforms
          - Microsoft.DotNet.Wpf.ProjectTemplates - Microsoft.NETCore.Platforms
     -->
-<<<<<<< HEAD
-    <Dependency Name="Microsoft.WindowsDesktop.App.Ref" Version="10.0.0">
-      <Uri>https://dev.azure.com/dnceng/internal/_git/dotnet-dotnet</Uri>
-      <Sha>b0f34d51fccc69fd334253924abd8d6853fad7aa</Sha>
-    </Dependency>
-    <Dependency Name="Microsoft.WindowsDesktop.App.Internal" Version="10.0.0-rtm.25523.111">
-      <Uri>https://dev.azure.com/dnceng/internal/_git/dotnet-dotnet</Uri>
-      <Sha>b0f34d51fccc69fd334253924abd8d6853fad7aa</Sha>
-    </Dependency>
-    <Dependency Name="Microsoft.NET.Sdk.WindowsDesktop" Version="10.0.0-rtm.25523.111">
-      <Uri>https://dev.azure.com/dnceng/internal/_git/dotnet-dotnet</Uri>
-      <Sha>b0f34d51fccc69fd334253924abd8d6853fad7aa</Sha>
-    </Dependency>
-    <Dependency Name="Microsoft.AspNetCore.App.Ref" Version="10.0.0">
-      <Uri>https://dev.azure.com/dnceng/internal/_git/dotnet-dotnet</Uri>
-      <Sha>b0f34d51fccc69fd334253924abd8d6853fad7aa</Sha>
-    </Dependency>
-    <Dependency Name="Microsoft.AspNetCore.App.Ref.Internal" Version="10.0.0-rtm.25523.111">
-      <Uri>https://dev.azure.com/dnceng/internal/_git/dotnet-dotnet</Uri>
-      <Sha>b0f34d51fccc69fd334253924abd8d6853fad7aa</Sha>
-    </Dependency>
-    <Dependency Name="dotnet-dev-certs" Version="10.0.0-rtm.25523.111">
-      <Uri>https://dev.azure.com/dnceng/internal/_git/dotnet-dotnet</Uri>
-      <Sha>b0f34d51fccc69fd334253924abd8d6853fad7aa</Sha>
-    </Dependency>
-    <Dependency Name="dotnet-user-jwts" Version="10.0.0-rtm.25523.111">
-      <Uri>https://dev.azure.com/dnceng/internal/_git/dotnet-dotnet</Uri>
-      <Sha>b0f34d51fccc69fd334253924abd8d6853fad7aa</Sha>
-    </Dependency>
-    <Dependency Name="dotnet-user-secrets" Version="10.0.0-rtm.25523.111">
-      <Uri>https://dev.azure.com/dnceng/internal/_git/dotnet-dotnet</Uri>
-      <Sha>b0f34d51fccc69fd334253924abd8d6853fad7aa</Sha>
-    </Dependency>
-    <Dependency Name="Microsoft.AspNetCore.Analyzers" Version="10.0.0-rtm.25523.111">
-      <Uri>https://dev.azure.com/dnceng/internal/_git/dotnet-dotnet</Uri>
-      <Sha>b0f34d51fccc69fd334253924abd8d6853fad7aa</Sha>
-    </Dependency>
-    <!-- Authentication and Components needed for dotnet/maui CoherentParentDependency -->
-    <Dependency Name="Microsoft.AspNetCore.Authentication.Facebook" Version="10.0.0">
-      <Uri>https://dev.azure.com/dnceng/internal/_git/dotnet-dotnet</Uri>
-      <Sha>b0f34d51fccc69fd334253924abd8d6853fad7aa</Sha>
-    </Dependency>
-    <Dependency Name="Microsoft.AspNetCore.Authentication.Google" Version="10.0.0">
-      <Uri>https://dev.azure.com/dnceng/internal/_git/dotnet-dotnet</Uri>
-      <Sha>b0f34d51fccc69fd334253924abd8d6853fad7aa</Sha>
-    </Dependency>
-    <Dependency Name="Microsoft.AspNetCore.Authentication.MicrosoftAccount" Version="10.0.0">
-      <Uri>https://dev.azure.com/dnceng/internal/_git/dotnet-dotnet</Uri>
-      <Sha>b0f34d51fccc69fd334253924abd8d6853fad7aa</Sha>
-    </Dependency>
-    <Dependency Name="Microsoft.AspNetCore.Components" Version="10.0.0">
-      <Uri>https://dev.azure.com/dnceng/internal/_git/dotnet-dotnet</Uri>
-      <Sha>b0f34d51fccc69fd334253924abd8d6853fad7aa</Sha>
-    </Dependency>
-    <Dependency Name="Microsoft.AspNetCore.Components.Analyzers" Version="10.0.0">
-      <Uri>https://dev.azure.com/dnceng/internal/_git/dotnet-dotnet</Uri>
-      <Sha>b0f34d51fccc69fd334253924abd8d6853fad7aa</Sha>
-    </Dependency>
-    <Dependency Name="Microsoft.AspNetCore.Components.Forms" Version="10.0.0">
-      <Uri>https://dev.azure.com/dnceng/internal/_git/dotnet-dotnet</Uri>
-      <Sha>b0f34d51fccc69fd334253924abd8d6853fad7aa</Sha>
-    </Dependency>
-    <Dependency Name="Microsoft.AspNetCore.Components.WebAssembly" Version="10.0.0">
-      <Uri>https://dev.azure.com/dnceng/internal/_git/dotnet-dotnet</Uri>
-      <Sha>b0f34d51fccc69fd334253924abd8d6853fad7aa</Sha>
-    </Dependency>
-    <Dependency Name="Microsoft.AspNetCore.Components.WebAssembly.Server" Version="10.0.0">
-      <Uri>https://dev.azure.com/dnceng/internal/_git/dotnet-dotnet</Uri>
-      <Sha>b0f34d51fccc69fd334253924abd8d6853fad7aa</Sha>
-    </Dependency>
-    <Dependency Name="Microsoft.AspNetCore.Components.SdkAnalyzers" Version="10.0.0-rtm.25523.111">
-      <Uri>https://dev.azure.com/dnceng/internal/_git/dotnet-dotnet</Uri>
-      <Sha>b0f34d51fccc69fd334253924abd8d6853fad7aa</Sha>
-    </Dependency>
-    <Dependency Name="Microsoft.AspNetCore.Components.WebView" Version="10.0.0">
-      <Uri>https://dev.azure.com/dnceng/internal/_git/dotnet-dotnet</Uri>
-      <Sha>b0f34d51fccc69fd334253924abd8d6853fad7aa</Sha>
-    </Dependency>
-    <Dependency Name="Microsoft.AspNetCore.Metadata" Version="10.0.0">
-      <Uri>https://dev.azure.com/dnceng/internal/_git/dotnet-dotnet</Uri>
-      <Sha>b0f34d51fccc69fd334253924abd8d6853fad7aa</Sha>
-    </Dependency>
-    <Dependency Name="Microsoft.AspNetCore.Mvc.Analyzers" Version="10.0.0-rtm.25523.111">
-      <Uri>https://dev.azure.com/dnceng/internal/_git/dotnet-dotnet</Uri>
-      <Sha>b0f34d51fccc69fd334253924abd8d6853fad7aa</Sha>
-    </Dependency>
-    <Dependency Name="Microsoft.AspNetCore.Mvc.Api.Analyzers" Version="10.0.0-rtm.25523.111">
-      <Uri>https://dev.azure.com/dnceng/internal/_git/dotnet-dotnet</Uri>
-      <Sha>b0f34d51fccc69fd334253924abd8d6853fad7aa</Sha>
-    </Dependency>
-    <Dependency Name="Microsoft.Extensions.FileProviders.Embedded" Version="10.0.0">
-      <Uri>https://dev.azure.com/dnceng/internal/_git/dotnet-dotnet</Uri>
-      <Sha>b0f34d51fccc69fd334253924abd8d6853fad7aa</Sha>
-    </Dependency>
-    <Dependency Name="Microsoft.AspNetCore.Authorization" Version="10.0.0">
-      <Uri>https://dev.azure.com/dnceng/internal/_git/dotnet-dotnet</Uri>
-      <Sha>b0f34d51fccc69fd334253924abd8d6853fad7aa</Sha>
-    </Dependency>
-    <Dependency Name="Microsoft.AspNetCore.Components.Web" Version="10.0.0">
-      <Uri>https://dev.azure.com/dnceng/internal/_git/dotnet-dotnet</Uri>
-      <Sha>b0f34d51fccc69fd334253924abd8d6853fad7aa</Sha>
-    </Dependency>
-    <Dependency Name="Microsoft.JSInterop" Version="10.0.0">
-      <Uri>https://dev.azure.com/dnceng/internal/_git/dotnet-dotnet</Uri>
-      <Sha>b0f34d51fccc69fd334253924abd8d6853fad7aa</Sha>
-    </Dependency>
-    <Dependency Name="Microsoft.Extensions.ObjectPool" Version="10.0.0">
-      <Uri>https://dev.azure.com/dnceng/internal/_git/dotnet-dotnet</Uri>
-      <Sha>b0f34d51fccc69fd334253924abd8d6853fad7aa</Sha>
-    </Dependency>
-    <Dependency Name="Microsoft.AspNetCore.DeveloperCertificates.XPlat" Version="10.0.0-rtm.25523.111">
-      <Uri>https://dev.azure.com/dnceng/internal/_git/dotnet-dotnet</Uri>
-      <Sha>b0f34d51fccc69fd334253924abd8d6853fad7aa</Sha>
-    </Dependency>
-    <Dependency Name="Microsoft.AspNetCore.TestHost" Version="10.0.0">
-      <Uri>https://dev.azure.com/dnceng/internal/_git/dotnet-dotnet</Uri>
-      <Sha>b0f34d51fccc69fd334253924abd8d6853fad7aa</Sha>
-    </Dependency>
-    <Dependency Name="Microsoft.DotNet.Web.ItemTemplates.10.0" Version="10.0.0">
-      <Uri>https://dev.azure.com/dnceng/internal/_git/dotnet-dotnet</Uri>
-      <Sha>b0f34d51fccc69fd334253924abd8d6853fad7aa</Sha>
-    </Dependency>
-    <Dependency Name="Microsoft.DotNet.Web.ProjectTemplates.10.0" Version="10.0.0">
-      <Uri>https://dev.azure.com/dnceng/internal/_git/dotnet-dotnet</Uri>
-      <Sha>b0f34d51fccc69fd334253924abd8d6853fad7aa</Sha>
-=======
     <Dependency Name="Microsoft.WindowsDesktop.App.Ref" Version="10.0.0-rc.3.25567.101">
       <Uri>https://github.com/dotnet/dotnet</Uri>
       <Sha>f67b36f27be47c1fe753f85bfd86ba10fcdf4c4e</Sha>
@@ -556,7 +370,6 @@
     <Dependency Name="Microsoft.DotNet.Web.ProjectTemplates.10.0" Version="10.0.0-rc.3.25567.101">
       <Uri>https://github.com/dotnet/dotnet</Uri>
       <Sha>f67b36f27be47c1fe753f85bfd86ba10fcdf4c4e</Sha>
->>>>>>> 3c7cf99d
     </Dependency>
     <Dependency Name="Microsoft.CodeAnalysis.Razor.Tooling.Internal" Version="10.0.0-preview.25567.101">
       <Uri>https://github.com/dotnet/dotnet</Uri>
@@ -570,19 +383,6 @@
       <Uri>https://github.com/dotnet/dotnet</Uri>
       <Sha>f67b36f27be47c1fe753f85bfd86ba10fcdf4c4e</Sha>
     </Dependency>
-<<<<<<< HEAD
-    <Dependency Name="Microsoft.Web.Xdt" Version="3.2.0-preview.25523.111">
-      <Uri>https://dev.azure.com/dnceng/internal/_git/dotnet-dotnet</Uri>
-      <Sha>b0f34d51fccc69fd334253924abd8d6853fad7aa</Sha>
-    </Dependency>
-    <Dependency Name="Microsoft.CodeAnalysis.PublicApiAnalyzers" Version="5.3.0-2.25560.14">
-      <Uri>https://github.com/dotnet/roslyn</Uri>
-      <Sha>87392e460f076923c0e3cb82e01529feea61b6f2</Sha>
-    </Dependency>
-    <Dependency Name="System.CommandLine" Version="2.0.0">
-      <Uri>https://dev.azure.com/dnceng/internal/_git/dotnet-dotnet</Uri>
-      <Sha>b0f34d51fccc69fd334253924abd8d6853fad7aa</Sha>
-=======
     <Dependency Name="Microsoft.Web.Xdt" Version="3.2.0-preview.25567.101">
       <Uri>https://github.com/dotnet/dotnet</Uri>
       <Sha>f67b36f27be47c1fe753f85bfd86ba10fcdf4c4e</Sha>
@@ -594,133 +394,10 @@
     <Dependency Name="System.CommandLine" Version="3.0.0-alpha.1.25567.101">
       <Uri>https://github.com/dotnet/dotnet</Uri>
       <Sha>f67b36f27be47c1fe753f85bfd86ba10fcdf4c4e</Sha>
->>>>>>> 3c7cf99d
     </Dependency>
     <!-- Microsoft.CodeAnalysis.Workspaces.MSBuild transitively references M.Bcl.AsyncInterfaces.
          Adding an explicit dependency to make sure the latest version is used instead of the SBRP
          one under source build. -->
-<<<<<<< HEAD
-    <Dependency Name="Microsoft.DiaSymReader" Version="2.2.0-beta.25523.111">
-      <Uri>https://dev.azure.com/dnceng/internal/_git/dotnet-dotnet</Uri>
-      <Sha>b0f34d51fccc69fd334253924abd8d6853fad7aa</Sha>
-    </Dependency>
-    <Dependency Name="Microsoft.Deployment.DotNet.Releases" Version="2.0.0-preview.1.25527.1">
-      <Uri>https://github.com/dotnet/deployment-tools</Uri>
-      <Sha>84ccc0553245e90355f32ea8ddcf169d9bd8f640</Sha>
-    </Dependency>
-    <Dependency Name="Microsoft.Build.Tasks.Git" Version="10.0.0-beta.25523.111">
-      <Uri>https://dev.azure.com/dnceng/internal/_git/dotnet-dotnet</Uri>
-      <Sha>b0f34d51fccc69fd334253924abd8d6853fad7aa</Sha>
-    </Dependency>
-    <Dependency Name="Microsoft.SourceLink.Common" Version="10.0.0-beta.25523.111">
-      <Uri>https://dev.azure.com/dnceng/internal/_git/dotnet-dotnet</Uri>
-      <Sha>b0f34d51fccc69fd334253924abd8d6853fad7aa</Sha>
-    </Dependency>
-    <Dependency Name="Microsoft.SourceLink.AzureRepos.Git" Version="10.0.0-beta.25523.111">
-      <Uri>https://dev.azure.com/dnceng/internal/_git/dotnet-dotnet</Uri>
-      <Sha>b0f34d51fccc69fd334253924abd8d6853fad7aa</Sha>
-    </Dependency>
-    <Dependency Name="Microsoft.SourceLink.GitHub" Version="10.0.0-beta.25523.111">
-      <Uri>https://dev.azure.com/dnceng/internal/_git/dotnet-dotnet</Uri>
-      <Sha>b0f34d51fccc69fd334253924abd8d6853fad7aa</Sha>
-    </Dependency>
-    <Dependency Name="Microsoft.SourceLink.GitLab" Version="10.0.0-beta.25523.111">
-      <Uri>https://dev.azure.com/dnceng/internal/_git/dotnet-dotnet</Uri>
-      <Sha>b0f34d51fccc69fd334253924abd8d6853fad7aa</Sha>
-    </Dependency>
-    <Dependency Name="Microsoft.SourceLink.Bitbucket.Git" Version="10.0.0-beta.25523.111">
-      <Uri>https://dev.azure.com/dnceng/internal/_git/dotnet-dotnet</Uri>
-      <Sha>b0f34d51fccc69fd334253924abd8d6853fad7aa</Sha>
-    </Dependency>
-    <!-- Dependency required for flowing correct package version in source-build, using PVP flow. -->
-    <Dependency Name="Microsoft.Extensions.Logging" Version="10.0.0">
-      <Uri>https://dev.azure.com/dnceng/internal/_git/dotnet-dotnet</Uri>
-      <Sha>b0f34d51fccc69fd334253924abd8d6853fad7aa</Sha>
-    </Dependency>
-    <!-- Dependency required for flowing correct package version in source-build, using PVP flow. -->
-    <Dependency Name="Microsoft.Extensions.Logging.Abstractions" Version="10.0.0">
-      <Uri>https://dev.azure.com/dnceng/internal/_git/dotnet-dotnet</Uri>
-      <Sha>b0f34d51fccc69fd334253924abd8d6853fad7aa</Sha>
-    </Dependency>
-    <!-- Dependency required for flowing correct package version in source-build, using PVP flow. -->
-    <Dependency Name="Microsoft.Extensions.Logging.Console" Version="10.0.0">
-      <Uri>https://dev.azure.com/dnceng/internal/_git/dotnet-dotnet</Uri>
-      <Sha>b0f34d51fccc69fd334253924abd8d6853fad7aa</Sha>
-    </Dependency>
-    <!-- Dependency required for flowing correct package version in source-build, using PVP flow. -->
-    <Dependency Name="Microsoft.Extensions.FileSystemGlobbing" Version="10.0.0">
-      <Uri>https://dev.azure.com/dnceng/internal/_git/dotnet-dotnet</Uri>
-      <Sha>b0f34d51fccc69fd334253924abd8d6853fad7aa</Sha>
-    </Dependency>
-    <!-- Dependency required for flowing correct package version in source-build, using PVP flow. -->
-    <Dependency Name="System.ServiceProcess.ServiceController" Version="10.0.0">
-      <Uri>https://dev.azure.com/dnceng/internal/_git/dotnet-dotnet</Uri>
-      <Sha>b0f34d51fccc69fd334253924abd8d6853fad7aa</Sha>
-    </Dependency>
-    <Dependency Name="System.Text.Json" Version="10.0.0">
-      <Uri>https://dev.azure.com/dnceng/internal/_git/dotnet-dotnet</Uri>
-      <Sha>b0f34d51fccc69fd334253924abd8d6853fad7aa</Sha>
-    </Dependency>
-    <Dependency Name="Microsoft.Bcl.AsyncInterfaces" Version="10.0.0">
-      <Uri>https://dev.azure.com/dnceng/internal/_git/dotnet-dotnet</Uri>
-      <Sha>b0f34d51fccc69fd334253924abd8d6853fad7aa</Sha>
-    </Dependency>
-    <Dependency Name="Microsoft.Extensions.FileProviders.Abstractions" Version="10.0.0">
-      <Uri>https://dev.azure.com/dnceng/internal/_git/dotnet-dotnet</Uri>
-      <Sha>b0f34d51fccc69fd334253924abd8d6853fad7aa</Sha>
-    </Dependency>
-    <Dependency Name="Microsoft.Win32.SystemEvents" Version="10.0.0">
-      <Uri>https://dev.azure.com/dnceng/internal/_git/dotnet-dotnet</Uri>
-      <Sha>b0f34d51fccc69fd334253924abd8d6853fad7aa</Sha>
-    </Dependency>
-    <Dependency Name="System.Composition.AttributedModel" Version="10.0.0">
-      <Uri>https://dev.azure.com/dnceng/internal/_git/dotnet-dotnet</Uri>
-      <Sha>b0f34d51fccc69fd334253924abd8d6853fad7aa</Sha>
-    </Dependency>
-    <Dependency Name="System.Composition.Convention" Version="10.0.0">
-      <Uri>https://dev.azure.com/dnceng/internal/_git/dotnet-dotnet</Uri>
-      <Sha>b0f34d51fccc69fd334253924abd8d6853fad7aa</Sha>
-    </Dependency>
-    <Dependency Name="System.Composition.Hosting" Version="10.0.0">
-      <Uri>https://dev.azure.com/dnceng/internal/_git/dotnet-dotnet</Uri>
-      <Sha>b0f34d51fccc69fd334253924abd8d6853fad7aa</Sha>
-    </Dependency>
-    <Dependency Name="System.Composition.Runtime" Version="10.0.0">
-      <Uri>https://dev.azure.com/dnceng/internal/_git/dotnet-dotnet</Uri>
-      <Sha>b0f34d51fccc69fd334253924abd8d6853fad7aa</Sha>
-    </Dependency>
-    <Dependency Name="System.Composition.TypedParts" Version="10.0.0">
-      <Uri>https://dev.azure.com/dnceng/internal/_git/dotnet-dotnet</Uri>
-      <Sha>b0f34d51fccc69fd334253924abd8d6853fad7aa</Sha>
-    </Dependency>
-    <Dependency Name="System.Configuration.ConfigurationManager" Version="10.0.0">
-      <Uri>https://dev.azure.com/dnceng/internal/_git/dotnet-dotnet</Uri>
-      <Sha>b0f34d51fccc69fd334253924abd8d6853fad7aa</Sha>
-    </Dependency>
-    <Dependency Name="System.Diagnostics.DiagnosticSource" Version="10.0.0">
-      <Uri>https://dev.azure.com/dnceng/internal/_git/dotnet-dotnet</Uri>
-      <Sha>b0f34d51fccc69fd334253924abd8d6853fad7aa</Sha>
-    </Dependency>
-    <Dependency Name="System.Security.Cryptography.Pkcs" Version="10.0.0">
-      <Uri>https://dev.azure.com/dnceng/internal/_git/dotnet-dotnet</Uri>
-      <Sha>b0f34d51fccc69fd334253924abd8d6853fad7aa</Sha>
-    </Dependency>
-    <Dependency Name="System.Security.Cryptography.Xml" Version="10.0.0">
-      <Uri>https://dev.azure.com/dnceng/internal/_git/dotnet-dotnet</Uri>
-      <Sha>b0f34d51fccc69fd334253924abd8d6853fad7aa</Sha>
-    </Dependency>
-    <Dependency Name="System.Security.Permissions" Version="10.0.0">
-      <Uri>https://dev.azure.com/dnceng/internal/_git/dotnet-dotnet</Uri>
-      <Sha>b0f34d51fccc69fd334253924abd8d6853fad7aa</Sha>
-    </Dependency>
-    <Dependency Name="System.Windows.Extensions" Version="10.0.0">
-      <Uri>https://dev.azure.com/dnceng/internal/_git/dotnet-dotnet</Uri>
-      <Sha>b0f34d51fccc69fd334253924abd8d6853fad7aa</Sha>
-    </Dependency>
-    <Dependency Name="Microsoft.CodeAnalysis.ExternalAccess.HotReload" Version="5.3.0-2.25560.14">
-      <Uri>https://github.com/dotnet/roslyn</Uri>
-      <Sha>87392e460f076923c0e3cb82e01529feea61b6f2</Sha>
-=======
     <Dependency Name="Microsoft.DiaSymReader" Version="2.2.0-beta.25567.101">
       <Uri>https://github.com/dotnet/dotnet</Uri>
       <Sha>f67b36f27be47c1fe753f85bfd86ba10fcdf4c4e</Sha>
@@ -841,7 +518,6 @@
     <Dependency Name="Microsoft.CodeAnalysis.ExternalAccess.HotReload" Version="5.3.0-1.25567.101">
       <Uri>https://github.com/dotnet/dotnet</Uri>
       <Sha>f67b36f27be47c1fe753f85bfd86ba10fcdf4c4e</Sha>
->>>>>>> 3c7cf99d
     </Dependency>
   </ProductDependencies>
   <ToolsetDependencies>
@@ -877,15 +553,9 @@
       <Uri>https://github.com/dotnet/dotnet</Uri>
       <Sha>f67b36f27be47c1fe753f85bfd86ba10fcdf4c4e</Sha>
     </Dependency>
-<<<<<<< HEAD
-    <Dependency Name="System.Reflection.MetadataLoadContext" Version="10.0.0">
-      <Uri>https://dev.azure.com/dnceng/internal/_git/dotnet-dotnet</Uri>
-      <Sha>b0f34d51fccc69fd334253924abd8d6853fad7aa</Sha>
-=======
     <Dependency Name="System.Reflection.MetadataLoadContext" Version="10.0.0-rc.3.25567.101">
       <Uri>https://github.com/dotnet/dotnet</Uri>
       <Sha>f67b36f27be47c1fe753f85bfd86ba10fcdf4c4e</Sha>
->>>>>>> 3c7cf99d
     </Dependency>
     <Dependency Name="Microsoft.Testing.Platform" Version="2.1.0-preview.25571.1">
       <Uri>https://github.com/microsoft/testfx</Uri>
@@ -895,15 +565,9 @@
       <Uri>https://github.com/microsoft/testfx</Uri>
       <Sha>43e592148ac1c7916908477bdffcf2a345affa6d</Sha>
     </Dependency>
-<<<<<<< HEAD
-    <Dependency Name="Microsoft.Extensions.Configuration.Ini" Version="10.0.0">
-      <Uri>https://dev.azure.com/dnceng/internal/_git/dotnet-dotnet</Uri>
-      <Sha>b0f34d51fccc69fd334253924abd8d6853fad7aa</Sha>
-=======
     <Dependency Name="Microsoft.Extensions.Configuration.Ini" Version="10.0.0-rc.3.25567.101">
       <Uri>https://github.com/dotnet/dotnet</Uri>
       <Sha>f67b36f27be47c1fe753f85bfd86ba10fcdf4c4e</Sha>
->>>>>>> 3c7cf99d
     </Dependency>
   </ToolsetDependencies>
 </Dependencies>