--- conflicted
+++ resolved
@@ -3,17 +3,6 @@
   <ProductDependencies>
     <Dependency Name="Microsoft.TemplateEngine.Abstractions" Version="8.0.409">
       <Uri>https://github.com/dotnet/templating</Uri>
-<<<<<<< HEAD
-      <Sha>a406d80ea09a87752f369987d0746ca42c5ee3c5</Sha>
-    </Dependency>
-    <Dependency Name="Microsoft.TemplateEngine.Mocks" Version="8.0.312-servicing.25207.1">
-      <Uri>https://github.com/dotnet/templating</Uri>
-      <Sha>a406d80ea09a87752f369987d0746ca42c5ee3c5</Sha>
-    </Dependency>
-    <Dependency Name="Microsoft.SourceBuild.Intermediate.templating" Version="8.0.312-servicing.25207.1">
-      <Uri>https://github.com/dotnet/templating</Uri>
-      <Sha>a406d80ea09a87752f369987d0746ca42c5ee3c5</Sha>
-=======
       <Sha>a8f24d5519fcff94cd145f3c19c745d53fba8290</Sha>
     </Dependency>
     <Dependency Name="Microsoft.TemplateEngine.Mocks" Version="8.0.409-servicing.25207.2">
@@ -23,7 +12,6 @@
     <Dependency Name="Microsoft.SourceBuild.Intermediate.templating" Version="8.0.409-servicing.25207.2">
       <Uri>https://github.com/dotnet/templating</Uri>
       <Sha>a8f24d5519fcff94cd145f3c19c745d53fba8290</Sha>
->>>>>>> 97993c1e
       <SourceBuild RepoName="templating" ManagedOnly="true" />
     </Dependency>
     <Dependency Name="Microsoft.NETCore.App.Ref" Version="8.0.14">
@@ -67,19 +55,6 @@
       <Uri>https://github.com/dotnet/emsdk</Uri>
       <Sha>ec84e775d21d3b7a6698ec30f7b2a5a9e3acd314</Sha>
     </Dependency>
-<<<<<<< HEAD
-    <Dependency Name="Microsoft.Build" Version="17.10.25">
-      <Uri>https://github.com/dotnet/msbuild</Uri>
-      <Sha>54a3d0c079460f83122c75c8349bed1ed0258135</Sha>
-    </Dependency>
-    <Dependency Name="Microsoft.Build.Localization" Version="17.10.25-preview-25207-05">
-      <Uri>https://github.com/dotnet/msbuild</Uri>
-      <Sha>54a3d0c079460f83122c75c8349bed1ed0258135</Sha>
-    </Dependency>
-    <Dependency Name="Microsoft.SourceBuild.Intermediate.msbuild" Version="17.10.25-preview-25207-05">
-      <Uri>https://github.com/dotnet/msbuild</Uri>
-      <Sha>54a3d0c079460f83122c75c8349bed1ed0258135</Sha>
-=======
     <Dependency Name="Microsoft.Build" Version="17.11.26">
       <Uri>https://github.com/dotnet/msbuild</Uri>
       <Sha>2b19be476c8b86077deb82788563d7f7cc53468b</Sha>
@@ -91,7 +66,6 @@
     <Dependency Name="Microsoft.SourceBuild.Intermediate.msbuild" Version="17.11.26-servicing-25111-04">
       <Uri>https://github.com/dotnet/msbuild</Uri>
       <Sha>2b19be476c8b86077deb82788563d7f7cc53468b</Sha>
->>>>>>> 97993c1e
       <SourceBuild RepoName="msbuild" ManagedOnly="true" />
     </Dependency>
     <Dependency Name="Microsoft.FSharp.Compiler" Version="12.8.403-beta.24526.2">
