<?xml version="1.0" encoding="utf-8"?>
<Dependencies>
  <ProductDependencies>
    <Dependency Name="Microsoft.TemplateEngine.Abstractions" Version="9.0.200">
      <Uri>https://github.com/dotnet/templating</Uri>
      <Sha>c612cb7362b5394a41ab2cf280fae3e473e60724</Sha>
    </Dependency>
    <Dependency Name="Microsoft.TemplateEngine.Mocks" Version="9.0.200-rtm.25059.2">
      <Uri>https://github.com/dotnet/templating</Uri>
      <Sha>c612cb7362b5394a41ab2cf280fae3e473e60724</Sha>
    </Dependency>
    <!-- Intermediate is necessary for source build. -->
    <Dependency Name="Microsoft.SourceBuild.Intermediate.templating" Version="9.0.200-rtm.25059.2">
      <Uri>https://github.com/dotnet/templating</Uri>
      <Sha>c612cb7362b5394a41ab2cf280fae3e473e60724</Sha>
      <SourceBuild RepoName="templating" ManagedOnly="true" />
    </Dependency>
    <Dependency Name="Microsoft.NETCore.App.Ref" Version="9.0.0">
      <Uri>https://dev.azure.com/dnceng/internal/_git/dotnet-runtime</Uri>
      <Sha>9d5a6a9aa463d6d10b0b0ba6d5982cc82f363dc3</Sha>
    </Dependency>
    <Dependency Name="VS.Redist.Common.NetCore.SharedFramework.x64.9.0" Version="9.0.0-rtm.24528.9">
      <Uri>https://dev.azure.com/dnceng/internal/_git/dotnet-runtime</Uri>
      <Sha>9d5a6a9aa463d6d10b0b0ba6d5982cc82f363dc3</Sha>
    </Dependency>
    <Dependency Name="VS.Redist.Common.NetCore.TargetingPack.x64.9.0" Version="9.0.0-rtm.24528.9">
      <Uri>https://dev.azure.com/dnceng/internal/_git/dotnet-runtime</Uri>
      <Sha>9d5a6a9aa463d6d10b0b0ba6d5982cc82f363dc3</Sha>
    </Dependency>
    <Dependency Name="Microsoft.NETCore.App.Runtime.win-x64" Version="9.0.0">
      <Uri>https://dev.azure.com/dnceng/internal/_git/dotnet-runtime</Uri>
      <Sha>9d5a6a9aa463d6d10b0b0ba6d5982cc82f363dc3</Sha>
    </Dependency>
    <Dependency Name="Microsoft.NETCore.App.Host.win-x64" Version="9.0.0">
      <Uri>https://dev.azure.com/dnceng/internal/_git/dotnet-runtime</Uri>
      <Sha>9d5a6a9aa463d6d10b0b0ba6d5982cc82f363dc3</Sha>
    </Dependency>
    <Dependency Name="Microsoft.NETCore.Platforms" Version="9.0.0-rtm.24528.9">
      <Uri>https://dev.azure.com/dnceng/internal/_git/dotnet-runtime</Uri>
      <Sha>9d5a6a9aa463d6d10b0b0ba6d5982cc82f363dc3</Sha>
    </Dependency>
    <Dependency Name="Microsoft.NET.HostModel" Version="9.0.0-rtm.24528.9">
      <Uri>https://dev.azure.com/dnceng/internal/_git/dotnet-runtime</Uri>
      <Sha>9d5a6a9aa463d6d10b0b0ba6d5982cc82f363dc3</Sha>
    </Dependency>
    <Dependency Name="Microsoft.Extensions.DependencyModel" Version="9.0.0">
      <Uri>https://dev.azure.com/dnceng/internal/_git/dotnet-runtime</Uri>
      <Sha>9d5a6a9aa463d6d10b0b0ba6d5982cc82f363dc3</Sha>
    </Dependency>
    <!-- Intermediate is necessary for source build. -->
    <Dependency Name="Microsoft.SourceBuild.Intermediate.runtime.linux-x64" Version="9.0.0-rtm.24528.9">
      <Uri>https://dev.azure.com/dnceng/internal/_git/dotnet-runtime</Uri>
      <Sha>9d5a6a9aa463d6d10b0b0ba6d5982cc82f363dc3</Sha>
      <SourceBuild RepoName="runtime" ManagedOnly="false" />
    </Dependency>
    <!-- Change blob version in GenerateLayout.targets if this is unpinned to service targeting pack -->
    <!-- No new netstandard.library planned for 3.1 timeframe at this time. -->
    <Dependency Name="NETStandard.Library.Ref" Version="2.1.0" Pinned="true">
      <Uri>https://github.com/dotnet/core-setup</Uri>
      <Sha>7d57652f33493fa022125b7f63aad0d70c52d810</Sha>
    </Dependency>
    <Dependency Name="Microsoft.NET.Workload.Emscripten.Current.Manifest-9.0.100" Version="9.0.0" CoherentParentDependency="Microsoft.NETCore.App.Runtime.win-x64">
      <Uri>https://github.com/dotnet/emsdk</Uri>
      <Sha>763d10a1a251be35337ee736832bfde3f9200672</Sha>
    </Dependency>
    <!-- Intermediate is necessary for source build. -->
    <Dependency Name="Microsoft.SourceBuild.Intermediate.emsdk" Version="9.0.0-rtm.24528.2" CoherentParentDependency="Microsoft.NETCore.App.Runtime.win-x64">
      <Uri>https://github.com/dotnet/emsdk</Uri>
      <Sha>763d10a1a251be35337ee736832bfde3f9200672</Sha>
      <SourceBuild RepoName="emsdk" ManagedOnly="true" />
    </Dependency>
<<<<<<< HEAD
    <Dependency Name="Microsoft.Build" Version="17.12.21">
      <Uri>https://github.com/dotnet/msbuild</Uri>
      <Sha>f7f4b086d628f5e6db8c660a6ea9d6c397386d1a</Sha>
    </Dependency>
    <Dependency Name="Microsoft.Build.Localization" Version="17.12.21-preview-24618-01">
      <Uri>https://github.com/dotnet/msbuild</Uri>
      <Sha>f7f4b086d628f5e6db8c660a6ea9d6c397386d1a</Sha>
    </Dependency>
    <!-- Intermediate is necessary for source build. -->
    <Dependency Name="Microsoft.SourceBuild.Intermediate.msbuild" Version="17.12.21-preview-24618-01">
      <Uri>https://github.com/dotnet/msbuild</Uri>
      <Sha>f7f4b086d628f5e6db8c660a6ea9d6c397386d1a</Sha>
=======
    <Dependency Name="Microsoft.Build" Version="17.13.0-preview-24569-04">
      <Uri>https://github.com/dotnet/msbuild</Uri>
      <Sha>8f6b8ad0ace90c777c66711c907227fcfb6f2efe</Sha>
    </Dependency>
    <Dependency Name="Microsoft.Build.Localization" Version="17.13.0-preview-24569-04">
      <Uri>https://github.com/dotnet/msbuild</Uri>
      <Sha>8f6b8ad0ace90c777c66711c907227fcfb6f2efe</Sha>
    </Dependency>
    <!-- Intermediate is necessary for source build. -->
    <Dependency Name="Microsoft.SourceBuild.Intermediate.msbuild" Version="17.13.0-preview-24569-04">
      <Uri>https://github.com/dotnet/msbuild</Uri>
      <Sha>8f6b8ad0ace90c777c66711c907227fcfb6f2efe</Sha>
>>>>>>> f6b778fd
      <SourceBuild RepoName="msbuild" ManagedOnly="true" />
    </Dependency>
    <Dependency Name="Microsoft.FSharp.Compiler" Version="13.9.200-beta.25056.5">
      <Uri>https://github.com/dotnet/fsharp</Uri>
      <Sha>63a09289745da5c256e7baf5f4194a750b1ec878</Sha>
    </Dependency>
    <!-- Intermediate is necessary for source build. -->
    <Dependency Name="Microsoft.SourceBuild.Intermediate.fsharp" Version="9.0.200-beta.25056.5">
      <Uri>https://github.com/dotnet/fsharp</Uri>
      <Sha>63a09289745da5c256e7baf5f4194a750b1ec878</Sha>
      <SourceBuild RepoName="fsharp" ManagedOnly="true" />
    </Dependency>
    <Dependency Name="Microsoft.Net.Compilers.Toolset" Version="4.13.0-3.25057.3">
      <Uri>https://github.com/dotnet/roslyn</Uri>
      <Sha>911cf5f462960bdd01df1ea3c0d0c217b3c3838b</Sha>
    </Dependency>
    <!-- Intermediate is necessary for source build. -->
    <Dependency Name="Microsoft.SourceBuild.Intermediate.roslyn" Version="4.13.0-3.25057.3">
      <Uri>https://github.com/dotnet/roslyn</Uri>
      <Sha>911cf5f462960bdd01df1ea3c0d0c217b3c3838b</Sha>
      <SourceBuild RepoName="roslyn" ManagedOnly="true" />
    </Dependency>
    <Dependency Name="Microsoft.Net.Compilers.Toolset.Framework" Version="4.13.0-3.25057.3">
      <Uri>https://github.com/dotnet/roslyn</Uri>
      <Sha>911cf5f462960bdd01df1ea3c0d0c217b3c3838b</Sha>
    </Dependency>
    <Dependency Name="Microsoft.CodeAnalysis" Version="4.13.0-3.25057.3">
      <Uri>https://github.com/dotnet/roslyn</Uri>
      <Sha>911cf5f462960bdd01df1ea3c0d0c217b3c3838b</Sha>
    </Dependency>
    <Dependency Name="Microsoft.CodeAnalysis.CSharp" Version="4.13.0-3.25057.3">
      <Uri>https://github.com/dotnet/roslyn</Uri>
      <Sha>911cf5f462960bdd01df1ea3c0d0c217b3c3838b</Sha>
    </Dependency>
    <Dependency Name="Microsoft.CodeAnalysis.CSharp.CodeStyle" Version="4.13.0-3.25057.3">
      <Uri>https://github.com/dotnet/roslyn</Uri>
      <Sha>911cf5f462960bdd01df1ea3c0d0c217b3c3838b</Sha>
    </Dependency>
    <Dependency Name="Microsoft.CodeAnalysis.CSharp.Features" Version="4.13.0-3.25057.3">
      <Uri>https://github.com/dotnet/roslyn</Uri>
      <Sha>911cf5f462960bdd01df1ea3c0d0c217b3c3838b</Sha>
    </Dependency>
    <Dependency Name="Microsoft.CodeAnalysis.CSharp.Workspaces" Version="4.13.0-3.25057.3">
      <Uri>https://github.com/dotnet/roslyn</Uri>
      <Sha>911cf5f462960bdd01df1ea3c0d0c217b3c3838b</Sha>
    </Dependency>
    <Dependency Name="Microsoft.CodeAnalysis.Workspaces.MSBuild" Version="4.13.0-3.25057.3">
      <Uri>https://github.com/dotnet/roslyn</Uri>
      <Sha>911cf5f462960bdd01df1ea3c0d0c217b3c3838b</Sha>
    </Dependency>
    <Dependency Name="Microsoft.AspNetCore.DeveloperCertificates.XPlat" Version="9.0.0-rtm.24529.3">
      <Uri>https://dev.azure.com/dnceng/internal/_git/dotnet-aspnetcore</Uri>
      <Sha>af22effae4069a5dfb9b0735859de48820104f5b</Sha>
    </Dependency>
    <Dependency Name="Microsoft.AspNetCore.TestHost" Version="9.0.0">
      <Uri>https://dev.azure.com/dnceng/internal/_git/dotnet-aspnetcore</Uri>
      <Sha>af22effae4069a5dfb9b0735859de48820104f5b</Sha>
    </Dependency>
    <Dependency Name="Microsoft.Build.NuGetSdkResolver" Version="6.13.0-rc.113">
      <Uri>https://github.com/nuget/nuget.client</Uri>
      <Sha>c4b26195ee5a77e70b2ea5fd50db87d6a9194c24</Sha>
    </Dependency>
    <Dependency Name="NuGet.Build.Tasks" Version="6.13.0-rc.113">
      <Uri>https://github.com/nuget/nuget.client</Uri>
      <Sha>c4b26195ee5a77e70b2ea5fd50db87d6a9194c24</Sha>
      <SourceBuildTarball RepoName="nuget-client" ManagedOnly="true" />
    </Dependency>
    <Dependency Name="NuGet.Build.Tasks.Console" Version="6.13.0-rc.113">
      <Uri>https://github.com/nuget/nuget.client</Uri>
      <Sha>c4b26195ee5a77e70b2ea5fd50db87d6a9194c24</Sha>
    </Dependency>
    <Dependency Name="NuGet.Build.Tasks.Pack" Version="6.13.0-rc.113">
      <Uri>https://github.com/nuget/nuget.client</Uri>
      <Sha>c4b26195ee5a77e70b2ea5fd50db87d6a9194c24</Sha>
    </Dependency>
    <Dependency Name="NuGet.Commands" Version="6.13.0-rc.113">
      <Uri>https://github.com/nuget/nuget.client</Uri>
      <Sha>c4b26195ee5a77e70b2ea5fd50db87d6a9194c24</Sha>
    </Dependency>
    <Dependency Name="NuGet.CommandLine.XPlat" Version="6.13.0-rc.113">
      <Uri>https://github.com/nuget/nuget.client</Uri>
      <Sha>c4b26195ee5a77e70b2ea5fd50db87d6a9194c24</Sha>
    </Dependency>
    <Dependency Name="NuGet.Common" Version="6.13.0-rc.113">
      <Uri>https://github.com/nuget/nuget.client</Uri>
      <Sha>c4b26195ee5a77e70b2ea5fd50db87d6a9194c24</Sha>
    </Dependency>
    <Dependency Name="NuGet.Configuration" Version="6.13.0-rc.113">
      <Uri>https://github.com/nuget/nuget.client</Uri>
      <Sha>c4b26195ee5a77e70b2ea5fd50db87d6a9194c24</Sha>
    </Dependency>
    <Dependency Name="NuGet.Credentials" Version="6.13.0-rc.113">
      <Uri>https://github.com/nuget/nuget.client</Uri>
      <Sha>c4b26195ee5a77e70b2ea5fd50db87d6a9194c24</Sha>
    </Dependency>
    <Dependency Name="NuGet.DependencyResolver.Core" Version="6.13.0-rc.113">
      <Uri>https://github.com/nuget/nuget.client</Uri>
      <Sha>c4b26195ee5a77e70b2ea5fd50db87d6a9194c24</Sha>
    </Dependency>
    <Dependency Name="NuGet.Frameworks" Version="6.13.0-rc.113">
      <Uri>https://github.com/nuget/nuget.client</Uri>
      <Sha>c4b26195ee5a77e70b2ea5fd50db87d6a9194c24</Sha>
    </Dependency>
    <Dependency Name="NuGet.LibraryModel" Version="6.13.0-rc.113">
      <Uri>https://github.com/nuget/nuget.client</Uri>
      <Sha>c4b26195ee5a77e70b2ea5fd50db87d6a9194c24</Sha>
    </Dependency>
    <Dependency Name="NuGet.ProjectModel" Version="6.13.0-rc.113">
      <Uri>https://github.com/nuget/nuget.client</Uri>
      <Sha>c4b26195ee5a77e70b2ea5fd50db87d6a9194c24</Sha>
    </Dependency>
    <Dependency Name="NuGet.Protocol" Version="6.13.0-rc.113">
      <Uri>https://github.com/nuget/nuget.client</Uri>
      <Sha>c4b26195ee5a77e70b2ea5fd50db87d6a9194c24</Sha>
    </Dependency>
    <Dependency Name="NuGet.Packaging" Version="6.13.0-rc.113">
      <Uri>https://github.com/nuget/nuget.client</Uri>
      <Sha>c4b26195ee5a77e70b2ea5fd50db87d6a9194c24</Sha>
    </Dependency>
    <Dependency Name="NuGet.Versioning" Version="6.13.0-rc.113">
      <Uri>https://github.com/nuget/nuget.client</Uri>
      <Sha>c4b26195ee5a77e70b2ea5fd50db87d6a9194c24</Sha>
    </Dependency>
    <Dependency Name="NuGet.Localization" Version="6.13.0-rc.113">
      <Uri>https://github.com/nuget/nuget.client</Uri>
      <Sha>c4b26195ee5a77e70b2ea5fd50db87d6a9194c24</Sha>
    </Dependency>
    <Dependency Name="Microsoft.NET.Test.Sdk" Version="17.12.0-release-24508-01">
      <Uri>https://github.com/microsoft/vstest</Uri>
      <Sha>bc9161306b23641b0364b8f93d546da4d48da1eb</Sha>
    </Dependency>
    <Dependency Name="Microsoft.TestPlatform.CLI" Version="17.12.0-release-24508-01">
      <Uri>https://github.com/microsoft/vstest</Uri>
      <Sha>bc9161306b23641b0364b8f93d546da4d48da1eb</Sha>
    </Dependency>
    <Dependency Name="Microsoft.TestPlatform.Build" Version="17.12.0-release-24508-01">
      <Uri>https://github.com/microsoft/vstest</Uri>
      <Sha>bc9161306b23641b0364b8f93d546da4d48da1eb</Sha>
    </Dependency>
    <!-- Intermediate is necessary for source build. -->
    <Dependency Name="Microsoft.SourceBuild.Intermediate.vstest" Version="17.12.0-release-24508-01">
      <Uri>https://github.com/microsoft/vstest</Uri>
      <Sha>bc9161306b23641b0364b8f93d546da4d48da1eb</Sha>
      <SourceBuild RepoName="vstest" ManagedOnly="true" />
    </Dependency>
    <Dependency Name="Microsoft.NET.ILLink.Tasks" Version="9.0.0">
      <Uri>https://dev.azure.com/dnceng/internal/_git/dotnet-runtime</Uri>
      <Sha>9d5a6a9aa463d6d10b0b0ba6d5982cc82f363dc3</Sha>
    </Dependency>
    <Dependency Name="System.CodeDom" Version="9.0.0">
      <Uri>https://dev.azure.com/dnceng/internal/_git/dotnet-runtime</Uri>
      <Sha>9d5a6a9aa463d6d10b0b0ba6d5982cc82f363dc3</Sha>
    </Dependency>
    <Dependency Name="System.Formats.Asn1" Version="9.0.0">
      <Uri>https://dev.azure.com/dnceng/internal/_git/dotnet-runtime</Uri>
      <Sha>9d5a6a9aa463d6d10b0b0ba6d5982cc82f363dc3</Sha>
    </Dependency>
    <Dependency Name="System.Security.Cryptography.ProtectedData" Version="9.0.0">
      <Uri>https://dev.azure.com/dnceng/internal/_git/dotnet-runtime</Uri>
      <Sha>9d5a6a9aa463d6d10b0b0ba6d5982cc82f363dc3</Sha>
    </Dependency>
    <Dependency Name="System.Text.Encoding.CodePages" Version="9.0.0">
      <Uri>https://dev.azure.com/dnceng/internal/_git/dotnet-runtime</Uri>
      <Sha>9d5a6a9aa463d6d10b0b0ba6d5982cc82f363dc3</Sha>
    </Dependency>
    <Dependency Name="System.Resources.Extensions" Version="9.0.0">
      <Uri>https://dev.azure.com/dnceng/internal/_git/dotnet-runtime</Uri>
      <Sha>9d5a6a9aa463d6d10b0b0ba6d5982cc82f363dc3</Sha>
    </Dependency>
    <Dependency Name="Microsoft.WindowsDesktop.App.Runtime.win-x64" Version="9.0.0">
      <Uri>https://dev.azure.com/dnceng/internal/_git/dotnet-windowsdesktop</Uri>
      <Sha>308dc7955704be60afc72ec00902cc18e028c3c2</Sha>
      <SourceBuildTarball RepoName="windowsdesktop" ManagedOnly="true" />
    </Dependency>
    <Dependency Name="VS.Redist.Common.WindowsDesktop.SharedFramework.x64.9.0" Version="9.0.0-rtm.24529.2">
      <Uri>https://dev.azure.com/dnceng/internal/_git/dotnet-windowsdesktop</Uri>
      <Sha>308dc7955704be60afc72ec00902cc18e028c3c2</Sha>
    </Dependency>
    <Dependency Name="Microsoft.WindowsDesktop.App.Ref" Version="9.0.0">
      <Uri>https://dev.azure.com/dnceng/internal/_git/dotnet-windowsdesktop</Uri>
      <Sha>308dc7955704be60afc72ec00902cc18e028c3c2</Sha>
    </Dependency>
    <Dependency Name="VS.Redist.Common.WindowsDesktop.TargetingPack.x64.9.0" Version="9.0.0-rtm.24529.2">
      <Uri>https://dev.azure.com/dnceng/internal/_git/dotnet-windowsdesktop</Uri>
      <Sha>308dc7955704be60afc72ec00902cc18e028c3c2</Sha>
    </Dependency>
    <Dependency Name="Microsoft.NET.Sdk.WindowsDesktop" Version="9.0.0-rtm.24529.2" CoherentParentDependency="Microsoft.WindowsDesktop.App.Ref">
      <Uri>https://dev.azure.com/dnceng/internal/_git/dotnet-wpf</Uri>
      <Sha>a04736acb8edb533756131d3d5fc55f15cd03d6a</Sha>
    </Dependency>
    <Dependency Name="Microsoft.AspNetCore.App.Ref" Version="9.0.0">
      <Uri>https://dev.azure.com/dnceng/internal/_git/dotnet-aspnetcore</Uri>
      <Sha>af22effae4069a5dfb9b0735859de48820104f5b</Sha>
    </Dependency>
    <Dependency Name="Microsoft.AspNetCore.App.Ref.Internal" Version="9.0.0-rtm.24529.3">
      <Uri>https://dev.azure.com/dnceng/internal/_git/dotnet-aspnetcore</Uri>
      <Sha>af22effae4069a5dfb9b0735859de48820104f5b</Sha>
    </Dependency>
    <Dependency Name="Microsoft.AspNetCore.App.Runtime.win-x64" Version="9.0.0">
      <Uri>https://dev.azure.com/dnceng/internal/_git/dotnet-aspnetcore</Uri>
      <Sha>af22effae4069a5dfb9b0735859de48820104f5b</Sha>
    </Dependency>
    <Dependency Name="VS.Redist.Common.AspNetCore.SharedFramework.x64.9.0" Version="9.0.0-rtm.24529.3">
      <Uri>https://dev.azure.com/dnceng/internal/_git/dotnet-aspnetcore</Uri>
      <Sha>af22effae4069a5dfb9b0735859de48820104f5b</Sha>
    </Dependency>
    <Dependency Name="dotnet-dev-certs" Version="9.0.0-rtm.24529.3">
      <Uri>https://dev.azure.com/dnceng/internal/_git/dotnet-aspnetcore</Uri>
      <Sha>af22effae4069a5dfb9b0735859de48820104f5b</Sha>
    </Dependency>
    <Dependency Name="dotnet-user-jwts" Version="9.0.0-rtm.24529.3">
      <Uri>https://dev.azure.com/dnceng/internal/_git/dotnet-aspnetcore</Uri>
      <Sha>af22effae4069a5dfb9b0735859de48820104f5b</Sha>
    </Dependency>
    <Dependency Name="dotnet-user-secrets" Version="9.0.0-rtm.24529.3">
      <Uri>https://dev.azure.com/dnceng/internal/_git/dotnet-aspnetcore</Uri>
      <Sha>af22effae4069a5dfb9b0735859de48820104f5b</Sha>
    </Dependency>
    <Dependency Name="Microsoft.AspNetCore.Analyzers" Version="9.0.0-rtm.24529.3">
      <Uri>https://dev.azure.com/dnceng/internal/_git/dotnet-aspnetcore</Uri>
      <Sha>af22effae4069a5dfb9b0735859de48820104f5b</Sha>
    </Dependency>
    <Dependency Name="Microsoft.AspNetCore.Components.SdkAnalyzers" Version="9.0.0-rtm.24529.3">
      <Uri>https://dev.azure.com/dnceng/internal/_git/dotnet-aspnetcore</Uri>
      <Sha>af22effae4069a5dfb9b0735859de48820104f5b</Sha>
    </Dependency>
    <Dependency Name="Microsoft.AspNetCore.Mvc.Analyzers" Version="9.0.0-rtm.24529.3">
      <Uri>https://dev.azure.com/dnceng/internal/_git/dotnet-aspnetcore</Uri>
      <Sha>af22effae4069a5dfb9b0735859de48820104f5b</Sha>
    </Dependency>
    <Dependency Name="Microsoft.AspNetCore.Mvc.Api.Analyzers" Version="9.0.0-rtm.24529.3">
      <Uri>https://dev.azure.com/dnceng/internal/_git/dotnet-aspnetcore</Uri>
      <Sha>af22effae4069a5dfb9b0735859de48820104f5b</Sha>
    </Dependency>
    <!-- Intermediate is necessary for source build. -->
    <Dependency Name="Microsoft.SourceBuild.Intermediate.aspnetcore" Version="9.0.0-rtm.24529.3">
      <Uri>https://dev.azure.com/dnceng/internal/_git/dotnet-aspnetcore</Uri>
      <Sha>af22effae4069a5dfb9b0735859de48820104f5b</Sha>
      <SourceBuild RepoName="aspnetcore" ManagedOnly="true" />
    </Dependency>
    <Dependency Name="Microsoft.CodeAnalysis.Razor.Tooling.Internal" Version="9.0.0-preview.25058.6">
      <Uri>https://github.com/dotnet/razor</Uri>
      <Sha>46efcec83821d7f0322c01bc9549de83e855dcac</Sha>
    </Dependency>
    <Dependency Name="Microsoft.AspNetCore.Mvc.Razor.Extensions.Tooling.Internal" Version="9.0.0-preview.25058.6">
      <Uri>https://github.com/dotnet/razor</Uri>
      <Sha>46efcec83821d7f0322c01bc9549de83e855dcac</Sha>
    </Dependency>
    <Dependency Name="Microsoft.NET.Sdk.Razor.SourceGenerators.Transport" Version="9.0.0-preview.25058.6">
      <Uri>https://github.com/dotnet/razor</Uri>
      <Sha>46efcec83821d7f0322c01bc9549de83e855dcac</Sha>
    </Dependency>
    <!-- Intermediate is necessary for source build. -->
    <Dependency Name="Microsoft.SourceBuild.Intermediate.razor" Version="9.0.0-preview.25058.6">
      <Uri>https://github.com/dotnet/razor</Uri>
      <Sha>46efcec83821d7f0322c01bc9549de83e855dcac</Sha>
      <SourceBuild RepoName="razor" ManagedOnly="true" />
    </Dependency>
    <Dependency Name="Microsoft.Extensions.FileProviders.Embedded" Version="9.0.0">
      <Uri>https://dev.azure.com/dnceng/internal/_git/dotnet-aspnetcore</Uri>
      <Sha>af22effae4069a5dfb9b0735859de48820104f5b</Sha>
    </Dependency>
    <Dependency Name="Microsoft.AspNetCore.Authorization" Version="9.0.0">
      <Uri>https://dev.azure.com/dnceng/internal/_git/dotnet-aspnetcore</Uri>
      <Sha>af22effae4069a5dfb9b0735859de48820104f5b</Sha>
    </Dependency>
    <Dependency Name="Microsoft.AspNetCore.Components.Web" Version="9.0.0">
      <Uri>https://dev.azure.com/dnceng/internal/_git/dotnet-aspnetcore</Uri>
      <Sha>af22effae4069a5dfb9b0735859de48820104f5b</Sha>
    </Dependency>
    <Dependency Name="Microsoft.JSInterop" Version="9.0.0">
      <Uri>https://dev.azure.com/dnceng/internal/_git/dotnet-aspnetcore</Uri>
      <Sha>af22effae4069a5dfb9b0735859de48820104f5b</Sha>
    </Dependency>
    <!-- For coherency purposes, these versions should be gated by the versions of winforms and wpf routed via windowsdesktop -->
    <Dependency Name="Microsoft.Dotnet.WinForms.ProjectTemplates" Version="9.0.0-rtm.24529.1" CoherentParentDependency="Microsoft.WindowsDesktop.App.Runtime.win-x64">
      <Uri>https://dev.azure.com/dnceng/internal/_git/dotnet-winforms</Uri>
      <Sha>62ebdb4b0d5cc7e163b8dc9331dc196e576bf162</Sha>
    </Dependency>
    <Dependency Name="Microsoft.DotNet.Wpf.ProjectTemplates" Version="9.0.0-rtm.24529.2" CoherentParentDependency="Microsoft.WindowsDesktop.App.Runtime.win-x64">
      <Uri>https://dev.azure.com/dnceng/internal/_git/dotnet-wpf</Uri>
      <Sha>a04736acb8edb533756131d3d5fc55f15cd03d6a</Sha>
    </Dependency>
    <Dependency Name="Microsoft.Web.Xdt" Version="10.0.0-preview.24609.2">
      <Uri>https://github.com/dotnet/xdt</Uri>
      <Sha>63ae81154c50a1cf9287cc47d8351d55b4289e6d</Sha>
    </Dependency>
    <!-- Intermediate is necessary for source build. -->
    <Dependency Name="Microsoft.SourceBuild.Intermediate.xdt" Version="10.0.0-preview.24609.2">
      <Uri>https://github.com/dotnet/xdt</Uri>
      <Sha>63ae81154c50a1cf9287cc47d8351d55b4289e6d</Sha>
      <SourceBuild RepoName="xdt" ManagedOnly="true" />
    </Dependency>
    <Dependency Name="Microsoft.CodeAnalysis.NetAnalyzers" Version="9.0.0-preview.24527.2">
      <Uri>https://github.com/dotnet/roslyn-analyzers</Uri>
      <Sha>5bfaf6aea5cf9d1c924d9adc69916eac3be07880</Sha>
    </Dependency>
    <Dependency Name="Microsoft.CodeAnalysis.PublicApiAnalyzers" Version="3.11.0-beta1.24527.2">
      <Uri>https://github.com/dotnet/roslyn-analyzers</Uri>
      <Sha>5bfaf6aea5cf9d1c924d9adc69916eac3be07880</Sha>
    </Dependency>
    <!-- Intermediate is necessary for source build. -->
    <Dependency Name="Microsoft.SourceBuild.Intermediate.roslyn-analyzers" Version="3.11.0-beta1.24527.2">
      <Uri>https://github.com/dotnet/roslyn-analyzers</Uri>
      <Sha>5bfaf6aea5cf9d1c924d9adc69916eac3be07880</Sha>
      <SourceBuild RepoName="roslyn-analyzers" ManagedOnly="true" />
    </Dependency>
    <Dependency Name="System.CommandLine" Version="2.0.0-beta4.24324.3">
      <Uri>https://github.com/dotnet/command-line-api</Uri>
      <Sha>803d8598f98fb4efd94604b32627ee9407f246db</Sha>
    </Dependency>
    <Dependency Name="System.CommandLine.Rendering" Version="0.4.0-alpha.24324.3">
      <Uri>https://github.com/dotnet/command-line-api</Uri>
      <Sha>803d8598f98fb4efd94604b32627ee9407f246db</Sha>
    </Dependency>
    <!-- Microsoft.CodeAnalysis.Workspaces.MSBuild transitively references M.Bcl.AsyncInterfaces.
         Adding an explicit dependency to make sure the latest version is used instead of the SBRP
         one under source build. -->
    <!-- Intermediate is necessary for source build. -->
    <Dependency Name="Microsoft.DiaSymReader" Version="2.2.0-beta.24327.2">
      <Uri>https://github.com/dotnet/symreader</Uri>
      <Sha>0710a7892d89999956e8808c28e9dd0512bd53f3</Sha>
    </Dependency>
    <!-- Intermediate is necessary for source build. -->
    <Dependency Name="Microsoft.SourceBuild.Intermediate.command-line-api" Version="0.1.532403">
      <Uri>https://github.com/dotnet/command-line-api</Uri>
      <Sha>803d8598f98fb4efd94604b32627ee9407f246db</Sha>
      <SourceBuild RepoName="command-line-api" ManagedOnly="true" />
    </Dependency>
    <!-- Intermediate is necessary for source build. -->
<<<<<<< HEAD
    <Dependency Name="Microsoft.SourceBuild.Intermediate.source-build-externals" Version="9.0.0-alpha.1.25056.2">
      <Uri>https://github.com/dotnet/source-build-externals</Uri>
      <Sha>884764492bf2cbc8d38037d9eee84f16960daa74</Sha>
=======
    <Dependency Name="Microsoft.SourceBuild.Intermediate.source-build-externals" Version="9.0.0-alpha.1.24631.1">
      <Uri>https://github.com/dotnet/source-build-externals</Uri>
      <Sha>3243189116c52a27506cc019f49a92038ae6b5f8</Sha>
>>>>>>> f6b778fd
      <SourceBuild RepoName="source-build-externals" ManagedOnly="true" />
    </Dependency>
    <!-- Intermediate is necessary for source build. -->
    <Dependency Name="Microsoft.SourceBuild.Intermediate.source-build-reference-packages" Version="9.0.0-alpha.1.24511.3">
      <Uri>https://github.com/dotnet/source-build-reference-packages</Uri>
      <Sha>c43ee853e96528e2f2eb0f6d8c151ddc07b6a844</Sha>
      <SourceBuild RepoName="source-build-reference-packages" ManagedOnly="true" />
    </Dependency>
    <Dependency Name="Microsoft.Deployment.DotNet.Releases" Version="2.0.0-preview.1.24406.1">
      <Uri>https://github.com/dotnet/deployment-tools</Uri>
      <Sha>7871ee378dce87b64d930d4f33dca9c888f4034d</Sha>
    </Dependency>
    <Dependency Name="Microsoft.Build.Tasks.Git" Version="9.0.0-beta.24617.1">
      <Uri>https://github.com/dotnet/sourcelink</Uri>
      <Sha>4e176206614b345352885b55491aeb51bf77526b</Sha>
    </Dependency>
    <Dependency Name="Microsoft.SourceLink.Common" Version="9.0.0-beta.24617.1">
      <Uri>https://github.com/dotnet/sourcelink</Uri>
      <Sha>4e176206614b345352885b55491aeb51bf77526b</Sha>
    </Dependency>
    <Dependency Name="Microsoft.SourceLink.AzureRepos.Git" Version="9.0.0-beta.24617.1">
      <Uri>https://github.com/dotnet/sourcelink</Uri>
      <Sha>4e176206614b345352885b55491aeb51bf77526b</Sha>
    </Dependency>
    <Dependency Name="Microsoft.SourceLink.GitHub" Version="9.0.0-beta.24617.1">
      <Uri>https://github.com/dotnet/sourcelink</Uri>
      <Sha>4e176206614b345352885b55491aeb51bf77526b</Sha>
    </Dependency>
    <Dependency Name="Microsoft.SourceLink.GitLab" Version="9.0.0-beta.24617.1">
      <Uri>https://github.com/dotnet/sourcelink</Uri>
      <Sha>4e176206614b345352885b55491aeb51bf77526b</Sha>
    </Dependency>
    <Dependency Name="Microsoft.SourceLink.Bitbucket.Git" Version="9.0.0-beta.24617.1">
      <Uri>https://github.com/dotnet/sourcelink</Uri>
      <Sha>4e176206614b345352885b55491aeb51bf77526b</Sha>
    </Dependency>
    <!-- Intermediate is necessary for source build. -->
    <Dependency Name="Microsoft.SourceBuild.Intermediate.sourcelink" Version="9.0.0-beta.24617.1">
      <Uri>https://github.com/dotnet/sourcelink</Uri>
      <Sha>4e176206614b345352885b55491aeb51bf77526b</Sha>
      <SourceBuild RepoName="sourcelink" ManagedOnly="true" />
    </Dependency>
    <!-- Intermediate is necessary for source build. -->
    <Dependency Name="Microsoft.SourceBuild.Intermediate.deployment-tools" Version="9.0.0-preview.1.24406.1">
      <Uri>https://github.com/dotnet/deployment-tools</Uri>
      <Sha>7871ee378dce87b64d930d4f33dca9c888f4034d</Sha>
      <SourceBuild RepoName="deployment-tools" ManagedOnly="true" />
    </Dependency>
    <!-- Intermediate is necessary for source build. -->
    <Dependency Name="Microsoft.SourceBuild.Intermediate.symreader" Version="2.2.0-beta.24327.2">
      <Uri>https://github.com/dotnet/symreader</Uri>
      <Sha>0710a7892d89999956e8808c28e9dd0512bd53f3</Sha>
      <SourceBuild RepoName="symreader" ManagedOnly="true" />
    </Dependency>
    <!-- Dependency required for flowing correct package version in source-build, using PVP flow. -->
    <Dependency Name="Microsoft.Extensions.Logging" Version="9.0.0">
      <Uri>https://dev.azure.com/dnceng/internal/_git/dotnet-runtime</Uri>
      <Sha>9d5a6a9aa463d6d10b0b0ba6d5982cc82f363dc3</Sha>
    </Dependency>
    <!-- Dependency required for flowing correct package version in source-build, using PVP flow. -->
    <Dependency Name="Microsoft.Extensions.Logging.Abstractions" Version="9.0.0">
      <Uri>https://dev.azure.com/dnceng/internal/_git/dotnet-runtime</Uri>
      <Sha>9d5a6a9aa463d6d10b0b0ba6d5982cc82f363dc3</Sha>
    </Dependency>
    <!-- Dependency required for flowing correct package version in source-build, using PVP flow. -->
    <Dependency Name="Microsoft.Extensions.Logging.Console" Version="9.0.0">
      <Uri>https://dev.azure.com/dnceng/internal/_git/dotnet-runtime</Uri>
      <Sha>9d5a6a9aa463d6d10b0b0ba6d5982cc82f363dc3</Sha>
    </Dependency>
    <!-- Dependency required for flowing correct package version in source-build, using PVP flow. -->
    <Dependency Name="Microsoft.Extensions.FileSystemGlobbing" Version="9.0.0">
      <Uri>https://dev.azure.com/dnceng/internal/_git/dotnet-runtime</Uri>
      <Sha>9d5a6a9aa463d6d10b0b0ba6d5982cc82f363dc3</Sha>
    </Dependency>
    <!-- Dependency required for flowing correct package version in source-build, using PVP flow. -->
    <Dependency Name="System.ServiceProcess.ServiceController" Version="9.0.0">
      <Uri>https://dev.azure.com/dnceng/internal/_git/dotnet-runtime</Uri>
      <Sha>9d5a6a9aa463d6d10b0b0ba6d5982cc82f363dc3</Sha>
    </Dependency>
    <Dependency Name="System.Text.Json" Version="9.0.0">
      <Uri>https://dev.azure.com/dnceng/internal/_git/dotnet-runtime</Uri>
      <Sha>9d5a6a9aa463d6d10b0b0ba6d5982cc82f363dc3</Sha>
    </Dependency>
    <Dependency Name="Microsoft.Bcl.AsyncInterfaces" Version="9.0.0">
      <Uri>https://dev.azure.com/dnceng/internal/_git/dotnet-runtime</Uri>
      <Sha>9d5a6a9aa463d6d10b0b0ba6d5982cc82f363dc3</Sha>
    </Dependency>
    <Dependency Name="Microsoft.Extensions.FileProviders.Abstractions" Version="9.0.0">
      <Uri>https://dev.azure.com/dnceng/internal/_git/dotnet-runtime</Uri>
      <Sha>9d5a6a9aa463d6d10b0b0ba6d5982cc82f363dc3</Sha>
    </Dependency>
    <Dependency Name="Microsoft.Extensions.ObjectPool" Version="9.0.0">
      <Uri>https://dev.azure.com/dnceng/internal/_git/dotnet-aspnetcore</Uri>
      <Sha>af22effae4069a5dfb9b0735859de48820104f5b</Sha>
    </Dependency>
    <Dependency Name="Microsoft.Win32.SystemEvents" Version="9.0.0">
      <Uri>https://dev.azure.com/dnceng/internal/_git/dotnet-runtime</Uri>
      <Sha>9d5a6a9aa463d6d10b0b0ba6d5982cc82f363dc3</Sha>
    </Dependency>
    <Dependency Name="System.Composition.AttributedModel" Version="9.0.0">
      <Uri>https://dev.azure.com/dnceng/internal/_git/dotnet-runtime</Uri>
      <Sha>9d5a6a9aa463d6d10b0b0ba6d5982cc82f363dc3</Sha>
    </Dependency>
    <Dependency Name="System.Composition.Convention" Version="9.0.0">
      <Uri>https://dev.azure.com/dnceng/internal/_git/dotnet-runtime</Uri>
      <Sha>9d5a6a9aa463d6d10b0b0ba6d5982cc82f363dc3</Sha>
    </Dependency>
    <Dependency Name="System.Composition.Hosting" Version="9.0.0">
      <Uri>https://dev.azure.com/dnceng/internal/_git/dotnet-runtime</Uri>
      <Sha>9d5a6a9aa463d6d10b0b0ba6d5982cc82f363dc3</Sha>
    </Dependency>
    <Dependency Name="System.Composition.Runtime" Version="9.0.0">
      <Uri>https://dev.azure.com/dnceng/internal/_git/dotnet-runtime</Uri>
      <Sha>9d5a6a9aa463d6d10b0b0ba6d5982cc82f363dc3</Sha>
    </Dependency>
    <Dependency Name="System.Composition.TypedParts" Version="9.0.0">
      <Uri>https://dev.azure.com/dnceng/internal/_git/dotnet-runtime</Uri>
      <Sha>9d5a6a9aa463d6d10b0b0ba6d5982cc82f363dc3</Sha>
    </Dependency>
    <Dependency Name="System.Configuration.ConfigurationManager" Version="9.0.0">
      <Uri>https://dev.azure.com/dnceng/internal/_git/dotnet-runtime</Uri>
      <Sha>9d5a6a9aa463d6d10b0b0ba6d5982cc82f363dc3</Sha>
    </Dependency>
    <Dependency Name="System.Security.Cryptography.Pkcs" Version="9.0.0">
      <Uri>https://dev.azure.com/dnceng/internal/_git/dotnet-runtime</Uri>
      <Sha>9d5a6a9aa463d6d10b0b0ba6d5982cc82f363dc3</Sha>
    </Dependency>
    <Dependency Name="System.Security.Cryptography.Xml" Version="9.0.0">
      <Uri>https://dev.azure.com/dnceng/internal/_git/dotnet-runtime</Uri>
      <Sha>9d5a6a9aa463d6d10b0b0ba6d5982cc82f363dc3</Sha>
    </Dependency>
    <Dependency Name="System.Security.Permissions" Version="9.0.0">
      <Uri>https://dev.azure.com/dnceng/internal/_git/dotnet-runtime</Uri>
      <Sha>9d5a6a9aa463d6d10b0b0ba6d5982cc82f363dc3</Sha>
    </Dependency>
    <Dependency Name="System.Windows.Extensions" Version="9.0.0">
      <Uri>https://dev.azure.com/dnceng/internal/_git/dotnet-runtime</Uri>
      <Sha>9d5a6a9aa463d6d10b0b0ba6d5982cc82f363dc3</Sha>
    </Dependency>
  </ProductDependencies>
  <ToolsetDependencies>
    <Dependency Name="Microsoft.DotNet.Arcade.Sdk" Version="9.0.0-beta.25058.5">
      <Uri>https://github.com/dotnet/arcade</Uri>
      <Sha>8cc6ecd76c24ef6665579a5c5e386a211a1e7c54</Sha>
    </Dependency>
    <Dependency Name="Microsoft.DotNet.Build.Tasks.Installers" Version="9.0.0-beta.25058.5">
      <Uri>https://github.com/dotnet/arcade</Uri>
      <Sha>8cc6ecd76c24ef6665579a5c5e386a211a1e7c54</Sha>
    </Dependency>
    <Dependency Name="Microsoft.DotNet.Helix.Sdk" Version="9.0.0-beta.25058.5">
      <Uri>https://github.com/dotnet/arcade</Uri>
      <Sha>8cc6ecd76c24ef6665579a5c5e386a211a1e7c54</Sha>
    </Dependency>
    <Dependency Name="Microsoft.DotNet.SignTool" Version="9.0.0-beta.25058.5">
      <Uri>https://github.com/dotnet/arcade</Uri>
      <Sha>8cc6ecd76c24ef6665579a5c5e386a211a1e7c54</Sha>
    </Dependency>
    <Dependency Name="Microsoft.DotNet.XUnitExtensions" Version="9.0.0-beta.25058.5">
      <Uri>https://github.com/dotnet/arcade</Uri>
      <Sha>8cc6ecd76c24ef6665579a5c5e386a211a1e7c54</Sha>
    </Dependency>
    <Dependency Name="Microsoft.DotNet.XliffTasks" Version="9.0.0-beta.25058.5">
      <Uri>https://github.com/dotnet/arcade</Uri>
      <Sha>8cc6ecd76c24ef6665579a5c5e386a211a1e7c54</Sha>
    </Dependency>
    <!-- Intermediate is necessary for source build. -->
    <Dependency Name="Microsoft.SourceBuild.Intermediate.arcade" Version="9.0.0-beta.25058.5">
      <Uri>https://github.com/dotnet/arcade</Uri>
      <Sha>8cc6ecd76c24ef6665579a5c5e386a211a1e7c54</Sha>
      <SourceBuild RepoName="arcade" ManagedOnly="true" />
    </Dependency>
    <Dependency Name="System.Reflection.MetadataLoadContext" Version="9.0.0">
      <Uri>https://dev.azure.com/dnceng/internal/_git/dotnet-runtime</Uri>
      <Sha>9d5a6a9aa463d6d10b0b0ba6d5982cc82f363dc3</Sha>
    </Dependency>
    <Dependency Name="Microsoft.DotNet.Darc" Version="1.1.0-beta.24367.3">
      <Uri>https://github.com/dotnet/arcade-services</Uri>
      <Sha>47e3672c762970073e4282bd563233da86bcca3e</Sha>
    </Dependency>
    <Dependency Name="Microsoft.DotNet.DarcLib" Version="1.1.0-beta.24367.3">
      <Uri>https://github.com/dotnet/arcade-services</Uri>
      <Sha>47e3672c762970073e4282bd563233da86bcca3e</Sha>
    </Dependency>
    <Dependency Name="Microsoft.DotNet.ScenarioTests.SdkTemplateTests" Version="9.0.0-preview.25051.2">
      <Uri>https://github.com/dotnet/scenario-tests</Uri>
      <Sha>6ce5a7bf0ef0c62bc0dc0140c45637a5e161823f</Sha>
    </Dependency>
    <!-- Intermediate is necessary for source build. -->
    <Dependency Name="Microsoft.SourceBuild.Intermediate.scenario-tests" Version="9.0.0-preview.25051.2">
      <Uri>https://github.com/dotnet/scenario-tests</Uri>
      <Sha>6ce5a7bf0ef0c62bc0dc0140c45637a5e161823f</Sha>
      <SourceBuild RepoName="scenario-tests" ManagedOnly="true" />
    </Dependency>
    <!--
      Aspire isn't really a toolset dependency. However, it only inserts a baseline manifest in sdk,
      and if you squint at it, this means we can say that its specific dependency versions don't matter to sdk.
      It also doesn't currently ship 9.0 preview versions, meaning the version is locked to the latest shipped from 8.0 era.
      Avoiding this as a product dependency avoids a long coherency path (aspnetcore->extensions->aspire->sdk).
      **It is** of course possible that an incoherent aspire means that aspire depends on versions of extensions that
      aren't shipping, or those extensions packages depend on aspnetcore packages that won't ship. However, given the cost
      of maintaining this coherency path is high. This being toolset means that aspire is responsible for its own coherency.
    -->
    <Dependency Name="Microsoft.NET.Sdk.Aspire.Manifest-8.0.100" Version="8.2.2">
      <Uri>https://github.com/dotnet/aspire</Uri>
      <Sha>5fa9337a84a52e9bd185d04d156eccbdcf592f74</Sha>
    </Dependency>
    <!-- Intermediate is necessary for source build. -->
    <Dependency Name="Microsoft.SourceBuild.Intermediate.aspire" Version="8.2.2-preview.1.24521.5">
      <Uri>https://github.com/dotnet/aspire</Uri>
      <Sha>5fa9337a84a52e9bd185d04d156eccbdcf592f74</Sha>
      <SourceBuild RepoName="aspire" ManagedOnly="true" />
    </Dependency>
    <Dependency Name="Microsoft.IO.Redist" Version="6.0.1">
      <Uri>https://github.com/dotnet/runtime</Uri>
      <Sha>e77011b31a3e5c47d931248a64b47f9b2d47853d</Sha>
    </Dependency>
  </ToolsetDependencies>
</Dependencies><|MERGE_RESOLUTION|>--- conflicted
+++ resolved
@@ -69,20 +69,6 @@
       <Sha>763d10a1a251be35337ee736832bfde3f9200672</Sha>
       <SourceBuild RepoName="emsdk" ManagedOnly="true" />
     </Dependency>
-<<<<<<< HEAD
-    <Dependency Name="Microsoft.Build" Version="17.12.21">
-      <Uri>https://github.com/dotnet/msbuild</Uri>
-      <Sha>f7f4b086d628f5e6db8c660a6ea9d6c397386d1a</Sha>
-    </Dependency>
-    <Dependency Name="Microsoft.Build.Localization" Version="17.12.21-preview-24618-01">
-      <Uri>https://github.com/dotnet/msbuild</Uri>
-      <Sha>f7f4b086d628f5e6db8c660a6ea9d6c397386d1a</Sha>
-    </Dependency>
-    <!-- Intermediate is necessary for source build. -->
-    <Dependency Name="Microsoft.SourceBuild.Intermediate.msbuild" Version="17.12.21-preview-24618-01">
-      <Uri>https://github.com/dotnet/msbuild</Uri>
-      <Sha>f7f4b086d628f5e6db8c660a6ea9d6c397386d1a</Sha>
-=======
     <Dependency Name="Microsoft.Build" Version="17.13.0-preview-24569-04">
       <Uri>https://github.com/dotnet/msbuild</Uri>
       <Sha>8f6b8ad0ace90c777c66711c907227fcfb6f2efe</Sha>
@@ -95,7 +81,6 @@
     <Dependency Name="Microsoft.SourceBuild.Intermediate.msbuild" Version="17.13.0-preview-24569-04">
       <Uri>https://github.com/dotnet/msbuild</Uri>
       <Sha>8f6b8ad0ace90c777c66711c907227fcfb6f2efe</Sha>
->>>>>>> f6b778fd
       <SourceBuild RepoName="msbuild" ManagedOnly="true" />
     </Dependency>
     <Dependency Name="Microsoft.FSharp.Compiler" Version="13.9.200-beta.25056.5">
@@ -426,15 +411,9 @@
       <SourceBuild RepoName="command-line-api" ManagedOnly="true" />
     </Dependency>
     <!-- Intermediate is necessary for source build. -->
-<<<<<<< HEAD
-    <Dependency Name="Microsoft.SourceBuild.Intermediate.source-build-externals" Version="9.0.0-alpha.1.25056.2">
-      <Uri>https://github.com/dotnet/source-build-externals</Uri>
-      <Sha>884764492bf2cbc8d38037d9eee84f16960daa74</Sha>
-=======
     <Dependency Name="Microsoft.SourceBuild.Intermediate.source-build-externals" Version="9.0.0-alpha.1.24631.1">
       <Uri>https://github.com/dotnet/source-build-externals</Uri>
       <Sha>3243189116c52a27506cc019f49a92038ae6b5f8</Sha>
->>>>>>> f6b778fd
       <SourceBuild RepoName="source-build-externals" ManagedOnly="true" />
     </Dependency>
     <!-- Intermediate is necessary for source build. -->
