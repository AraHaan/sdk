<?xml version="1.0" encoding="utf-8"?>
<Dependencies>
  <ProductDependencies>
<<<<<<< HEAD
    <Dependency Name="Microsoft.Net.Compilers.Toolset" Version="4.3.0-3.22423.10">
      <Uri>https://github.com/dotnet/roslyn</Uri>
      <Sha>b35bb0baca1071d50cc4f8cf5a1a89e7cc112461</Sha>
=======
    <Dependency Name="Microsoft.Net.Compilers.Toolset" Version="4.4.0-2.22423.18">
      <Uri>https://github.com/dotnet/roslyn</Uri>
      <Sha>2546616a22de8389c3e2cd0eab2e6d1db6eb6975</Sha>
>>>>>>> 09a05b03
    </Dependency>
    <Dependency Name="System.CommandLine" Version="2.0.0-beta4.22371.2">
      <Uri>https://github.com/dotnet/command-line-api</Uri>
      <Sha>981292fa009ed66b8c1c090d8f1377f4867f2382</Sha>
    </Dependency>
    <Dependency Name="System.CommandLine.Rendering" Version="0.4.0-alpha.22371.2">
      <Uri>https://github.com/dotnet/command-line-api</Uri>
      <Sha>981292fa009ed66b8c1c090d8f1377f4867f2382</Sha>
    </Dependency>
  </ProductDependencies>
  <ToolsetDependencies>
    <Dependency Name="Microsoft.DotNet.Arcade.Sdk" Version="7.0.0-beta.22423.2">
      <Uri>https://github.com/dotnet/arcade</Uri>
      <Sha>0db07252ccb18afdf94820ba6125da6de729ec04</Sha>
    </Dependency>
  </ToolsetDependencies>
</Dependencies><|MERGE_RESOLUTION|>--- conflicted
+++ resolved
@@ -1,15 +1,9 @@
 <?xml version="1.0" encoding="utf-8"?>
 <Dependencies>
   <ProductDependencies>
-<<<<<<< HEAD
-    <Dependency Name="Microsoft.Net.Compilers.Toolset" Version="4.3.0-3.22423.10">
-      <Uri>https://github.com/dotnet/roslyn</Uri>
-      <Sha>b35bb0baca1071d50cc4f8cf5a1a89e7cc112461</Sha>
-=======
     <Dependency Name="Microsoft.Net.Compilers.Toolset" Version="4.4.0-2.22423.18">
       <Uri>https://github.com/dotnet/roslyn</Uri>
       <Sha>2546616a22de8389c3e2cd0eab2e6d1db6eb6975</Sha>
->>>>>>> 09a05b03
     </Dependency>
     <Dependency Name="System.CommandLine" Version="2.0.0-beta4.22371.2">
       <Uri>https://github.com/dotnet/command-line-api</Uri>
