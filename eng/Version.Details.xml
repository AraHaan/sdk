--- conflicted
+++ resolved
@@ -15,50 +15,18 @@
       <Sha>bf40ec00f3761436f9e503691191ed722575f1bb</Sha>
       <SourceBuild RepoName="templating" ManagedOnly="true" />
     </Dependency>
-<<<<<<< HEAD
-    <Dependency Name="Microsoft.NETCore.App.Ref" Version="10.0.0-alpha.1.24460.5">
-      <Uri>https://github.com/dotnet/runtime</Uri>
-      <Sha>f0f21198e6810264d66529d9e7e133c7c2eeb2f8</Sha>
-=======
     <Dependency Name="Microsoft.NETCore.App.Ref" Version="10.0.0-alpha.1.24471.6">
       <Uri>https://github.com/dotnet/runtime</Uri>
       <Sha>bbe61b99c797fa405aa2272e38fdec0cf044d78f</Sha>
->>>>>>> e9eee8ee
-    </Dependency>
-    <Dependency Name="VS.Redist.Common.NetCore.SharedFramework.x64.10.0" Version="10.0.0-alpha.1.24460.5">
-      <Uri>https://github.com/dotnet/runtime</Uri>
-      <Sha>f0f21198e6810264d66529d9e7e133c7c2eeb2f8</Sha>
-    </Dependency>
-    <Dependency Name="VS.Redist.Common.NetCore.TargetingPack.x64.10.0" Version="10.0.0-alpha.1.24460.5">
-      <Uri>https://github.com/dotnet/runtime</Uri>
-      <Sha>f0f21198e6810264d66529d9e7e133c7c2eeb2f8</Sha>
-    </Dependency>
-<<<<<<< HEAD
-    <Dependency Name="Microsoft.NETCore.App.Runtime.win-x64" Version="10.0.0-alpha.1.24460.5">
-      <Uri>https://github.com/dotnet/runtime</Uri>
-      <Sha>f0f21198e6810264d66529d9e7e133c7c2eeb2f8</Sha>
-    </Dependency>
-    <Dependency Name="Microsoft.NETCore.App.Host.win-x64" Version="10.0.0-alpha.1.24460.5">
-      <Uri>https://github.com/dotnet/runtime</Uri>
-      <Sha>f0f21198e6810264d66529d9e7e133c7c2eeb2f8</Sha>
-    </Dependency>
-    <Dependency Name="Microsoft.NETCore.Platforms" Version="10.0.0-alpha.1.24460.5">
-      <Uri>https://github.com/dotnet/runtime</Uri>
-      <Sha>f0f21198e6810264d66529d9e7e133c7c2eeb2f8</Sha>
-    </Dependency>
-    <Dependency Name="Microsoft.NET.HostModel" Version="10.0.0-alpha.1.24460.5">
-      <Uri>https://github.com/dotnet/runtime</Uri>
-      <Sha>f0f21198e6810264d66529d9e7e133c7c2eeb2f8</Sha>
-    </Dependency>
-    <Dependency Name="Microsoft.Extensions.DependencyModel" Version="10.0.0-alpha.1.24460.5">
-      <Uri>https://github.com/dotnet/runtime</Uri>
-      <Sha>f0f21198e6810264d66529d9e7e133c7c2eeb2f8</Sha>
-    </Dependency>
-    <!-- Intermediate is necessary for source build. -->
-    <Dependency Name="Microsoft.SourceBuild.Intermediate.runtime.linux-x64" Version="10.0.0-alpha.1.24460.5">
-      <Uri>https://github.com/dotnet/runtime</Uri>
-      <Sha>f0f21198e6810264d66529d9e7e133c7c2eeb2f8</Sha>
-=======
+    </Dependency>
+    <Dependency Name="VS.Redist.Common.NetCore.SharedFramework.x64.10.0" Version="10.0.0-alpha.1.24471.6">
+      <Uri>https://github.com/dotnet/runtime</Uri>
+      <Sha>bbe61b99c797fa405aa2272e38fdec0cf044d78f</Sha>
+    </Dependency>
+    <Dependency Name="VS.Redist.Common.NetCore.TargetingPack.x64.10.0" Version="10.0.0-alpha.1.24471.6">
+      <Uri>https://github.com/dotnet/runtime</Uri>
+      <Sha>bbe61b99c797fa405aa2272e38fdec0cf044d78f</Sha>
+    </Dependency>
     <Dependency Name="Microsoft.NETCore.App.Runtime.win-x64" Version="10.0.0-alpha.1.24471.6">
       <Uri>https://github.com/dotnet/runtime</Uri>
       <Sha>bbe61b99c797fa405aa2272e38fdec0cf044d78f</Sha>
@@ -83,7 +51,6 @@
     <Dependency Name="Microsoft.SourceBuild.Intermediate.runtime.linux-x64" Version="10.0.0-alpha.1.24471.6">
       <Uri>https://github.com/dotnet/runtime</Uri>
       <Sha>bbe61b99c797fa405aa2272e38fdec0cf044d78f</Sha>
->>>>>>> e9eee8ee
       <SourceBuild RepoName="runtime" ManagedOnly="false" />
     </Dependency>
     <!-- Change blob version in GenerateLayout.targets if this is unpinned to service targeting pack -->
@@ -92,16 +59,6 @@
       <Uri>https://github.com/dotnet/core-setup</Uri>
       <Sha>7d57652f33493fa022125b7f63aad0d70c52d810</Sha>
     </Dependency>
-<<<<<<< HEAD
-    <Dependency Name="Microsoft.NET.Workload.Emscripten.Current.Manifest-9.0.100.Transport" Version="10.0.0-alpha.1.24422.3" CoherentParentDependency="Microsoft.NETCore.App.Runtime.win-x64">
-      <Uri>https://github.com/dotnet/emsdk</Uri>
-      <Sha>9a42b800fc36b40b1c3831009137bd33accf32eb</Sha>
-    </Dependency>
-    <!-- Intermediate is necessary for source build. -->
-    <Dependency Name="Microsoft.SourceBuild.Intermediate.emsdk" Version="10.0.0-alpha.1.24422.3" CoherentParentDependency="Microsoft.NETCore.App.Runtime.win-x64">
-      <Uri>https://github.com/dotnet/emsdk</Uri>
-      <Sha>9a42b800fc36b40b1c3831009137bd33accf32eb</Sha>
-=======
     <Dependency Name="Microsoft.NET.Workload.Emscripten.Current.Manifest-9.0.100.Transport" Version="10.0.0-alpha.1.24461.1" CoherentParentDependency="Microsoft.NETCore.App.Runtime.win-x64">
       <Uri>https://github.com/dotnet/emsdk</Uri>
       <Sha>530feeca3813957c21b096ac371a1cf98ac11b76</Sha>
@@ -110,7 +67,6 @@
     <Dependency Name="Microsoft.SourceBuild.Intermediate.emsdk" Version="10.0.0-alpha.1.24461.1" CoherentParentDependency="Microsoft.NETCore.App.Runtime.win-x64">
       <Uri>https://github.com/dotnet/emsdk</Uri>
       <Sha>530feeca3813957c21b096ac371a1cf98ac11b76</Sha>
->>>>>>> e9eee8ee
       <SourceBuild RepoName="emsdk" ManagedOnly="true" />
     </Dependency>
     <Dependency Name="Microsoft.Build" Version="17.12.0-preview-24463-04">
@@ -270,31 +226,6 @@
       <Sha>07acde22b65497e72de145d57167b83609a7f7fb</Sha>
       <SourceBuild RepoName="vstest" ManagedOnly="true" />
     </Dependency>
-<<<<<<< HEAD
-    <Dependency Name="Microsoft.NET.ILLink.Tasks" Version="10.0.0-alpha.1.24460.5">
-      <Uri>https://github.com/dotnet/runtime</Uri>
-      <Sha>f0f21198e6810264d66529d9e7e133c7c2eeb2f8</Sha>
-    </Dependency>
-    <Dependency Name="System.CodeDom" Version="10.0.0-alpha.1.24460.5">
-      <Uri>https://github.com/dotnet/runtime</Uri>
-      <Sha>f0f21198e6810264d66529d9e7e133c7c2eeb2f8</Sha>
-    </Dependency>
-    <Dependency Name="System.Formats.Asn1" Version="10.0.0-alpha.1.24460.5">
-      <Uri>https://github.com/dotnet/runtime</Uri>
-      <Sha>f0f21198e6810264d66529d9e7e133c7c2eeb2f8</Sha>
-    </Dependency>
-    <Dependency Name="System.Security.Cryptography.ProtectedData" Version="10.0.0-alpha.1.24460.5">
-      <Uri>https://github.com/dotnet/runtime</Uri>
-      <Sha>f0f21198e6810264d66529d9e7e133c7c2eeb2f8</Sha>
-    </Dependency>
-    <Dependency Name="System.Text.Encoding.CodePages" Version="10.0.0-alpha.1.24460.5">
-      <Uri>https://github.com/dotnet/runtime</Uri>
-      <Sha>f0f21198e6810264d66529d9e7e133c7c2eeb2f8</Sha>
-    </Dependency>
-    <Dependency Name="System.Resources.Extensions" Version="10.0.0-alpha.1.24460.5">
-      <Uri>https://github.com/dotnet/runtime</Uri>
-      <Sha>f0f21198e6810264d66529d9e7e133c7c2eeb2f8</Sha>
-=======
     <Dependency Name="Microsoft.NET.ILLink.Tasks" Version="10.0.0-alpha.1.24471.6">
       <Uri>https://github.com/dotnet/runtime</Uri>
       <Sha>bbe61b99c797fa405aa2272e38fdec0cf044d78f</Sha>
@@ -318,7 +249,6 @@
     <Dependency Name="System.Resources.Extensions" Version="10.0.0-alpha.1.24471.6">
       <Uri>https://github.com/dotnet/runtime</Uri>
       <Sha>bbe61b99c797fa405aa2272e38fdec0cf044d78f</Sha>
->>>>>>> e9eee8ee
     </Dependency>
     <Dependency Name="Microsoft.WindowsDesktop.App.Runtime.win-x64" Version="10.0.0-alpha.1.24431.2">
       <Uri>https://github.com/dotnet/windowsdesktop</Uri>
@@ -569,43 +499,6 @@
       <SourceBuild RepoName="symreader" ManagedOnly="true" />
     </Dependency>
     <!-- Dependency required for flowing correct package version in source-build, using PVP flow. -->
-<<<<<<< HEAD
-    <Dependency Name="Microsoft.Extensions.Logging" Version="10.0.0-alpha.1.24460.5">
-      <Uri>https://github.com/dotnet/runtime</Uri>
-      <Sha>f0f21198e6810264d66529d9e7e133c7c2eeb2f8</Sha>
-    </Dependency>
-    <!-- Dependency required for flowing correct package version in source-build, using PVP flow. -->
-    <Dependency Name="Microsoft.Extensions.Logging.Abstractions" Version="10.0.0-alpha.1.24460.5">
-      <Uri>https://github.com/dotnet/runtime</Uri>
-      <Sha>f0f21198e6810264d66529d9e7e133c7c2eeb2f8</Sha>
-    </Dependency>
-    <!-- Dependency required for flowing correct package version in source-build, using PVP flow. -->
-    <Dependency Name="Microsoft.Extensions.Logging.Console" Version="10.0.0-alpha.1.24460.5">
-      <Uri>https://github.com/dotnet/runtime</Uri>
-      <Sha>f0f21198e6810264d66529d9e7e133c7c2eeb2f8</Sha>
-    </Dependency>
-    <!-- Dependency required for flowing correct package version in source-build, using PVP flow. -->
-    <Dependency Name="Microsoft.Extensions.FileSystemGlobbing" Version="10.0.0-alpha.1.24460.5">
-      <Uri>https://github.com/dotnet/runtime</Uri>
-      <Sha>f0f21198e6810264d66529d9e7e133c7c2eeb2f8</Sha>
-    </Dependency>
-    <!-- Dependency required for flowing correct package version in source-build, using PVP flow. -->
-    <Dependency Name="System.ServiceProcess.ServiceController" Version="10.0.0-alpha.1.24460.5">
-      <Uri>https://github.com/dotnet/runtime</Uri>
-      <Sha>f0f21198e6810264d66529d9e7e133c7c2eeb2f8</Sha>
-    </Dependency>
-    <Dependency Name="System.Text.Json" Version="10.0.0-alpha.1.24460.5">
-      <Uri>https://github.com/dotnet/runtime</Uri>
-      <Sha>f0f21198e6810264d66529d9e7e133c7c2eeb2f8</Sha>
-    </Dependency>
-    <Dependency Name="Microsoft.Bcl.AsyncInterfaces" Version="10.0.0-alpha.1.24460.5">
-      <Uri>https://github.com/dotnet/runtime</Uri>
-      <Sha>f0f21198e6810264d66529d9e7e133c7c2eeb2f8</Sha>
-    </Dependency>
-    <Dependency Name="Microsoft.Extensions.FileProviders.Abstractions" Version="10.0.0-alpha.1.24460.5">
-      <Uri>https://github.com/dotnet/runtime</Uri>
-      <Sha>f0f21198e6810264d66529d9e7e133c7c2eeb2f8</Sha>
-=======
     <Dependency Name="Microsoft.Extensions.Logging" Version="10.0.0-alpha.1.24471.6">
       <Uri>https://github.com/dotnet/runtime</Uri>
       <Sha>bbe61b99c797fa405aa2272e38fdec0cf044d78f</Sha>
@@ -641,57 +534,11 @@
     <Dependency Name="Microsoft.Extensions.FileProviders.Abstractions" Version="10.0.0-alpha.1.24471.6">
       <Uri>https://github.com/dotnet/runtime</Uri>
       <Sha>bbe61b99c797fa405aa2272e38fdec0cf044d78f</Sha>
->>>>>>> e9eee8ee
     </Dependency>
     <Dependency Name="Microsoft.Extensions.ObjectPool" Version="10.0.0-alpha.2.24467.4">
       <Uri>https://github.com/dotnet/aspnetcore</Uri>
       <Sha>226b1c67495ad29a5d08be5a72d4f4e5a465220d</Sha>
     </Dependency>
-<<<<<<< HEAD
-    <Dependency Name="Microsoft.Win32.SystemEvents" Version="10.0.0-alpha.1.24460.5">
-      <Uri>https://github.com/dotnet/runtime</Uri>
-      <Sha>f0f21198e6810264d66529d9e7e133c7c2eeb2f8</Sha>
-    </Dependency>
-    <Dependency Name="System.Composition.AttributedModel" Version="10.0.0-alpha.1.24460.5">
-      <Uri>https://github.com/dotnet/runtime</Uri>
-      <Sha>f0f21198e6810264d66529d9e7e133c7c2eeb2f8</Sha>
-    </Dependency>
-    <Dependency Name="System.Composition.Convention" Version="10.0.0-alpha.1.24460.5">
-      <Uri>https://github.com/dotnet/runtime</Uri>
-      <Sha>f0f21198e6810264d66529d9e7e133c7c2eeb2f8</Sha>
-    </Dependency>
-    <Dependency Name="System.Composition.Hosting" Version="10.0.0-alpha.1.24460.5">
-      <Uri>https://github.com/dotnet/runtime</Uri>
-      <Sha>f0f21198e6810264d66529d9e7e133c7c2eeb2f8</Sha>
-    </Dependency>
-    <Dependency Name="System.Composition.Runtime" Version="10.0.0-alpha.1.24460.5">
-      <Uri>https://github.com/dotnet/runtime</Uri>
-      <Sha>f0f21198e6810264d66529d9e7e133c7c2eeb2f8</Sha>
-    </Dependency>
-    <Dependency Name="System.Composition.TypedParts" Version="10.0.0-alpha.1.24460.5">
-      <Uri>https://github.com/dotnet/runtime</Uri>
-      <Sha>f0f21198e6810264d66529d9e7e133c7c2eeb2f8</Sha>
-    </Dependency>
-    <Dependency Name="System.Configuration.ConfigurationManager" Version="10.0.0-alpha.1.24460.5">
-      <Uri>https://github.com/dotnet/runtime</Uri>
-      <Sha>f0f21198e6810264d66529d9e7e133c7c2eeb2f8</Sha>
-    </Dependency>
-    <Dependency Name="System.Security.Cryptography.Pkcs" Version="10.0.0-alpha.1.24460.5">
-      <Uri>https://github.com/dotnet/runtime</Uri>
-      <Sha>f0f21198e6810264d66529d9e7e133c7c2eeb2f8</Sha>
-    </Dependency>
-    <Dependency Name="System.Security.Cryptography.Xml" Version="10.0.0-alpha.1.24460.5">
-      <Uri>https://github.com/dotnet/runtime</Uri>
-      <Sha>f0f21198e6810264d66529d9e7e133c7c2eeb2f8</Sha>
-    </Dependency>
-    <Dependency Name="System.Security.Permissions" Version="10.0.0-alpha.1.24460.5">
-      <Uri>https://github.com/dotnet/runtime</Uri>
-      <Sha>f0f21198e6810264d66529d9e7e133c7c2eeb2f8</Sha>
-    </Dependency>
-    <Dependency Name="System.Windows.Extensions" Version="10.0.0-alpha.1.24460.5">
-      <Uri>https://github.com/dotnet/runtime</Uri>
-      <Sha>f0f21198e6810264d66529d9e7e133c7c2eeb2f8</Sha>
-=======
     <Dependency Name="Microsoft.Win32.SystemEvents" Version="10.0.0-alpha.1.24471.6">
       <Uri>https://github.com/dotnet/runtime</Uri>
       <Sha>bbe61b99c797fa405aa2272e38fdec0cf044d78f</Sha>
@@ -735,7 +582,6 @@
     <Dependency Name="System.Windows.Extensions" Version="10.0.0-alpha.1.24471.6">
       <Uri>https://github.com/dotnet/runtime</Uri>
       <Sha>bbe61b99c797fa405aa2272e38fdec0cf044d78f</Sha>
->>>>>>> e9eee8ee
     </Dependency>
   </ProductDependencies>
   <ToolsetDependencies>
@@ -769,15 +615,9 @@
       <Sha>0ed1d3dc15420cd41c252b0c5d9474f197a29e06</Sha>
       <SourceBuild RepoName="arcade" ManagedOnly="true" />
     </Dependency>
-<<<<<<< HEAD
-    <Dependency Name="System.Reflection.MetadataLoadContext" Version="10.0.0-alpha.1.24460.5">
-      <Uri>https://github.com/dotnet/runtime</Uri>
-      <Sha>f0f21198e6810264d66529d9e7e133c7c2eeb2f8</Sha>
-=======
     <Dependency Name="System.Reflection.MetadataLoadContext" Version="10.0.0-alpha.1.24471.6">
       <Uri>https://github.com/dotnet/runtime</Uri>
       <Sha>bbe61b99c797fa405aa2272e38fdec0cf044d78f</Sha>
->>>>>>> e9eee8ee
     </Dependency>
     <Dependency Name="Microsoft.DotNet.Darc" Version="1.1.0-beta.24367.3">
       <Uri>https://github.com/dotnet/arcade-services</Uri>
