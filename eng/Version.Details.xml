--- conflicted
+++ resolved
@@ -43,44 +43,6 @@
       <Sha>d92055f1223d7c91b96cbea90afe0f7ca7f0542b</Sha>
       <SourceBuild RepoName="templating" ManagedOnly="true" />
     </Dependency>
-<<<<<<< HEAD
-    <Dependency Name="Microsoft.NETCore.App.Ref" Version="9.0.4">
-      <Uri>https://dev.azure.com/dnceng/internal/_git/dotnet-runtime</Uri>
-      <Sha>f57e6dc747158ab7ade4e62a75a6750d16b771e8</Sha>
-    </Dependency>
-    <Dependency Name="VS.Redist.Common.NetCore.SharedFramework.x64.9.0" Version="9.0.4-servicing.25163.5">
-      <Uri>https://dev.azure.com/dnceng/internal/_git/dotnet-runtime</Uri>
-      <Sha>f57e6dc747158ab7ade4e62a75a6750d16b771e8</Sha>
-    </Dependency>
-    <Dependency Name="VS.Redist.Common.NetCore.TargetingPack.x64.9.0" Version="9.0.4-servicing.25163.5">
-      <Uri>https://dev.azure.com/dnceng/internal/_git/dotnet-runtime</Uri>
-      <Sha>f57e6dc747158ab7ade4e62a75a6750d16b771e8</Sha>
-    </Dependency>
-    <Dependency Name="Microsoft.NETCore.App.Runtime.win-x64" Version="9.0.4">
-      <Uri>https://dev.azure.com/dnceng/internal/_git/dotnet-runtime</Uri>
-      <Sha>f57e6dc747158ab7ade4e62a75a6750d16b771e8</Sha>
-    </Dependency>
-    <Dependency Name="Microsoft.NETCore.App.Host.win-x64" Version="9.0.4">
-      <Uri>https://dev.azure.com/dnceng/internal/_git/dotnet-runtime</Uri>
-      <Sha>f57e6dc747158ab7ade4e62a75a6750d16b771e8</Sha>
-    </Dependency>
-    <Dependency Name="Microsoft.NETCore.Platforms" Version="9.0.4-servicing.25163.5">
-      <Uri>https://dev.azure.com/dnceng/internal/_git/dotnet-runtime</Uri>
-      <Sha>f57e6dc747158ab7ade4e62a75a6750d16b771e8</Sha>
-    </Dependency>
-    <Dependency Name="Microsoft.NET.HostModel" Version="9.0.4-servicing.25163.5">
-      <Uri>https://dev.azure.com/dnceng/internal/_git/dotnet-runtime</Uri>
-      <Sha>f57e6dc747158ab7ade4e62a75a6750d16b771e8</Sha>
-    </Dependency>
-    <Dependency Name="Microsoft.Extensions.DependencyModel" Version="9.0.4">
-      <Uri>https://dev.azure.com/dnceng/internal/_git/dotnet-runtime</Uri>
-      <Sha>f57e6dc747158ab7ade4e62a75a6750d16b771e8</Sha>
-    </Dependency>
-    <!-- Intermediate is necessary for source build. -->
-    <Dependency Name="Microsoft.SourceBuild.Intermediate.runtime.linux-x64" Version="9.0.4-servicing.25163.5">
-      <Uri>https://dev.azure.com/dnceng/internal/_git/dotnet-runtime</Uri>
-      <Sha>f57e6dc747158ab7ade4e62a75a6750d16b771e8</Sha>
-=======
     <Dependency Name="Microsoft.NETCore.App.Ref" Version="10.0.0-preview.4.25211.19">
       <Uri>https://github.com/dotnet/runtime</Uri>
       <Sha>464e5fe6fbe499012445cbd6371010748b89dba3</Sha>
@@ -121,7 +83,6 @@
     <Dependency Name="Microsoft.SourceBuild.Intermediate.runtime.linux-x64" Version="10.0.0-preview.4.25211.19">
       <Uri>https://github.com/dotnet/runtime</Uri>
       <Sha>464e5fe6fbe499012445cbd6371010748b89dba3</Sha>
->>>>>>> 80fc5299
       <SourceBuild RepoName="runtime" ManagedOnly="false" />
     </Dependency>
     <!-- Change blob version in GenerateInstallerLayout.targets if this is unpinned to service targeting pack -->
@@ -130,20 +91,9 @@
       <Uri>https://github.com/dotnet/core-setup</Uri>
       <Sha>7d57652f33493fa022125b7f63aad0d70c52d810</Sha>
     </Dependency>
-<<<<<<< HEAD
-    <Dependency Name="Microsoft.NET.Workload.Emscripten.Current.Manifest-9.0.100" Version="9.0.4" CoherentParentDependency="Microsoft.NETCore.App.Runtime.win-x64">
-      <Uri>https://github.com/dotnet/emsdk</Uri>
-      <Sha>78be8cdf4f0bfd93018fd7a87f8282a41d041298</Sha>
-    </Dependency>
-    <!-- Intermediate is necessary for source build. -->
-    <Dependency Name="Microsoft.SourceBuild.Intermediate.emsdk" Version="9.0.4-servicing.25157.2" CoherentParentDependency="Microsoft.NETCore.App.Runtime.win-x64">
-      <Uri>https://github.com/dotnet/emsdk</Uri>
-      <Sha>78be8cdf4f0bfd93018fd7a87f8282a41d041298</Sha>
-=======
     <Dependency Name="Microsoft.NET.Runtime.Emscripten.Sdk.Internal" Version="10.0.0-preview.4.25212.2">
       <Uri>https://github.com/dotnet/emsdk</Uri>
       <Sha>d7c8e08245f0e5c6c14eb5e6d7c5ab461e471048</Sha>
->>>>>>> 80fc5299
       <SourceBuild RepoName="emsdk" ManagedOnly="true" />
     </Dependency>
     <Dependency Name="Microsoft.Build" Version="17.15.0-preview-25211-02">
@@ -206,23 +156,11 @@
     </Dependency>
     <Dependency Name="Microsoft.CodeAnalysis.Workspaces.Common" Version="5.0.0-1.25213.1">
       <Uri>https://github.com/dotnet/roslyn</Uri>
-<<<<<<< HEAD
-      <Sha>575cfa2b4bbeaa7a5084529bf985389ed2925977</Sha>
-    </Dependency>
-    <Dependency Name="Microsoft.AspNetCore.DeveloperCertificates.XPlat" Version="9.0.4-servicing.25164.3">
-      <Uri>https://dev.azure.com/dnceng/internal/_git/dotnet-aspnetcore</Uri>
-      <Sha>d5dc8a13cc618b9cbdc1e5744b4806c594d49553</Sha>
-    </Dependency>
-    <Dependency Name="Microsoft.AspNetCore.TestHost" Version="9.0.4">
-      <Uri>https://dev.azure.com/dnceng/internal/_git/dotnet-aspnetcore</Uri>
-      <Sha>d5dc8a13cc618b9cbdc1e5744b4806c594d49553</Sha>
-=======
       <Sha>e2700e893c8884ccdcb15bdb294c89d624f597af</Sha>
     </Dependency>
     <Dependency Name="Microsoft.CodeAnalysis.Workspaces.MSBuild" Version="5.0.0-1.25213.1">
       <Uri>https://github.com/dotnet/roslyn</Uri>
       <Sha>e2700e893c8884ccdcb15bdb294c89d624f597af</Sha>
->>>>>>> 80fc5299
     </Dependency>
     <Dependency Name="Microsoft.Build.NuGetSdkResolver" Version="6.14.0-preview.1.102">
       <Uri>https://github.com/nuget/nuget.client</Uri>
@@ -311,101 +249,6 @@
       <Sha>92a3cb95e0d1b901ab0eb77f511e4cabe76edd61</Sha>
       <SourceBuild RepoName="vstest" ManagedOnly="true" />
     </Dependency>
-<<<<<<< HEAD
-    <Dependency Name="Microsoft.NET.ILLink.Tasks" Version="9.0.4">
-      <Uri>https://dev.azure.com/dnceng/internal/_git/dotnet-runtime</Uri>
-      <Sha>f57e6dc747158ab7ade4e62a75a6750d16b771e8</Sha>
-    </Dependency>
-    <Dependency Name="System.CodeDom" Version="9.0.4">
-      <Uri>https://dev.azure.com/dnceng/internal/_git/dotnet-runtime</Uri>
-      <Sha>f57e6dc747158ab7ade4e62a75a6750d16b771e8</Sha>
-    </Dependency>
-    <Dependency Name="System.Formats.Asn1" Version="9.0.4">
-      <Uri>https://dev.azure.com/dnceng/internal/_git/dotnet-runtime</Uri>
-      <Sha>f57e6dc747158ab7ade4e62a75a6750d16b771e8</Sha>
-    </Dependency>
-    <Dependency Name="System.Security.Cryptography.ProtectedData" Version="9.0.4">
-      <Uri>https://dev.azure.com/dnceng/internal/_git/dotnet-runtime</Uri>
-      <Sha>f57e6dc747158ab7ade4e62a75a6750d16b771e8</Sha>
-    </Dependency>
-    <Dependency Name="System.Text.Encoding.CodePages" Version="9.0.4">
-      <Uri>https://dev.azure.com/dnceng/internal/_git/dotnet-runtime</Uri>
-      <Sha>f57e6dc747158ab7ade4e62a75a6750d16b771e8</Sha>
-    </Dependency>
-    <Dependency Name="System.Resources.Extensions" Version="9.0.4">
-      <Uri>https://dev.azure.com/dnceng/internal/_git/dotnet-runtime</Uri>
-      <Sha>f57e6dc747158ab7ade4e62a75a6750d16b771e8</Sha>
-    </Dependency>
-    <Dependency Name="Microsoft.WindowsDesktop.App.Runtime.win-x64" Version="9.0.4">
-      <Uri>https://dev.azure.com/dnceng/internal/_git/dotnet-windowsdesktop</Uri>
-      <Sha>ef0ddf89991072267608f432ca2163ac54fdecab</Sha>
-      <SourceBuildTarball RepoName="windowsdesktop" ManagedOnly="true" />
-    </Dependency>
-    <Dependency Name="VS.Redist.Common.WindowsDesktop.SharedFramework.x64.9.0" Version="9.0.4-servicing.25164.6">
-      <Uri>https://dev.azure.com/dnceng/internal/_git/dotnet-windowsdesktop</Uri>
-      <Sha>ef0ddf89991072267608f432ca2163ac54fdecab</Sha>
-    </Dependency>
-    <Dependency Name="Microsoft.WindowsDesktop.App.Ref" Version="9.0.4">
-      <Uri>https://dev.azure.com/dnceng/internal/_git/dotnet-windowsdesktop</Uri>
-      <Sha>ef0ddf89991072267608f432ca2163ac54fdecab</Sha>
-    </Dependency>
-    <Dependency Name="VS.Redist.Common.WindowsDesktop.TargetingPack.x64.9.0" Version="9.0.4-servicing.25164.6">
-      <Uri>https://dev.azure.com/dnceng/internal/_git/dotnet-windowsdesktop</Uri>
-      <Sha>ef0ddf89991072267608f432ca2163ac54fdecab</Sha>
-    </Dependency>
-    <Dependency Name="Microsoft.NET.Sdk.WindowsDesktop" Version="9.0.4-rtm.25164.2" CoherentParentDependency="Microsoft.WindowsDesktop.App.Ref">
-      <Uri>https://dev.azure.com/dnceng/internal/_git/dotnet-wpf</Uri>
-      <Sha>33f5371cc258de0a72569adf1e9fbcbf04256a17</Sha>
-    </Dependency>
-    <Dependency Name="Microsoft.AspNetCore.App.Ref" Version="9.0.4">
-      <Uri>https://dev.azure.com/dnceng/internal/_git/dotnet-aspnetcore</Uri>
-      <Sha>d5dc8a13cc618b9cbdc1e5744b4806c594d49553</Sha>
-    </Dependency>
-    <Dependency Name="Microsoft.AspNetCore.App.Ref.Internal" Version="9.0.4-servicing.25164.3">
-      <Uri>https://dev.azure.com/dnceng/internal/_git/dotnet-aspnetcore</Uri>
-      <Sha>d5dc8a13cc618b9cbdc1e5744b4806c594d49553</Sha>
-    </Dependency>
-    <Dependency Name="Microsoft.AspNetCore.App.Runtime.win-x64" Version="9.0.4">
-      <Uri>https://dev.azure.com/dnceng/internal/_git/dotnet-aspnetcore</Uri>
-      <Sha>d5dc8a13cc618b9cbdc1e5744b4806c594d49553</Sha>
-    </Dependency>
-    <Dependency Name="VS.Redist.Common.AspNetCore.SharedFramework.x64.9.0" Version="9.0.4-servicing.25164.3">
-      <Uri>https://dev.azure.com/dnceng/internal/_git/dotnet-aspnetcore</Uri>
-      <Sha>d5dc8a13cc618b9cbdc1e5744b4806c594d49553</Sha>
-    </Dependency>
-    <Dependency Name="dotnet-dev-certs" Version="9.0.4-servicing.25164.3">
-      <Uri>https://dev.azure.com/dnceng/internal/_git/dotnet-aspnetcore</Uri>
-      <Sha>d5dc8a13cc618b9cbdc1e5744b4806c594d49553</Sha>
-    </Dependency>
-    <Dependency Name="dotnet-user-jwts" Version="9.0.4-servicing.25164.3">
-      <Uri>https://dev.azure.com/dnceng/internal/_git/dotnet-aspnetcore</Uri>
-      <Sha>d5dc8a13cc618b9cbdc1e5744b4806c594d49553</Sha>
-    </Dependency>
-    <Dependency Name="dotnet-user-secrets" Version="9.0.4-servicing.25164.3">
-      <Uri>https://dev.azure.com/dnceng/internal/_git/dotnet-aspnetcore</Uri>
-      <Sha>d5dc8a13cc618b9cbdc1e5744b4806c594d49553</Sha>
-    </Dependency>
-    <Dependency Name="Microsoft.AspNetCore.Analyzers" Version="9.0.4-servicing.25164.3">
-      <Uri>https://dev.azure.com/dnceng/internal/_git/dotnet-aspnetcore</Uri>
-      <Sha>d5dc8a13cc618b9cbdc1e5744b4806c594d49553</Sha>
-    </Dependency>
-    <Dependency Name="Microsoft.AspNetCore.Components.SdkAnalyzers" Version="9.0.4-servicing.25164.3">
-      <Uri>https://dev.azure.com/dnceng/internal/_git/dotnet-aspnetcore</Uri>
-      <Sha>d5dc8a13cc618b9cbdc1e5744b4806c594d49553</Sha>
-    </Dependency>
-    <Dependency Name="Microsoft.AspNetCore.Mvc.Analyzers" Version="9.0.4-servicing.25164.3">
-      <Uri>https://dev.azure.com/dnceng/internal/_git/dotnet-aspnetcore</Uri>
-      <Sha>d5dc8a13cc618b9cbdc1e5744b4806c594d49553</Sha>
-    </Dependency>
-    <Dependency Name="Microsoft.AspNetCore.Mvc.Api.Analyzers" Version="9.0.4-servicing.25164.3">
-      <Uri>https://dev.azure.com/dnceng/internal/_git/dotnet-aspnetcore</Uri>
-      <Sha>d5dc8a13cc618b9cbdc1e5744b4806c594d49553</Sha>
-    </Dependency>
-    <!-- Intermediate is necessary for source build. -->
-    <Dependency Name="Microsoft.SourceBuild.Intermediate.aspnetcore" Version="9.0.4-servicing.25164.3">
-      <Uri>https://dev.azure.com/dnceng/internal/_git/dotnet-aspnetcore</Uri>
-      <Sha>d5dc8a13cc618b9cbdc1e5744b4806c594d49553</Sha>
-=======
     <Dependency Name="Microsoft.NET.ILLink.Tasks" Version="10.0.0-preview.4.25211.19">
       <Uri>https://github.com/dotnet/runtime</Uri>
       <Sha>464e5fe6fbe499012445cbd6371010748b89dba3</Sha>
@@ -576,7 +419,6 @@
     <Dependency Name="Microsoft.SourceBuild.Intermediate.aspnetcore" Version="10.0.0-preview.4.25212.2">
       <Uri>https://github.com/dotnet/aspnetcore</Uri>
       <Sha>d9c0bed66a470a205dd8885d4306d0ecf3f3e37b</Sha>
->>>>>>> 80fc5299
       <SourceBuild RepoName="aspnetcore" ManagedOnly="true" />
     </Dependency>
     <Dependency Name="Microsoft.CodeAnalysis.Razor.Tooling.Internal" Version="10.0.0-preview.25213.1">
@@ -597,32 +439,6 @@
       <Sha>f50cc83551d1458a73206ac8f08bf117d0b32d5a</Sha>
       <SourceBuild RepoName="razor" ManagedOnly="true" />
     </Dependency>
-<<<<<<< HEAD
-    <Dependency Name="Microsoft.Extensions.FileProviders.Embedded" Version="9.0.4">
-      <Uri>https://dev.azure.com/dnceng/internal/_git/dotnet-aspnetcore</Uri>
-      <Sha>d5dc8a13cc618b9cbdc1e5744b4806c594d49553</Sha>
-    </Dependency>
-    <Dependency Name="Microsoft.AspNetCore.Authorization" Version="9.0.4">
-      <Uri>https://dev.azure.com/dnceng/internal/_git/dotnet-aspnetcore</Uri>
-      <Sha>d5dc8a13cc618b9cbdc1e5744b4806c594d49553</Sha>
-    </Dependency>
-    <Dependency Name="Microsoft.AspNetCore.Components.Web" Version="9.0.4">
-      <Uri>https://dev.azure.com/dnceng/internal/_git/dotnet-aspnetcore</Uri>
-      <Sha>d5dc8a13cc618b9cbdc1e5744b4806c594d49553</Sha>
-    </Dependency>
-    <Dependency Name="Microsoft.JSInterop" Version="9.0.4">
-      <Uri>https://dev.azure.com/dnceng/internal/_git/dotnet-aspnetcore</Uri>
-      <Sha>d5dc8a13cc618b9cbdc1e5744b4806c594d49553</Sha>
-    </Dependency>
-    <!-- For coherency purposes, these versions should be gated by the versions of winforms and wpf routed via windowsdesktop -->
-    <Dependency Name="Microsoft.Dotnet.WinForms.ProjectTemplates" Version="9.0.4-servicing.25163.12" CoherentParentDependency="Microsoft.WindowsDesktop.App.Runtime.win-x64">
-      <Uri>https://dev.azure.com/dnceng/internal/_git/dotnet-winforms</Uri>
-      <Sha>ca42d9e58480ab4ebb845027c44c6b4f10e0539d</Sha>
-    </Dependency>
-    <Dependency Name="Microsoft.DotNet.Wpf.ProjectTemplates" Version="9.0.4-rtm.25164.2" CoherentParentDependency="Microsoft.WindowsDesktop.App.Runtime.win-x64">
-      <Uri>https://dev.azure.com/dnceng/internal/_git/dotnet-wpf</Uri>
-      <Sha>33f5371cc258de0a72569adf1e9fbcbf04256a17</Sha>
-=======
     <!-- For coherency purposes, these versions should be gated by the versions of winforms and wpf routed via windowsdesktop -->
     <Dependency Name="Microsoft.Dotnet.WinForms.ProjectTemplates" Version="10.0.0-preview.4.25210.3" CoherentParentDependency="Microsoft.WindowsDesktop.App.Runtime.win-x64">
       <Uri>https://github.com/dotnet/winforms</Uri>
@@ -631,7 +447,6 @@
     <Dependency Name="Microsoft.DotNet.Wpf.ProjectTemplates" Version="10.0.0-preview.4.25211.2" CoherentParentDependency="Microsoft.WindowsDesktop.App.Runtime.win-x64">
       <Uri>https://github.com/dotnet/wpf</Uri>
       <Sha>66814093b9330d78983599cb4d85254f050eba82</Sha>
->>>>>>> 80fc5299
     </Dependency>
     <Dependency Name="Microsoft.Web.Xdt" Version="10.0.0-preview.25210.1">
       <Uri>https://github.com/dotnet/xdt</Uri>
@@ -738,91 +553,6 @@
       <SourceBuild RepoName="symreader" ManagedOnly="true" />
     </Dependency>
     <!-- Dependency required for flowing correct package version in source-build, using PVP flow. -->
-<<<<<<< HEAD
-    <Dependency Name="Microsoft.Extensions.Logging" Version="9.0.4">
-      <Uri>https://dev.azure.com/dnceng/internal/_git/dotnet-runtime</Uri>
-      <Sha>f57e6dc747158ab7ade4e62a75a6750d16b771e8</Sha>
-    </Dependency>
-    <!-- Dependency required for flowing correct package version in source-build, using PVP flow. -->
-    <Dependency Name="Microsoft.Extensions.Logging.Abstractions" Version="9.0.4">
-      <Uri>https://dev.azure.com/dnceng/internal/_git/dotnet-runtime</Uri>
-      <Sha>f57e6dc747158ab7ade4e62a75a6750d16b771e8</Sha>
-    </Dependency>
-    <!-- Dependency required for flowing correct package version in source-build, using PVP flow. -->
-    <Dependency Name="Microsoft.Extensions.Logging.Console" Version="9.0.4">
-      <Uri>https://dev.azure.com/dnceng/internal/_git/dotnet-runtime</Uri>
-      <Sha>f57e6dc747158ab7ade4e62a75a6750d16b771e8</Sha>
-    </Dependency>
-    <!-- Dependency required for flowing correct package version in source-build, using PVP flow. -->
-    <Dependency Name="Microsoft.Extensions.FileSystemGlobbing" Version="9.0.4">
-      <Uri>https://dev.azure.com/dnceng/internal/_git/dotnet-runtime</Uri>
-      <Sha>f57e6dc747158ab7ade4e62a75a6750d16b771e8</Sha>
-    </Dependency>
-    <!-- Dependency required for flowing correct package version in source-build, using PVP flow. -->
-    <Dependency Name="System.ServiceProcess.ServiceController" Version="9.0.4">
-      <Uri>https://dev.azure.com/dnceng/internal/_git/dotnet-runtime</Uri>
-      <Sha>f57e6dc747158ab7ade4e62a75a6750d16b771e8</Sha>
-    </Dependency>
-    <Dependency Name="System.Text.Json" Version="9.0.4">
-      <Uri>https://dev.azure.com/dnceng/internal/_git/dotnet-runtime</Uri>
-      <Sha>f57e6dc747158ab7ade4e62a75a6750d16b771e8</Sha>
-    </Dependency>
-    <Dependency Name="Microsoft.Bcl.AsyncInterfaces" Version="9.0.4">
-      <Uri>https://dev.azure.com/dnceng/internal/_git/dotnet-runtime</Uri>
-      <Sha>f57e6dc747158ab7ade4e62a75a6750d16b771e8</Sha>
-    </Dependency>
-    <Dependency Name="Microsoft.Extensions.FileProviders.Abstractions" Version="9.0.4">
-      <Uri>https://dev.azure.com/dnceng/internal/_git/dotnet-runtime</Uri>
-      <Sha>f57e6dc747158ab7ade4e62a75a6750d16b771e8</Sha>
-    </Dependency>
-    <Dependency Name="Microsoft.Extensions.ObjectPool" Version="9.0.4">
-      <Uri>https://dev.azure.com/dnceng/internal/_git/dotnet-aspnetcore</Uri>
-      <Sha>d5dc8a13cc618b9cbdc1e5744b4806c594d49553</Sha>
-    </Dependency>
-    <Dependency Name="Microsoft.Win32.SystemEvents" Version="9.0.4">
-      <Uri>https://dev.azure.com/dnceng/internal/_git/dotnet-runtime</Uri>
-      <Sha>f57e6dc747158ab7ade4e62a75a6750d16b771e8</Sha>
-    </Dependency>
-    <Dependency Name="System.Composition.AttributedModel" Version="9.0.4">
-      <Uri>https://dev.azure.com/dnceng/internal/_git/dotnet-runtime</Uri>
-      <Sha>f57e6dc747158ab7ade4e62a75a6750d16b771e8</Sha>
-    </Dependency>
-    <Dependency Name="System.Composition.Convention" Version="9.0.4">
-      <Uri>https://dev.azure.com/dnceng/internal/_git/dotnet-runtime</Uri>
-      <Sha>f57e6dc747158ab7ade4e62a75a6750d16b771e8</Sha>
-    </Dependency>
-    <Dependency Name="System.Composition.Hosting" Version="9.0.4">
-      <Uri>https://dev.azure.com/dnceng/internal/_git/dotnet-runtime</Uri>
-      <Sha>f57e6dc747158ab7ade4e62a75a6750d16b771e8</Sha>
-    </Dependency>
-    <Dependency Name="System.Composition.Runtime" Version="9.0.4">
-      <Uri>https://dev.azure.com/dnceng/internal/_git/dotnet-runtime</Uri>
-      <Sha>f57e6dc747158ab7ade4e62a75a6750d16b771e8</Sha>
-    </Dependency>
-    <Dependency Name="System.Composition.TypedParts" Version="9.0.4">
-      <Uri>https://dev.azure.com/dnceng/internal/_git/dotnet-runtime</Uri>
-      <Sha>f57e6dc747158ab7ade4e62a75a6750d16b771e8</Sha>
-    </Dependency>
-    <Dependency Name="System.Configuration.ConfigurationManager" Version="9.0.4">
-      <Uri>https://dev.azure.com/dnceng/internal/_git/dotnet-runtime</Uri>
-      <Sha>f57e6dc747158ab7ade4e62a75a6750d16b771e8</Sha>
-    </Dependency>
-    <Dependency Name="System.Security.Cryptography.Pkcs" Version="9.0.4">
-      <Uri>https://dev.azure.com/dnceng/internal/_git/dotnet-runtime</Uri>
-      <Sha>f57e6dc747158ab7ade4e62a75a6750d16b771e8</Sha>
-    </Dependency>
-    <Dependency Name="System.Security.Cryptography.Xml" Version="9.0.4">
-      <Uri>https://dev.azure.com/dnceng/internal/_git/dotnet-runtime</Uri>
-      <Sha>f57e6dc747158ab7ade4e62a75a6750d16b771e8</Sha>
-    </Dependency>
-    <Dependency Name="System.Security.Permissions" Version="9.0.4">
-      <Uri>https://dev.azure.com/dnceng/internal/_git/dotnet-runtime</Uri>
-      <Sha>f57e6dc747158ab7ade4e62a75a6750d16b771e8</Sha>
-    </Dependency>
-    <Dependency Name="System.Windows.Extensions" Version="9.0.4">
-      <Uri>https://dev.azure.com/dnceng/internal/_git/dotnet-runtime</Uri>
-      <Sha>f57e6dc747158ab7ade4e62a75a6750d16b771e8</Sha>
-=======
     <Dependency Name="Microsoft.Extensions.Logging" Version="10.0.0-preview.4.25211.19">
       <Uri>https://github.com/dotnet/runtime</Uri>
       <Sha>464e5fe6fbe499012445cbd6371010748b89dba3</Sha>
@@ -902,7 +632,6 @@
     <Dependency Name="System.Windows.Extensions" Version="10.0.0-preview.4.25211.19">
       <Uri>https://github.com/dotnet/runtime</Uri>
       <Sha>464e5fe6fbe499012445cbd6371010748b89dba3</Sha>
->>>>>>> 80fc5299
     </Dependency>
   </ProductDependencies>
   <ToolsetDependencies>
@@ -944,15 +673,9 @@
       <Sha>87401be5731aa537bbf4cb71d7800d1c74d5e429</Sha>
       <SourceBuild RepoName="arcade" ManagedOnly="true" />
     </Dependency>
-<<<<<<< HEAD
-    <Dependency Name="System.Reflection.MetadataLoadContext" Version="9.0.4">
-      <Uri>https://dev.azure.com/dnceng/internal/_git/dotnet-runtime</Uri>
-      <Sha>f57e6dc747158ab7ade4e62a75a6750d16b771e8</Sha>
-=======
     <Dependency Name="System.Reflection.MetadataLoadContext" Version="10.0.0-preview.4.25211.19">
       <Uri>https://github.com/dotnet/runtime</Uri>
       <Sha>464e5fe6fbe499012445cbd6371010748b89dba3</Sha>
->>>>>>> 80fc5299
     </Dependency>
     <Dependency Name="Microsoft.DotNet.Darc" Version="1.1.0-beta.25209.3">
       <Uri>https://github.com/dotnet/arcade-services</Uri>
