--- conflicted
+++ resolved
@@ -2,61 +2,6 @@
 <Dependencies>
   <Source Uri="https://github.com/dotnet/dotnet" Mapping="sdk" Sha="ad8565092bbfdd5c8b4a94a718d10b2d394f7aee" BarId="268384" />
   <ProductDependencies>
-<<<<<<< HEAD
-    <Dependency Name="Microsoft.TemplateEngine.Abstractions" Version="9.0.302">
-      <Uri>https://github.com/dotnet/templating</Uri>
-      <Sha>69726ce02bdfdfafec8e99ed3f19a7519b1413be</Sha>
-    </Dependency>
-    <Dependency Name="Microsoft.TemplateEngine.Mocks" Version="9.0.302-servicing.25304.8">
-      <Uri>https://github.com/dotnet/templating</Uri>
-      <Sha>69726ce02bdfdfafec8e99ed3f19a7519b1413be</Sha>
-    </Dependency>
-    <!-- Intermediate is necessary for source build. -->
-    <Dependency Name="Microsoft.SourceBuild.Intermediate.templating" Version="9.0.300-preview.25209.5">
-      <Uri>https://github.com/dotnet/templating</Uri>
-      <Sha>b73682307aa0128c5edbec94c2e6a070d13ae6bb</Sha>
-      <SourceBuild RepoName="templating" ManagedOnly="true" />
-    </Dependency>
-    <Dependency Name="Microsoft.NETCore.App.Ref" Version="9.0.5">
-      <Uri>https://dev.azure.com/dnceng/internal/_git/dotnet-runtime</Uri>
-      <Sha>e36e4d1a8f8dfb08d7e3a6041459c9791d732c01</Sha>
-    </Dependency>
-    <Dependency Name="VS.Redist.Common.NetCore.SharedFramework.x64.9.0" Version="9.0.5-servicing.25215.9">
-      <Uri>https://dev.azure.com/dnceng/internal/_git/dotnet-runtime</Uri>
-      <Sha>e36e4d1a8f8dfb08d7e3a6041459c9791d732c01</Sha>
-    </Dependency>
-    <Dependency Name="VS.Redist.Common.NetCore.TargetingPack.x64.9.0" Version="9.0.5-servicing.25215.9">
-      <Uri>https://dev.azure.com/dnceng/internal/_git/dotnet-runtime</Uri>
-      <Sha>e36e4d1a8f8dfb08d7e3a6041459c9791d732c01</Sha>
-    </Dependency>
-    <Dependency Name="Microsoft.NETCore.App.Runtime.win-x64" Version="9.0.5">
-      <Uri>https://dev.azure.com/dnceng/internal/_git/dotnet-runtime</Uri>
-      <Sha>e36e4d1a8f8dfb08d7e3a6041459c9791d732c01</Sha>
-    </Dependency>
-    <Dependency Name="Microsoft.NETCore.App.Host.win-x64" Version="9.0.5">
-      <Uri>https://dev.azure.com/dnceng/internal/_git/dotnet-runtime</Uri>
-      <Sha>e36e4d1a8f8dfb08d7e3a6041459c9791d732c01</Sha>
-    </Dependency>
-    <Dependency Name="Microsoft.NETCore.Platforms" Version="9.0.5-servicing.25215.9">
-      <Uri>https://dev.azure.com/dnceng/internal/_git/dotnet-runtime</Uri>
-      <Sha>e36e4d1a8f8dfb08d7e3a6041459c9791d732c01</Sha>
-    </Dependency>
-    <Dependency Name="Microsoft.NET.HostModel" Version="9.0.5-servicing.25215.9">
-      <Uri>https://dev.azure.com/dnceng/internal/_git/dotnet-runtime</Uri>
-      <Sha>e36e4d1a8f8dfb08d7e3a6041459c9791d732c01</Sha>
-    </Dependency>
-    <Dependency Name="Microsoft.Extensions.DependencyModel" Version="9.0.5">
-      <Uri>https://dev.azure.com/dnceng/internal/_git/dotnet-runtime</Uri>
-      <Sha>e36e4d1a8f8dfb08d7e3a6041459c9791d732c01</Sha>
-    </Dependency>
-    <!-- Intermediate is necessary for source build. -->
-    <Dependency Name="Microsoft.SourceBuild.Intermediate.runtime.linux-x64" Version="9.0.5-servicing.25215.9">
-      <Uri>https://dev.azure.com/dnceng/internal/_git/dotnet-runtime</Uri>
-      <Sha>e36e4d1a8f8dfb08d7e3a6041459c9791d732c01</Sha>
-      <SourceBuild RepoName="runtime" ManagedOnly="false" />
-    </Dependency>
-    <!-- Change blob version in GenerateLayout.targets if this is unpinned to service targeting pack -->
-=======
     <Dependency Name="Microsoft.TemplateEngine.Abstractions" Version="10.0.100-preview.5.25265.101">
       <Uri>https://github.com/dotnet/dotnet</Uri>
       <Sha>ad8565092bbfdd5c8b4a94a718d10b2d394f7aee</Sha>
@@ -114,7 +59,6 @@
       <Sha>ad8565092bbfdd5c8b4a94a718d10b2d394f7aee</Sha>
     </Dependency>
     <!-- Change blob version in GenerateInstallerLayout.targets if this is unpinned to service targeting pack -->
->>>>>>> 427918c5
     <!-- No new netstandard.library planned for 3.1 timeframe at this time. -->
     <Dependency Name="NETStandard.Library.Ref" Version="2.1.0" Pinned="true">
       <Uri>https://github.com/dotnet/core-setup</Uri>
@@ -125,79 +69,6 @@
       <Sha>ad8565092bbfdd5c8b4a94a718d10b2d394f7aee</Sha>
       <SourceBuild RepoName="emsdk" ManagedOnly="true" />
     </Dependency>
-<<<<<<< HEAD
-    <Dependency Name="Microsoft.Build" Version="17.14.12">
-      <Uri>https://github.com/dotnet/msbuild</Uri>
-      <Sha>c95bb4f600d1a6e1afa99869f302820d4c114053</Sha>
-    </Dependency>
-    <Dependency Name="Microsoft.Build.Localization" Version="17.14.12-servicing-25278-08">
-      <Uri>https://github.com/dotnet/msbuild</Uri>
-      <Sha>c95bb4f600d1a6e1afa99869f302820d4c114053</Sha>
-    </Dependency>
-    <!-- Intermediate is necessary for source build. -->
-    <Dependency Name="Microsoft.SourceBuild.Intermediate.msbuild" Version="17.14.12-servicing-25278-08">
-      <Uri>https://github.com/dotnet/msbuild</Uri>
-      <Sha>c95bb4f600d1a6e1afa99869f302820d4c114053</Sha>
-      <SourceBuild RepoName="msbuild" ManagedOnly="true" />
-    </Dependency>
-    <Dependency Name="Microsoft.FSharp.Compiler" Version="13.9.300-beta.25228.3">
-      <Uri>https://github.com/dotnet/fsharp</Uri>
-      <Sha>c1ce3cebbbf5e46205dd5c60a0d379a412703eae</Sha>
-    </Dependency>
-    <!-- Intermediate is necessary for source build. -->
-    <Dependency Name="Microsoft.SourceBuild.Intermediate.fsharp" Version="9.0.300-beta.25228.3">
-      <Uri>https://github.com/dotnet/fsharp</Uri>
-      <Sha>c1ce3cebbbf5e46205dd5c60a0d379a412703eae</Sha>
-      <SourceBuild RepoName="fsharp" ManagedOnly="true" />
-    </Dependency>
-    <Dependency Name="Microsoft.Net.Compilers.Toolset" Version="4.14.0-3.25279.5">
-      <Uri>https://github.com/dotnet/roslyn</Uri>
-      <Sha>995f12b60535afe75cafbcefada9161d8dc4f31f</Sha>
-    </Dependency>
-    <!-- Intermediate is necessary for source build. -->
-    <Dependency Name="Microsoft.SourceBuild.Intermediate.roslyn" Version="4.14.0-3.25279.5">
-      <Uri>https://github.com/dotnet/roslyn</Uri>
-      <Sha>995f12b60535afe75cafbcefada9161d8dc4f31f</Sha>
-      <SourceBuild RepoName="roslyn" ManagedOnly="true" />
-    </Dependency>
-    <Dependency Name="Microsoft.Net.Compilers.Toolset.Framework" Version="4.14.0-3.25279.5">
-      <Uri>https://github.com/dotnet/roslyn</Uri>
-      <Sha>995f12b60535afe75cafbcefada9161d8dc4f31f</Sha>
-    </Dependency>
-    <Dependency Name="Microsoft.CodeAnalysis" Version="4.14.0-3.25279.5">
-      <Uri>https://github.com/dotnet/roslyn</Uri>
-      <Sha>995f12b60535afe75cafbcefada9161d8dc4f31f</Sha>
-    </Dependency>
-    <Dependency Name="Microsoft.CodeAnalysis.CSharp" Version="4.14.0-3.25279.5">
-      <Uri>https://github.com/dotnet/roslyn</Uri>
-      <Sha>995f12b60535afe75cafbcefada9161d8dc4f31f</Sha>
-    </Dependency>
-    <Dependency Name="Microsoft.CodeAnalysis.CSharp.CodeStyle" Version="4.14.0-3.25279.5">
-      <Uri>https://github.com/dotnet/roslyn</Uri>
-      <Sha>995f12b60535afe75cafbcefada9161d8dc4f31f</Sha>
-    </Dependency>
-    <Dependency Name="Microsoft.CodeAnalysis.CSharp.Features" Version="4.14.0-3.25279.5">
-      <Uri>https://github.com/dotnet/roslyn</Uri>
-      <Sha>995f12b60535afe75cafbcefada9161d8dc4f31f</Sha>
-    </Dependency>
-    <Dependency Name="Microsoft.CodeAnalysis.CSharp.Workspaces" Version="4.14.0-3.25279.5">
-      <Uri>https://github.com/dotnet/roslyn</Uri>
-      <Sha>995f12b60535afe75cafbcefada9161d8dc4f31f</Sha>
-    </Dependency>
-    <Dependency Name="Microsoft.CodeAnalysis.Workspaces.MSBuild" Version="4.14.0-3.25279.5">
-      <Uri>https://github.com/dotnet/roslyn</Uri>
-      <Sha>995f12b60535afe75cafbcefada9161d8dc4f31f</Sha>
-    </Dependency>
-    <Dependency Name="Microsoft.AspNetCore.DeveloperCertificates.XPlat" Version="9.0.5-servicing.25229.4">
-      <Uri>https://dev.azure.com/dnceng/internal/_git/dotnet-aspnetcore</Uri>
-      <Sha>ed74665e773dd1ebea3289c5662d71c590305932</Sha>
-    </Dependency>
-    <Dependency Name="Microsoft.AspNetCore.TestHost" Version="9.0.5">
-      <Uri>https://dev.azure.com/dnceng/internal/_git/dotnet-aspnetcore</Uri>
-      <Sha>ed74665e773dd1ebea3289c5662d71c590305932</Sha>
-    </Dependency>
-    <Dependency Name="Microsoft.Build.NuGetSdkResolver" Version="6.14.0-rc.116">
-=======
     <Dependency Name="Microsoft.Build" Version="17.15.0-preview-25265-101">
       <Uri>https://github.com/dotnet/dotnet</Uri>
       <Sha>ad8565092bbfdd5c8b4a94a718d10b2d394f7aee</Sha>
@@ -247,7 +118,6 @@
       <Sha>ad8565092bbfdd5c8b4a94a718d10b2d394f7aee</Sha>
     </Dependency>
     <Dependency Name="Microsoft.Build.NuGetSdkResolver" Version="6.15.0-preview.1.70">
->>>>>>> 427918c5
       <Uri>https://github.com/nuget/nuget.client</Uri>
       <Sha>fb8b14ee3c574f9b559fc2057cadd20d55a75526</Sha>
     </Dependency>
@@ -380,187 +250,6 @@
       <Uri>https://github.com/dotnet/dotnet</Uri>
       <Sha>ad8565092bbfdd5c8b4a94a718d10b2d394f7aee</Sha>
     </Dependency>
-<<<<<<< HEAD
-    <Dependency Name="Microsoft.TestPlatform.Build" Version="17.14.0-release-25203-01">
-      <Uri>https://github.com/microsoft/vstest</Uri>
-      <Sha>43aaae191867be953ee5f4699d650b5a43cc4557</Sha>
-    </Dependency>
-    <!-- Intermediate is necessary for source build. -->
-    <Dependency Name="Microsoft.SourceBuild.Intermediate.vstest" Version="17.14.0-release-25203-01">
-      <Uri>https://github.com/microsoft/vstest</Uri>
-      <Sha>43aaae191867be953ee5f4699d650b5a43cc4557</Sha>
-      <SourceBuild RepoName="vstest" ManagedOnly="true" />
-    </Dependency>
-    <Dependency Name="Microsoft.NET.ILLink.Tasks" Version="9.0.5">
-      <Uri>https://dev.azure.com/dnceng/internal/_git/dotnet-runtime</Uri>
-      <Sha>e36e4d1a8f8dfb08d7e3a6041459c9791d732c01</Sha>
-    </Dependency>
-    <Dependency Name="System.CodeDom" Version="9.0.5">
-      <Uri>https://dev.azure.com/dnceng/internal/_git/dotnet-runtime</Uri>
-      <Sha>e36e4d1a8f8dfb08d7e3a6041459c9791d732c01</Sha>
-    </Dependency>
-    <Dependency Name="System.Formats.Asn1" Version="9.0.5">
-      <Uri>https://dev.azure.com/dnceng/internal/_git/dotnet-runtime</Uri>
-      <Sha>e36e4d1a8f8dfb08d7e3a6041459c9791d732c01</Sha>
-    </Dependency>
-    <Dependency Name="System.Security.Cryptography.ProtectedData" Version="9.0.5">
-      <Uri>https://dev.azure.com/dnceng/internal/_git/dotnet-runtime</Uri>
-      <Sha>e36e4d1a8f8dfb08d7e3a6041459c9791d732c01</Sha>
-    </Dependency>
-    <Dependency Name="System.Text.Encoding.CodePages" Version="9.0.5">
-      <Uri>https://dev.azure.com/dnceng/internal/_git/dotnet-runtime</Uri>
-      <Sha>e36e4d1a8f8dfb08d7e3a6041459c9791d732c01</Sha>
-    </Dependency>
-    <Dependency Name="System.Resources.Extensions" Version="9.0.5">
-      <Uri>https://dev.azure.com/dnceng/internal/_git/dotnet-runtime</Uri>
-      <Sha>e36e4d1a8f8dfb08d7e3a6041459c9791d732c01</Sha>
-    </Dependency>
-    <Dependency Name="Microsoft.WindowsDesktop.App.Runtime.win-x64" Version="9.0.5">
-      <Uri>https://dev.azure.com/dnceng/internal/_git/dotnet-windowsdesktop</Uri>
-      <Sha>b141ff423da53a66cda0be31dad3059317be52f6</Sha>
-      <SourceBuildTarball RepoName="windowsdesktop" ManagedOnly="true" />
-    </Dependency>
-    <Dependency Name="VS.Redist.Common.WindowsDesktop.SharedFramework.x64.9.0" Version="9.0.5-servicing.25216.2">
-      <Uri>https://dev.azure.com/dnceng/internal/_git/dotnet-windowsdesktop</Uri>
-      <Sha>b141ff423da53a66cda0be31dad3059317be52f6</Sha>
-    </Dependency>
-    <Dependency Name="Microsoft.WindowsDesktop.App.Ref" Version="9.0.5">
-      <Uri>https://dev.azure.com/dnceng/internal/_git/dotnet-windowsdesktop</Uri>
-      <Sha>b141ff423da53a66cda0be31dad3059317be52f6</Sha>
-    </Dependency>
-    <Dependency Name="VS.Redist.Common.WindowsDesktop.TargetingPack.x64.9.0" Version="9.0.5-servicing.25216.2">
-      <Uri>https://dev.azure.com/dnceng/internal/_git/dotnet-windowsdesktop</Uri>
-      <Sha>b141ff423da53a66cda0be31dad3059317be52f6</Sha>
-    </Dependency>
-    <Dependency Name="Microsoft.NET.Sdk.WindowsDesktop" Version="9.0.5-rtm.25216.2" CoherentParentDependency="Microsoft.WindowsDesktop.App.Ref">
-      <Uri>https://dev.azure.com/dnceng/internal/_git/dotnet-wpf</Uri>
-      <Sha>6df813d45ebffd2739980b7f372767ac5fd68e2a</Sha>
-    </Dependency>
-    <Dependency Name="Microsoft.AspNetCore.App.Ref" Version="9.0.5">
-      <Uri>https://dev.azure.com/dnceng/internal/_git/dotnet-aspnetcore</Uri>
-      <Sha>ed74665e773dd1ebea3289c5662d71c590305932</Sha>
-    </Dependency>
-    <Dependency Name="Microsoft.AspNetCore.App.Ref.Internal" Version="9.0.5-servicing.25229.4">
-      <Uri>https://dev.azure.com/dnceng/internal/_git/dotnet-aspnetcore</Uri>
-      <Sha>ed74665e773dd1ebea3289c5662d71c590305932</Sha>
-    </Dependency>
-    <Dependency Name="Microsoft.AspNetCore.App.Runtime.win-x64" Version="9.0.5">
-      <Uri>https://dev.azure.com/dnceng/internal/_git/dotnet-aspnetcore</Uri>
-      <Sha>ed74665e773dd1ebea3289c5662d71c590305932</Sha>
-    </Dependency>
-    <Dependency Name="VS.Redist.Common.AspNetCore.SharedFramework.x64.9.0" Version="9.0.5-servicing.25229.4">
-      <Uri>https://dev.azure.com/dnceng/internal/_git/dotnet-aspnetcore</Uri>
-      <Sha>ed74665e773dd1ebea3289c5662d71c590305932</Sha>
-    </Dependency>
-    <Dependency Name="dotnet-dev-certs" Version="9.0.5-servicing.25229.4">
-      <Uri>https://dev.azure.com/dnceng/internal/_git/dotnet-aspnetcore</Uri>
-      <Sha>ed74665e773dd1ebea3289c5662d71c590305932</Sha>
-    </Dependency>
-    <Dependency Name="dotnet-user-jwts" Version="9.0.5-servicing.25229.4">
-      <Uri>https://dev.azure.com/dnceng/internal/_git/dotnet-aspnetcore</Uri>
-      <Sha>ed74665e773dd1ebea3289c5662d71c590305932</Sha>
-    </Dependency>
-    <Dependency Name="dotnet-user-secrets" Version="9.0.5-servicing.25229.4">
-      <Uri>https://dev.azure.com/dnceng/internal/_git/dotnet-aspnetcore</Uri>
-      <Sha>ed74665e773dd1ebea3289c5662d71c590305932</Sha>
-    </Dependency>
-    <Dependency Name="Microsoft.AspNetCore.Analyzers" Version="9.0.5-servicing.25229.4">
-      <Uri>https://dev.azure.com/dnceng/internal/_git/dotnet-aspnetcore</Uri>
-      <Sha>ed74665e773dd1ebea3289c5662d71c590305932</Sha>
-    </Dependency>
-    <Dependency Name="Microsoft.AspNetCore.Components.SdkAnalyzers" Version="9.0.5-servicing.25229.4">
-      <Uri>https://dev.azure.com/dnceng/internal/_git/dotnet-aspnetcore</Uri>
-      <Sha>ed74665e773dd1ebea3289c5662d71c590305932</Sha>
-    </Dependency>
-    <Dependency Name="Microsoft.AspNetCore.Mvc.Analyzers" Version="9.0.5-servicing.25229.4">
-      <Uri>https://dev.azure.com/dnceng/internal/_git/dotnet-aspnetcore</Uri>
-      <Sha>ed74665e773dd1ebea3289c5662d71c590305932</Sha>
-    </Dependency>
-    <Dependency Name="Microsoft.AspNetCore.Mvc.Api.Analyzers" Version="9.0.5-servicing.25229.4">
-      <Uri>https://dev.azure.com/dnceng/internal/_git/dotnet-aspnetcore</Uri>
-      <Sha>ed74665e773dd1ebea3289c5662d71c590305932</Sha>
-    </Dependency>
-    <!-- Intermediate is necessary for source build. -->
-    <Dependency Name="Microsoft.SourceBuild.Intermediate.aspnetcore" Version="9.0.5-servicing.25229.4">
-      <Uri>https://dev.azure.com/dnceng/internal/_git/dotnet-aspnetcore</Uri>
-      <Sha>ed74665e773dd1ebea3289c5662d71c590305932</Sha>
-      <SourceBuild RepoName="aspnetcore" ManagedOnly="true" />
-    </Dependency>
-    <Dependency Name="Microsoft.CodeAnalysis.Razor.Tooling.Internal" Version="9.0.0-preview.25281.1">
-      <Uri>https://github.com/dotnet/razor</Uri>
-      <Sha>6ec16a88b93132798eb75aacd8b3df697370cafb</Sha>
-    </Dependency>
-    <Dependency Name="Microsoft.AspNetCore.Mvc.Razor.Extensions.Tooling.Internal" Version="9.0.0-preview.25281.1">
-      <Uri>https://github.com/dotnet/razor</Uri>
-      <Sha>6ec16a88b93132798eb75aacd8b3df697370cafb</Sha>
-    </Dependency>
-    <Dependency Name="Microsoft.NET.Sdk.Razor.SourceGenerators.Transport" Version="9.0.0-preview.25281.1">
-      <Uri>https://github.com/dotnet/razor</Uri>
-      <Sha>6ec16a88b93132798eb75aacd8b3df697370cafb</Sha>
-    </Dependency>
-    <!-- Intermediate is necessary for source build. -->
-    <Dependency Name="Microsoft.SourceBuild.Intermediate.razor" Version="9.0.0-preview.25281.1">
-      <Uri>https://github.com/dotnet/razor</Uri>
-      <Sha>6ec16a88b93132798eb75aacd8b3df697370cafb</Sha>
-      <SourceBuild RepoName="razor" ManagedOnly="true" />
-    </Dependency>
-    <Dependency Name="Microsoft.Extensions.FileProviders.Embedded" Version="9.0.5">
-      <Uri>https://dev.azure.com/dnceng/internal/_git/dotnet-aspnetcore</Uri>
-      <Sha>ed74665e773dd1ebea3289c5662d71c590305932</Sha>
-    </Dependency>
-    <Dependency Name="Microsoft.AspNetCore.Authorization" Version="9.0.5">
-      <Uri>https://dev.azure.com/dnceng/internal/_git/dotnet-aspnetcore</Uri>
-      <Sha>ed74665e773dd1ebea3289c5662d71c590305932</Sha>
-    </Dependency>
-    <Dependency Name="Microsoft.AspNetCore.Components.Web" Version="9.0.5">
-      <Uri>https://dev.azure.com/dnceng/internal/_git/dotnet-aspnetcore</Uri>
-      <Sha>ed74665e773dd1ebea3289c5662d71c590305932</Sha>
-    </Dependency>
-    <Dependency Name="Microsoft.JSInterop" Version="9.0.5">
-      <Uri>https://dev.azure.com/dnceng/internal/_git/dotnet-aspnetcore</Uri>
-      <Sha>ed74665e773dd1ebea3289c5662d71c590305932</Sha>
-    </Dependency>
-    <!-- For coherency purposes, these versions should be gated by the versions of winforms and wpf routed via windowsdesktop -->
-    <Dependency Name="Microsoft.Dotnet.WinForms.ProjectTemplates" Version="9.0.5-servicing.25216.1" CoherentParentDependency="Microsoft.WindowsDesktop.App.Runtime.win-x64">
-      <Uri>https://dev.azure.com/dnceng/internal/_git/dotnet-winforms</Uri>
-      <Sha>711ee9fe3398d64b89f2ae70b94c66d9d495cf72</Sha>
-    </Dependency>
-    <Dependency Name="Microsoft.DotNet.Wpf.ProjectTemplates" Version="9.0.5-rtm.25216.2" CoherentParentDependency="Microsoft.WindowsDesktop.App.Runtime.win-x64">
-      <Uri>https://dev.azure.com/dnceng/internal/_git/dotnet-wpf</Uri>
-      <Sha>6df813d45ebffd2739980b7f372767ac5fd68e2a</Sha>
-    </Dependency>
-    <Dependency Name="Microsoft.Web.Xdt" Version="10.0.0-preview.24609.2">
-      <Uri>https://github.com/dotnet/xdt</Uri>
-      <Sha>63ae81154c50a1cf9287cc47d8351d55b4289e6d</Sha>
-    </Dependency>
-    <!-- Intermediate is necessary for source build. -->
-    <Dependency Name="Microsoft.SourceBuild.Intermediate.xdt" Version="10.0.0-preview.24609.2">
-      <Uri>https://github.com/dotnet/xdt</Uri>
-      <Sha>63ae81154c50a1cf9287cc47d8351d55b4289e6d</Sha>
-      <SourceBuild RepoName="xdt" ManagedOnly="true" />
-    </Dependency>
-    <Dependency Name="Microsoft.CodeAnalysis.NetAnalyzers" Version="9.0.0-preview.25275.3">
-      <Uri>https://github.com/dotnet/roslyn-analyzers</Uri>
-      <Sha>433fa3e4a54010fcac6e8843460e29d33ba07eb7</Sha>
-    </Dependency>
-    <Dependency Name="Microsoft.CodeAnalysis.PublicApiAnalyzers" Version="3.12.0-beta1.25279.5">
-      <Uri>https://github.com/dotnet/roslyn</Uri>
-      <Sha>995f12b60535afe75cafbcefada9161d8dc4f31f</Sha>
-    </Dependency>
-    <!-- Intermediate is necessary for source build. -->
-    <Dependency Name="Microsoft.SourceBuild.Intermediate.roslyn-analyzers" Version="9.0.0-preview.25275.3">
-      <Uri>https://github.com/dotnet/roslyn-analyzers</Uri>
-      <Sha>433fa3e4a54010fcac6e8843460e29d33ba07eb7</Sha>
-      <SourceBuild RepoName="roslyn-analyzers" ManagedOnly="true" />
-    </Dependency>
-    <Dependency Name="System.CommandLine" Version="2.0.0-beta4.24324.3">
-      <Uri>https://github.com/dotnet/command-line-api</Uri>
-      <Sha>803d8598f98fb4efd94604b32627ee9407f246db</Sha>
-    </Dependency>
-    <Dependency Name="System.CommandLine.Rendering" Version="0.4.0-alpha.24324.3">
-      <Uri>https://github.com/dotnet/command-line-api</Uri>
-      <Sha>803d8598f98fb4efd94604b32627ee9407f246db</Sha>
-=======
     <Dependency Name="dotnet-user-secrets" Version="10.0.0-preview.5.25265.101">
       <Uri>https://github.com/dotnet/dotnet</Uri>
       <Sha>ad8565092bbfdd5c8b4a94a718d10b2d394f7aee</Sha>
@@ -694,7 +383,6 @@
     <Dependency Name="System.CommandLine" Version="2.0.0-beta5.25265.101">
       <Uri>https://github.com/dotnet/dotnet</Uri>
       <Sha>ad8565092bbfdd5c8b4a94a718d10b2d394f7aee</Sha>
->>>>>>> 427918c5
     </Dependency>
     <!-- Microsoft.CodeAnalysis.Workspaces.MSBuild transitively references M.Bcl.AsyncInterfaces.
          Adding an explicit dependency to make sure the latest version is used instead of the SBRP
@@ -814,37 +502,6 @@
     </Dependency>
   </ProductDependencies>
   <ToolsetDependencies>
-<<<<<<< HEAD
-    <Dependency Name="Microsoft.DotNet.Arcade.Sdk" Version="9.0.0-beta.25302.2">
-      <Uri>https://github.com/dotnet/arcade</Uri>
-      <Sha>0d52a8b262d35fa2fde84e398cb2e791b8454bd2</Sha>
-    </Dependency>
-    <Dependency Name="Microsoft.DotNet.Build.Tasks.Installers" Version="9.0.0-beta.25302.2">
-      <Uri>https://github.com/dotnet/arcade</Uri>
-      <Sha>0d52a8b262d35fa2fde84e398cb2e791b8454bd2</Sha>
-    </Dependency>
-    <Dependency Name="Microsoft.DotNet.Helix.Sdk" Version="9.0.0-beta.25302.2">
-      <Uri>https://github.com/dotnet/arcade</Uri>
-      <Sha>0d52a8b262d35fa2fde84e398cb2e791b8454bd2</Sha>
-    </Dependency>
-    <Dependency Name="Microsoft.DotNet.SignTool" Version="9.0.0-beta.25302.2">
-      <Uri>https://github.com/dotnet/arcade</Uri>
-      <Sha>0d52a8b262d35fa2fde84e398cb2e791b8454bd2</Sha>
-    </Dependency>
-    <Dependency Name="Microsoft.DotNet.XUnitExtensions" Version="9.0.0-beta.25302.2">
-      <Uri>https://github.com/dotnet/arcade</Uri>
-      <Sha>0d52a8b262d35fa2fde84e398cb2e791b8454bd2</Sha>
-    </Dependency>
-    <Dependency Name="Microsoft.DotNet.XliffTasks" Version="9.0.0-beta.25302.2">
-      <Uri>https://github.com/dotnet/arcade</Uri>
-      <Sha>0d52a8b262d35fa2fde84e398cb2e791b8454bd2</Sha>
-    </Dependency>
-    <!-- Intermediate is necessary for source build. -->
-    <Dependency Name="Microsoft.SourceBuild.Intermediate.arcade" Version="9.0.0-beta.25302.2">
-      <Uri>https://github.com/dotnet/arcade</Uri>
-      <Sha>0d52a8b262d35fa2fde84e398cb2e791b8454bd2</Sha>
-      <SourceBuild RepoName="arcade" ManagedOnly="true" />
-=======
     <Dependency Name="Microsoft.DotNet.Arcade.Sdk" Version="10.0.0-beta.25265.101">
       <Uri>https://github.com/dotnet/dotnet</Uri>
       <Sha>ad8565092bbfdd5c8b4a94a718d10b2d394f7aee</Sha>
@@ -876,7 +533,6 @@
     <Dependency Name="Microsoft.DotNet.XliffTasks" Version="10.0.0-beta.25265.101">
       <Uri>https://github.com/dotnet/dotnet</Uri>
       <Sha>ad8565092bbfdd5c8b4a94a718d10b2d394f7aee</Sha>
->>>>>>> 427918c5
     </Dependency>
     <Dependency Name="System.Reflection.MetadataLoadContext" Version="10.0.0-preview.5.25265.101">
       <Uri>https://github.com/dotnet/dotnet</Uri>
@@ -888,42 +544,6 @@
     </Dependency>
     <Dependency Name="Microsoft.DotNet.DarcLib" Version="1.1.0-beta.25302.4">
       <Uri>https://github.com/dotnet/arcade-services</Uri>
-<<<<<<< HEAD
-      <Sha>47e3672c762970073e4282bd563233da86bcca3e</Sha>
-    </Dependency>
-    <Dependency Name="Microsoft.DotNet.ScenarioTests.SdkTemplateTests" Version="9.0.0-preview.25269.1">
-      <Uri>https://github.com/dotnet/scenario-tests</Uri>
-      <Sha>5c769be3733c4ffa543fc7e7ec5fadd4fa8f8c9e</Sha>
-    </Dependency>
-    <!-- Intermediate is necessary for source build. -->
-    <Dependency Name="Microsoft.SourceBuild.Intermediate.scenario-tests" Version="9.0.0-preview.25269.1">
-      <Uri>https://github.com/dotnet/scenario-tests</Uri>
-      <Sha>5c769be3733c4ffa543fc7e7ec5fadd4fa8f8c9e</Sha>
-      <SourceBuild RepoName="scenario-tests" ManagedOnly="true" />
-    </Dependency>
-    <!--
-      Aspire isn't really a toolset dependency. However, it only inserts a baseline manifest in sdk,
-      and if you squint at it, this means we can say that its specific dependency versions don't matter to sdk.
-      It also doesn't currently ship 9.0 preview versions, meaning the version is locked to the latest shipped from 8.0 era.
-      Avoiding this as a product dependency avoids a long coherency path (aspnetcore->extensions->aspire->sdk).
-      **It is** of course possible that an incoherent aspire means that aspire depends on versions of extensions that
-      aren't shipping, or those extensions packages depend on aspnetcore packages that won't ship. However, given the cost
-      of maintaining this coherency path is high. This being toolset means that aspire is responsible for its own coherency.
-    -->
-    <Dependency Name="Microsoft.NET.Sdk.Aspire.Manifest-8.0.100" Version="8.2.2">
-      <Uri>https://github.com/dotnet/aspire</Uri>
-      <Sha>5fa9337a84a52e9bd185d04d156eccbdcf592f74</Sha>
-    </Dependency>
-    <!-- Intermediate is necessary for source build. -->
-    <Dependency Name="Microsoft.SourceBuild.Intermediate.aspire" Version="8.2.2-preview.1.24521.5">
-      <Uri>https://github.com/dotnet/aspire</Uri>
-      <Sha>5fa9337a84a52e9bd185d04d156eccbdcf592f74</Sha>
-      <SourceBuild RepoName="aspire" ManagedOnly="true" />
-    </Dependency>
-    <Dependency Name="Microsoft.IO.Redist" Version="6.0.1">
-      <Uri>https://github.com/dotnet/runtime</Uri>
-      <Sha>e77011b31a3e5c47d931248a64b47f9b2d47853d</Sha>
-=======
       <Sha>8adf0ac5236cea59c0ad336cc818f9acaf8286ec</Sha>
     </Dependency>
     <Dependency Name="Microsoft.Testing.Platform" Version="1.8.0-preview.25303.2">
@@ -937,7 +557,6 @@
     <Dependency Name="Microsoft.Extensions.Configuration.Ini" Version="10.0.0-preview.5.25265.101">
       <Uri>https://github.com/dotnet/dotnet</Uri>
       <Sha>ad8565092bbfdd5c8b4a94a718d10b2d394f7aee</Sha>
->>>>>>> 427918c5
     </Dependency>
   </ToolsetDependencies>
 </Dependencies>