--- conflicted
+++ resolved
@@ -3,17 +3,6 @@
   <ProductDependencies>
     <Dependency Name="Microsoft.TemplateEngine.Abstractions" Version="8.0.308">
       <Uri>https://github.com/dotnet/templating</Uri>
-<<<<<<< HEAD
-      <Sha>ab82351fa7cab9a92a92b4e7082991d66027d10b</Sha>
-    </Dependency>
-    <Dependency Name="Microsoft.TemplateEngine.Mocks" Version="8.0.112-servicing.24564.2">
-      <Uri>https://github.com/dotnet/templating</Uri>
-      <Sha>ab82351fa7cab9a92a92b4e7082991d66027d10b</Sha>
-    </Dependency>
-    <Dependency Name="Microsoft.SourceBuild.Intermediate.templating" Version="8.0.112-servicing.24564.2">
-      <Uri>https://github.com/dotnet/templating</Uri>
-      <Sha>ab82351fa7cab9a92a92b4e7082991d66027d10b</Sha>
-=======
       <Sha>b9e9dd0bebf592758ca5aec85ddff3aff049eb4e</Sha>
     </Dependency>
     <Dependency Name="Microsoft.TemplateEngine.Mocks" Version="8.0.308-servicing.24573.3">
@@ -23,7 +12,6 @@
     <Dependency Name="Microsoft.SourceBuild.Intermediate.templating" Version="8.0.308-servicing.24573.3">
       <Uri>https://github.com/dotnet/templating</Uri>
       <Sha>b9e9dd0bebf592758ca5aec85ddff3aff049eb4e</Sha>
->>>>>>> b2ff3619
       <SourceBuild RepoName="templating" ManagedOnly="true" />
     </Dependency>
     <Dependency Name="Microsoft.NETCore.App.Ref" Version="8.0.11">
@@ -94,60 +82,32 @@
       <Sha>86f5186deeea364bd8541d51657e52a54b2a96b2</Sha>
       <SourceBuild RepoName="format" ManagedOnly="true" />
     </Dependency>
-<<<<<<< HEAD
-    <Dependency Name="Microsoft.Net.Compilers.Toolset" Version="4.8.0-7.24574.2">
-=======
     <Dependency Name="Microsoft.Net.Compilers.Toolset" Version="4.10.0-3.24574.6">
->>>>>>> b2ff3619
       <Uri>https://github.com/dotnet/roslyn</Uri>
       <Sha>64e323ff5a3f88b1eae1c6d728441e73a38a9daa</Sha>
       <SourceBuild RepoName="roslyn" ManagedOnly="true" />
     </Dependency>
-<<<<<<< HEAD
-    <Dependency Name="Microsoft.CodeAnalysis" Version="4.8.0-7.24574.2">
-=======
     <Dependency Name="Microsoft.CodeAnalysis" Version="4.10.0-3.24574.6">
->>>>>>> b2ff3619
-      <Uri>https://github.com/dotnet/roslyn</Uri>
-      <Sha>64e323ff5a3f88b1eae1c6d728441e73a38a9daa</Sha>
-    </Dependency>
-<<<<<<< HEAD
-    <Dependency Name="Microsoft.CodeAnalysis.CSharp" Version="4.8.0-7.24574.2">
-=======
+      <Uri>https://github.com/dotnet/roslyn</Uri>
+      <Sha>64e323ff5a3f88b1eae1c6d728441e73a38a9daa</Sha>
+    </Dependency>
     <Dependency Name="Microsoft.CodeAnalysis.CSharp" Version="4.10.0-3.24574.6">
->>>>>>> b2ff3619
-      <Uri>https://github.com/dotnet/roslyn</Uri>
-      <Sha>64e323ff5a3f88b1eae1c6d728441e73a38a9daa</Sha>
-    </Dependency>
-<<<<<<< HEAD
-    <Dependency Name="Microsoft.CodeAnalysis.CSharp.CodeStyle" Version="4.8.0-7.24574.2">
-=======
+      <Uri>https://github.com/dotnet/roslyn</Uri>
+      <Sha>64e323ff5a3f88b1eae1c6d728441e73a38a9daa</Sha>
+    </Dependency>
     <Dependency Name="Microsoft.CodeAnalysis.CSharp.CodeStyle" Version="4.10.0-3.24574.6">
->>>>>>> b2ff3619
-      <Uri>https://github.com/dotnet/roslyn</Uri>
-      <Sha>64e323ff5a3f88b1eae1c6d728441e73a38a9daa</Sha>
-    </Dependency>
-<<<<<<< HEAD
-    <Dependency Name="Microsoft.CodeAnalysis.CSharp.Features" Version="4.8.0-7.24574.2">
-=======
+      <Uri>https://github.com/dotnet/roslyn</Uri>
+      <Sha>64e323ff5a3f88b1eae1c6d728441e73a38a9daa</Sha>
+    </Dependency>
     <Dependency Name="Microsoft.CodeAnalysis.CSharp.Features" Version="4.10.0-3.24574.6">
->>>>>>> b2ff3619
-      <Uri>https://github.com/dotnet/roslyn</Uri>
-      <Sha>64e323ff5a3f88b1eae1c6d728441e73a38a9daa</Sha>
-    </Dependency>
-<<<<<<< HEAD
-    <Dependency Name="Microsoft.CodeAnalysis.CSharp.Workspaces" Version="4.8.0-7.24574.2">
-=======
+      <Uri>https://github.com/dotnet/roslyn</Uri>
+      <Sha>64e323ff5a3f88b1eae1c6d728441e73a38a9daa</Sha>
+    </Dependency>
     <Dependency Name="Microsoft.CodeAnalysis.CSharp.Workspaces" Version="4.10.0-3.24574.6">
->>>>>>> b2ff3619
-      <Uri>https://github.com/dotnet/roslyn</Uri>
-      <Sha>64e323ff5a3f88b1eae1c6d728441e73a38a9daa</Sha>
-    </Dependency>
-<<<<<<< HEAD
-    <Dependency Name="Microsoft.CodeAnalysis.Workspaces.MSBuild" Version="4.8.0-7.24574.2">
-=======
+      <Uri>https://github.com/dotnet/roslyn</Uri>
+      <Sha>64e323ff5a3f88b1eae1c6d728441e73a38a9daa</Sha>
+    </Dependency>
     <Dependency Name="Microsoft.CodeAnalysis.Workspaces.MSBuild" Version="4.10.0-3.24574.6">
->>>>>>> b2ff3619
       <Uri>https://github.com/dotnet/roslyn</Uri>
       <Sha>64e323ff5a3f88b1eae1c6d728441e73a38a9daa</Sha>
     </Dependency>
@@ -333,20 +293,6 @@
       <Uri>https://dev.azure.com/dnceng/internal/_git/dotnet-aspnetcore</Uri>
       <Sha>47576478939fdd59b4400ad135f47938af486ab3</Sha>
     </Dependency>
-<<<<<<< HEAD
-    <Dependency Name="Microsoft.CodeAnalysis.Razor.Tooling.Internal" Version="7.0.0-preview.24574.1">
-      <Uri>https://github.com/dotnet/razor</Uri>
-      <Sha>0d10fb38d28484fc4189a5441d258d60c3cf2ca3</Sha>
-      <SourceBuild RepoName="razor" ManagedOnly="true" />
-    </Dependency>
-    <Dependency Name="Microsoft.AspNetCore.Mvc.Razor.Extensions.Tooling.Internal" Version="7.0.0-preview.24574.1">
-      <Uri>https://github.com/dotnet/razor</Uri>
-      <Sha>0d10fb38d28484fc4189a5441d258d60c3cf2ca3</Sha>
-    </Dependency>
-    <Dependency Name="Microsoft.NET.Sdk.Razor.SourceGenerators.Transport" Version="7.0.0-preview.24574.1">
-      <Uri>https://github.com/dotnet/razor</Uri>
-      <Sha>0d10fb38d28484fc4189a5441d258d60c3cf2ca3</Sha>
-=======
     <Dependency Name="Microsoft.CodeAnalysis.Razor.Tooling.Internal" Version="7.0.0-preview.24574.6">
       <Uri>https://github.com/dotnet/razor</Uri>
       <Sha>aa2c76f75e60f3f6ae500bbf0eae9eb11af0bd4f</Sha>
@@ -359,7 +305,6 @@
     <Dependency Name="Microsoft.NET.Sdk.Razor.SourceGenerators.Transport" Version="7.0.0-preview.24574.6">
       <Uri>https://github.com/dotnet/razor</Uri>
       <Sha>aa2c76f75e60f3f6ae500bbf0eae9eb11af0bd4f</Sha>
->>>>>>> b2ff3619
     </Dependency>
     <Dependency Name="Microsoft.Extensions.FileProviders.Embedded" Version="8.0.11">
       <Uri>https://dev.azure.com/dnceng/internal/_git/dotnet-aspnetcore</Uri>
@@ -546,24 +491,6 @@
     </Dependency>
   </ProductDependencies>
   <ToolsetDependencies>
-<<<<<<< HEAD
-    <Dependency Name="Microsoft.DotNet.Arcade.Sdk" Version="8.0.0-beta.24562.12">
-      <Uri>https://github.com/dotnet/arcade</Uri>
-      <Sha>42652ca52cd5f9f637fef2b3ab6148805e3c5168</Sha>
-      <SourceBuild RepoName="arcade" ManagedOnly="true" />
-    </Dependency>
-    <Dependency Name="Microsoft.DotNet.Helix.Sdk" Version="8.0.0-beta.24562.12">
-      <Uri>https://github.com/dotnet/arcade</Uri>
-      <Sha>42652ca52cd5f9f637fef2b3ab6148805e3c5168</Sha>
-    </Dependency>
-    <Dependency Name="Microsoft.DotNet.SignTool" Version="8.0.0-beta.24562.12">
-      <Uri>https://github.com/dotnet/arcade</Uri>
-      <Sha>42652ca52cd5f9f637fef2b3ab6148805e3c5168</Sha>
-    </Dependency>
-    <Dependency Name="Microsoft.DotNet.XUnitExtensions" Version="8.0.0-beta.24562.12">
-      <Uri>https://github.com/dotnet/arcade</Uri>
-      <Sha>42652ca52cd5f9f637fef2b3ab6148805e3c5168</Sha>
-=======
     <Dependency Name="Microsoft.DotNet.Arcade.Sdk" Version="8.0.0-beta.24570.5">
       <Uri>https://github.com/dotnet/arcade</Uri>
       <Sha>3c7e11bf80279cde53a6251c4d0fa10e613fc739</Sha>
@@ -580,7 +507,6 @@
     <Dependency Name="Microsoft.DotNet.XUnitExtensions" Version="8.0.0-beta.24570.5">
       <Uri>https://github.com/dotnet/arcade</Uri>
       <Sha>3c7e11bf80279cde53a6251c4d0fa10e613fc739</Sha>
->>>>>>> b2ff3619
     </Dependency>
     <Dependency Name="System.Reflection.MetadataLoadContext" Version="8.0.1">
       <Uri>https://dev.azure.com/dnceng/internal/_git/dotnet-runtime</Uri>
