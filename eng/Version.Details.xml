--- conflicted
+++ resolved
@@ -1,19 +1,6 @@
 <?xml version="1.0" encoding="utf-8"?>
 <Dependencies>
   <ProductDependencies>
-<<<<<<< HEAD
-    <Dependency Name="Microsoft.TemplateEngine.Abstractions" Version="8.0.313">
-      <Uri>https://github.com/dotnet/templating</Uri>
-      <Sha>3ed23f5b6d7779b24ea2d3199f4e3c3431cf863b</Sha>
-    </Dependency>
-    <Dependency Name="Microsoft.TemplateEngine.Mocks" Version="8.0.313-servicing.25258.1">
-      <Uri>https://github.com/dotnet/templating</Uri>
-      <Sha>3ed23f5b6d7779b24ea2d3199f4e3c3431cf863b</Sha>
-    </Dependency>
-    <Dependency Name="Microsoft.SourceBuild.Intermediate.templating" Version="8.0.313-servicing.25258.1">
-      <Uri>https://github.com/dotnet/templating</Uri>
-      <Sha>3ed23f5b6d7779b24ea2d3199f4e3c3431cf863b</Sha>
-=======
     <Dependency Name="Microsoft.TemplateEngine.Abstractions" Version="8.0.410">
       <Uri>https://github.com/dotnet/templating</Uri>
       <Sha>e3bb940a424c2ec7d25f32a6fa872776f78b711c</Sha>
@@ -25,7 +12,6 @@
     <Dependency Name="Microsoft.SourceBuild.Intermediate.templating" Version="8.0.410-servicing.25257.11">
       <Uri>https://github.com/dotnet/templating</Uri>
       <Sha>e3bb940a424c2ec7d25f32a6fa872776f78b711c</Sha>
->>>>>>> b67220e5
       <SourceBuild RepoName="templating" ManagedOnly="true" />
     </Dependency>
     <Dependency Name="Microsoft.NETCore.App.Ref" Version="8.0.16">
@@ -307,28 +293,16 @@
       <Uri>https://dev.azure.com/dnceng/internal/_git/dotnet-aspnetcore</Uri>
       <Sha>4ae1269bff83362236d0f3bd4c9302e6a1e9341c</Sha>
     </Dependency>
-<<<<<<< HEAD
-    <Dependency Name="Microsoft.CodeAnalysis.Razor.Tooling.Internal" Version="7.0.0-preview.25257.2">
-=======
     <Dependency Name="Microsoft.CodeAnalysis.Razor.Tooling.Internal" Version="9.0.0-preview.24577.3">
->>>>>>> b67220e5
       <Uri>https://github.com/dotnet/razor</Uri>
       <Sha>c937db618f8c8739c6fa66ab4ca541344a468fdc</Sha>
       <SourceBuild RepoName="razor" ManagedOnly="true" />
     </Dependency>
-<<<<<<< HEAD
-    <Dependency Name="Microsoft.AspNetCore.Mvc.Razor.Extensions.Tooling.Internal" Version="7.0.0-preview.25257.2">
-=======
     <Dependency Name="Microsoft.AspNetCore.Mvc.Razor.Extensions.Tooling.Internal" Version="9.0.0-preview.24577.3">
->>>>>>> b67220e5
       <Uri>https://github.com/dotnet/razor</Uri>
       <Sha>c937db618f8c8739c6fa66ab4ca541344a468fdc</Sha>
     </Dependency>
-<<<<<<< HEAD
-    <Dependency Name="Microsoft.NET.Sdk.Razor.SourceGenerators.Transport" Version="7.0.0-preview.25257.2">
-=======
     <Dependency Name="Microsoft.NET.Sdk.Razor.SourceGenerators.Transport" Version="9.0.0-preview.24577.3">
->>>>>>> b67220e5
       <Uri>https://github.com/dotnet/razor</Uri>
       <Sha>c937db618f8c8739c6fa66ab4ca541344a468fdc</Sha>
     </Dependency>
