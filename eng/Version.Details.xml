--- conflicted
+++ resolved
@@ -13,15 +13,9 @@
     </Dependency>
   </ToolsetDependencies>
   <ProductDependencies>
-<<<<<<< HEAD
-    <Dependency Name="Microsoft.NET.Sdk" Version="3.0.100-preview5.19225.2">
-      <Uri>https://github.com/dotnet/sdk</Uri>
-      <Sha>7af4517bbcf17b000889c1077ef5976f2b6350ea</Sha>
-=======
     <Dependency Name="Microsoft.NET.Sdk" Version="3.0.100-preview6.19281.6">
       <Uri>https://github.com/dotnet/sdk</Uri>
       <Sha>5bea321cf4616560b8b5fc4442f86be3dd99df2f</Sha>
->>>>>>> 0148f94d
     </Dependency>
     <!-- We don't want migrate being updated by DARC just yet due to the NuGet
     discrepancy between it and the CLI. We will fix that for P3 -->
