<?xml version="1.0" encoding="utf-8"?>
<Dependencies>
  <Source Uri="https://github.com/dotnet/dotnet" Mapping="sdk" Sha="5088919af0e4a144ce5b294542f472bf668c9cc8" BarId="279336" />
  <ProductDependencies>
    <Dependency Name="Microsoft.TemplateEngine.Abstractions" Version="10.0.100-rc.1.25414.103">
      <Uri>https://github.com/dotnet/dotnet</Uri>
      <Sha>5088919af0e4a144ce5b294542f472bf668c9cc8</Sha>
    </Dependency>
    <Dependency Name="Microsoft.TemplateEngine.Edge" Version="10.0.100-rc.1.25414.103">
      <Uri>https://github.com/dotnet/dotnet</Uri>
      <Sha>5088919af0e4a144ce5b294542f472bf668c9cc8</Sha>
    </Dependency>
    <Dependency Name="Microsoft.TemplateEngine.Orchestrator.RunnableProjects" Version="10.0.100-rc.1.25414.103">
      <Uri>https://github.com/dotnet/dotnet</Uri>
      <Sha>5088919af0e4a144ce5b294542f472bf668c9cc8</Sha>
    </Dependency>
    <Dependency Name="Microsoft.TemplateEngine.Utils" Version="10.0.100-rc.1.25414.103">
      <Uri>https://github.com/dotnet/dotnet</Uri>
      <Sha>5088919af0e4a144ce5b294542f472bf668c9cc8</Sha>
    </Dependency>
    <Dependency Name="Microsoft.TemplateSearch.Common" Version="10.0.100-rc.1.25414.103">
      <Uri>https://github.com/dotnet/dotnet</Uri>
      <Sha>5088919af0e4a144ce5b294542f472bf668c9cc8</Sha>
    </Dependency>
    <Dependency Name="Microsoft.TemplateEngine.Mocks" Version="10.0.100-rc.1.25414.103">
      <Uri>https://github.com/dotnet/dotnet</Uri>
      <Sha>5088919af0e4a144ce5b294542f472bf668c9cc8</Sha>
    </Dependency>
    <Dependency Name="Microsoft.TemplateEngine.TestHelper" Version="10.0.100-rc.1.25414.103">
      <Uri>https://github.com/dotnet/dotnet</Uri>
      <Sha>5088919af0e4a144ce5b294542f472bf668c9cc8</Sha>
    </Dependency>
    <Dependency Name="Microsoft.TemplateEngine.Authoring.TemplateVerifier" Version="10.0.100-rc.1.25414.103">
      <Uri>https://github.com/dotnet/dotnet</Uri>
      <Sha>5088919af0e4a144ce5b294542f472bf668c9cc8</Sha>
    </Dependency>
    <Dependency Name="Microsoft.TemplateSearch.TemplateDiscovery" Version="10.0.100-rc.1.25414.103">
      <Uri>https://github.com/dotnet/dotnet</Uri>
      <Sha>5088919af0e4a144ce5b294542f472bf668c9cc8</Sha>
    </Dependency>
    <Dependency Name="Microsoft.NETCore.App.Ref" Version="10.0.0-rc.1.25414.103">
      <Uri>https://github.com/dotnet/dotnet</Uri>
      <Sha>5088919af0e4a144ce5b294542f472bf668c9cc8</Sha>
    </Dependency>
    <Dependency Name="Microsoft.NETCore.Platforms" Version="10.0.0-rc.1.25414.103">
      <Uri>https://github.com/dotnet/dotnet</Uri>
      <Sha>5088919af0e4a144ce5b294542f472bf668c9cc8</Sha>
    </Dependency>
    <Dependency Name="Microsoft.NET.HostModel" Version="10.0.0-rc.1.25414.103">
      <Uri>https://github.com/dotnet/dotnet</Uri>
      <Sha>5088919af0e4a144ce5b294542f472bf668c9cc8</Sha>
    </Dependency>
    <Dependency Name="System.IO.Hashing" Version="10.0.0-rc.1.25414.103">
      <Uri>https://github.com/dotnet/dotnet</Uri>
      <Sha>5088919af0e4a144ce5b294542f472bf668c9cc8</Sha>
    </Dependency>
    <Dependency Name="Microsoft.Extensions.DependencyModel" Version="10.0.0-rc.1.25414.103">
      <Uri>https://github.com/dotnet/dotnet</Uri>
      <Sha>5088919af0e4a144ce5b294542f472bf668c9cc8</Sha>
    </Dependency>
    <!-- Change blob version in GenerateInstallerLayout.targets if this is unpinned to service targeting pack -->
    <!-- No new netstandard.library planned for 3.1 timeframe at this time. -->
    <Dependency Name="NETStandard.Library.Ref" Version="2.1.0" Pinned="true">
      <Uri>https://github.com/dotnet/core-setup</Uri>
      <Sha>7d57652f33493fa022125b7f63aad0d70c52d810</Sha>
    </Dependency>
    <Dependency Name="Microsoft.NET.Runtime.Emscripten.Sdk.Internal" Version="10.0.0-preview.7.25377.103">
      <Uri>https://github.com/dotnet/dotnet</Uri>
      <Sha>6a953e76162f3f079405f80e28664fa51b136740</Sha>
    </Dependency>
    <Dependency Name="Microsoft.NET.Runtime.Emscripten.3.1.56.Cache.win-x64" Version="10.0.0-rc.1.25414.103">
      <Uri>https://github.com/dotnet/dotnet</Uri>
      <Sha>5088919af0e4a144ce5b294542f472bf668c9cc8</Sha>
    </Dependency>
    <Dependency Name="Microsoft.Build" Version="17.15.0-preview-25414-103">
      <Uri>https://github.com/dotnet/dotnet</Uri>
      <Sha>5088919af0e4a144ce5b294542f472bf668c9cc8</Sha>
    </Dependency>
    <Dependency Name="Microsoft.Build.Localization" Version="17.15.0-preview-25414-103">
      <Uri>https://github.com/dotnet/dotnet</Uri>
      <Sha>5088919af0e4a144ce5b294542f472bf668c9cc8</Sha>
    </Dependency>
    <Dependency Name="Microsoft.FSharp.Compiler" Version="14.0.100-preview7.25414.103">
      <Uri>https://github.com/dotnet/dotnet</Uri>
      <Sha>5088919af0e4a144ce5b294542f472bf668c9cc8</Sha>
    </Dependency>
    <Dependency Name="Microsoft.Net.Compilers.Toolset" Version="5.0.0-2.25414.103">
      <Uri>https://github.com/dotnet/dotnet</Uri>
      <Sha>5088919af0e4a144ce5b294542f472bf668c9cc8</Sha>
    </Dependency>
    <Dependency Name="Microsoft.Net.Compilers.Toolset.Framework" Version="5.0.0-2.25414.103">
      <Uri>https://github.com/dotnet/dotnet</Uri>
      <Sha>5088919af0e4a144ce5b294542f472bf668c9cc8</Sha>
    </Dependency>
    <Dependency Name="Microsoft.CodeAnalysis" Version="5.0.0-2.25414.103">
      <Uri>https://github.com/dotnet/dotnet</Uri>
      <Sha>5088919af0e4a144ce5b294542f472bf668c9cc8</Sha>
    </Dependency>
    <Dependency Name="Microsoft.CodeAnalysis.BuildClient" Version="5.0.0-2.25414.103">
      <Uri>https://github.com/dotnet/dotnet</Uri>
      <Sha>5088919af0e4a144ce5b294542f472bf668c9cc8</Sha>
    </Dependency>
    <Dependency Name="Microsoft.CodeAnalysis.CSharp" Version="5.0.0-2.25414.103">
      <Uri>https://github.com/dotnet/dotnet</Uri>
      <Sha>5088919af0e4a144ce5b294542f472bf668c9cc8</Sha>
    </Dependency>
    <Dependency Name="Microsoft.CodeAnalysis.CSharp.CodeStyle" Version="5.0.0-2.25414.103">
      <Uri>https://github.com/dotnet/dotnet</Uri>
      <Sha>5088919af0e4a144ce5b294542f472bf668c9cc8</Sha>
    </Dependency>
    <Dependency Name="Microsoft.CodeAnalysis.CSharp.Features" Version="5.0.0-2.25414.103">
      <Uri>https://github.com/dotnet/dotnet</Uri>
      <Sha>5088919af0e4a144ce5b294542f472bf668c9cc8</Sha>
    </Dependency>
    <Dependency Name="Microsoft.CodeAnalysis.CSharp.Workspaces" Version="5.0.0-2.25414.103">
      <Uri>https://github.com/dotnet/dotnet</Uri>
      <Sha>5088919af0e4a144ce5b294542f472bf668c9cc8</Sha>
    </Dependency>
    <Dependency Name="Microsoft.CodeAnalysis.Workspaces.Common" Version="5.0.0-2.25414.103">
      <Uri>https://github.com/dotnet/dotnet</Uri>
      <Sha>5088919af0e4a144ce5b294542f472bf668c9cc8</Sha>
    </Dependency>
    <Dependency Name="Microsoft.CodeAnalysis.Workspaces.MSBuild" Version="5.0.0-2.25414.103">
      <Uri>https://github.com/dotnet/dotnet</Uri>
      <Sha>5088919af0e4a144ce5b294542f472bf668c9cc8</Sha>
    </Dependency>
    <Dependency Name="Microsoft.Build.NuGetSdkResolver" Version="7.0.0-preview.1.42003">
      <Uri>https://github.com/dotnet/dotnet</Uri>
      <Sha>5088919af0e4a144ce5b294542f472bf668c9cc8</Sha>
    </Dependency>
    <Dependency Name="NuGet.Build.Tasks" Version="7.0.0-preview.1.42003">
      <Uri>https://github.com/dotnet/dotnet</Uri>
      <Sha>5088919af0e4a144ce5b294542f472bf668c9cc8</Sha>
      <SourceBuildTarball RepoName="nuget-client" ManagedOnly="true" />
    </Dependency>
    <Dependency Name="NuGet.Build.Tasks.Console" Version="7.0.0-preview.1.42003">
      <Uri>https://github.com/dotnet/dotnet</Uri>
      <Sha>5088919af0e4a144ce5b294542f472bf668c9cc8</Sha>
    </Dependency>
    <Dependency Name="NuGet.Build.Tasks.Pack" Version="7.0.0-preview.1.42003">
      <Uri>https://github.com/dotnet/dotnet</Uri>
      <Sha>5088919af0e4a144ce5b294542f472bf668c9cc8</Sha>
    </Dependency>
    <Dependency Name="NuGet.Commands" Version="7.0.0-preview.1.42003">
      <Uri>https://github.com/dotnet/dotnet</Uri>
      <Sha>5088919af0e4a144ce5b294542f472bf668c9cc8</Sha>
    </Dependency>
    <Dependency Name="NuGet.CommandLine.XPlat" Version="7.0.0-preview.1.42003">
      <Uri>https://github.com/dotnet/dotnet</Uri>
      <Sha>5088919af0e4a144ce5b294542f472bf668c9cc8</Sha>
    </Dependency>
    <Dependency Name="NuGet.Common" Version="7.0.0-preview.1.42003">
      <Uri>https://github.com/dotnet/dotnet</Uri>
      <Sha>5088919af0e4a144ce5b294542f472bf668c9cc8</Sha>
    </Dependency>
    <Dependency Name="NuGet.Configuration" Version="7.0.0-preview.1.42003">
      <Uri>https://github.com/dotnet/dotnet</Uri>
      <Sha>5088919af0e4a144ce5b294542f472bf668c9cc8</Sha>
    </Dependency>
    <Dependency Name="NuGet.Credentials" Version="7.0.0-preview.1.42003">
      <Uri>https://github.com/dotnet/dotnet</Uri>
      <Sha>5088919af0e4a144ce5b294542f472bf668c9cc8</Sha>
    </Dependency>
    <Dependency Name="NuGet.DependencyResolver.Core" Version="7.0.0-preview.1.42003">
      <Uri>https://github.com/dotnet/dotnet</Uri>
      <Sha>5088919af0e4a144ce5b294542f472bf668c9cc8</Sha>
    </Dependency>
    <Dependency Name="NuGet.Frameworks" Version="7.0.0-preview.1.42003">
      <Uri>https://github.com/dotnet/dotnet</Uri>
      <Sha>5088919af0e4a144ce5b294542f472bf668c9cc8</Sha>
    </Dependency>
    <Dependency Name="NuGet.LibraryModel" Version="7.0.0-preview.1.42003">
      <Uri>https://github.com/dotnet/dotnet</Uri>
      <Sha>5088919af0e4a144ce5b294542f472bf668c9cc8</Sha>
    </Dependency>
    <Dependency Name="NuGet.ProjectModel" Version="7.0.0-preview.1.42003">
      <Uri>https://github.com/dotnet/dotnet</Uri>
      <Sha>5088919af0e4a144ce5b294542f472bf668c9cc8</Sha>
    </Dependency>
    <Dependency Name="NuGet.Protocol" Version="7.0.0-preview.1.42003">
      <Uri>https://github.com/dotnet/dotnet</Uri>
      <Sha>5088919af0e4a144ce5b294542f472bf668c9cc8</Sha>
    </Dependency>
    <Dependency Name="NuGet.Packaging" Version="7.0.0-preview.1.42003">
      <Uri>https://github.com/dotnet/dotnet</Uri>
      <Sha>5088919af0e4a144ce5b294542f472bf668c9cc8</Sha>
    </Dependency>
    <Dependency Name="NuGet.Versioning" Version="7.0.0-preview.1.42003">
      <Uri>https://github.com/dotnet/dotnet</Uri>
      <Sha>5088919af0e4a144ce5b294542f472bf668c9cc8</Sha>
    </Dependency>
    <Dependency Name="NuGet.Localization" Version="7.0.0-preview.1.42003">
      <Uri>https://github.com/dotnet/dotnet</Uri>
      <Sha>5088919af0e4a144ce5b294542f472bf668c9cc8</Sha>
    </Dependency>
    <Dependency Name="Microsoft.NET.Test.Sdk" Version="18.0.0-preview-25414-103">
      <Uri>https://github.com/dotnet/dotnet</Uri>
      <Sha>5088919af0e4a144ce5b294542f472bf668c9cc8</Sha>
    </Dependency>
    <Dependency Name="Microsoft.TestPlatform.CLI" Version="18.0.0-preview-25414-103">
      <Uri>https://github.com/dotnet/dotnet</Uri>
      <Sha>5088919af0e4a144ce5b294542f472bf668c9cc8</Sha>
    </Dependency>
    <Dependency Name="Microsoft.TestPlatform.Build" Version="18.0.0-preview-25414-103">
      <Uri>https://github.com/dotnet/dotnet</Uri>
      <Sha>5088919af0e4a144ce5b294542f472bf668c9cc8</Sha>
    </Dependency>
    <Dependency Name="Microsoft.NET.ILLink.Tasks" Version="10.0.0-rc.1.25414.103">
      <Uri>https://github.com/dotnet/dotnet</Uri>
      <Sha>5088919af0e4a144ce5b294542f472bf668c9cc8</Sha>
    </Dependency>
    <Dependency Name="System.CodeDom" Version="10.0.0-rc.1.25414.103">
      <Uri>https://github.com/dotnet/dotnet</Uri>
      <Sha>5088919af0e4a144ce5b294542f472bf668c9cc8</Sha>
    </Dependency>
<<<<<<< HEAD
    <Dependency Name="System.Formats.Asn1" Version="10.0.0-rc.1.25414.103">
=======
    <Dependency Name="System.ComponentModel.Composition" Version="10.0.0-preview.7.25377.103">
      <Uri>https://github.com/dotnet/dotnet</Uri>
      <Sha>87e4c823cc62a13a3e8afbddc78bf718971f376c</Sha>
    </Dependency>
    <Dependency Name="System.Formats.Asn1" Version="10.0.0-rc.1.25411.109">
>>>>>>> e14d0e30
      <Uri>https://github.com/dotnet/dotnet</Uri>
      <Sha>5088919af0e4a144ce5b294542f472bf668c9cc8</Sha>
    </Dependency>
    <Dependency Name="System.Security.Cryptography.ProtectedData" Version="10.0.0-rc.1.25414.103">
      <Uri>https://github.com/dotnet/dotnet</Uri>
      <Sha>5088919af0e4a144ce5b294542f472bf668c9cc8</Sha>
    </Dependency>
    <Dependency Name="System.Text.Encoding.CodePages" Version="10.0.0-rc.1.25414.103">
      <Uri>https://github.com/dotnet/dotnet</Uri>
      <Sha>5088919af0e4a144ce5b294542f472bf668c9cc8</Sha>
    </Dependency>
    <Dependency Name="System.Resources.Extensions" Version="10.0.0-rc.1.25414.103">
      <Uri>https://github.com/dotnet/dotnet</Uri>
      <Sha>5088919af0e4a144ce5b294542f472bf668c9cc8</Sha>
    </Dependency>
    <!-- Do not use properties based on:
         - Microsoft.WindowsDesktop.App.Ref
         - Microsoft.WindowsDesktop.App.Internal
         - Microsoft.NET.Sdk.WindowsDesktop
         - Microsoft.Dotnet.WinForms.ProjectTemplates
         - Microsoft.DotNet.Wpf.ProjectTemplates
         In VMR builds on non-Windows, they aren't built. Instead, use the following:
         - Microsoft.WindowsDesktop.App.Ref - Microsoft.NETCore.App.Ref
         - Microsoft.WindowsDesktop.App.Internal - Microsoft.NETCore.Platforms
         - Microsoft.NET.Sdk.WindowsDesktop - Microsoft.NETCore.App.Ref
         - Microsoft.Dotnet.WinForms.ProjectTemplates - Microsoft.NETCore.Platforms
         - Microsoft.DotNet.Wpf.ProjectTemplates - Microsoft.NETCore.Platforms
    -->
    <Dependency Name="Microsoft.WindowsDesktop.App.Ref" Version="10.0.0-rc.1.25414.103">
      <Uri>https://github.com/dotnet/dotnet</Uri>
      <Sha>5088919af0e4a144ce5b294542f472bf668c9cc8</Sha>
    </Dependency>
    <Dependency Name="Microsoft.WindowsDesktop.App.Internal" Version="10.0.0-rc.1.25414.103">
      <Uri>https://github.com/dotnet/dotnet</Uri>
      <Sha>5088919af0e4a144ce5b294542f472bf668c9cc8</Sha>
    </Dependency>
    <Dependency Name="Microsoft.NET.Sdk.WindowsDesktop" Version="10.0.0-rc.1.25414.103">
      <Uri>https://github.com/dotnet/dotnet</Uri>
      <Sha>5088919af0e4a144ce5b294542f472bf668c9cc8</Sha>
    </Dependency>
    <Dependency Name="Microsoft.AspNetCore.App.Ref" Version="10.0.0-rc.1.25414.103">
      <Uri>https://github.com/dotnet/dotnet</Uri>
      <Sha>5088919af0e4a144ce5b294542f472bf668c9cc8</Sha>
    </Dependency>
    <Dependency Name="Microsoft.AspNetCore.App.Ref.Internal" Version="10.0.0-rc.1.25414.103">
      <Uri>https://github.com/dotnet/dotnet</Uri>
      <Sha>5088919af0e4a144ce5b294542f472bf668c9cc8</Sha>
    </Dependency>
    <Dependency Name="dotnet-dev-certs" Version="10.0.0-rc.1.25414.103">
      <Uri>https://github.com/dotnet/dotnet</Uri>
      <Sha>5088919af0e4a144ce5b294542f472bf668c9cc8</Sha>
    </Dependency>
    <Dependency Name="dotnet-user-jwts" Version="10.0.0-rc.1.25414.103">
      <Uri>https://github.com/dotnet/dotnet</Uri>
      <Sha>5088919af0e4a144ce5b294542f472bf668c9cc8</Sha>
    </Dependency>
    <Dependency Name="dotnet-user-secrets" Version="10.0.0-rc.1.25414.103">
      <Uri>https://github.com/dotnet/dotnet</Uri>
      <Sha>5088919af0e4a144ce5b294542f472bf668c9cc8</Sha>
    </Dependency>
    <Dependency Name="Microsoft.AspNetCore.Analyzers" Version="10.0.0-rc.1.25414.103">
      <Uri>https://github.com/dotnet/dotnet</Uri>
      <Sha>5088919af0e4a144ce5b294542f472bf668c9cc8</Sha>
    </Dependency>
    <!-- Authentication and Components needed for dotnet/maui CoherentParentDependency -->
    <Dependency Name="Microsoft.AspNetCore.Authentication.Facebook" Version="10.0.0-rc.1.25414.103">
      <Uri>https://github.com/dotnet/dotnet</Uri>
      <Sha>5088919af0e4a144ce5b294542f472bf668c9cc8</Sha>
    </Dependency>
    <Dependency Name="Microsoft.AspNetCore.Authentication.Google" Version="10.0.0-rc.1.25414.103">
      <Uri>https://github.com/dotnet/dotnet</Uri>
      <Sha>5088919af0e4a144ce5b294542f472bf668c9cc8</Sha>
    </Dependency>
    <Dependency Name="Microsoft.AspNetCore.Authentication.MicrosoftAccount" Version="10.0.0-rc.1.25414.103">
      <Uri>https://github.com/dotnet/dotnet</Uri>
      <Sha>5088919af0e4a144ce5b294542f472bf668c9cc8</Sha>
    </Dependency>
    <Dependency Name="Microsoft.AspNetCore.Components" Version="10.0.0-rc.1.25414.103">
      <Uri>https://github.com/dotnet/dotnet</Uri>
      <Sha>5088919af0e4a144ce5b294542f472bf668c9cc8</Sha>
    </Dependency>
    <Dependency Name="Microsoft.AspNetCore.Components.Analyzers" Version="10.0.0-rc.1.25414.103">
      <Uri>https://github.com/dotnet/dotnet</Uri>
      <Sha>5088919af0e4a144ce5b294542f472bf668c9cc8</Sha>
    </Dependency>
    <Dependency Name="Microsoft.AspNetCore.Components.Forms" Version="10.0.0-rc.1.25414.103">
      <Uri>https://github.com/dotnet/dotnet</Uri>
      <Sha>5088919af0e4a144ce5b294542f472bf668c9cc8</Sha>
    </Dependency>
    <Dependency Name="Microsoft.AspNetCore.Components.WebAssembly" Version="10.0.0-rc.1.25414.103">
      <Uri>https://github.com/dotnet/dotnet</Uri>
      <Sha>5088919af0e4a144ce5b294542f472bf668c9cc8</Sha>
    </Dependency>
    <Dependency Name="Microsoft.AspNetCore.Components.WebAssembly.Server" Version="10.0.0-rc.1.25414.103">
      <Uri>https://github.com/dotnet/dotnet</Uri>
      <Sha>5088919af0e4a144ce5b294542f472bf668c9cc8</Sha>
    </Dependency>
    <Dependency Name="Microsoft.AspNetCore.Components.SdkAnalyzers" Version="10.0.0-rc.1.25414.103">
      <Uri>https://github.com/dotnet/dotnet</Uri>
      <Sha>5088919af0e4a144ce5b294542f472bf668c9cc8</Sha>
    </Dependency>
    <Dependency Name="Microsoft.AspNetCore.Components.WebView" Version="10.0.0-rc.1.25414.103">
      <Uri>https://github.com/dotnet/dotnet</Uri>
      <Sha>5088919af0e4a144ce5b294542f472bf668c9cc8</Sha>
    </Dependency>
    <Dependency Name="Microsoft.AspNetCore.Metadata" Version="10.0.0-rc.1.25414.103">
      <Uri>https://github.com/dotnet/dotnet</Uri>
      <Sha>5088919af0e4a144ce5b294542f472bf668c9cc8</Sha>
    </Dependency>
    <Dependency Name="Microsoft.AspNetCore.Mvc.Analyzers" Version="10.0.0-rc.1.25414.103">
      <Uri>https://github.com/dotnet/dotnet</Uri>
      <Sha>5088919af0e4a144ce5b294542f472bf668c9cc8</Sha>
    </Dependency>
    <Dependency Name="Microsoft.AspNetCore.Mvc.Api.Analyzers" Version="10.0.0-rc.1.25414.103">
      <Uri>https://github.com/dotnet/dotnet</Uri>
      <Sha>5088919af0e4a144ce5b294542f472bf668c9cc8</Sha>
    </Dependency>
    <Dependency Name="Microsoft.Extensions.FileProviders.Embedded" Version="10.0.0-rc.1.25414.103">
      <Uri>https://github.com/dotnet/dotnet</Uri>
      <Sha>5088919af0e4a144ce5b294542f472bf668c9cc8</Sha>
    </Dependency>
    <Dependency Name="Microsoft.AspNetCore.Authorization" Version="10.0.0-rc.1.25414.103">
      <Uri>https://github.com/dotnet/dotnet</Uri>
      <Sha>5088919af0e4a144ce5b294542f472bf668c9cc8</Sha>
    </Dependency>
    <Dependency Name="Microsoft.AspNetCore.Components.Web" Version="10.0.0-rc.1.25414.103">
      <Uri>https://github.com/dotnet/dotnet</Uri>
      <Sha>5088919af0e4a144ce5b294542f472bf668c9cc8</Sha>
    </Dependency>
    <Dependency Name="Microsoft.JSInterop" Version="10.0.0-rc.1.25414.103">
      <Uri>https://github.com/dotnet/dotnet</Uri>
      <Sha>5088919af0e4a144ce5b294542f472bf668c9cc8</Sha>
    </Dependency>
    <Dependency Name="Microsoft.Extensions.ObjectPool" Version="10.0.0-rc.1.25414.103">
      <Uri>https://github.com/dotnet/dotnet</Uri>
      <Sha>5088919af0e4a144ce5b294542f472bf668c9cc8</Sha>
    </Dependency>
    <Dependency Name="Microsoft.AspNetCore.DeveloperCertificates.XPlat" Version="10.0.0-rc.1.25414.103">
      <Uri>https://github.com/dotnet/dotnet</Uri>
      <Sha>5088919af0e4a144ce5b294542f472bf668c9cc8</Sha>
    </Dependency>
    <Dependency Name="Microsoft.AspNetCore.TestHost" Version="10.0.0-rc.1.25414.103">
      <Uri>https://github.com/dotnet/dotnet</Uri>
      <Sha>5088919af0e4a144ce5b294542f472bf668c9cc8</Sha>
    </Dependency>
    <Dependency Name="Microsoft.DotNet.Web.ItemTemplates.10.0" Version="10.0.0-rc.1.25414.103">
      <Uri>https://github.com/dotnet/dotnet</Uri>
      <Sha>5088919af0e4a144ce5b294542f472bf668c9cc8</Sha>
    </Dependency>
    <Dependency Name="Microsoft.DotNet.Web.ProjectTemplates.10.0" Version="10.0.0-rc.1.25414.103">
      <Uri>https://github.com/dotnet/dotnet</Uri>
      <Sha>5088919af0e4a144ce5b294542f472bf668c9cc8</Sha>
    </Dependency>
    <Dependency Name="Microsoft.CodeAnalysis.Razor.Tooling.Internal" Version="10.0.0-preview.25414.103">
      <Uri>https://github.com/dotnet/dotnet</Uri>
      <Sha>5088919af0e4a144ce5b294542f472bf668c9cc8</Sha>
    </Dependency>
    <Dependency Name="Microsoft.AspNetCore.Mvc.Razor.Extensions.Tooling.Internal" Version="10.0.0-preview.25414.103">
      <Uri>https://github.com/dotnet/dotnet</Uri>
      <Sha>5088919af0e4a144ce5b294542f472bf668c9cc8</Sha>
    </Dependency>
    <Dependency Name="Microsoft.NET.Sdk.Razor.SourceGenerators.Transport" Version="10.0.0-preview.25414.103">
      <Uri>https://github.com/dotnet/dotnet</Uri>
      <Sha>5088919af0e4a144ce5b294542f472bf668c9cc8</Sha>
    </Dependency>
    <Dependency Name="Microsoft.Web.Xdt" Version="3.2.0-preview.25414.103">
      <Uri>https://github.com/dotnet/dotnet</Uri>
      <Sha>5088919af0e4a144ce5b294542f472bf668c9cc8</Sha>
    </Dependency>
<<<<<<< HEAD
    <Dependency Name="Microsoft.CodeAnalysis.NetAnalyzers" Version="10.0.0-preview.25414.103">
      <Uri>https://github.com/dotnet/dotnet</Uri>
      <Sha>5088919af0e4a144ce5b294542f472bf668c9cc8</Sha>
    </Dependency>
    <Dependency Name="Microsoft.CodeAnalysis.PublicApiAnalyzers" Version="5.0.0-2.25414.103">
=======
    <Dependency Name="Microsoft.CodeAnalysis.PublicApiAnalyzers" Version="5.0.0-2.25411.109">
>>>>>>> e14d0e30
      <Uri>https://github.com/dotnet/dotnet</Uri>
      <Sha>5088919af0e4a144ce5b294542f472bf668c9cc8</Sha>
    </Dependency>
    <Dependency Name="System.CommandLine" Version="2.0.0-rc.1.25414.103">
      <Uri>https://github.com/dotnet/dotnet</Uri>
      <Sha>5088919af0e4a144ce5b294542f472bf668c9cc8</Sha>
    </Dependency>
    <!-- Microsoft.CodeAnalysis.Workspaces.MSBuild transitively references M.Bcl.AsyncInterfaces.
         Adding an explicit dependency to make sure the latest version is used instead of the SBRP
         one under source build. -->
    <Dependency Name="Microsoft.DiaSymReader" Version="2.2.0-beta.25414.103">
      <Uri>https://github.com/dotnet/dotnet</Uri>
      <Sha>5088919af0e4a144ce5b294542f472bf668c9cc8</Sha>
    </Dependency>
    <Dependency Name="Microsoft.Deployment.DotNet.Releases" Version="2.0.0-preview.1.25414.103">
      <Uri>https://github.com/dotnet/dotnet</Uri>
      <Sha>5088919af0e4a144ce5b294542f472bf668c9cc8</Sha>
    </Dependency>
    <Dependency Name="Microsoft.Build.Tasks.Git" Version="10.0.0-beta.25414.103">
      <Uri>https://github.com/dotnet/dotnet</Uri>
      <Sha>5088919af0e4a144ce5b294542f472bf668c9cc8</Sha>
    </Dependency>
    <Dependency Name="Microsoft.SourceLink.Common" Version="10.0.0-beta.25414.103">
      <Uri>https://github.com/dotnet/dotnet</Uri>
      <Sha>5088919af0e4a144ce5b294542f472bf668c9cc8</Sha>
    </Dependency>
    <Dependency Name="Microsoft.SourceLink.AzureRepos.Git" Version="10.0.0-beta.25414.103">
      <Uri>https://github.com/dotnet/dotnet</Uri>
      <Sha>5088919af0e4a144ce5b294542f472bf668c9cc8</Sha>
    </Dependency>
    <Dependency Name="Microsoft.SourceLink.GitHub" Version="10.0.0-beta.25414.103">
      <Uri>https://github.com/dotnet/dotnet</Uri>
      <Sha>5088919af0e4a144ce5b294542f472bf668c9cc8</Sha>
    </Dependency>
    <Dependency Name="Microsoft.SourceLink.GitLab" Version="10.0.0-beta.25414.103">
      <Uri>https://github.com/dotnet/dotnet</Uri>
      <Sha>5088919af0e4a144ce5b294542f472bf668c9cc8</Sha>
    </Dependency>
    <Dependency Name="Microsoft.SourceLink.Bitbucket.Git" Version="10.0.0-beta.25414.103">
      <Uri>https://github.com/dotnet/dotnet</Uri>
      <Sha>5088919af0e4a144ce5b294542f472bf668c9cc8</Sha>
    </Dependency>
    <!-- Dependency required for flowing correct package version in source-build, using PVP flow. -->
    <Dependency Name="Microsoft.Extensions.Logging" Version="10.0.0-rc.1.25414.103">
      <Uri>https://github.com/dotnet/dotnet</Uri>
      <Sha>5088919af0e4a144ce5b294542f472bf668c9cc8</Sha>
    </Dependency>
    <!-- Dependency required for flowing correct package version in source-build, using PVP flow. -->
    <Dependency Name="Microsoft.Extensions.Logging.Abstractions" Version="10.0.0-rc.1.25414.103">
      <Uri>https://github.com/dotnet/dotnet</Uri>
      <Sha>5088919af0e4a144ce5b294542f472bf668c9cc8</Sha>
    </Dependency>
    <!-- Dependency required for flowing correct package version in source-build, using PVP flow. -->
    <Dependency Name="Microsoft.Extensions.Logging.Console" Version="10.0.0-rc.1.25414.103">
      <Uri>https://github.com/dotnet/dotnet</Uri>
      <Sha>5088919af0e4a144ce5b294542f472bf668c9cc8</Sha>
    </Dependency>
    <!-- Dependency required for flowing correct package version in source-build, using PVP flow. -->
    <Dependency Name="Microsoft.Extensions.FileSystemGlobbing" Version="10.0.0-rc.1.25414.103">
      <Uri>https://github.com/dotnet/dotnet</Uri>
      <Sha>5088919af0e4a144ce5b294542f472bf668c9cc8</Sha>
    </Dependency>
    <!-- Dependency required for flowing correct package version in source-build, using PVP flow. -->
    <Dependency Name="System.ServiceProcess.ServiceController" Version="10.0.0-rc.1.25414.103">
      <Uri>https://github.com/dotnet/dotnet</Uri>
      <Sha>5088919af0e4a144ce5b294542f472bf668c9cc8</Sha>
    </Dependency>
    <Dependency Name="System.Text.Json" Version="10.0.0-rc.1.25414.103">
      <Uri>https://github.com/dotnet/dotnet</Uri>
      <Sha>5088919af0e4a144ce5b294542f472bf668c9cc8</Sha>
    </Dependency>
    <Dependency Name="Microsoft.Bcl.AsyncInterfaces" Version="10.0.0-rc.1.25414.103">
      <Uri>https://github.com/dotnet/dotnet</Uri>
      <Sha>5088919af0e4a144ce5b294542f472bf668c9cc8</Sha>
    </Dependency>
    <Dependency Name="Microsoft.Extensions.FileProviders.Abstractions" Version="10.0.0-rc.1.25414.103">
      <Uri>https://github.com/dotnet/dotnet</Uri>
      <Sha>5088919af0e4a144ce5b294542f472bf668c9cc8</Sha>
    </Dependency>
    <Dependency Name="Microsoft.Win32.SystemEvents" Version="10.0.0-rc.1.25414.103">
      <Uri>https://github.com/dotnet/dotnet</Uri>
      <Sha>5088919af0e4a144ce5b294542f472bf668c9cc8</Sha>
    </Dependency>
    <Dependency Name="System.Composition.AttributedModel" Version="10.0.0-rc.1.25414.103">
      <Uri>https://github.com/dotnet/dotnet</Uri>
      <Sha>5088919af0e4a144ce5b294542f472bf668c9cc8</Sha>
    </Dependency>
    <Dependency Name="System.Composition.Convention" Version="10.0.0-rc.1.25414.103">
      <Uri>https://github.com/dotnet/dotnet</Uri>
      <Sha>5088919af0e4a144ce5b294542f472bf668c9cc8</Sha>
    </Dependency>
    <Dependency Name="System.Composition.Hosting" Version="10.0.0-rc.1.25414.103">
      <Uri>https://github.com/dotnet/dotnet</Uri>
      <Sha>5088919af0e4a144ce5b294542f472bf668c9cc8</Sha>
    </Dependency>
    <Dependency Name="System.Composition.Runtime" Version="10.0.0-rc.1.25414.103">
      <Uri>https://github.com/dotnet/dotnet</Uri>
      <Sha>5088919af0e4a144ce5b294542f472bf668c9cc8</Sha>
    </Dependency>
    <Dependency Name="System.Composition.TypedParts" Version="10.0.0-rc.1.25414.103">
      <Uri>https://github.com/dotnet/dotnet</Uri>
      <Sha>5088919af0e4a144ce5b294542f472bf668c9cc8</Sha>
    </Dependency>
    <Dependency Name="System.Configuration.ConfigurationManager" Version="10.0.0-rc.1.25414.103">
      <Uri>https://github.com/dotnet/dotnet</Uri>
      <Sha>5088919af0e4a144ce5b294542f472bf668c9cc8</Sha>
    </Dependency>
    <Dependency Name="System.Diagnostics.DiagnosticSource" Version="10.0.0-rc.1.25414.103">
      <Uri>https://github.com/dotnet/dotnet</Uri>
      <Sha>5088919af0e4a144ce5b294542f472bf668c9cc8</Sha>
    </Dependency>
    <Dependency Name="System.Security.Cryptography.Pkcs" Version="10.0.0-rc.1.25414.103">
      <Uri>https://github.com/dotnet/dotnet</Uri>
      <Sha>5088919af0e4a144ce5b294542f472bf668c9cc8</Sha>
    </Dependency>
    <Dependency Name="System.Security.Cryptography.Xml" Version="10.0.0-rc.1.25414.103">
      <Uri>https://github.com/dotnet/dotnet</Uri>
      <Sha>5088919af0e4a144ce5b294542f472bf668c9cc8</Sha>
    </Dependency>
    <Dependency Name="System.Security.Permissions" Version="10.0.0-rc.1.25414.103">
      <Uri>https://github.com/dotnet/dotnet</Uri>
      <Sha>5088919af0e4a144ce5b294542f472bf668c9cc8</Sha>
    </Dependency>
    <Dependency Name="System.Windows.Extensions" Version="10.0.0-rc.1.25414.103">
      <Uri>https://github.com/dotnet/dotnet</Uri>
      <Sha>5088919af0e4a144ce5b294542f472bf668c9cc8</Sha>
    </Dependency>
  </ProductDependencies>
  <ToolsetDependencies>
    <Dependency Name="Microsoft.DotNet.Arcade.Sdk" Version="10.0.0-beta.25414.103">
      <Uri>https://github.com/dotnet/dotnet</Uri>
      <Sha>5088919af0e4a144ce5b294542f472bf668c9cc8</Sha>
    </Dependency>
    <Dependency Name="Microsoft.DotNet.Build.Tasks.Installers" Version="10.0.0-beta.25414.103">
      <Uri>https://github.com/dotnet/dotnet</Uri>
      <Sha>5088919af0e4a144ce5b294542f472bf668c9cc8</Sha>
    </Dependency>
    <Dependency Name="Microsoft.DotNet.Build.Tasks.Templating" Version="10.0.0-beta.25414.103">
      <Uri>https://github.com/dotnet/dotnet</Uri>
      <Sha>5088919af0e4a144ce5b294542f472bf668c9cc8</Sha>
    </Dependency>
    <Dependency Name="Microsoft.DotNet.Build.Tasks.Workloads" Version="10.0.0-beta.25414.103">
      <Uri>https://github.com/dotnet/dotnet</Uri>
      <Sha>5088919af0e4a144ce5b294542f472bf668c9cc8</Sha>
    </Dependency>
    <Dependency Name="Microsoft.DotNet.Helix.Sdk" Version="10.0.0-beta.25414.103">
      <Uri>https://github.com/dotnet/dotnet</Uri>
      <Sha>5088919af0e4a144ce5b294542f472bf668c9cc8</Sha>
    </Dependency>
    <Dependency Name="Microsoft.DotNet.SignTool" Version="10.0.0-beta.25414.103">
      <Uri>https://github.com/dotnet/dotnet</Uri>
      <Sha>5088919af0e4a144ce5b294542f472bf668c9cc8</Sha>
    </Dependency>
    <Dependency Name="Microsoft.DotNet.XUnitExtensions" Version="10.0.0-beta.25414.103">
      <Uri>https://github.com/dotnet/dotnet</Uri>
      <Sha>5088919af0e4a144ce5b294542f472bf668c9cc8</Sha>
    </Dependency>
    <Dependency Name="Microsoft.DotNet.XliffTasks" Version="10.0.0-beta.25414.103">
      <Uri>https://github.com/dotnet/dotnet</Uri>
      <Sha>5088919af0e4a144ce5b294542f472bf668c9cc8</Sha>
    </Dependency>
    <Dependency Name="System.Reflection.MetadataLoadContext" Version="10.0.0-rc.1.25414.103">
      <Uri>https://github.com/dotnet/dotnet</Uri>
      <Sha>5088919af0e4a144ce5b294542f472bf668c9cc8</Sha>
    </Dependency>
    <Dependency Name="Microsoft.Testing.Platform" Version="1.9.0-preview.25414.4">
      <Uri>https://github.com/microsoft/testfx</Uri>
      <Sha>26e9583afe1c21c3d4fb89ca3628f80a298e8f30</Sha>
    </Dependency>
    <Dependency Name="MSTest" Version="3.11.0-preview.25414.4">
      <Uri>https://github.com/microsoft/testfx</Uri>
      <Sha>26e9583afe1c21c3d4fb89ca3628f80a298e8f30</Sha>
    </Dependency>
    <Dependency Name="Microsoft.Extensions.Configuration.Ini" Version="10.0.0-rc.1.25414.103">
      <Uri>https://github.com/dotnet/dotnet</Uri>
      <Sha>5088919af0e4a144ce5b294542f472bf668c9cc8</Sha>
    </Dependency>
  </ToolsetDependencies>
</Dependencies><|MERGE_RESOLUTION|>--- conflicted
+++ resolved
@@ -213,15 +213,11 @@
       <Uri>https://github.com/dotnet/dotnet</Uri>
       <Sha>5088919af0e4a144ce5b294542f472bf668c9cc8</Sha>
     </Dependency>
-<<<<<<< HEAD
+    <Dependency Name="System.ComponentModel.Composition" Version="10.0.0-preview.7.25377.103">
+      <Uri>https://github.com/dotnet/dotnet</Uri>
+      <Sha>87e4c823cc62a13a3e8afbddc78bf718971f376c</Sha>
+    </Dependency>
     <Dependency Name="System.Formats.Asn1" Version="10.0.0-rc.1.25414.103">
-=======
-    <Dependency Name="System.ComponentModel.Composition" Version="10.0.0-preview.7.25377.103">
-      <Uri>https://github.com/dotnet/dotnet</Uri>
-      <Sha>87e4c823cc62a13a3e8afbddc78bf718971f376c</Sha>
-    </Dependency>
-    <Dependency Name="System.Formats.Asn1" Version="10.0.0-rc.1.25411.109">
->>>>>>> e14d0e30
       <Uri>https://github.com/dotnet/dotnet</Uri>
       <Sha>5088919af0e4a144ce5b294542f472bf668c9cc8</Sha>
     </Dependency>
@@ -391,15 +387,7 @@
       <Uri>https://github.com/dotnet/dotnet</Uri>
       <Sha>5088919af0e4a144ce5b294542f472bf668c9cc8</Sha>
     </Dependency>
-<<<<<<< HEAD
-    <Dependency Name="Microsoft.CodeAnalysis.NetAnalyzers" Version="10.0.0-preview.25414.103">
-      <Uri>https://github.com/dotnet/dotnet</Uri>
-      <Sha>5088919af0e4a144ce5b294542f472bf668c9cc8</Sha>
-    </Dependency>
     <Dependency Name="Microsoft.CodeAnalysis.PublicApiAnalyzers" Version="5.0.0-2.25414.103">
-=======
-    <Dependency Name="Microsoft.CodeAnalysis.PublicApiAnalyzers" Version="5.0.0-2.25411.109">
->>>>>>> e14d0e30
       <Uri>https://github.com/dotnet/dotnet</Uri>
       <Sha>5088919af0e4a144ce5b294542f472bf668c9cc8</Sha>
     </Dependency>
