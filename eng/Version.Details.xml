--- conflicted
+++ resolved
@@ -3,18 +3,6 @@
   <ProductDependencies>
     <Dependency Name="Microsoft.TemplateEngine.Abstractions" Version="9.0.305">
       <Uri>https://github.com/dotnet/templating</Uri>
-<<<<<<< HEAD
-      <Sha>430af53ba53b63dd8e5063c49186317e58a01ded</Sha>
-    </Dependency>
-    <Dependency Name="Microsoft.TemplateEngine.Mocks" Version="9.0.110-servicing.25417.10">
-      <Uri>https://github.com/dotnet/templating</Uri>
-      <Sha>430af53ba53b63dd8e5063c49186317e58a01ded</Sha>
-    </Dependency>
-    <!-- Intermediate is necessary for source build. -->
-    <Dependency Name="Microsoft.SourceBuild.Intermediate.templating" Version="9.0.110-servicing.25417.10">
-      <Uri>https://github.com/dotnet/templating</Uri>
-      <Sha>430af53ba53b63dd8e5063c49186317e58a01ded</Sha>
-=======
       <Sha>813004f34facff303de42c491635dc8820c495b5</Sha>
     </Dependency>
     <Dependency Name="Microsoft.TemplateEngine.Mocks" Version="9.0.305-servicing.25417.11">
@@ -25,7 +13,6 @@
     <Dependency Name="Microsoft.SourceBuild.Intermediate.templating" Version="9.0.300-preview.25209.5">
       <Uri>https://github.com/dotnet/templating</Uri>
       <Sha>b73682307aa0128c5edbec94c2e6a070d13ae6bb</Sha>
->>>>>>> 04a55472
       <SourceBuild RepoName="templating" ManagedOnly="true" />
     </Dependency>
     <Dependency Name="Microsoft.NETCore.App.Ref" Version="9.0.8">
