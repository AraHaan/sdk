--- conflicted
+++ resolved
@@ -1,118 +1,62 @@
 <?xml version="1.0" encoding="utf-8"?>
 <Dependencies>
   <ProductDependencies>
-<<<<<<< HEAD
-    <Dependency Name="Microsoft.TemplateEngine.Cli" Version="6.0.123-servicing.23463.18">
-      <Uri>https://dev.azure.com/dnceng/internal/_git/dotnet-templating</Uri>
-      <Sha>54ea5cf952f339685dbe5ec2ef1434bbc0b226a1</Sha>
-=======
     <Dependency Name="Microsoft.TemplateEngine.Cli" Version="6.0.123-servicing.23480.4">
       <Uri>https://dev.azure.com/dnceng/internal/_git/dotnet-templating</Uri>
       <Sha>d0deccaa5039ef510feef0dbb63a63dcc88112f5</Sha>
->>>>>>> e513a3ce
       <SourceBuild RepoName="templating" ManagedOnly="true" />
     </Dependency>
     <Dependency Name="Microsoft.TemplateEngine.Abstractions" Version="6.0.123">
       <Uri>https://dev.azure.com/dnceng/internal/_git/dotnet-templating</Uri>
-<<<<<<< HEAD
-      <Sha>54ea5cf952f339685dbe5ec2ef1434bbc0b226a1</Sha>
+      <Sha>d0deccaa5039ef510feef0dbb63a63dcc88112f5</Sha>
     </Dependency>
     <Dependency Name="Microsoft.TemplateEngine.Orchestrator.RunnableProjects" Version="6.0.123">
       <Uri>https://dev.azure.com/dnceng/internal/_git/dotnet-templating</Uri>
-      <Sha>54ea5cf952f339685dbe5ec2ef1434bbc0b226a1</Sha>
+      <Sha>d0deccaa5039ef510feef0dbb63a63dcc88112f5</Sha>
     </Dependency>
     <Dependency Name="Microsoft.TemplateEngine.Utils" Version="6.0.123">
       <Uri>https://dev.azure.com/dnceng/internal/_git/dotnet-templating</Uri>
-      <Sha>54ea5cf952f339685dbe5ec2ef1434bbc0b226a1</Sha>
+      <Sha>d0deccaa5039ef510feef0dbb63a63dcc88112f5</Sha>
     </Dependency>
     <Dependency Name="Microsoft.TemplateSearch.Common" Version="6.0.123">
       <Uri>https://dev.azure.com/dnceng/internal/_git/dotnet-templating</Uri>
-      <Sha>54ea5cf952f339685dbe5ec2ef1434bbc0b226a1</Sha>
+      <Sha>d0deccaa5039ef510feef0dbb63a63dcc88112f5</Sha>
     </Dependency>
     <Dependency Name="Microsoft.DotNet.Common.ItemTemplates" Version="6.0.123">
       <Uri>https://dev.azure.com/dnceng/internal/_git/dotnet-templating</Uri>
-      <Sha>54ea5cf952f339685dbe5ec2ef1434bbc0b226a1</Sha>
+      <Sha>d0deccaa5039ef510feef0dbb63a63dcc88112f5</Sha>
     </Dependency>
     <Dependency Name="Microsoft.DotNet.Common.ProjectTemplates.6.0" Version="6.0.123">
       <Uri>https://dev.azure.com/dnceng/internal/_git/dotnet-templating</Uri>
-      <Sha>54ea5cf952f339685dbe5ec2ef1434bbc0b226a1</Sha>
+      <Sha>d0deccaa5039ef510feef0dbb63a63dcc88112f5</Sha>
     </Dependency>
     <Dependency Name="Microsoft.NETCore.App.Ref" Version="6.0.23">
       <Uri>https://dev.azure.com/dnceng/internal/_git/dotnet-runtime</Uri>
-      <Sha>ca8b53290abed6b00ae7a9cc331fbc69bc06026c</Sha>
-    </Dependency>
-    <Dependency Name="VS.Redist.Common.NetCore.SharedFramework.x64.6.0" Version="6.0.23-servicing.23463.4">
-      <Uri>https://dev.azure.com/dnceng/internal/_git/dotnet-runtime</Uri>
-      <Sha>ca8b53290abed6b00ae7a9cc331fbc69bc06026c</Sha>
-    </Dependency>
-    <Dependency Name="VS.Redist.Common.NetCore.TargetingPack.x64.6.0" Version="6.0.23-servicing.23463.4">
-      <Uri>https://dev.azure.com/dnceng/internal/_git/dotnet-runtime</Uri>
-      <Sha>ca8b53290abed6b00ae7a9cc331fbc69bc06026c</Sha>
+      <Sha>e0f0de876a67755a2c6cd2dc730c13f5959bdea8</Sha>
+    </Dependency>
+    <Dependency Name="VS.Redist.Common.NetCore.SharedFramework.x64.6.0" Version="6.0.23-servicing.23480.2">
+      <Uri>https://dev.azure.com/dnceng/internal/_git/dotnet-runtime</Uri>
+      <Sha>e0f0de876a67755a2c6cd2dc730c13f5959bdea8</Sha>
+    </Dependency>
+    <Dependency Name="VS.Redist.Common.NetCore.TargetingPack.x64.6.0" Version="6.0.23-servicing.23480.2">
+      <Uri>https://dev.azure.com/dnceng/internal/_git/dotnet-runtime</Uri>
+      <Sha>e0f0de876a67755a2c6cd2dc730c13f5959bdea8</Sha>
     </Dependency>
     <Dependency Name="Microsoft.NETCore.App.Runtime.win-x64" Version="6.0.23">
       <Uri>https://dev.azure.com/dnceng/internal/_git/dotnet-runtime</Uri>
-      <Sha>ca8b53290abed6b00ae7a9cc331fbc69bc06026c</Sha>
+      <Sha>e0f0de876a67755a2c6cd2dc730c13f5959bdea8</Sha>
     </Dependency>
     <Dependency Name="Microsoft.NETCore.App.Host.win-x64" Version="6.0.23">
       <Uri>https://dev.azure.com/dnceng/internal/_git/dotnet-runtime</Uri>
-      <Sha>ca8b53290abed6b00ae7a9cc331fbc69bc06026c</Sha>
-=======
-      <Sha>d0deccaa5039ef510feef0dbb63a63dcc88112f5</Sha>
-    </Dependency>
-    <Dependency Name="Microsoft.TemplateEngine.Orchestrator.RunnableProjects" Version="6.0.123">
-      <Uri>https://dev.azure.com/dnceng/internal/_git/dotnet-templating</Uri>
-      <Sha>d0deccaa5039ef510feef0dbb63a63dcc88112f5</Sha>
-    </Dependency>
-    <Dependency Name="Microsoft.TemplateEngine.Utils" Version="6.0.123">
-      <Uri>https://dev.azure.com/dnceng/internal/_git/dotnet-templating</Uri>
-      <Sha>d0deccaa5039ef510feef0dbb63a63dcc88112f5</Sha>
-    </Dependency>
-    <Dependency Name="Microsoft.TemplateSearch.Common" Version="6.0.123">
-      <Uri>https://dev.azure.com/dnceng/internal/_git/dotnet-templating</Uri>
-      <Sha>d0deccaa5039ef510feef0dbb63a63dcc88112f5</Sha>
-    </Dependency>
-    <Dependency Name="Microsoft.DotNet.Common.ItemTemplates" Version="6.0.123">
-      <Uri>https://dev.azure.com/dnceng/internal/_git/dotnet-templating</Uri>
-      <Sha>d0deccaa5039ef510feef0dbb63a63dcc88112f5</Sha>
-    </Dependency>
-    <Dependency Name="Microsoft.DotNet.Common.ProjectTemplates.6.0" Version="6.0.123">
-      <Uri>https://dev.azure.com/dnceng/internal/_git/dotnet-templating</Uri>
-      <Sha>d0deccaa5039ef510feef0dbb63a63dcc88112f5</Sha>
-    </Dependency>
-    <Dependency Name="Microsoft.NETCore.App.Ref" Version="6.0.23">
-      <Uri>https://dev.azure.com/dnceng/internal/_git/dotnet-runtime</Uri>
-      <Sha>e0f0de876a67755a2c6cd2dc730c13f5959bdea8</Sha>
-    </Dependency>
-    <Dependency Name="VS.Redist.Common.NetCore.SharedFramework.x64.6.0" Version="6.0.23-servicing.23480.2">
-      <Uri>https://dev.azure.com/dnceng/internal/_git/dotnet-runtime</Uri>
-      <Sha>e0f0de876a67755a2c6cd2dc730c13f5959bdea8</Sha>
-    </Dependency>
-    <Dependency Name="VS.Redist.Common.NetCore.TargetingPack.x64.6.0" Version="6.0.23-servicing.23480.2">
-      <Uri>https://dev.azure.com/dnceng/internal/_git/dotnet-runtime</Uri>
-      <Sha>e0f0de876a67755a2c6cd2dc730c13f5959bdea8</Sha>
-    </Dependency>
-    <Dependency Name="Microsoft.NETCore.App.Runtime.win-x64" Version="6.0.23">
-      <Uri>https://dev.azure.com/dnceng/internal/_git/dotnet-runtime</Uri>
-      <Sha>e0f0de876a67755a2c6cd2dc730c13f5959bdea8</Sha>
-    </Dependency>
-    <Dependency Name="Microsoft.NETCore.App.Host.win-x64" Version="6.0.23">
-      <Uri>https://dev.azure.com/dnceng/internal/_git/dotnet-runtime</Uri>
-      <Sha>e0f0de876a67755a2c6cd2dc730c13f5959bdea8</Sha>
->>>>>>> e513a3ce
+      <Sha>e0f0de876a67755a2c6cd2dc730c13f5959bdea8</Sha>
     </Dependency>
     <Dependency Name="Microsoft.NETCore.Platforms" Version="6.0.11">
       <Uri>https://dev.azure.com/dnceng/internal/_git/dotnet-runtime</Uri>
       <Sha>a08d9ce2caf02455c0b825bcdc32974bdf769a80</Sha>
     </Dependency>
-<<<<<<< HEAD
-    <Dependency Name="Microsoft.NET.HostModel" Version="6.0.23-servicing.23463.4">
-      <Uri>https://dev.azure.com/dnceng/internal/_git/dotnet-runtime</Uri>
-      <Sha>ca8b53290abed6b00ae7a9cc331fbc69bc06026c</Sha>
-=======
     <Dependency Name="Microsoft.NET.HostModel" Version="6.0.23-servicing.23480.2">
       <Uri>https://dev.azure.com/dnceng/internal/_git/dotnet-runtime</Uri>
       <Sha>e0f0de876a67755a2c6cd2dc730c13f5959bdea8</Sha>
->>>>>>> e513a3ce
     </Dependency>
     <Dependency Name="Microsoft.Extensions.DependencyModel" Version="6.0.0">
       <Uri>https://github.com/dotnet/runtime</Uri>
@@ -120,11 +64,7 @@
     </Dependency>
     <Dependency Name="Microsoft.NETCore.DotNetHostResolver" Version="6.0.23">
       <Uri>https://dev.azure.com/dnceng/internal/_git/dotnet-runtime</Uri>
-<<<<<<< HEAD
-      <Sha>ca8b53290abed6b00ae7a9cc331fbc69bc06026c</Sha>
-=======
-      <Sha>e0f0de876a67755a2c6cd2dc730c13f5959bdea8</Sha>
->>>>>>> e513a3ce
+      <Sha>e0f0de876a67755a2c6cd2dc730c13f5959bdea8</Sha>
     </Dependency>
     <Dependency Name="Microsoft.Build" Version="17.0.1">
       <Uri>https://dev.azure.com/devdiv/DevDiv/_git/DotNet-msbuild-Trusted</Uri>
@@ -173,23 +113,13 @@
       <Uri>https://github.com/dotnet/roslyn</Uri>
       <Sha>487283bcd8d66693091f2800dcf1c8ae37cccdee</Sha>
     </Dependency>
-<<<<<<< HEAD
-    <Dependency Name="Microsoft.AspNetCore.DeveloperCertificates.XPlat" Version="6.0.23-servicing.23463.13">
-      <Uri>https://dev.azure.com/dnceng/internal/_git/dotnet-aspnetcore</Uri>
-      <Sha>e99084eedfdb1a3d2d99951ae0748c2b5f468358</Sha>
+    <Dependency Name="Microsoft.AspNetCore.DeveloperCertificates.XPlat" Version="6.0.23-servicing.23480.7">
+      <Uri>https://dev.azure.com/dnceng/internal/_git/dotnet-aspnetcore</Uri>
+      <Sha>bc25dd5d39fd057f7cb28acb5ad4d9e925a375de</Sha>
     </Dependency>
     <Dependency Name="Microsoft.AspNetCore.TestHost" Version="6.0.23">
       <Uri>https://dev.azure.com/dnceng/internal/_git/dotnet-aspnetcore</Uri>
-      <Sha>e99084eedfdb1a3d2d99951ae0748c2b5f468358</Sha>
-=======
-    <Dependency Name="Microsoft.AspNetCore.DeveloperCertificates.XPlat" Version="6.0.23-servicing.23480.7">
-      <Uri>https://dev.azure.com/dnceng/internal/_git/dotnet-aspnetcore</Uri>
-      <Sha>bc25dd5d39fd057f7cb28acb5ad4d9e925a375de</Sha>
-    </Dependency>
-    <Dependency Name="Microsoft.AspNetCore.TestHost" Version="6.0.23">
-      <Uri>https://dev.azure.com/dnceng/internal/_git/dotnet-aspnetcore</Uri>
-      <Sha>bc25dd5d39fd057f7cb28acb5ad4d9e925a375de</Sha>
->>>>>>> e513a3ce
+      <Sha>bc25dd5d39fd057f7cb28acb5ad4d9e925a375de</Sha>
     </Dependency>
     <Dependency Name="NuGet.Build.Tasks" Version="6.0.5-rc.1">
       <Uri>https://dev.azure.com/devdiv/DevDiv/_git/NuGet-NuGet.Client-Trusted</Uri>
@@ -238,98 +168,6 @@
     </Dependency>
     <Dependency Name="Microsoft.WindowsDesktop.App.Runtime.win-x64" Version="6.0.23">
       <Uri>https://dev.azure.com/dnceng/internal/_git/dotnet-windowsdesktop</Uri>
-<<<<<<< HEAD
-      <Sha>0c1d005f46ba43bf07b6ce16deef9d8bd113ac6d</Sha>
-    </Dependency>
-    <Dependency Name="VS.Redist.Common.WindowsDesktop.SharedFramework.x64.6.0" Version="6.0.23-servicing.23463.6">
-      <Uri>https://dev.azure.com/dnceng/internal/_git/dotnet-windowsdesktop</Uri>
-      <Sha>0c1d005f46ba43bf07b6ce16deef9d8bd113ac6d</Sha>
-    </Dependency>
-    <Dependency Name="VS.Redist.Common.WindowsDesktop.TargetingPack.x64.6.0" Version="6.0.23-servicing.23463.6">
-      <Uri>https://dev.azure.com/dnceng/internal/_git/dotnet-windowsdesktop</Uri>
-      <Sha>0c1d005f46ba43bf07b6ce16deef9d8bd113ac6d</Sha>
-    </Dependency>
-    <Dependency Name="Microsoft.WindowsDesktop.App.Ref" Version="6.0.23">
-      <Uri>https://dev.azure.com/dnceng/internal/_git/dotnet-windowsdesktop</Uri>
-      <Sha>0c1d005f46ba43bf07b6ce16deef9d8bd113ac6d</Sha>
-    </Dependency>
-    <Dependency Name="Microsoft.NET.Sdk.WindowsDesktop" Version="6.0.23-servicing.23463.7" CoherentParentDependency="Microsoft.WindowsDesktop.App.Runtime.win-x64">
-      <Uri>https://dev.azure.com/dnceng/internal/_git/dotnet-wpf</Uri>
-      <Sha>823450756bc26a13c44a96ea190c46a77c526e04</Sha>
-    </Dependency>
-    <Dependency Name="Microsoft.AspNetCore.App.Ref" Version="6.0.23">
-      <Uri>https://dev.azure.com/dnceng/internal/_git/dotnet-aspnetcore</Uri>
-      <Sha>e99084eedfdb1a3d2d99951ae0748c2b5f468358</Sha>
-    </Dependency>
-    <Dependency Name="Microsoft.AspNetCore.App.Ref.Internal" Version="6.0.23-servicing.23463.13">
-      <Uri>https://dev.azure.com/dnceng/internal/_git/dotnet-aspnetcore</Uri>
-      <Sha>e99084eedfdb1a3d2d99951ae0748c2b5f468358</Sha>
-    </Dependency>
-    <Dependency Name="Microsoft.AspNetCore.App.Runtime.win-x64" Version="6.0.23">
-      <Uri>https://dev.azure.com/dnceng/internal/_git/dotnet-aspnetcore</Uri>
-      <Sha>e99084eedfdb1a3d2d99951ae0748c2b5f468358</Sha>
-    </Dependency>
-    <Dependency Name="VS.Redist.Common.AspNetCore.SharedFramework.x64.6.0" Version="6.0.23-servicing.23463.13">
-      <Uri>https://dev.azure.com/dnceng/internal/_git/dotnet-aspnetcore</Uri>
-      <Sha>e99084eedfdb1a3d2d99951ae0748c2b5f468358</Sha>
-      <SourceBuild RepoName="aspnetcore" ManagedOnly="true" />
-    </Dependency>
-    <Dependency Name="dotnet-dev-certs" Version="6.0.23-servicing.23463.13">
-      <Uri>https://dev.azure.com/dnceng/internal/_git/dotnet-aspnetcore</Uri>
-      <Sha>e99084eedfdb1a3d2d99951ae0748c2b5f468358</Sha>
-    </Dependency>
-    <Dependency Name="dotnet-user-secrets" Version="6.0.23-servicing.23463.13">
-      <Uri>https://dev.azure.com/dnceng/internal/_git/dotnet-aspnetcore</Uri>
-      <Sha>e99084eedfdb1a3d2d99951ae0748c2b5f468358</Sha>
-    </Dependency>
-    <Dependency Name="Microsoft.AspNetCore.Analyzers" Version="6.0.23-servicing.23463.13">
-      <Uri>https://dev.azure.com/dnceng/internal/_git/dotnet-aspnetcore</Uri>
-      <Sha>e99084eedfdb1a3d2d99951ae0748c2b5f468358</Sha>
-    </Dependency>
-    <Dependency Name="Microsoft.AspNetCore.Components.Analyzers" Version="6.0.23">
-      <Uri>https://dev.azure.com/dnceng/internal/_git/dotnet-aspnetcore</Uri>
-      <Sha>e99084eedfdb1a3d2d99951ae0748c2b5f468358</Sha>
-    </Dependency>
-    <Dependency Name="Microsoft.AspNetCore.Mvc.Analyzers" Version="6.0.23-servicing.23463.13">
-      <Uri>https://dev.azure.com/dnceng/internal/_git/dotnet-aspnetcore</Uri>
-      <Sha>e99084eedfdb1a3d2d99951ae0748c2b5f468358</Sha>
-    </Dependency>
-    <Dependency Name="Microsoft.AspNetCore.Mvc.Api.Analyzers" Version="6.0.23-servicing.23463.13">
-      <Uri>https://dev.azure.com/dnceng/internal/_git/dotnet-aspnetcore</Uri>
-      <Sha>e99084eedfdb1a3d2d99951ae0748c2b5f468358</Sha>
-    </Dependency>
-    <Dependency Name="Microsoft.AspNetCore.Mvc.Razor.Extensions" Version="6.0.23">
-      <Uri>https://dev.azure.com/dnceng/internal/_git/dotnet-aspnetcore</Uri>
-      <Sha>e99084eedfdb1a3d2d99951ae0748c2b5f468358</Sha>
-    </Dependency>
-    <Dependency Name="Microsoft.CodeAnalysis.Razor" Version="6.0.23">
-      <Uri>https://dev.azure.com/dnceng/internal/_git/dotnet-aspnetcore</Uri>
-      <Sha>e99084eedfdb1a3d2d99951ae0748c2b5f468358</Sha>
-    </Dependency>
-    <Dependency Name="Microsoft.AspNetCore.Razor.Language" Version="6.0.23">
-      <Uri>https://dev.azure.com/dnceng/internal/_git/dotnet-aspnetcore</Uri>
-      <Sha>e99084eedfdb1a3d2d99951ae0748c2b5f468358</Sha>
-    </Dependency>
-    <Dependency Name="Microsoft.AspNetCore.Razor.Internal.SourceGenerator.Transport" Version="6.0.23-servicing.23463.13">
-      <Uri>https://dev.azure.com/dnceng/internal/_git/dotnet-aspnetcore</Uri>
-      <Sha>e99084eedfdb1a3d2d99951ae0748c2b5f468358</Sha>
-    </Dependency>
-    <Dependency Name="Microsoft.Extensions.FileProviders.Embedded" Version="6.0.23">
-      <Uri>https://dev.azure.com/dnceng/internal/_git/dotnet-aspnetcore</Uri>
-      <Sha>e99084eedfdb1a3d2d99951ae0748c2b5f468358</Sha>
-    </Dependency>
-    <Dependency Name="Microsoft.AspNetCore.Authorization" Version="6.0.23">
-      <Uri>https://dev.azure.com/dnceng/internal/_git/dotnet-aspnetcore</Uri>
-      <Sha>e99084eedfdb1a3d2d99951ae0748c2b5f468358</Sha>
-    </Dependency>
-    <Dependency Name="Microsoft.AspNetCore.Components.Web" Version="6.0.23">
-      <Uri>https://dev.azure.com/dnceng/internal/_git/dotnet-aspnetcore</Uri>
-      <Sha>e99084eedfdb1a3d2d99951ae0748c2b5f468358</Sha>
-    </Dependency>
-    <Dependency Name="Microsoft.JSInterop" Version="6.0.23">
-      <Uri>https://dev.azure.com/dnceng/internal/_git/dotnet-aspnetcore</Uri>
-      <Sha>e99084eedfdb1a3d2d99951ae0748c2b5f468358</Sha>
-=======
       <Sha>5bb01c1a3fcf97da46862c28d5cca36b0e5142f6</Sha>
     </Dependency>
     <Dependency Name="VS.Redist.Common.WindowsDesktop.SharedFramework.x64.6.0" Version="6.0.23-servicing.23480.2">
@@ -420,7 +258,6 @@
     <Dependency Name="Microsoft.JSInterop" Version="6.0.23">
       <Uri>https://dev.azure.com/dnceng/internal/_git/dotnet-aspnetcore</Uri>
       <Sha>bc25dd5d39fd057f7cb28acb5ad4d9e925a375de</Sha>
->>>>>>> e513a3ce
     </Dependency>
     <Dependency Name="Microsoft.Web.Xdt" Version="3.1.0" Pinned="true">
       <Uri>https://github.com/aspnet/xdt</Uri>
