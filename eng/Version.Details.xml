--- conflicted
+++ resolved
@@ -55,19 +55,6 @@
       <Uri>https://github.com/dotnet/emsdk</Uri>
       <Sha>2b0cca8ad3a88e02fe0878139009ffffde071f1f</Sha>
     </Dependency>
-<<<<<<< HEAD
-    <Dependency Name="Microsoft.Build" Version="17.10.33">
-      <Uri>https://github.com/dotnet/msbuild</Uri>
-      <Sha>dbc02fd53b9594bf912231e2955694827ed18884</Sha>
-    </Dependency>
-    <Dependency Name="Microsoft.Build.Localization" Version="17.10.33-servicing-25353-02">
-      <Uri>https://github.com/dotnet/msbuild</Uri>
-      <Sha>dbc02fd53b9594bf912231e2955694827ed18884</Sha>
-    </Dependency>
-    <Dependency Name="Microsoft.SourceBuild.Intermediate.msbuild" Version="17.10.33-servicing-25353-02">
-      <Uri>https://github.com/dotnet/msbuild</Uri>
-      <Sha>dbc02fd53b9594bf912231e2955694827ed18884</Sha>
-=======
     <Dependency Name="Microsoft.Build" Version="17.11.31">
       <Uri>https://dev.azure.com/devdiv/DevDiv/_git/DotNet-msbuild-Trusted</Uri>
       <Sha>933b72e36e86c22ba73e8b8148488f8298bb73c7</Sha>
@@ -79,7 +66,6 @@
     <Dependency Name="Microsoft.SourceBuild.Intermediate.msbuild" Version="17.11.31-servicing-25210-17">
       <Uri>https://dev.azure.com/devdiv/DevDiv/_git/DotNet-msbuild-Trusted</Uri>
       <Sha>933b72e36e86c22ba73e8b8148488f8298bb73c7</Sha>
->>>>>>> c23c91db
       <SourceBuild RepoName="msbuild" ManagedOnly="true" />
     </Dependency>
     <Dependency Name="Microsoft.FSharp.Compiler" Version="12.8.403-beta.24526.2">
@@ -307,28 +293,16 @@
       <Uri>https://dev.azure.com/dnceng/internal/_git/dotnet-aspnetcore</Uri>
       <Sha>fa4d80b76c2431a825be026f6bbabca63e1f42ef</Sha>
     </Dependency>
-<<<<<<< HEAD
-    <Dependency Name="Microsoft.CodeAnalysis.Razor.Tooling.Internal" Version="7.0.0-preview.25329.2">
-=======
     <Dependency Name="Microsoft.CodeAnalysis.Razor.Tooling.Internal" Version="9.0.0-preview.24577.3">
->>>>>>> c23c91db
       <Uri>https://github.com/dotnet/razor</Uri>
       <Sha>c937db618f8c8739c6fa66ab4ca541344a468fdc</Sha>
       <SourceBuild RepoName="razor" ManagedOnly="true" />
     </Dependency>
-<<<<<<< HEAD
-    <Dependency Name="Microsoft.AspNetCore.Mvc.Razor.Extensions.Tooling.Internal" Version="7.0.0-preview.25329.2">
-=======
     <Dependency Name="Microsoft.AspNetCore.Mvc.Razor.Extensions.Tooling.Internal" Version="9.0.0-preview.24577.3">
->>>>>>> c23c91db
       <Uri>https://github.com/dotnet/razor</Uri>
       <Sha>c937db618f8c8739c6fa66ab4ca541344a468fdc</Sha>
     </Dependency>
-<<<<<<< HEAD
-    <Dependency Name="Microsoft.NET.Sdk.Razor.SourceGenerators.Transport" Version="7.0.0-preview.25329.2">
-=======
     <Dependency Name="Microsoft.NET.Sdk.Razor.SourceGenerators.Transport" Version="9.0.0-preview.24577.3">
->>>>>>> c23c91db
       <Uri>https://github.com/dotnet/razor</Uri>
       <Sha>c937db618f8c8739c6fa66ab4ca541344a468fdc</Sha>
     </Dependency>
