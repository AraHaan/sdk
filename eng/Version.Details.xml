--- conflicted
+++ resolved
@@ -589,24 +589,6 @@
     </Dependency>
   </ProductDependencies>
   <ToolsetDependencies>
-<<<<<<< HEAD
-    <Dependency Name="Microsoft.DotNet.Arcade.Sdk" Version="8.0.0-beta.25230.1">
-      <Uri>https://github.com/dotnet/arcade</Uri>
-      <Sha>4246a31e5de9de87f760218c4f588cebf4661f45</Sha>
-      <SourceBuild RepoName="arcade" ManagedOnly="true" />
-    </Dependency>
-    <Dependency Name="Microsoft.DotNet.Helix.Sdk" Version="8.0.0-beta.25230.1">
-      <Uri>https://github.com/dotnet/arcade</Uri>
-      <Sha>4246a31e5de9de87f760218c4f588cebf4661f45</Sha>
-    </Dependency>
-    <Dependency Name="Microsoft.DotNet.SignTool" Version="8.0.0-beta.25230.1">
-      <Uri>https://github.com/dotnet/arcade</Uri>
-      <Sha>4246a31e5de9de87f760218c4f588cebf4661f45</Sha>
-    </Dependency>
-    <Dependency Name="Microsoft.DotNet.XUnitExtensions" Version="8.0.0-beta.25230.1">
-      <Uri>https://github.com/dotnet/arcade</Uri>
-      <Sha>4246a31e5de9de87f760218c4f588cebf4661f45</Sha>
-=======
     <Dependency Name="Microsoft.DotNet.Arcade.Sdk" Version="9.0.0-beta.25208.6">
       <Uri>https://github.com/dotnet/arcade</Uri>
       <Sha>aa61e8c20a869bcc994f8b29eb07d927d2bec6f4</Sha>
@@ -622,7 +604,6 @@
     <Dependency Name="Microsoft.DotNet.SignTool" Version="9.0.0-beta.25208.6">
       <Uri>https://github.com/dotnet/arcade</Uri>
       <Sha>aa61e8c20a869bcc994f8b29eb07d927d2bec6f4</Sha>
->>>>>>> 52b2439f
     </Dependency>
     <Dependency Name="Microsoft.DotNet.XUnitExtensions" Version="9.0.0-beta.25208.6">
       <Uri>https://github.com/dotnet/arcade</Uri>
