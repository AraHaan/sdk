--- conflicted
+++ resolved
@@ -3,11 +3,7 @@
   <ProductDependencies>
     <Dependency Name="Microsoft.TemplateEngine.Abstractions" Version="9.0.307">
       <Uri>https://github.com/dotnet/templating</Uri>
-<<<<<<< HEAD
-      <Sha>f630f0370e54f47e47dff4a6997a016db9528ab2</Sha>
-=======
       <Sha>cb70723777d3bc60bd98214eee7c12c4c5882943</Sha>
->>>>>>> 20c2e995
     </Dependency>
     <Dependency Name="Microsoft.TemplateEngine.Mocks" Version="9.0.307-servicing.25515.4">
       <Uri>https://github.com/dotnet/templating</Uri>
