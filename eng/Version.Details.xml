<?xml version="1.0" encoding="utf-8"?>
<Dependencies>
  <Source Uri="https://github.com/dotnet/dotnet" Mapping="sdk" Sha="30bc8f92be07c2c8c3a6addb946877260e042f63" BarId="278224" />
  <ProductDependencies>
    <Dependency Name="Microsoft.TemplateEngine.Abstractions" Version="10.0.100-rc.1.25406.102">
      <Uri>https://github.com/dotnet/dotnet</Uri>
      <Sha>30bc8f92be07c2c8c3a6addb946877260e042f63</Sha>
    </Dependency>
    <Dependency Name="Microsoft.TemplateEngine.Edge" Version="10.0.100-rc.1.25406.102">
      <Uri>https://github.com/dotnet/dotnet</Uri>
      <Sha>30bc8f92be07c2c8c3a6addb946877260e042f63</Sha>
    </Dependency>
    <Dependency Name="Microsoft.TemplateEngine.Orchestrator.RunnableProjects" Version="10.0.100-rc.1.25406.102">
      <Uri>https://github.com/dotnet/dotnet</Uri>
      <Sha>30bc8f92be07c2c8c3a6addb946877260e042f63</Sha>
    </Dependency>
    <Dependency Name="Microsoft.TemplateEngine.Utils" Version="10.0.100-rc.1.25406.102">
      <Uri>https://github.com/dotnet/dotnet</Uri>
      <Sha>30bc8f92be07c2c8c3a6addb946877260e042f63</Sha>
    </Dependency>
    <Dependency Name="Microsoft.TemplateSearch.Common" Version="10.0.100-rc.1.25406.102">
      <Uri>https://github.com/dotnet/dotnet</Uri>
      <Sha>30bc8f92be07c2c8c3a6addb946877260e042f63</Sha>
    </Dependency>
    <Dependency Name="Microsoft.TemplateEngine.Mocks" Version="10.0.100-rc.1.25406.102">
      <Uri>https://github.com/dotnet/dotnet</Uri>
      <Sha>30bc8f92be07c2c8c3a6addb946877260e042f63</Sha>
    </Dependency>
    <Dependency Name="Microsoft.TemplateEngine.TestHelper" Version="10.0.100-rc.1.25406.102">
      <Uri>https://github.com/dotnet/dotnet</Uri>
      <Sha>30bc8f92be07c2c8c3a6addb946877260e042f63</Sha>
    </Dependency>
    <Dependency Name="Microsoft.TemplateEngine.Authoring.TemplateVerifier" Version="10.0.100-rc.1.25406.102">
      <Uri>https://github.com/dotnet/dotnet</Uri>
      <Sha>30bc8f92be07c2c8c3a6addb946877260e042f63</Sha>
    </Dependency>
    <Dependency Name="Microsoft.TemplateSearch.TemplateDiscovery" Version="10.0.100-rc.1.25406.102">
      <Uri>https://github.com/dotnet/dotnet</Uri>
      <Sha>30bc8f92be07c2c8c3a6addb946877260e042f63</Sha>
    </Dependency>
    <Dependency Name="Microsoft.NETCore.App.Ref" Version="10.0.0-rc.1.25406.102">
      <Uri>https://github.com/dotnet/dotnet</Uri>
      <Sha>30bc8f92be07c2c8c3a6addb946877260e042f63</Sha>
    </Dependency>
    <Dependency Name="Microsoft.NETCore.Platforms" Version="10.0.0-rc.1.25406.102">
      <Uri>https://github.com/dotnet/dotnet</Uri>
      <Sha>30bc8f92be07c2c8c3a6addb946877260e042f63</Sha>
    </Dependency>
    <Dependency Name="Microsoft.NET.HostModel" Version="10.0.0-rc.1.25406.102">
      <Uri>https://github.com/dotnet/dotnet</Uri>
      <Sha>30bc8f92be07c2c8c3a6addb946877260e042f63</Sha>
    </Dependency>
    <Dependency Name="System.IO.Hashing" Version="10.0.0-rc.1.25406.102">
      <Uri>https://github.com/dotnet/dotnet</Uri>
      <Sha>30bc8f92be07c2c8c3a6addb946877260e042f63</Sha>
    </Dependency>
    <Dependency Name="Microsoft.Extensions.DependencyModel" Version="10.0.0-rc.1.25406.102">
      <Uri>https://github.com/dotnet/dotnet</Uri>
      <Sha>30bc8f92be07c2c8c3a6addb946877260e042f63</Sha>
    </Dependency>
    <!-- Change blob version in GenerateInstallerLayout.targets if this is unpinned to service targeting pack -->
    <!-- No new netstandard.library planned for 3.1 timeframe at this time. -->
    <Dependency Name="NETStandard.Library.Ref" Version="2.1.0" Pinned="true">
      <Uri>https://github.com/dotnet/core-setup</Uri>
      <Sha>7d57652f33493fa022125b7f63aad0d70c52d810</Sha>
    </Dependency>
    <Dependency Name="Microsoft.NET.Runtime.Emscripten.Sdk.Internal" Version="10.0.0-preview.7.25377.103">
      <Uri>https://github.com/dotnet/dotnet</Uri>
      <Sha>6a953e76162f3f079405f80e28664fa51b136740</Sha>
    </Dependency>
    <Dependency Name="Microsoft.NET.Runtime.Emscripten.3.1.56.Cache.win-x64" Version="10.0.0-rc.1.25406.102">
      <Uri>https://github.com/dotnet/dotnet</Uri>
      <Sha>30bc8f92be07c2c8c3a6addb946877260e042f63</Sha>
    </Dependency>
    <Dependency Name="Microsoft.Build" Version="17.15.0-preview-25406-102">
      <Uri>https://github.com/dotnet/dotnet</Uri>
      <Sha>30bc8f92be07c2c8c3a6addb946877260e042f63</Sha>
    </Dependency>
    <Dependency Name="Microsoft.Build.Localization" Version="17.15.0-preview-25406-102">
      <Uri>https://github.com/dotnet/dotnet</Uri>
      <Sha>30bc8f92be07c2c8c3a6addb946877260e042f63</Sha>
    </Dependency>
    <Dependency Name="Microsoft.FSharp.Compiler" Version="14.0.100-preview7.25406.102">
      <Uri>https://github.com/dotnet/dotnet</Uri>
      <Sha>30bc8f92be07c2c8c3a6addb946877260e042f63</Sha>
    </Dependency>
    <Dependency Name="Microsoft.Net.Compilers.Toolset" Version="5.0.0-2.25406.102">
      <Uri>https://github.com/dotnet/dotnet</Uri>
      <Sha>30bc8f92be07c2c8c3a6addb946877260e042f63</Sha>
    </Dependency>
    <Dependency Name="Microsoft.Net.Compilers.Toolset.Framework" Version="5.0.0-2.25406.102">
      <Uri>https://github.com/dotnet/dotnet</Uri>
      <Sha>30bc8f92be07c2c8c3a6addb946877260e042f63</Sha>
    </Dependency>
    <Dependency Name="Microsoft.CodeAnalysis" Version="5.0.0-2.25406.102">
      <Uri>https://github.com/dotnet/dotnet</Uri>
      <Sha>30bc8f92be07c2c8c3a6addb946877260e042f63</Sha>
    </Dependency>
    <Dependency Name="Microsoft.CodeAnalysis.BuildClient" Version="5.0.0-2.25406.102">
      <Uri>https://github.com/dotnet/dotnet</Uri>
      <Sha>30bc8f92be07c2c8c3a6addb946877260e042f63</Sha>
    </Dependency>
    <Dependency Name="Microsoft.CodeAnalysis.CSharp" Version="5.0.0-2.25406.102">
      <Uri>https://github.com/dotnet/dotnet</Uri>
      <Sha>30bc8f92be07c2c8c3a6addb946877260e042f63</Sha>
    </Dependency>
    <Dependency Name="Microsoft.CodeAnalysis.CSharp.CodeStyle" Version="5.0.0-2.25406.102">
      <Uri>https://github.com/dotnet/dotnet</Uri>
      <Sha>30bc8f92be07c2c8c3a6addb946877260e042f63</Sha>
    </Dependency>
    <Dependency Name="Microsoft.CodeAnalysis.CSharp.Features" Version="5.0.0-2.25406.102">
      <Uri>https://github.com/dotnet/dotnet</Uri>
      <Sha>30bc8f92be07c2c8c3a6addb946877260e042f63</Sha>
    </Dependency>
    <Dependency Name="Microsoft.CodeAnalysis.CSharp.Workspaces" Version="5.0.0-2.25406.102">
      <Uri>https://github.com/dotnet/dotnet</Uri>
      <Sha>30bc8f92be07c2c8c3a6addb946877260e042f63</Sha>
    </Dependency>
    <Dependency Name="Microsoft.CodeAnalysis.Workspaces.Common" Version="5.0.0-2.25406.102">
      <Uri>https://github.com/dotnet/dotnet</Uri>
      <Sha>30bc8f92be07c2c8c3a6addb946877260e042f63</Sha>
    </Dependency>
    <Dependency Name="Microsoft.CodeAnalysis.Workspaces.MSBuild" Version="5.0.0-2.25406.102">
      <Uri>https://github.com/dotnet/dotnet</Uri>
      <Sha>30bc8f92be07c2c8c3a6addb946877260e042f63</Sha>
    </Dependency>
    <Dependency Name="Microsoft.Build.NuGetSdkResolver" Version="7.0.0-preview.1.102">
      <Uri>https://github.com/dotnet/dotnet</Uri>
      <Sha>30bc8f92be07c2c8c3a6addb946877260e042f63</Sha>
    </Dependency>
    <Dependency Name="NuGet.Build.Tasks" Version="7.0.0-preview.1.102">
      <Uri>https://github.com/dotnet/dotnet</Uri>
      <Sha>30bc8f92be07c2c8c3a6addb946877260e042f63</Sha>
      <SourceBuildTarball RepoName="nuget-client" ManagedOnly="true" />
    </Dependency>
    <Dependency Name="NuGet.Build.Tasks.Console" Version="7.0.0-preview.1.102">
      <Uri>https://github.com/dotnet/dotnet</Uri>
      <Sha>30bc8f92be07c2c8c3a6addb946877260e042f63</Sha>
    </Dependency>
    <Dependency Name="NuGet.Build.Tasks.Pack" Version="7.0.0-preview.1.102">
      <Uri>https://github.com/dotnet/dotnet</Uri>
      <Sha>30bc8f92be07c2c8c3a6addb946877260e042f63</Sha>
    </Dependency>
    <Dependency Name="NuGet.Commands" Version="7.0.0-preview.1.102">
      <Uri>https://github.com/dotnet/dotnet</Uri>
      <Sha>30bc8f92be07c2c8c3a6addb946877260e042f63</Sha>
    </Dependency>
    <Dependency Name="NuGet.CommandLine.XPlat" Version="7.0.0-preview.1.102">
      <Uri>https://github.com/dotnet/dotnet</Uri>
      <Sha>30bc8f92be07c2c8c3a6addb946877260e042f63</Sha>
    </Dependency>
    <Dependency Name="NuGet.Common" Version="7.0.0-preview.1.102">
      <Uri>https://github.com/dotnet/dotnet</Uri>
      <Sha>30bc8f92be07c2c8c3a6addb946877260e042f63</Sha>
    </Dependency>
    <Dependency Name="NuGet.Configuration" Version="7.0.0-preview.1.102">
      <Uri>https://github.com/dotnet/dotnet</Uri>
      <Sha>30bc8f92be07c2c8c3a6addb946877260e042f63</Sha>
    </Dependency>
    <Dependency Name="NuGet.Credentials" Version="7.0.0-preview.1.102">
      <Uri>https://github.com/dotnet/dotnet</Uri>
      <Sha>30bc8f92be07c2c8c3a6addb946877260e042f63</Sha>
    </Dependency>
    <Dependency Name="NuGet.DependencyResolver.Core" Version="7.0.0-preview.1.102">
      <Uri>https://github.com/dotnet/dotnet</Uri>
      <Sha>30bc8f92be07c2c8c3a6addb946877260e042f63</Sha>
    </Dependency>
    <Dependency Name="NuGet.Frameworks" Version="7.0.0-preview.1.102">
      <Uri>https://github.com/dotnet/dotnet</Uri>
      <Sha>30bc8f92be07c2c8c3a6addb946877260e042f63</Sha>
    </Dependency>
    <Dependency Name="NuGet.LibraryModel" Version="7.0.0-preview.1.102">
      <Uri>https://github.com/dotnet/dotnet</Uri>
      <Sha>30bc8f92be07c2c8c3a6addb946877260e042f63</Sha>
    </Dependency>
    <Dependency Name="NuGet.ProjectModel" Version="7.0.0-preview.1.102">
      <Uri>https://github.com/dotnet/dotnet</Uri>
      <Sha>30bc8f92be07c2c8c3a6addb946877260e042f63</Sha>
    </Dependency>
    <Dependency Name="NuGet.Protocol" Version="7.0.0-preview.1.102">
      <Uri>https://github.com/dotnet/dotnet</Uri>
      <Sha>30bc8f92be07c2c8c3a6addb946877260e042f63</Sha>
    </Dependency>
    <Dependency Name="NuGet.Packaging" Version="7.0.0-preview.1.102">
      <Uri>https://github.com/dotnet/dotnet</Uri>
      <Sha>30bc8f92be07c2c8c3a6addb946877260e042f63</Sha>
    </Dependency>
    <Dependency Name="NuGet.Versioning" Version="7.0.0-preview.1.102">
      <Uri>https://github.com/dotnet/dotnet</Uri>
      <Sha>30bc8f92be07c2c8c3a6addb946877260e042f63</Sha>
    </Dependency>
    <Dependency Name="NuGet.Localization" Version="7.0.0-preview.1.100">
      <Uri>https://github.com/nuget/nuget.client</Uri>
      <Sha>d0d16d996284c217b41b0c194d5c51b087f21f8b</Sha>
    </Dependency>
    <Dependency Name="Microsoft.NET.Test.Sdk" Version="18.0.0-preview-25406-102">
      <Uri>https://github.com/dotnet/dotnet</Uri>
      <Sha>30bc8f92be07c2c8c3a6addb946877260e042f63</Sha>
    </Dependency>
    <Dependency Name="Microsoft.TestPlatform.CLI" Version="18.0.0-preview-25406-102">
      <Uri>https://github.com/dotnet/dotnet</Uri>
      <Sha>30bc8f92be07c2c8c3a6addb946877260e042f63</Sha>
    </Dependency>
    <Dependency Name="Microsoft.TestPlatform.Build" Version="18.0.0-preview-25406-102">
      <Uri>https://github.com/dotnet/dotnet</Uri>
      <Sha>30bc8f92be07c2c8c3a6addb946877260e042f63</Sha>
    </Dependency>
    <Dependency Name="Microsoft.NET.ILLink.Tasks" Version="10.0.0-rc.1.25406.102">
      <Uri>https://github.com/dotnet/dotnet</Uri>
      <Sha>30bc8f92be07c2c8c3a6addb946877260e042f63</Sha>
    </Dependency>
    <Dependency Name="System.CodeDom" Version="10.0.0-rc.1.25406.102">
      <Uri>https://github.com/dotnet/dotnet</Uri>
      <Sha>30bc8f92be07c2c8c3a6addb946877260e042f63</Sha>
    </Dependency>
    <Dependency Name="System.Formats.Asn1" Version="10.0.0-rc.1.25406.102">
      <Uri>https://github.com/dotnet/dotnet</Uri>
      <Sha>30bc8f92be07c2c8c3a6addb946877260e042f63</Sha>
    </Dependency>
    <Dependency Name="System.Security.Cryptography.ProtectedData" Version="10.0.0-rc.1.25406.102">
      <Uri>https://github.com/dotnet/dotnet</Uri>
      <Sha>30bc8f92be07c2c8c3a6addb946877260e042f63</Sha>
    </Dependency>
    <Dependency Name="System.Text.Encoding.CodePages" Version="10.0.0-rc.1.25406.102">
      <Uri>https://github.com/dotnet/dotnet</Uri>
      <Sha>30bc8f92be07c2c8c3a6addb946877260e042f63</Sha>
    </Dependency>
    <Dependency Name="System.Resources.Extensions" Version="10.0.0-rc.1.25406.102">
      <Uri>https://github.com/dotnet/dotnet</Uri>
      <Sha>30bc8f92be07c2c8c3a6addb946877260e042f63</Sha>
    </Dependency>
    <!-- Do not use properties based on:
         - Microsoft.WindowsDesktop.App.Ref
         - Microsoft.WindowsDesktop.App.Internal
         - Microsoft.NET.Sdk.WindowsDesktop
         - Microsoft.Dotnet.WinForms.ProjectTemplates
         - Microsoft.DotNet.Wpf.ProjectTemplates
         In VMR builds on non-Windows, they aren't built. Instead, use the following:
         - Microsoft.WindowsDesktop.App.Ref - Microsoft.NETCore.App.Ref
         - Microsoft.WindowsDesktop.App.Internal - Microsoft.NETCore.Platforms
         - Microsoft.NET.Sdk.WindowsDesktop - Microsoft.NETCore.App.Ref
         - Microsoft.Dotnet.WinForms.ProjectTemplates - Microsoft.NETCore.Platforms
         - Microsoft.DotNet.Wpf.ProjectTemplates - Microsoft.NETCore.Platforms
    -->
    <Dependency Name="Microsoft.WindowsDesktop.App.Ref" Version="10.0.0-rc.1.25406.102">
      <Uri>https://github.com/dotnet/dotnet</Uri>
      <Sha>30bc8f92be07c2c8c3a6addb946877260e042f63</Sha>
    </Dependency>
    <Dependency Name="Microsoft.WindowsDesktop.App.Internal" Version="10.0.0-rc.1.25406.102">
      <Uri>https://github.com/dotnet/dotnet</Uri>
      <Sha>30bc8f92be07c2c8c3a6addb946877260e042f63</Sha>
    </Dependency>
    <Dependency Name="Microsoft.NET.Sdk.WindowsDesktop" Version="10.0.0-rc.1.25406.102">
      <Uri>https://github.com/dotnet/dotnet</Uri>
      <Sha>30bc8f92be07c2c8c3a6addb946877260e042f63</Sha>
    </Dependency>
    <Dependency Name="Microsoft.AspNetCore.App.Ref" Version="10.0.0-rc.1.25406.102">
      <Uri>https://github.com/dotnet/dotnet</Uri>
      <Sha>30bc8f92be07c2c8c3a6addb946877260e042f63</Sha>
    </Dependency>
    <Dependency Name="Microsoft.AspNetCore.App.Ref.Internal" Version="10.0.0-rc.1.25406.102">
      <Uri>https://github.com/dotnet/dotnet</Uri>
      <Sha>30bc8f92be07c2c8c3a6addb946877260e042f63</Sha>
    </Dependency>
    <Dependency Name="dotnet-dev-certs" Version="10.0.0-rc.1.25406.102">
      <Uri>https://github.com/dotnet/dotnet</Uri>
      <Sha>30bc8f92be07c2c8c3a6addb946877260e042f63</Sha>
    </Dependency>
    <Dependency Name="dotnet-user-jwts" Version="10.0.0-rc.1.25406.102">
      <Uri>https://github.com/dotnet/dotnet</Uri>
      <Sha>30bc8f92be07c2c8c3a6addb946877260e042f63</Sha>
    </Dependency>
    <Dependency Name="dotnet-user-secrets" Version="10.0.0-rc.1.25406.102">
      <Uri>https://github.com/dotnet/dotnet</Uri>
      <Sha>30bc8f92be07c2c8c3a6addb946877260e042f63</Sha>
    </Dependency>
    <Dependency Name="Microsoft.AspNetCore.Analyzers" Version="10.0.0-rc.1.25406.102">
      <Uri>https://github.com/dotnet/dotnet</Uri>
      <Sha>30bc8f92be07c2c8c3a6addb946877260e042f63</Sha>
    </Dependency>
    <!-- Authentication and Components needed for dotnet/maui CoherentParentDependency -->
    <Dependency Name="Microsoft.AspNetCore.Authentication.Facebook" Version="10.0.0-rc.1.25406.102">
      <Uri>https://github.com/dotnet/dotnet</Uri>
      <Sha>30bc8f92be07c2c8c3a6addb946877260e042f63</Sha>
    </Dependency>
    <Dependency Name="Microsoft.AspNetCore.Authentication.Google" Version="10.0.0-rc.1.25406.102">
      <Uri>https://github.com/dotnet/dotnet</Uri>
      <Sha>30bc8f92be07c2c8c3a6addb946877260e042f63</Sha>
    </Dependency>
    <Dependency Name="Microsoft.AspNetCore.Authentication.MicrosoftAccount" Version="10.0.0-rc.1.25406.102">
      <Uri>https://github.com/dotnet/dotnet</Uri>
      <Sha>30bc8f92be07c2c8c3a6addb946877260e042f63</Sha>
    </Dependency>
    <Dependency Name="Microsoft.AspNetCore.Components" Version="10.0.0-rc.1.25406.102">
      <Uri>https://github.com/dotnet/dotnet</Uri>
      <Sha>30bc8f92be07c2c8c3a6addb946877260e042f63</Sha>
    </Dependency>
    <Dependency Name="Microsoft.AspNetCore.Components.Analyzers" Version="10.0.0-rc.1.25406.102">
      <Uri>https://github.com/dotnet/dotnet</Uri>
      <Sha>30bc8f92be07c2c8c3a6addb946877260e042f63</Sha>
    </Dependency>
    <Dependency Name="Microsoft.AspNetCore.Components.Forms" Version="10.0.0-rc.1.25406.102">
      <Uri>https://github.com/dotnet/dotnet</Uri>
      <Sha>30bc8f92be07c2c8c3a6addb946877260e042f63</Sha>
    </Dependency>
    <Dependency Name="Microsoft.AspNetCore.Components.WebAssembly" Version="10.0.0-rc.1.25406.102">
      <Uri>https://github.com/dotnet/dotnet</Uri>
      <Sha>30bc8f92be07c2c8c3a6addb946877260e042f63</Sha>
    </Dependency>
    <Dependency Name="Microsoft.AspNetCore.Components.WebAssembly.Server" Version="10.0.0-rc.1.25406.102">
      <Uri>https://github.com/dotnet/dotnet</Uri>
      <Sha>30bc8f92be07c2c8c3a6addb946877260e042f63</Sha>
    </Dependency>
    <Dependency Name="Microsoft.AspNetCore.Components.SdkAnalyzers" Version="10.0.0-rc.1.25406.102">
      <Uri>https://github.com/dotnet/dotnet</Uri>
      <Sha>30bc8f92be07c2c8c3a6addb946877260e042f63</Sha>
    </Dependency>
    <Dependency Name="Microsoft.AspNetCore.Components.WebView" Version="10.0.0-rc.1.25406.102">
      <Uri>https://github.com/dotnet/dotnet</Uri>
      <Sha>30bc8f92be07c2c8c3a6addb946877260e042f63</Sha>
    </Dependency>
    <Dependency Name="Microsoft.AspNetCore.Metadata" Version="10.0.0-rc.1.25406.102">
      <Uri>https://github.com/dotnet/dotnet</Uri>
      <Sha>30bc8f92be07c2c8c3a6addb946877260e042f63</Sha>
    </Dependency>
    <Dependency Name="Microsoft.AspNetCore.Mvc.Analyzers" Version="10.0.0-rc.1.25406.102">
      <Uri>https://github.com/dotnet/dotnet</Uri>
      <Sha>30bc8f92be07c2c8c3a6addb946877260e042f63</Sha>
    </Dependency>
    <Dependency Name="Microsoft.AspNetCore.Mvc.Api.Analyzers" Version="10.0.0-rc.1.25406.102">
      <Uri>https://github.com/dotnet/dotnet</Uri>
      <Sha>30bc8f92be07c2c8c3a6addb946877260e042f63</Sha>
    </Dependency>
    <Dependency Name="Microsoft.Extensions.FileProviders.Embedded" Version="10.0.0-rc.1.25406.102">
      <Uri>https://github.com/dotnet/dotnet</Uri>
      <Sha>30bc8f92be07c2c8c3a6addb946877260e042f63</Sha>
    </Dependency>
    <Dependency Name="Microsoft.AspNetCore.Authorization" Version="10.0.0-rc.1.25406.102">
      <Uri>https://github.com/dotnet/dotnet</Uri>
      <Sha>30bc8f92be07c2c8c3a6addb946877260e042f63</Sha>
    </Dependency>
    <Dependency Name="Microsoft.AspNetCore.Components.Web" Version="10.0.0-rc.1.25406.102">
      <Uri>https://github.com/dotnet/dotnet</Uri>
      <Sha>30bc8f92be07c2c8c3a6addb946877260e042f63</Sha>
    </Dependency>
    <Dependency Name="Microsoft.JSInterop" Version="10.0.0-rc.1.25406.102">
      <Uri>https://github.com/dotnet/dotnet</Uri>
      <Sha>30bc8f92be07c2c8c3a6addb946877260e042f63</Sha>
    </Dependency>
    <Dependency Name="Microsoft.Extensions.ObjectPool" Version="10.0.0-rc.1.25406.102">
      <Uri>https://github.com/dotnet/dotnet</Uri>
      <Sha>30bc8f92be07c2c8c3a6addb946877260e042f63</Sha>
    </Dependency>
    <Dependency Name="Microsoft.AspNetCore.DeveloperCertificates.XPlat" Version="10.0.0-rc.1.25406.102">
      <Uri>https://github.com/dotnet/dotnet</Uri>
      <Sha>30bc8f92be07c2c8c3a6addb946877260e042f63</Sha>
    </Dependency>
    <Dependency Name="Microsoft.AspNetCore.TestHost" Version="10.0.0-rc.1.25406.102">
      <Uri>https://github.com/dotnet/dotnet</Uri>
      <Sha>30bc8f92be07c2c8c3a6addb946877260e042f63</Sha>
    </Dependency>
    <Dependency Name="Microsoft.DotNet.Web.ItemTemplates.10.0" Version="10.0.0-rc.1.25406.102">
      <Uri>https://github.com/dotnet/dotnet</Uri>
      <Sha>30bc8f92be07c2c8c3a6addb946877260e042f63</Sha>
    </Dependency>
    <Dependency Name="Microsoft.DotNet.Web.ProjectTemplates.10.0" Version="10.0.0-rc.1.25406.102">
      <Uri>https://github.com/dotnet/dotnet</Uri>
      <Sha>30bc8f92be07c2c8c3a6addb946877260e042f63</Sha>
    </Dependency>
    <Dependency Name="Microsoft.CodeAnalysis.Razor.Tooling.Internal" Version="10.0.0-preview.25406.102">
      <Uri>https://github.com/dotnet/dotnet</Uri>
      <Sha>30bc8f92be07c2c8c3a6addb946877260e042f63</Sha>
    </Dependency>
    <Dependency Name="Microsoft.AspNetCore.Mvc.Razor.Extensions.Tooling.Internal" Version="10.0.0-preview.25406.102">
      <Uri>https://github.com/dotnet/dotnet</Uri>
      <Sha>30bc8f92be07c2c8c3a6addb946877260e042f63</Sha>
    </Dependency>
    <Dependency Name="Microsoft.NET.Sdk.Razor.SourceGenerators.Transport" Version="10.0.0-preview.25406.102">
      <Uri>https://github.com/dotnet/dotnet</Uri>
      <Sha>30bc8f92be07c2c8c3a6addb946877260e042f63</Sha>
    </Dependency>
    <Dependency Name="Microsoft.Web.Xdt" Version="3.2.0-preview.25406.102">
      <Uri>https://github.com/dotnet/dotnet</Uri>
      <Sha>30bc8f92be07c2c8c3a6addb946877260e042f63</Sha>
    </Dependency>
    <Dependency Name="Microsoft.CodeAnalysis.NetAnalyzers" Version="10.0.0-preview.25406.102">
      <Uri>https://github.com/dotnet/dotnet</Uri>
      <Sha>30bc8f92be07c2c8c3a6addb946877260e042f63</Sha>
    </Dependency>
    <Dependency Name="Microsoft.CodeAnalysis.PublicApiAnalyzers" Version="5.0.0-2.25406.102">
      <Uri>https://github.com/dotnet/dotnet</Uri>
      <Sha>30bc8f92be07c2c8c3a6addb946877260e042f63</Sha>
    </Dependency>
    <Dependency Name="System.CommandLine" Version="2.0.0-rc.1.25406.102">
      <Uri>https://github.com/dotnet/dotnet</Uri>
      <Sha>30bc8f92be07c2c8c3a6addb946877260e042f63</Sha>
    </Dependency>
    <!-- Microsoft.CodeAnalysis.Workspaces.MSBuild transitively references M.Bcl.AsyncInterfaces.
         Adding an explicit dependency to make sure the latest version is used instead of the SBRP
         one under source build. -->
    <Dependency Name="Microsoft.DiaSymReader" Version="2.2.0-beta.25406.102">
      <Uri>https://github.com/dotnet/dotnet</Uri>
      <Sha>30bc8f92be07c2c8c3a6addb946877260e042f63</Sha>
    </Dependency>
    <Dependency Name="Microsoft.Deployment.DotNet.Releases" Version="2.0.0-preview.1.25406.102">
      <Uri>https://github.com/dotnet/dotnet</Uri>
      <Sha>30bc8f92be07c2c8c3a6addb946877260e042f63</Sha>
    </Dependency>
    <Dependency Name="Microsoft.Build.Tasks.Git" Version="10.0.0-beta.25406.102">
      <Uri>https://github.com/dotnet/dotnet</Uri>
      <Sha>30bc8f92be07c2c8c3a6addb946877260e042f63</Sha>
    </Dependency>
    <Dependency Name="Microsoft.SourceLink.Common" Version="10.0.0-beta.25406.102">
      <Uri>https://github.com/dotnet/dotnet</Uri>
      <Sha>30bc8f92be07c2c8c3a6addb946877260e042f63</Sha>
    </Dependency>
    <Dependency Name="Microsoft.SourceLink.AzureRepos.Git" Version="10.0.0-beta.25406.102">
      <Uri>https://github.com/dotnet/dotnet</Uri>
      <Sha>30bc8f92be07c2c8c3a6addb946877260e042f63</Sha>
    </Dependency>
    <Dependency Name="Microsoft.SourceLink.GitHub" Version="10.0.0-beta.25406.102">
      <Uri>https://github.com/dotnet/dotnet</Uri>
      <Sha>30bc8f92be07c2c8c3a6addb946877260e042f63</Sha>
    </Dependency>
    <Dependency Name="Microsoft.SourceLink.GitLab" Version="10.0.0-beta.25406.102">
      <Uri>https://github.com/dotnet/dotnet</Uri>
      <Sha>30bc8f92be07c2c8c3a6addb946877260e042f63</Sha>
    </Dependency>
    <Dependency Name="Microsoft.SourceLink.Bitbucket.Git" Version="10.0.0-beta.25406.102">
      <Uri>https://github.com/dotnet/dotnet</Uri>
      <Sha>30bc8f92be07c2c8c3a6addb946877260e042f63</Sha>
    </Dependency>
    <!-- Dependency required for flowing correct package version in source-build, using PVP flow. -->
    <Dependency Name="Microsoft.Extensions.Logging" Version="10.0.0-rc.1.25406.102">
      <Uri>https://github.com/dotnet/dotnet</Uri>
      <Sha>30bc8f92be07c2c8c3a6addb946877260e042f63</Sha>
    </Dependency>
    <!-- Dependency required for flowing correct package version in source-build, using PVP flow. -->
    <Dependency Name="Microsoft.Extensions.Logging.Abstractions" Version="10.0.0-rc.1.25406.102">
      <Uri>https://github.com/dotnet/dotnet</Uri>
      <Sha>30bc8f92be07c2c8c3a6addb946877260e042f63</Sha>
    </Dependency>
    <!-- Dependency required for flowing correct package version in source-build, using PVP flow. -->
    <Dependency Name="Microsoft.Extensions.Logging.Console" Version="10.0.0-rc.1.25406.102">
      <Uri>https://github.com/dotnet/dotnet</Uri>
      <Sha>30bc8f92be07c2c8c3a6addb946877260e042f63</Sha>
    </Dependency>
    <!-- Dependency required for flowing correct package version in source-build, using PVP flow. -->
    <Dependency Name="Microsoft.Extensions.FileSystemGlobbing" Version="10.0.0-rc.1.25406.102">
      <Uri>https://github.com/dotnet/dotnet</Uri>
      <Sha>30bc8f92be07c2c8c3a6addb946877260e042f63</Sha>
    </Dependency>
    <!-- Dependency required for flowing correct package version in source-build, using PVP flow. -->
    <Dependency Name="System.ServiceProcess.ServiceController" Version="10.0.0-rc.1.25406.102">
      <Uri>https://github.com/dotnet/dotnet</Uri>
      <Sha>30bc8f92be07c2c8c3a6addb946877260e042f63</Sha>
    </Dependency>
    <Dependency Name="System.Text.Json" Version="10.0.0-rc.1.25406.102">
      <Uri>https://github.com/dotnet/dotnet</Uri>
      <Sha>30bc8f92be07c2c8c3a6addb946877260e042f63</Sha>
    </Dependency>
    <Dependency Name="Microsoft.Bcl.AsyncInterfaces" Version="10.0.0-rc.1.25406.102">
      <Uri>https://github.com/dotnet/dotnet</Uri>
      <Sha>30bc8f92be07c2c8c3a6addb946877260e042f63</Sha>
    </Dependency>
    <Dependency Name="Microsoft.Extensions.FileProviders.Abstractions" Version="10.0.0-rc.1.25406.102">
      <Uri>https://github.com/dotnet/dotnet</Uri>
      <Sha>30bc8f92be07c2c8c3a6addb946877260e042f63</Sha>
    </Dependency>
    <Dependency Name="Microsoft.Win32.SystemEvents" Version="10.0.0-rc.1.25406.102">
      <Uri>https://github.com/dotnet/dotnet</Uri>
      <Sha>30bc8f92be07c2c8c3a6addb946877260e042f63</Sha>
    </Dependency>
    <Dependency Name="System.Composition.AttributedModel" Version="10.0.0-rc.1.25406.102">
      <Uri>https://github.com/dotnet/dotnet</Uri>
      <Sha>30bc8f92be07c2c8c3a6addb946877260e042f63</Sha>
    </Dependency>
    <Dependency Name="System.Composition.Convention" Version="10.0.0-rc.1.25406.102">
      <Uri>https://github.com/dotnet/dotnet</Uri>
      <Sha>30bc8f92be07c2c8c3a6addb946877260e042f63</Sha>
    </Dependency>
    <Dependency Name="System.Composition.Hosting" Version="10.0.0-rc.1.25406.102">
      <Uri>https://github.com/dotnet/dotnet</Uri>
      <Sha>30bc8f92be07c2c8c3a6addb946877260e042f63</Sha>
    </Dependency>
    <Dependency Name="System.Composition.Runtime" Version="10.0.0-rc.1.25406.102">
      <Uri>https://github.com/dotnet/dotnet</Uri>
      <Sha>30bc8f92be07c2c8c3a6addb946877260e042f63</Sha>
    </Dependency>
    <Dependency Name="System.Composition.TypedParts" Version="10.0.0-rc.1.25406.102">
      <Uri>https://github.com/dotnet/dotnet</Uri>
      <Sha>30bc8f92be07c2c8c3a6addb946877260e042f63</Sha>
    </Dependency>
    <Dependency Name="System.Configuration.ConfigurationManager" Version="10.0.0-rc.1.25406.102">
      <Uri>https://github.com/dotnet/dotnet</Uri>
      <Sha>30bc8f92be07c2c8c3a6addb946877260e042f63</Sha>
    </Dependency>
    <Dependency Name="System.Diagnostics.DiagnosticSource" Version="10.0.0-rc.1.25406.102">
      <Uri>https://github.com/dotnet/dotnet</Uri>
      <Sha>30bc8f92be07c2c8c3a6addb946877260e042f63</Sha>
    </Dependency>
    <Dependency Name="System.Security.Cryptography.Pkcs" Version="10.0.0-rc.1.25406.102">
      <Uri>https://github.com/dotnet/dotnet</Uri>
      <Sha>30bc8f92be07c2c8c3a6addb946877260e042f63</Sha>
    </Dependency>
    <Dependency Name="System.Security.Cryptography.Xml" Version="10.0.0-rc.1.25406.102">
      <Uri>https://github.com/dotnet/dotnet</Uri>
      <Sha>30bc8f92be07c2c8c3a6addb946877260e042f63</Sha>
    </Dependency>
    <Dependency Name="System.Security.Permissions" Version="10.0.0-rc.1.25406.102">
      <Uri>https://github.com/dotnet/dotnet</Uri>
      <Sha>30bc8f92be07c2c8c3a6addb946877260e042f63</Sha>
    </Dependency>
    <Dependency Name="System.Windows.Extensions" Version="10.0.0-rc.1.25406.102">
      <Uri>https://github.com/dotnet/dotnet</Uri>
      <Sha>30bc8f92be07c2c8c3a6addb946877260e042f63</Sha>
    </Dependency>
  </ProductDependencies>
  <ToolsetDependencies>
    <Dependency Name="Microsoft.DotNet.Arcade.Sdk" Version="10.0.0-beta.25406.102">
      <Uri>https://github.com/dotnet/dotnet</Uri>
      <Sha>30bc8f92be07c2c8c3a6addb946877260e042f63</Sha>
    </Dependency>
    <Dependency Name="Microsoft.DotNet.Build.Tasks.Installers" Version="10.0.0-beta.25406.102">
      <Uri>https://github.com/dotnet/dotnet</Uri>
      <Sha>30bc8f92be07c2c8c3a6addb946877260e042f63</Sha>
    </Dependency>
    <Dependency Name="Microsoft.DotNet.Build.Tasks.Templating" Version="10.0.0-beta.25406.102">
      <Uri>https://github.com/dotnet/dotnet</Uri>
      <Sha>30bc8f92be07c2c8c3a6addb946877260e042f63</Sha>
    </Dependency>
    <Dependency Name="Microsoft.DotNet.Build.Tasks.Workloads" Version="10.0.0-beta.25406.102">
      <Uri>https://github.com/dotnet/dotnet</Uri>
      <Sha>30bc8f92be07c2c8c3a6addb946877260e042f63</Sha>
    </Dependency>
    <Dependency Name="Microsoft.DotNet.Helix.Sdk" Version="10.0.0-beta.25406.102">
      <Uri>https://github.com/dotnet/dotnet</Uri>
      <Sha>30bc8f92be07c2c8c3a6addb946877260e042f63</Sha>
    </Dependency>
    <Dependency Name="Microsoft.DotNet.SignTool" Version="10.0.0-beta.25406.102">
      <Uri>https://github.com/dotnet/dotnet</Uri>
      <Sha>30bc8f92be07c2c8c3a6addb946877260e042f63</Sha>
    </Dependency>
    <Dependency Name="Microsoft.DotNet.XUnitExtensions" Version="10.0.0-beta.25406.102">
      <Uri>https://github.com/dotnet/dotnet</Uri>
      <Sha>30bc8f92be07c2c8c3a6addb946877260e042f63</Sha>
    </Dependency>
    <Dependency Name="Microsoft.DotNet.XliffTasks" Version="10.0.0-beta.25406.102">
      <Uri>https://github.com/dotnet/dotnet</Uri>
      <Sha>30bc8f92be07c2c8c3a6addb946877260e042f63</Sha>
    </Dependency>
    <Dependency Name="System.Reflection.MetadataLoadContext" Version="10.0.0-rc.1.25406.102">
      <Uri>https://github.com/dotnet/dotnet</Uri>
      <Sha>30bc8f92be07c2c8c3a6addb946877260e042f63</Sha>
    </Dependency>
<<<<<<< HEAD
    <Dependency Name="Microsoft.Testing.Platform" Version="1.9.0-preview.25401.13">
      <Uri>https://github.com/microsoft/testfx</Uri>
      <Sha>a309c8fc8b7cf2a0bc7e411ac5506b0d2ce93d5a</Sha>
    </Dependency>
    <Dependency Name="MSTest" Version="3.11.0-preview.25401.13">
      <Uri>https://github.com/microsoft/testfx</Uri>
      <Sha>a309c8fc8b7cf2a0bc7e411ac5506b0d2ce93d5a</Sha>
=======
    <Dependency Name="Microsoft.Testing.Platform" Version="1.9.0-preview.25406.4">
      <Uri>https://github.com/microsoft/testfx</Uri>
      <Sha>c7d4bc496f1b503ceca62ed62df822124b79d45d</Sha>
    </Dependency>
    <Dependency Name="MSTest" Version="3.11.0-preview.25406.4">
      <Uri>https://github.com/microsoft/testfx</Uri>
      <Sha>c7d4bc496f1b503ceca62ed62df822124b79d45d</Sha>
>>>>>>> 248fbc7b
    </Dependency>
    <Dependency Name="Microsoft.Extensions.Configuration.Ini" Version="10.0.0-rc.1.25406.102">
      <Uri>https://github.com/dotnet/dotnet</Uri>
      <Sha>30bc8f92be07c2c8c3a6addb946877260e042f63</Sha>
    </Dependency>
  </ToolsetDependencies>
</Dependencies><|MERGE_RESOLUTION|>--- conflicted
+++ resolved
@@ -553,15 +553,6 @@
       <Uri>https://github.com/dotnet/dotnet</Uri>
       <Sha>30bc8f92be07c2c8c3a6addb946877260e042f63</Sha>
     </Dependency>
-<<<<<<< HEAD
-    <Dependency Name="Microsoft.Testing.Platform" Version="1.9.0-preview.25401.13">
-      <Uri>https://github.com/microsoft/testfx</Uri>
-      <Sha>a309c8fc8b7cf2a0bc7e411ac5506b0d2ce93d5a</Sha>
-    </Dependency>
-    <Dependency Name="MSTest" Version="3.11.0-preview.25401.13">
-      <Uri>https://github.com/microsoft/testfx</Uri>
-      <Sha>a309c8fc8b7cf2a0bc7e411ac5506b0d2ce93d5a</Sha>
-=======
     <Dependency Name="Microsoft.Testing.Platform" Version="1.9.0-preview.25406.4">
       <Uri>https://github.com/microsoft/testfx</Uri>
       <Sha>c7d4bc496f1b503ceca62ed62df822124b79d45d</Sha>
@@ -569,7 +560,6 @@
     <Dependency Name="MSTest" Version="3.11.0-preview.25406.4">
       <Uri>https://github.com/microsoft/testfx</Uri>
       <Sha>c7d4bc496f1b503ceca62ed62df822124b79d45d</Sha>
->>>>>>> 248fbc7b
     </Dependency>
     <Dependency Name="Microsoft.Extensions.Configuration.Ini" Version="10.0.0-rc.1.25406.102">
       <Uri>https://github.com/dotnet/dotnet</Uri>
