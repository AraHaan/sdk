<?xml version="1.0" encoding="utf-8"?>
<Dependencies>
  <ProductDependencies>
    <Dependency Name="Microsoft.TemplateEngine.Abstractions" Version="8.0.317">
      <Uri>https://github.com/dotnet/templating</Uri>
      <Sha>774ec0649c4f62160b4728944c97897d6fb4ac9c</Sha>
    </Dependency>
    <Dependency Name="Microsoft.TemplateEngine.Mocks" Version="8.0.317-servicing.25404.11">
      <Uri>https://github.com/dotnet/templating</Uri>
      <Sha>774ec0649c4f62160b4728944c97897d6fb4ac9c</Sha>
    </Dependency>
    <Dependency Name="Microsoft.SourceBuild.Intermediate.templating" Version="8.0.317-servicing.25404.11">
      <Uri>https://github.com/dotnet/templating</Uri>
      <Sha>774ec0649c4f62160b4728944c97897d6fb4ac9c</Sha>
      <SourceBuild RepoName="templating" ManagedOnly="true" />
    </Dependency>
    <Dependency Name="Microsoft.NETCore.App.Ref" Version="8.0.19">
      <Uri>https://dev.azure.com/dnceng/internal/_git/dotnet-runtime</Uri>
      <Sha>fce8ed90dc43047eabec2b32c04ee46b789ad5d1</Sha>
    </Dependency>
    <Dependency Name="VS.Redist.Common.NetCore.SharedFramework.x64.8.0" Version="8.0.19-servicing.25365.14">
      <Uri>https://dev.azure.com/dnceng/internal/_git/dotnet-runtime</Uri>
      <Sha>fce8ed90dc43047eabec2b32c04ee46b789ad5d1</Sha>
      <SourceBuild RepoName="runtime" ManagedOnly="false" />
    </Dependency>
    <Dependency Name="VS.Redist.Common.NetCore.TargetingPack.x64.8.0" Version="8.0.19-servicing.25365.14">
      <Uri>https://dev.azure.com/dnceng/internal/_git/dotnet-runtime</Uri>
      <Sha>fce8ed90dc43047eabec2b32c04ee46b789ad5d1</Sha>
    </Dependency>
    <Dependency Name="Microsoft.NETCore.App.Runtime.win-x64" Version="8.0.19">
      <Uri>https://dev.azure.com/dnceng/internal/_git/dotnet-runtime</Uri>
      <Sha>fce8ed90dc43047eabec2b32c04ee46b789ad5d1</Sha>
    </Dependency>
    <Dependency Name="Microsoft.NETCore.App.Host.win-x64" Version="8.0.19">
      <Uri>https://dev.azure.com/dnceng/internal/_git/dotnet-runtime</Uri>
      <Sha>fce8ed90dc43047eabec2b32c04ee46b789ad5d1</Sha>
    </Dependency>
    <Dependency Name="Microsoft.NETCore.Platforms" Version="8.0.19-servicing.25365.14">
      <Uri>https://dev.azure.com/dnceng/internal/_git/dotnet-runtime</Uri>
      <Sha>fce8ed90dc43047eabec2b32c04ee46b789ad5d1</Sha>
    </Dependency>
    <Dependency Name="Microsoft.NET.HostModel" Version="8.0.19-servicing.25365.14">
      <Uri>https://dev.azure.com/dnceng/internal/_git/dotnet-runtime</Uri>
      <Sha>fce8ed90dc43047eabec2b32c04ee46b789ad5d1</Sha>
    </Dependency>
    <Dependency Name="Microsoft.Extensions.DependencyModel" Version="8.0.2">
      <Uri>https://dev.azure.com/dnceng/internal/_git/dotnet-runtime</Uri>
      <Sha>81cabf2857a01351e5ab578947c7403a5b128ad1</Sha>
    </Dependency>
    <Dependency Name="Microsoft.NETCore.DotNetHostResolver" Version="8.0.19">
      <Uri>https://dev.azure.com/dnceng/internal/_git/dotnet-runtime</Uri>
      <Sha>fce8ed90dc43047eabec2b32c04ee46b789ad5d1</Sha>
    </Dependency>
    <Dependency Name="Microsoft.NET.Workload.Emscripten.Current.Manifest-8.0.100" Version="8.0.19" CoherentParentDependency="Microsoft.NETCore.App.Runtime.win-x64">
      <Uri>https://github.com/dotnet/emsdk</Uri>
      <Sha>6fd14a46f7bc405f4ba53b1e691c76fdc6324b0b</Sha>
    </Dependency>
<<<<<<< HEAD
    <Dependency Name="Microsoft.Build" Version="17.8.35">
      <Uri>https://github.com/dotnet/msbuild</Uri>
      <Sha>fe4b4c2c710f9ffdc4db980d1a2a4cb62fdd3c67</Sha>
    </Dependency>
    <Dependency Name="Microsoft.Build.Localization" Version="17.8.35-servicing-25407-06">
      <Uri>https://github.com/dotnet/msbuild</Uri>
      <Sha>fe4b4c2c710f9ffdc4db980d1a2a4cb62fdd3c67</Sha>
    </Dependency>
    <Dependency Name="Microsoft.SourceBuild.Intermediate.msbuild" Version="17.8.35-servicing-25407-06">
      <Uri>https://github.com/dotnet/msbuild</Uri>
      <Sha>fe4b4c2c710f9ffdc4db980d1a2a4cb62fdd3c67</Sha>
=======
    <Dependency Name="Microsoft.Build" Version="17.10.35">
      <Uri>https://github.com/dotnet/msbuild</Uri>
      <Sha>cac01d670cd054af080c4b696a8e8261549146e1</Sha>
    </Dependency>
    <Dependency Name="Microsoft.Build.Localization" Version="17.10.35-servicing-25404-02">
      <Uri>https://github.com/dotnet/msbuild</Uri>
      <Sha>cac01d670cd054af080c4b696a8e8261549146e1</Sha>
    </Dependency>
    <Dependency Name="Microsoft.SourceBuild.Intermediate.msbuild" Version="17.10.35-servicing-25404-02">
      <Uri>https://github.com/dotnet/msbuild</Uri>
      <Sha>cac01d670cd054af080c4b696a8e8261549146e1</Sha>
>>>>>>> 1d90a928
      <SourceBuild RepoName="msbuild" ManagedOnly="true" />
    </Dependency>
    <Dependency Name="Microsoft.FSharp.Compiler" Version="12.8.301-beta.24271.6">
      <Uri>https://github.com/dotnet/fsharp</Uri>
      <Sha>80c165644db640d0f309affe0daa281c7e17b939</Sha>
    </Dependency>
    <Dependency Name="Microsoft.SourceBuild.Intermediate.fsharp" Version="8.0.301-beta.24271.6">
      <Uri>https://github.com/dotnet/fsharp</Uri>
      <Sha>80c165644db640d0f309affe0daa281c7e17b939</Sha>
      <SourceBuild RepoName="fsharp" ManagedOnly="true" />
    </Dependency>
    <Dependency Name="dotnet-format" Version="8.3.631206">
      <Uri>https://github.com/dotnet/format</Uri>
      <Sha>c7e5d39bdc5e4a2fedd4fb4f46e35a9843ddff4a</Sha>
      <SourceBuild RepoName="format" ManagedOnly="true" />
    </Dependency>
    <Dependency Name="Microsoft.Net.Compilers.Toolset" Version="4.10.0-3.25064.8">
      <Uri>https://github.com/dotnet/roslyn</Uri>
      <Sha>85262f5f51be12867c1c2776d7a2be55251c04be</Sha>
      <SourceBuild RepoName="roslyn" ManagedOnly="true" />
    </Dependency>
    <Dependency Name="Microsoft.CodeAnalysis" Version="4.10.0-3.25064.8">
      <Uri>https://github.com/dotnet/roslyn</Uri>
      <Sha>85262f5f51be12867c1c2776d7a2be55251c04be</Sha>
    </Dependency>
    <Dependency Name="Microsoft.CodeAnalysis.CSharp" Version="4.10.0-3.25064.8">
      <Uri>https://github.com/dotnet/roslyn</Uri>
      <Sha>85262f5f51be12867c1c2776d7a2be55251c04be</Sha>
    </Dependency>
    <Dependency Name="Microsoft.CodeAnalysis.CSharp.CodeStyle" Version="4.10.0-3.25064.8">
      <Uri>https://github.com/dotnet/roslyn</Uri>
      <Sha>85262f5f51be12867c1c2776d7a2be55251c04be</Sha>
    </Dependency>
    <Dependency Name="Microsoft.CodeAnalysis.CSharp.Features" Version="4.10.0-3.25064.8">
      <Uri>https://github.com/dotnet/roslyn</Uri>
      <Sha>85262f5f51be12867c1c2776d7a2be55251c04be</Sha>
    </Dependency>
    <Dependency Name="Microsoft.CodeAnalysis.CSharp.Workspaces" Version="4.10.0-3.25064.8">
      <Uri>https://github.com/dotnet/roslyn</Uri>
      <Sha>85262f5f51be12867c1c2776d7a2be55251c04be</Sha>
    </Dependency>
    <Dependency Name="Microsoft.CodeAnalysis.Workspaces.MSBuild" Version="4.10.0-3.25064.8">
      <Uri>https://github.com/dotnet/roslyn</Uri>
      <Sha>85262f5f51be12867c1c2776d7a2be55251c04be</Sha>
    </Dependency>
    <Dependency Name="Microsoft.AspNetCore.DeveloperCertificates.XPlat" Version="8.0.19-servicing.25372.4">
      <Uri>https://dev.azure.com/dnceng/internal/_git/dotnet-aspnetcore</Uri>
      <Sha>277e317dd5cab9859ceea4c8ebae218522c2c173</Sha>
    </Dependency>
    <Dependency Name="Microsoft.AspNetCore.TestHost" Version="8.0.19">
      <Uri>https://dev.azure.com/dnceng/internal/_git/dotnet-aspnetcore</Uri>
      <Sha>277e317dd5cab9859ceea4c8ebae218522c2c173</Sha>
    </Dependency>
    <Dependency Name="Microsoft.Build.NuGetSdkResolver" Version="6.10.2-rc.8">
      <Uri>https://github.com/nuget/nuget.client</Uri>
      <Sha>b42cb884109d8d33c956311f1a8c89a90be0c195</Sha>
    </Dependency>
    <Dependency Name="NuGet.Build.Tasks" Version="6.10.2-rc.8">
      <Uri>https://github.com/nuget/nuget.client</Uri>
      <Sha>b42cb884109d8d33c956311f1a8c89a90be0c195</Sha>
    </Dependency>
    <Dependency Name="NuGet.Build.Tasks.Console" Version="6.10.2-rc.8">
      <Uri>https://github.com/nuget/nuget.client</Uri>
      <Sha>b42cb884109d8d33c956311f1a8c89a90be0c195</Sha>
    </Dependency>
    <Dependency Name="NuGet.Build.Tasks.Pack" Version="6.10.2-rc.8">
      <Uri>https://github.com/nuget/nuget.client</Uri>
      <Sha>b42cb884109d8d33c956311f1a8c89a90be0c195</Sha>
    </Dependency>
    <Dependency Name="NuGet.Commands" Version="6.10.2-rc.8">
      <Uri>https://github.com/nuget/nuget.client</Uri>
      <Sha>b42cb884109d8d33c956311f1a8c89a90be0c195</Sha>
    </Dependency>
    <Dependency Name="NuGet.CommandLine.XPlat" Version="6.10.2-rc.8">
      <Uri>https://github.com/nuget/nuget.client</Uri>
      <Sha>b42cb884109d8d33c956311f1a8c89a90be0c195</Sha>
    </Dependency>
    <Dependency Name="NuGet.Common" Version="6.10.2-rc.8">
      <Uri>https://github.com/nuget/nuget.client</Uri>
      <Sha>b42cb884109d8d33c956311f1a8c89a90be0c195</Sha>
    </Dependency>
    <Dependency Name="NuGet.Configuration" Version="6.10.2-rc.8">
      <Uri>https://github.com/nuget/nuget.client</Uri>
      <Sha>b42cb884109d8d33c956311f1a8c89a90be0c195</Sha>
    </Dependency>
    <Dependency Name="NuGet.Credentials" Version="6.10.2-rc.8">
      <Uri>https://github.com/nuget/nuget.client</Uri>
      <Sha>b42cb884109d8d33c956311f1a8c89a90be0c195</Sha>
    </Dependency>
    <Dependency Name="NuGet.DependencyResolver.Core" Version="6.10.2-rc.8">
      <Uri>https://github.com/nuget/nuget.client</Uri>
      <Sha>b42cb884109d8d33c956311f1a8c89a90be0c195</Sha>
    </Dependency>
    <Dependency Name="NuGet.Frameworks" Version="6.10.2-rc.8">
      <Uri>https://github.com/nuget/nuget.client</Uri>
      <Sha>b42cb884109d8d33c956311f1a8c89a90be0c195</Sha>
    </Dependency>
    <Dependency Name="NuGet.LibraryModel" Version="6.10.2-rc.8">
      <Uri>https://github.com/nuget/nuget.client</Uri>
      <Sha>b42cb884109d8d33c956311f1a8c89a90be0c195</Sha>
    </Dependency>
    <Dependency Name="NuGet.ProjectModel" Version="6.10.2-rc.8">
      <Uri>https://github.com/nuget/nuget.client</Uri>
      <Sha>b42cb884109d8d33c956311f1a8c89a90be0c195</Sha>
    </Dependency>
    <Dependency Name="NuGet.Protocol" Version="6.10.2-rc.8">
      <Uri>https://github.com/nuget/nuget.client</Uri>
      <Sha>b42cb884109d8d33c956311f1a8c89a90be0c195</Sha>
    </Dependency>
    <Dependency Name="NuGet.Packaging" Version="6.10.2-rc.8">
      <Uri>https://github.com/nuget/nuget.client</Uri>
      <Sha>b42cb884109d8d33c956311f1a8c89a90be0c195</Sha>
    </Dependency>
    <Dependency Name="NuGet.Versioning" Version="6.10.2-rc.8">
      <Uri>https://github.com/nuget/nuget.client</Uri>
      <Sha>b42cb884109d8d33c956311f1a8c89a90be0c195</Sha>
    </Dependency>
    <Dependency Name="NuGet.Localization" Version="6.10.2-rc.8">
      <Uri>https://github.com/nuget/nuget.client</Uri>
      <Sha>b42cb884109d8d33c956311f1a8c89a90be0c195</Sha>
    </Dependency>
    <Dependency Name="Microsoft.NET.Test.Sdk" Version="17.10.0-release-24317-02">
      <Uri>https://github.com/microsoft/vstest</Uri>
      <Sha>c4d80397805bec06b354d20aeb1773e243c6add0</Sha>
      <SourceBuild RepoName="vstest" ManagedOnly="true" />
    </Dependency>
    <Dependency Name="Microsoft.TestPlatform.CLI" Version="17.10.0-release-24317-02">
      <Uri>https://github.com/microsoft/vstest</Uri>
      <Sha>c4d80397805bec06b354d20aeb1773e243c6add0</Sha>
    </Dependency>
    <Dependency Name="Microsoft.TestPlatform.Build" Version="17.10.0-release-24317-02">
      <Uri>https://github.com/microsoft/vstest</Uri>
      <Sha>c4d80397805bec06b354d20aeb1773e243c6add0</Sha>
    </Dependency>
    <Dependency Name="Microsoft.NET.ILLink.Tasks" Version="8.0.19">
      <Uri>https://dev.azure.com/dnceng/internal/_git/dotnet-runtime</Uri>
      <Sha>fce8ed90dc43047eabec2b32c04ee46b789ad5d1</Sha>
    </Dependency>
    <Dependency Name="System.Formats.Asn1" Version="8.0.2">
      <Uri>https://dev.azure.com/dnceng/internal/_git/dotnet-runtime</Uri>
      <Sha>50c4cb9fc31c47f03eac865d7bc518af173b74b7</Sha>
    </Dependency>
    <Dependency Name="System.CodeDom" Version="8.0.0">
      <Uri>https://dev.azure.com/dnceng/internal/_git/dotnet-runtime</Uri>
      <Sha>5535e31a712343a63f5d7d796cd874e563e5ac14</Sha>
    </Dependency>
    <Dependency Name="System.Diagnostics.EventLog" Version="8.0.2">
      <Uri>https://dev.azure.com/dnceng/internal/_git/dotnet-runtime</Uri>
      <Sha>50c4cb9fc31c47f03eac865d7bc518af173b74b7</Sha>
    </Dependency>
    <Dependency Name="System.Security.Cryptography.ProtectedData" Version="8.0.0">
      <Uri>https://dev.azure.com/dnceng/internal/_git/dotnet-runtime</Uri>
      <Sha>5535e31a712343a63f5d7d796cd874e563e5ac14</Sha>
    </Dependency>
    <Dependency Name="System.Text.Encoding.CodePages" Version="8.0.0">
      <Uri>https://dev.azure.com/dnceng/internal/_git/dotnet-runtime</Uri>
      <Sha>5535e31a712343a63f5d7d796cd874e563e5ac14</Sha>
    </Dependency>
    <Dependency Name="System.Resources.Extensions" Version="8.0.0">
      <Uri>https://dev.azure.com/dnceng/internal/_git/dotnet-runtime</Uri>
      <Sha>5535e31a712343a63f5d7d796cd874e563e5ac14</Sha>
    </Dependency>
    <Dependency Name="Microsoft.WindowsDesktop.App.Runtime.win-x64" Version="8.0.19">
      <Uri>https://dev.azure.com/dnceng/internal/_git/dotnet-windowsdesktop</Uri>
      <Sha>5fa74c83c4592ebe947aa4ca5302db1ffbb1dd4c</Sha>
    </Dependency>
    <Dependency Name="VS.Redist.Common.WindowsDesktop.SharedFramework.x64.8.0" Version="8.0.19-servicing.25368.2">
      <Uri>https://dev.azure.com/dnceng/internal/_git/dotnet-windowsdesktop</Uri>
      <Sha>5fa74c83c4592ebe947aa4ca5302db1ffbb1dd4c</Sha>
    </Dependency>
    <Dependency Name="Microsoft.WindowsDesktop.App.Ref" Version="8.0.19">
      <Uri>https://dev.azure.com/dnceng/internal/_git/dotnet-windowsdesktop</Uri>
      <Sha>5fa74c83c4592ebe947aa4ca5302db1ffbb1dd4c</Sha>
    </Dependency>
    <Dependency Name="VS.Redist.Common.WindowsDesktop.TargetingPack.x64.8.0" Version="8.0.19-servicing.25368.2">
      <Uri>https://dev.azure.com/dnceng/internal/_git/dotnet-windowsdesktop</Uri>
      <Sha>5fa74c83c4592ebe947aa4ca5302db1ffbb1dd4c</Sha>
    </Dependency>
    <Dependency Name="Microsoft.NET.Sdk.WindowsDesktop" Version="8.0.19-servicing.25368.11" CoherentParentDependency="Microsoft.WindowsDesktop.App.Ref">
      <Uri>https://dev.azure.com/dnceng/internal/_git/dotnet-wpf</Uri>
      <Sha>43d1a9a5f6207405244e36ac6a2950c8050442f8</Sha>
    </Dependency>
    <Dependency Name="Microsoft.AspNetCore.App.Ref" Version="8.0.19">
      <Uri>https://dev.azure.com/dnceng/internal/_git/dotnet-aspnetcore</Uri>
      <Sha>277e317dd5cab9859ceea4c8ebae218522c2c173</Sha>
    </Dependency>
    <Dependency Name="Microsoft.AspNetCore.App.Ref.Internal" Version="8.0.19-servicing.25372.4">
      <Uri>https://dev.azure.com/dnceng/internal/_git/dotnet-aspnetcore</Uri>
      <Sha>277e317dd5cab9859ceea4c8ebae218522c2c173</Sha>
    </Dependency>
    <Dependency Name="Microsoft.AspNetCore.App.Runtime.win-x64" Version="8.0.19">
      <Uri>https://dev.azure.com/dnceng/internal/_git/dotnet-aspnetcore</Uri>
      <Sha>277e317dd5cab9859ceea4c8ebae218522c2c173</Sha>
    </Dependency>
    <Dependency Name="VS.Redist.Common.AspNetCore.SharedFramework.x64.8.0" Version="8.0.19-servicing.25372.4">
      <Uri>https://dev.azure.com/dnceng/internal/_git/dotnet-aspnetcore</Uri>
      <Sha>277e317dd5cab9859ceea4c8ebae218522c2c173</Sha>
      <SourceBuild RepoName="aspnetcore" ManagedOnly="true" />
    </Dependency>
    <Dependency Name="dotnet-dev-certs" Version="8.0.19-servicing.25372.4">
      <Uri>https://dev.azure.com/dnceng/internal/_git/dotnet-aspnetcore</Uri>
      <Sha>277e317dd5cab9859ceea4c8ebae218522c2c173</Sha>
    </Dependency>
    <Dependency Name="dotnet-user-jwts" Version="8.0.19-servicing.25372.4">
      <Uri>https://dev.azure.com/dnceng/internal/_git/dotnet-aspnetcore</Uri>
      <Sha>277e317dd5cab9859ceea4c8ebae218522c2c173</Sha>
    </Dependency>
    <Dependency Name="dotnet-user-secrets" Version="8.0.19-servicing.25372.4">
      <Uri>https://dev.azure.com/dnceng/internal/_git/dotnet-aspnetcore</Uri>
      <Sha>277e317dd5cab9859ceea4c8ebae218522c2c173</Sha>
    </Dependency>
    <Dependency Name="Microsoft.AspNetCore.Analyzers" Version="8.0.19-servicing.25372.4">
      <Uri>https://dev.azure.com/dnceng/internal/_git/dotnet-aspnetcore</Uri>
      <Sha>277e317dd5cab9859ceea4c8ebae218522c2c173</Sha>
    </Dependency>
    <Dependency Name="Microsoft.AspNetCore.Components.SdkAnalyzers" Version="8.0.19-servicing.25372.4">
      <Uri>https://dev.azure.com/dnceng/internal/_git/dotnet-aspnetcore</Uri>
      <Sha>277e317dd5cab9859ceea4c8ebae218522c2c173</Sha>
    </Dependency>
    <Dependency Name="Microsoft.AspNetCore.Mvc.Analyzers" Version="8.0.19-servicing.25372.4">
      <Uri>https://dev.azure.com/dnceng/internal/_git/dotnet-aspnetcore</Uri>
      <Sha>277e317dd5cab9859ceea4c8ebae218522c2c173</Sha>
    </Dependency>
    <Dependency Name="Microsoft.AspNetCore.Mvc.Api.Analyzers" Version="8.0.19-servicing.25372.4">
      <Uri>https://dev.azure.com/dnceng/internal/_git/dotnet-aspnetcore</Uri>
      <Sha>277e317dd5cab9859ceea4c8ebae218522c2c173</Sha>
    </Dependency>
    <Dependency Name="Microsoft.CodeAnalysis.Razor.Tooling.Internal" Version="7.0.0-preview.25377.7">
      <Uri>https://github.com/dotnet/razor</Uri>
      <Sha>09ca88197916e545aefea53f16ed1b266644cde9</Sha>
      <SourceBuild RepoName="razor" ManagedOnly="true" />
    </Dependency>
    <Dependency Name="Microsoft.AspNetCore.Mvc.Razor.Extensions.Tooling.Internal" Version="7.0.0-preview.25377.7">
      <Uri>https://github.com/dotnet/razor</Uri>
      <Sha>09ca88197916e545aefea53f16ed1b266644cde9</Sha>
    </Dependency>
    <Dependency Name="Microsoft.NET.Sdk.Razor.SourceGenerators.Transport" Version="7.0.0-preview.25377.7">
      <Uri>https://github.com/dotnet/razor</Uri>
      <Sha>09ca88197916e545aefea53f16ed1b266644cde9</Sha>
    </Dependency>
    <Dependency Name="Microsoft.Extensions.FileProviders.Embedded" Version="8.0.19">
      <Uri>https://dev.azure.com/dnceng/internal/_git/dotnet-aspnetcore</Uri>
      <Sha>277e317dd5cab9859ceea4c8ebae218522c2c173</Sha>
    </Dependency>
    <Dependency Name="Microsoft.AspNetCore.Authorization" Version="8.0.19">
      <Uri>https://dev.azure.com/dnceng/internal/_git/dotnet-aspnetcore</Uri>
      <Sha>277e317dd5cab9859ceea4c8ebae218522c2c173</Sha>
    </Dependency>
    <Dependency Name="Microsoft.AspNetCore.Components.Web" Version="8.0.19">
      <Uri>https://dev.azure.com/dnceng/internal/_git/dotnet-aspnetcore</Uri>
      <Sha>277e317dd5cab9859ceea4c8ebae218522c2c173</Sha>
    </Dependency>
    <Dependency Name="Microsoft.JSInterop" Version="8.0.19">
      <Uri>https://dev.azure.com/dnceng/internal/_git/dotnet-aspnetcore</Uri>
      <Sha>277e317dd5cab9859ceea4c8ebae218522c2c173</Sha>
    </Dependency>
    <Dependency Name="Microsoft.Web.Xdt" Version="7.0.0-preview.22423.2" Pinned="true">
      <Uri>https://github.com/dotnet/xdt</Uri>
      <Sha>9a1c3e1b7f0c8763d4c96e593961a61a72679a7b</Sha>
      <SourceBuild RepoName="xdt" ManagedOnly="true" />
    </Dependency>
    <Dependency Name="Microsoft.CodeAnalysis.NetAnalyzers" Version="8.0.0-preview.23614.1">
      <Uri>https://github.com/dotnet/roslyn-analyzers</Uri>
      <Sha>abef8ced132657943b7150f01a308e2199a17d5d</Sha>
    </Dependency>
    <Dependency Name="Microsoft.CodeAnalysis.PublicApiAnalyzers" Version="3.11.0-beta1.23614.1">
      <Uri>https://github.com/dotnet/roslyn-analyzers</Uri>
      <Sha>abef8ced132657943b7150f01a308e2199a17d5d</Sha>
    </Dependency>
    <Dependency Name="Microsoft.SourceBuild.Intermediate.roslyn-analyzers" Version="3.11.0-beta1.23614.1">
      <Uri>https://github.com/dotnet/roslyn-analyzers</Uri>
      <Sha>abef8ced132657943b7150f01a308e2199a17d5d</Sha>
      <SourceBuild RepoName="roslyn-analyzers" ManagedOnly="true" />
    </Dependency>
    <Dependency Name="System.CommandLine" Version="2.0.0-beta4.23307.1">
      <Uri>https://github.com/dotnet/command-line-api</Uri>
      <Sha>02fe27cd6a9b001c8feb7938e6ef4b3799745759</Sha>
    </Dependency>
    <Dependency Name="Microsoft.SourceBuild.Intermediate.command-line-api" Version="0.1.430701">
      <Uri>https://github.com/dotnet/command-line-api</Uri>
      <Sha>02fe27cd6a9b001c8feb7938e6ef4b3799745759</Sha>
      <SourceBuild RepoName="command-line-api" ManagedOnly="true" />
    </Dependency>
    <Dependency Name="Microsoft.SourceBuild.Intermediate.source-build-externals" Version="8.0.0-alpha.1.25202.2">
      <Uri>https://github.com/dotnet/source-build-externals</Uri>
      <Sha>16bcad1c13be082bd52ce178896d1119a73081a9</Sha>
      <SourceBuild RepoName="source-build-externals" ManagedOnly="true" />
    </Dependency>
    <Dependency Name="Microsoft.SourceBuild.Intermediate.source-build-reference-packages" Version="8.0.0-alpha.1.25316.2">
      <Uri>https://github.com/dotnet/source-build-reference-packages</Uri>
      <Sha>3827e68e002064268d4be4b2d1d96048f9794808</Sha>
      <SourceBuild RepoName="source-build-reference-packages" ManagedOnly="true" />
    </Dependency>
    <Dependency Name="Microsoft.Deployment.DotNet.Releases" Version="2.0.0-rtm.1.25064.1">
      <Uri>https://github.com/dotnet/deployment-tools</Uri>
      <Sha>5255d40e228ea1d4b624781b5b97ec16484a3b4b</Sha>
    </Dependency>
    <Dependency Name="Microsoft.Build.Tasks.Git" Version="8.0.0-beta.23615.1">
      <Uri>https://github.com/dotnet/sourcelink</Uri>
      <Sha>94eaac3385cafff41094454966e1af1d1cf60f00</Sha>
      <SourceBuild RepoName="sourcelink" ManagedOnly="true" />
    </Dependency>
    <Dependency Name="Microsoft.SourceLink.Common" Version="8.0.0-beta.23615.1">
      <Uri>https://github.com/dotnet/sourcelink</Uri>
      <Sha>94eaac3385cafff41094454966e1af1d1cf60f00</Sha>
    </Dependency>
    <Dependency Name="Microsoft.SourceLink.AzureRepos.Git" Version="8.0.0-beta.23615.1">
      <Uri>https://github.com/dotnet/sourcelink</Uri>
      <Sha>94eaac3385cafff41094454966e1af1d1cf60f00</Sha>
    </Dependency>
    <Dependency Name="Microsoft.SourceLink.GitHub" Version="8.0.0-beta.23615.1">
      <Uri>https://github.com/dotnet/sourcelink</Uri>
      <Sha>94eaac3385cafff41094454966e1af1d1cf60f00</Sha>
    </Dependency>
    <Dependency Name="Microsoft.SourceLink.GitLab" Version="8.0.0-beta.23615.1">
      <Uri>https://github.com/dotnet/sourcelink</Uri>
      <Sha>94eaac3385cafff41094454966e1af1d1cf60f00</Sha>
    </Dependency>
    <Dependency Name="Microsoft.SourceLink.Bitbucket.Git" Version="8.0.0-beta.23615.1">
      <Uri>https://github.com/dotnet/sourcelink</Uri>
      <Sha>94eaac3385cafff41094454966e1af1d1cf60f00</Sha>
    </Dependency>
    <!-- Explicit dependency because Microsoft.Deployment.DotNet.Releases has different versioning
         than the SB intermediate -->
    <Dependency Name="Microsoft.SourceBuild.Intermediate.deployment-tools" Version="8.0.0-rtm.25064.1">
      <Uri>https://github.com/dotnet/deployment-tools</Uri>
      <Sha>5255d40e228ea1d4b624781b5b97ec16484a3b4b</Sha>
      <SourceBuild RepoName="deployment-tools" ManagedOnly="true" />
    </Dependency>
    <Dependency Name="Microsoft.SourceBuild.Intermediate.symreader" Version="2.0.0-beta-23228-03">
      <Uri>https://github.com/dotnet/symreader</Uri>
      <Sha>27e584661980ee6d82c419a2a471ae505b7d122e</Sha>
      <SourceBuild RepoName="symreader" ManagedOnly="true" />
    </Dependency>
    <!-- Dependency required for flowing correct package version in source-build, using PVP flow. -->
    <Dependency Name="Microsoft.Extensions.Logging" Version="8.0.1">
      <Uri>https://dev.azure.com/dnceng/internal/_git/dotnet-runtime</Uri>
      <Sha>81cabf2857a01351e5ab578947c7403a5b128ad1</Sha>
    </Dependency>
    <!-- Dependency required for flowing correct package version in source-build, using PVP flow. -->
    <Dependency Name="Microsoft.Extensions.Logging.Abstractions" Version="8.0.3">
      <Uri>https://dev.azure.com/dnceng/internal/_git/dotnet-runtime</Uri>
      <Sha>50c4cb9fc31c47f03eac865d7bc518af173b74b7</Sha>
    </Dependency>
    <!-- Dependency required for flowing correct package version in source-build, using PVP flow. -->
    <Dependency Name="Microsoft.Extensions.Logging.Console" Version="8.0.1">
      <Uri>https://dev.azure.com/dnceng/internal/_git/dotnet-runtime</Uri>
      <Sha>81cabf2857a01351e5ab578947c7403a5b128ad1</Sha>
    </Dependency>
    <!-- Dependency required for flowing correct package version in source-build, using PVP flow. -->
    <Dependency Name="Microsoft.Extensions.FileSystemGlobbing" Version="8.0.0">
      <Uri>https://dev.azure.com/dnceng/internal/_git/dotnet-runtime</Uri>
      <Sha>5535e31a712343a63f5d7d796cd874e563e5ac14</Sha>
    </Dependency>
    <!-- Dependency required for flowing correct package version in source-build, using PVP flow. -->
    <Dependency Name="System.ServiceProcess.ServiceController" Version="8.0.1">
      <Uri>https://dev.azure.com/dnceng/internal/_git/dotnet-runtime</Uri>
      <Sha>81cabf2857a01351e5ab578947c7403a5b128ad1</Sha>
    </Dependency>
    <Dependency Name="System.Text.Json" Version="8.0.6">
      <Uri>https://dev.azure.com/dnceng/internal/_git/dotnet-runtime</Uri>
      <Sha>ef853a71052646a42abf17e888ec6d9a69614ad9</Sha>
    </Dependency>
    <Dependency Name="Microsoft.Bcl.AsyncInterfaces" Version="8.0.0">
      <Uri>https://dev.azure.com/dnceng/internal/_git/dotnet-runtime</Uri>
      <Sha>5535e31a712343a63f5d7d796cd874e563e5ac14</Sha>
    </Dependency>
    <Dependency Name="Microsoft.Extensions.FileProviders.Abstractions" Version="8.0.0">
      <Uri>https://dev.azure.com/dnceng/internal/_git/dotnet-runtime</Uri>
      <Sha>5535e31a712343a63f5d7d796cd874e563e5ac14</Sha>
    </Dependency>
    <Dependency Name="Microsoft.Extensions.ObjectPool" Version="8.0.19">
      <Uri>https://dev.azure.com/dnceng/internal/_git/dotnet-aspnetcore</Uri>
      <Sha>277e317dd5cab9859ceea4c8ebae218522c2c173</Sha>
    </Dependency>
    <Dependency Name="Microsoft.Win32.SystemEvents" Version="8.0.0">
      <Uri>https://dev.azure.com/dnceng/internal/_git/dotnet-runtime</Uri>
      <Sha>5535e31a712343a63f5d7d796cd874e563e5ac14</Sha>
    </Dependency>
    <Dependency Name="System.Composition.AttributedModel" Version="8.0.0">
      <Uri>https://dev.azure.com/dnceng/internal/_git/dotnet-runtime</Uri>
      <Sha>5535e31a712343a63f5d7d796cd874e563e5ac14</Sha>
    </Dependency>
    <Dependency Name="System.Composition.Convention" Version="8.0.0">
      <Uri>https://dev.azure.com/dnceng/internal/_git/dotnet-runtime</Uri>
      <Sha>5535e31a712343a63f5d7d796cd874e563e5ac14</Sha>
    </Dependency>
    <Dependency Name="System.Composition.Hosting" Version="8.0.0">
      <Uri>https://dev.azure.com/dnceng/internal/_git/dotnet-runtime</Uri>
      <Sha>5535e31a712343a63f5d7d796cd874e563e5ac14</Sha>
    </Dependency>
    <Dependency Name="System.Composition.Runtime" Version="8.0.0">
      <Uri>https://dev.azure.com/dnceng/internal/_git/dotnet-runtime</Uri>
      <Sha>5535e31a712343a63f5d7d796cd874e563e5ac14</Sha>
    </Dependency>
    <Dependency Name="System.Composition.TypedParts" Version="8.0.0">
      <Uri>https://dev.azure.com/dnceng/internal/_git/dotnet-runtime</Uri>
      <Sha>5535e31a712343a63f5d7d796cd874e563e5ac14</Sha>
    </Dependency>
    <Dependency Name="System.Configuration.ConfigurationManager" Version="8.0.1">
      <Uri>https://dev.azure.com/dnceng/internal/_git/dotnet-runtime</Uri>
      <Sha>81cabf2857a01351e5ab578947c7403a5b128ad1</Sha>
    </Dependency>
    <Dependency Name="System.Drawing.Common" Version="8.0.4">
      <Uri>https://dev.azure.com/dnceng/internal/_git/dotnet-winforms</Uri>
      <Sha>41a4bd690229661e3ec74276ce3f93863b22435b</Sha>
    </Dependency>
    <Dependency Name="System.Security.Cryptography.Pkcs" Version="8.0.1">
      <Uri>https://dev.azure.com/dnceng/internal/_git/dotnet-runtime</Uri>
      <Sha>81cabf2857a01351e5ab578947c7403a5b128ad1</Sha>
    </Dependency>
    <Dependency Name="System.Security.Cryptography.Xml" Version="8.0.2">
      <Uri>https://dev.azure.com/dnceng/internal/_git/dotnet-runtime</Uri>
      <Sha>81cabf2857a01351e5ab578947c7403a5b128ad1</Sha>
    </Dependency>
    <Dependency Name="System.Security.Permissions" Version="8.0.0">
      <Uri>https://dev.azure.com/dnceng/internal/_git/dotnet-runtime</Uri>
      <Sha>5535e31a712343a63f5d7d796cd874e563e5ac14</Sha>
    </Dependency>
    <Dependency Name="System.Windows.Extensions" Version="8.0.0">
      <Uri>https://dev.azure.com/dnceng/internal/_git/dotnet-runtime</Uri>
      <Sha>5535e31a712343a63f5d7d796cd874e563e5ac14</Sha>
    </Dependency>
  </ProductDependencies>
  <ToolsetDependencies>
    <Dependency Name="Microsoft.DotNet.Arcade.Sdk" Version="8.0.0-beta.25378.1">
      <Uri>https://github.com/dotnet/arcade</Uri>
      <Sha>8dca4f8ae100b102230287f8cc1b75264c9f1a6f</Sha>
      <SourceBuild RepoName="arcade" ManagedOnly="true" />
    </Dependency>
    <Dependency Name="Microsoft.DotNet.Helix.Sdk" Version="8.0.0-beta.25378.1">
      <Uri>https://github.com/dotnet/arcade</Uri>
      <Sha>8dca4f8ae100b102230287f8cc1b75264c9f1a6f</Sha>
    </Dependency>
    <Dependency Name="Microsoft.DotNet.SignTool" Version="8.0.0-beta.25378.1">
      <Uri>https://github.com/dotnet/arcade</Uri>
      <Sha>8dca4f8ae100b102230287f8cc1b75264c9f1a6f</Sha>
    </Dependency>
    <Dependency Name="Microsoft.DotNet.XUnitExtensions" Version="8.0.0-beta.25378.1">
      <Uri>https://github.com/dotnet/arcade</Uri>
      <Sha>8dca4f8ae100b102230287f8cc1b75264c9f1a6f</Sha>
    </Dependency>
    <Dependency Name="System.Reflection.MetadataLoadContext" Version="8.0.1">
      <Uri>https://dev.azure.com/dnceng/internal/_git/dotnet-runtime</Uri>
      <Sha>81cabf2857a01351e5ab578947c7403a5b128ad1</Sha>
    </Dependency>
    <Dependency Name="Microsoft.DotNet.XliffTasks" Version="1.0.0-beta.23475.1" CoherentParentDependency="Microsoft.DotNet.Arcade.Sdk">
      <Uri>https://github.com/dotnet/xliff-tasks</Uri>
      <Sha>73f0850939d96131c28cf6ea6ee5aacb4da0083a</Sha>
      <SourceBuild RepoName="xliff-tasks" ManagedOnly="true" />
    </Dependency>
    <Dependency Name="Microsoft.IO.Redist" Version="6.0.1">
      <Uri>https://github.com/dotnet/runtime</Uri>
      <Sha>e77011b31a3e5c47d931248a64b47f9b2d47853d</Sha>
    </Dependency>
  </ToolsetDependencies>
</Dependencies><|MERGE_RESOLUTION|>--- conflicted
+++ resolved
@@ -55,19 +55,6 @@
       <Uri>https://github.com/dotnet/emsdk</Uri>
       <Sha>6fd14a46f7bc405f4ba53b1e691c76fdc6324b0b</Sha>
     </Dependency>
-<<<<<<< HEAD
-    <Dependency Name="Microsoft.Build" Version="17.8.35">
-      <Uri>https://github.com/dotnet/msbuild</Uri>
-      <Sha>fe4b4c2c710f9ffdc4db980d1a2a4cb62fdd3c67</Sha>
-    </Dependency>
-    <Dependency Name="Microsoft.Build.Localization" Version="17.8.35-servicing-25407-06">
-      <Uri>https://github.com/dotnet/msbuild</Uri>
-      <Sha>fe4b4c2c710f9ffdc4db980d1a2a4cb62fdd3c67</Sha>
-    </Dependency>
-    <Dependency Name="Microsoft.SourceBuild.Intermediate.msbuild" Version="17.8.35-servicing-25407-06">
-      <Uri>https://github.com/dotnet/msbuild</Uri>
-      <Sha>fe4b4c2c710f9ffdc4db980d1a2a4cb62fdd3c67</Sha>
-=======
     <Dependency Name="Microsoft.Build" Version="17.10.35">
       <Uri>https://github.com/dotnet/msbuild</Uri>
       <Sha>cac01d670cd054af080c4b696a8e8261549146e1</Sha>
@@ -79,7 +66,6 @@
     <Dependency Name="Microsoft.SourceBuild.Intermediate.msbuild" Version="17.10.35-servicing-25404-02">
       <Uri>https://github.com/dotnet/msbuild</Uri>
       <Sha>cac01d670cd054af080c4b696a8e8261549146e1</Sha>
->>>>>>> 1d90a928
       <SourceBuild RepoName="msbuild" ManagedOnly="true" />
     </Dependency>
     <Dependency Name="Microsoft.FSharp.Compiler" Version="12.8.301-beta.24271.6">
