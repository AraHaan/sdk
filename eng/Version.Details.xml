--- conflicted
+++ resolved
@@ -83,16 +83,6 @@
       <Sha>00b81e71d503ae21780f97f7f5206821e696a5f9</Sha>
       <SourceBuild RepoName="msbuild" ManagedOnly="true" />
     </Dependency>
-<<<<<<< HEAD
-    <Dependency Name="Microsoft.FSharp.Compiler" Version="13.9.202-beta.25154.2">
-      <Uri>https://github.com/dotnet/fsharp</Uri>
-      <Sha>82a3f54f7140a62e6398403451098c4517747c02</Sha>
-    </Dependency>
-    <!-- Intermediate is necessary for source build. -->
-    <Dependency Name="Microsoft.SourceBuild.Intermediate.fsharp" Version="9.0.202-beta.25154.2">
-      <Uri>https://github.com/dotnet/fsharp</Uri>
-      <Sha>82a3f54f7140a62e6398403451098c4517747c02</Sha>
-=======
     <Dependency Name="Microsoft.FSharp.Compiler" Version="13.9.300-beta.25124.4">
       <Uri>https://github.com/dotnet/fsharp</Uri>
       <Sha>e4889bb53328e6a75855c3f3d2122d0aacae7a4b</Sha>
@@ -101,7 +91,6 @@
     <Dependency Name="Microsoft.SourceBuild.Intermediate.fsharp" Version="9.0.300-beta.25124.4">
       <Uri>https://github.com/dotnet/fsharp</Uri>
       <Sha>e4889bb53328e6a75855c3f3d2122d0aacae7a4b</Sha>
->>>>>>> 7cde229b
       <SourceBuild RepoName="fsharp" ManagedOnly="true" />
     </Dependency>
     <Dependency Name="Microsoft.Net.Compilers.Toolset" Version="4.14.0-3.25157.4">
